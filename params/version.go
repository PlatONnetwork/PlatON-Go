// Copyright 2016 The go-ethereum Authors
// This file is part of the go-ethereum library.
//
// The go-ethereum library is free software: you can redistribute it and/or modify
// it under the terms of the GNU Lesser General Public License as published by
// the Free Software Foundation, either version 3 of the License, or
// (at your option) any later version.
//
// The go-ethereum library is distributed in the hope that it will be useful,
// but WITHOUT ANY WARRANTY; without even the implied warranty of
// MERCHANTABILITY or FITNESS FOR A PARTICULAR PURPOSE. See the
// GNU Lesser General Public License for more details.
//
// You should have received a copy of the GNU Lesser General Public License
// along with the go-ethereum library. If not, see <http://www.gnu.org/licenses/>.

package params

import (
	"fmt"
)

const (
	VersionMajor = 0        // Major version component of the current release
<<<<<<< HEAD

	VersionMinor = 6        // Minor version component of the current release

	VersionPatch = 0        // Patch version component of the current release
=======
	VersionMinor = 6        // Minor version component of the current release
	VersionPatch = 1        // Patch version component of the current release
>>>>>>> 2d93f17b
	VersionMeta  = "stable" // Version metadata to append to the version string
)

// Version holds the textual version string.
var Version = func() string {
	return fmt.Sprintf("%d.%d.%d", VersionMajor, VersionMinor, VersionPatch)
}()

// VersionWithMeta holds the textual version string including the metadata.
var VersionWithMeta = func() string {
	v := Version
	if VersionMeta != "" {
		v += "-" + VersionMeta
	}
	return v
}()

// ArchiveVersion holds the textual version string used for Geth archives.
// e.g. "1.8.11-dea1ce05" for stable releases, or
//      "1.8.13-unstable-21c059b6" for unstable releases
func ArchiveVersion(gitCommit string) string {
	vsn := Version
	if VersionMeta != "stable" {
		vsn += "-" + VersionMeta
	}
	if len(gitCommit) >= 8 {
		vsn += "-" + gitCommit[:8]
	}
	return vsn
}

func VersionWithCommit(gitCommit string) string {
	vsn := VersionWithMeta
	if len(gitCommit) >= 8 {
		vsn += "-" + gitCommit[:8]
	}
	return vsn
}<|MERGE_RESOLUTION|>--- conflicted
+++ resolved
@@ -22,15 +22,8 @@
 
 const (
 	VersionMajor = 0        // Major version component of the current release
-<<<<<<< HEAD
-
-	VersionMinor = 6        // Minor version component of the current release
-
-	VersionPatch = 0        // Patch version component of the current release
-=======
 	VersionMinor = 6        // Minor version component of the current release
 	VersionPatch = 1        // Patch version component of the current release
->>>>>>> 2d93f17b
 	VersionMeta  = "stable" // Version metadata to append to the version string
 )
 
