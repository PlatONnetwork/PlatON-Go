--- conflicted
+++ resolved
@@ -23,13 +23,8 @@
 const (
 	//These versions are meaning the current code version.
 	VersionMajor = 1          // Major version component of the current release
-<<<<<<< HEAD
-	VersionMinor = 4          // Minor version component of the current release
-	VersionPatch = 2          // Patch version component of the current release
-=======
 	VersionMinor = 5          // Minor version component of the current release
 	VersionPatch = 0          // Patch version component of the current release
->>>>>>> 45345f2f
 	VersionMeta  = "unstable" // Version metadata to append to the version string
 
 	//CAUTION: DO NOT MODIFY THIS ONCE THE CHAIN HAS BEEN INITIALIZED!!!
