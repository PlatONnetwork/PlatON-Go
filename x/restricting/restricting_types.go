--- conflicted
+++ resolved
@@ -24,15 +24,8 @@
 )
 
 // for genesis and plugin test
-<<<<<<< HEAD
+// 每个账户，作为锁仓计划的资金释放目标对象，都可以有且只有一个这样的对象，记录当前的锁仓计划状态
 //每个锁仓账户，都只有一个这样的对象，记录当前最新的状态。
-type RestrictingInfo struct {
-	NeedRelease     *big.Int //欠释放金额，到了结算周期需要释放却因为质押而无法释放的金额
-	AdvanceAmount   *big.Int //用于质押和委托的金额
-	CachePlanAmount *big.Int //最新可用的锁仓金额 = 当前可用锁仓金额 - 以前已释放的（这次需要释放的） - 被惩罚的
-	ReleaseList     []uint64 // ReleaseList representation which epoch will release restricting
-=======
-// 每个账户，作为锁仓计划的资金释放目标对象，都可以有且只有一个这样的对象，记录当前的锁仓计划状态
 type RestrictingInfo struct {
 	//欠释放金额，到了结算周期需要释放却因为质押而无法释放的金额
 	NeedRelease *big.Int
@@ -42,7 +35,6 @@
 	CachePlanAmount *big.Int
 
 	ReleaseList []uint64 // ReleaseList representation which epoch will release restricting
->>>>>>> b67ea9cf
 }
 
 func (r *RestrictingInfo) RemoveEpoch(epoch uint64) {
