--- conflicted
+++ resolved
@@ -48,23 +48,15 @@
 	Pledge  *hexutil.Big        `json:"Pledge"`
 }
 
-<<<<<<< HEAD
-type EpochInfo struct {
-	Account common.Address
-	Amount  *big.Int
-}
-
+//
+//type EpochInfo struct {
+//	Account common.Address
+//	Amount  *big.Int
+//}
 // for plugin test
 type BalanceResult struct {
 	Account common.Address `json:"account"`
 	FreeBalance *hexutil.Big `json:"freeBalance"`
 	LockBalance *hexutil.Big `json:"lockBalance"`
 	PledgeBalance *hexutil.Big `json:"pledgeBalance"`
-}
-=======
-//
-//type EpochInfo struct {
-//	Account common.Address
-//	Amount  *big.Int
-//}
->>>>>>> f17b2a97
+}