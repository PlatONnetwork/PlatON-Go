package gov

import (
	"encoding/json"
	"fmt"
	"github.com/PlatONnetwork/PlatON-Go/common"
	"github.com/PlatONnetwork/PlatON-Go/common/byteutil"
	"github.com/PlatONnetwork/PlatON-Go/common/vm"
	"github.com/PlatONnetwork/PlatON-Go/log"
	"github.com/PlatONnetwork/PlatON-Go/p2p/discover"
	"github.com/PlatONnetwork/PlatON-Go/x/xcom"
	"sync"
)

var (
	ValueDelimiter = []byte(":")
)

type VoteValue struct {
	voter  discover.NodeID
	option VoteOption
}

var dbOnce sync.Once
var govDB *GovDB

type GovDB struct {
	govdbErr error
	snapdb   GovSnapshotDB
}

func NewGovDB(snapdb xcom.SnapshotDB) *GovDB {
	dbOnce.Do(func() {
		govDB = &GovDB{snapdb: GovSnapshotDB{snapdb}}
	})
	return govDB
}

func tobytes(data interface{}) []byte {
	if bytes, err := json.Marshal(data); err != nil {
		return bytes
	} else {
		log.Error("govdb, marshal value to bytes error..")
		panic(err)
	}
}

// 保存提案记录，value编码规则:
//  value 为[]byte，其中byte[byte.len -2] 为type,byte[0:byte.len-2]为proposal
func (self *GovDB) setProposal(proposal Proposal, state xcom.StateDB) (bool, error) {

	bytes, e := json.Marshal(proposal)
	if e != nil {
		return false, e
	}

	value := append(bytes, byte(proposal.GetProposalType()))
	state.SetState(vm.GovContractAddr, KeyProposal(proposal.GetProposalID()), value)

	return true, nil
<<<<<<< HEAD
}

func (self *GovDB) setError(err error) {
	if err != nil {
		self.govdbErr = err
		panic(err)
	}
}

=======
}

func (self *GovDB) setError(err error) {
	if err != nil {
		self.govdbErr = err
		panic(err)
	}
}

>>>>>>> 9eb9c638
// 查询提案记录，获取value后，解码
func (self *GovDB) getProposal(proposalID common.Hash, state xcom.StateDB) (Proposal, error) {
	value := state.GetState(vm.GovContractAddr, KeyProposal(proposalID))
	if len(value) == 0 {
		return nil, fmt.Errorf("no value found!")
	}
	var proposal Proposal
	pData := value[0 : len(value)-1]
	pType := value[len(value)-1]
	if pType == byte(Text) {
		proposal = &TextProposal{}
		if e := json.Unmarshal(pData, proposal); e != nil {
			return nil, e
		}
	} else if pType == byte(Version) {
		proposal = &VersionProposal{}
		if e := json.Unmarshal(pData, proposal); e != nil {
			return nil, e
		}
	} else {
		return nil, fmt.Errorf("incorrect propsal type:%b!", pType)
	}

	return proposal, nil
}

// 从snapdb查询各个列表id,然后从逐条从statedb查询
func (self *GovDB) getProposalList(blockHash common.Hash, state xcom.StateDB) ([]Proposal, error) {
	proposalIds, err := self.snapdb.getAllProposalIDList(blockHash)
	if err != nil {
		return nil, err
	}
	var proposls []Proposal
	for _, hash := range proposalIds {
		proposal, _ := self.getProposal(hash, state)
		if proposal != nil {
			proposls = append(proposls, proposal)
		}
	}
	return proposls, nil
}

//保存投票记录
func (self *GovDB) setVote(proposalID common.Hash, voter discover.NodeID, option VoteOption, state xcom.StateDB) bool {
	voteList := self.listVote(proposalID, state)
	voteList = append(voteList, VoteValue{voter, option})

	voteListBytes, _ := json.Marshal(voteList)

	state.SetState(vm.GovContractAddr, KeyVote(proposalID), voteListBytes)
	return true
}

// 查询投票记录
func (self *GovDB) listVote(proposalID common.Hash, state xcom.StateDB) []VoteValue {
	voteListBytes := state.GetState(vm.GovContractAddr, KeyVote(proposalID))

	var voteList []VoteValue
	if err := json.Unmarshal(voteListBytes, voteList); err != nil {
		return nil
	}
	return voteList
}

// 保存投票结果
func (self *GovDB) setTallyResult(tallyResult TallyResult, state xcom.StateDB) bool {
	value, _ := json.Marshal(tallyResult)
	state.SetState(vm.GovContractAddr, KeyTallyResult(tallyResult.ProposalID), value)
	return true
}

// 查询投票结果
func (self *GovDB) getTallyResult(proposalID common.Hash, state xcom.StateDB) (*TallyResult, error) {
	value := state.GetState(vm.GovContractAddr, KeyTallyResult(proposalID))

	var tallyResult TallyResult
	if err := json.Unmarshal(value, &tallyResult); err != nil {
		return nil, err
	}

	return &tallyResult, nil
}

// 保存生效版本记录
func (self *GovDB) setPreActiveVersion(preActiveVersion uint32, state xcom.StateDB) bool {
	state.SetState(vm.GovContractAddr, KeyPreActiveVersion(), byteutil.Uint32ToBytes(preActiveVersion))
	return true
}

// 查询生效版本记录
func (self *GovDB) getPreActiveVersion(state xcom.StateDB) uint32 {

	value := state.GetState(vm.GovContractAddr, KeyPreActiveVersion())
	return byteutil.BytesToUint32(value)
}

// 保存生效版本记录
func (self *GovDB) setActiveVersion(activeVersion uint, state xcom.StateDB) bool {

	state.SetState(vm.GovContractAddr, KeyActiveVersion(), tobytes(activeVersion))
	return true
}

// 查询生效版本记录
func (self *GovDB) getActiveVersion(state xcom.StateDB) uint32 {
	value := state.GetState(vm.GovContractAddr, KeyActiveVersion())
	return byteutil.BytesToUint32(value)
}

// 查询正在投票的提案
func (self *GovDB) listVotingProposal(blockHash common.Hash, state xcom.StateDB) []common.Hash {
	value, err := govDB.snapdb.getVotingIDList(blockHash)
	if err != nil {
		log.Error("List voting proposal ID error")
		return nil
	}
	return value
}

// 获取投票结束的提案
func (self *GovDB) listEndProposalID(blockHash common.Hash, state xcom.StateDB) []common.Hash {
	value, err := govDB.snapdb.getEndIDList(blockHash)
	if err != nil {
		log.Error("List end proposal ID error")
		return nil
	}

	return value
}

// 查询预生效的升级提案
<<<<<<< HEAD
func (self *GovDB) getPreActiveProposalID(blockHash common.Hash, state xcom.StateDB) []common.Hash {
	value, err := govDB.snapdb.getPreActiveIDList(blockHash)
	if err != nil {
		log.Error("Get pre-active proposal ID error")
		return nil
	}
	return value
}

// 把新增提案的ID增加到正在投票的提案队列中
func (self *GovDB) addVotingProposalID(blockHash common.Hash, proposalID common.Hash, state xcom.StateDB) bool {
	if err := govDB.snapdb.addProposalByKey(blockHash, KeyVotingProposals(), proposalID); err != nil {
		log.Error("add voting proposal to snapshot db error:%s", err)
		return false
	}

	return true
}

// 把提案的ID从正在投票的提案队列中移动到预激活中
func (self *GovDB) moveVotingProposalIDToPreActive(proposalID common.Hash, state xcom.StateDB) bool {

	return true
}

// 把提案的ID从正在投票的提案队列中移动到投票结束的提案队列中
func (self *GovDB) moveVotingProposalIDToEnd(proposalID common.Hash, state xcom.StateDB) bool {
=======
func (self *GovDB) getPreActiveProposalID(blockHash common.Hash, state xcom.StateDB) common.Hash {
	value, err := govDB.snapdb.getPreActiveIDList(blockHash)
	if err != nil {
		log.Error("Get pre-active proposal ID error")
		return common.Hash{}
	}
	return value[0]
}

// 把新增提案的ID增加到正在投票的提案队列中
func (self *GovDB) addVotingProposalID(blockHash common.Hash, proposalID common.Hash, state xcom.StateDB) bool {
	if err := govDB.snapdb.addProposalByKey(blockHash, KeyVotingProposals(), proposalID); err != nil {
		log.Error("add voting proposal to snapshot db error:%s", err)
		return false
	}

	return true
}

// 把提案的ID从正在投票的提案队列中移动到预激活中
func (self *GovDB) moveVotingProposalIDToPreActive(blockHash common.Hash, proposalID common.Hash, state xcom.StateDB) bool {

	voting, _ := self.snapdb.getVotingIDList(blockHash)
	voting = remove(voting, proposalID)

	pre, _ := self.snapdb.getPreActiveIDList(blockHash)
	pre = append(pre, proposalID)

	//重新写入
	self.snapdb.addProposalByKey(blockHash, KeyVotingProposals(), proposalID)
	self.snapdb.addProposalByKey(blockHash, KeyPreActiveProposals(), proposalID)

	return true
}

func remove(list []common.Hash, item common.Hash) []common.Hash {
	for i, id := range list {
		if id == item {
			list = append(list[:i], list[i+1:]...)
		}
	}
	return list
}

// 把提案的ID从正在投票的提案队列中移动到投票结束的提案队列中
func (self *GovDB) moveVotingProposalIDToEnd(blockHash common.Hash, proposalID common.Hash, state xcom.StateDB) bool {

	voting, _ := self.snapdb.getVotingIDList(blockHash)
	voting = remove(voting, proposalID)

	end, _ := self.snapdb.getEndIDList(blockHash)
	end = append(end, proposalID)

	//重新写入
	self.snapdb.addProposalByKey(blockHash, KeyVotingProposals(), proposalID)
	self.snapdb.addProposalByKey(blockHash, KeyEndProposals(), proposalID)

>>>>>>> 9eb9c638
	return true
}

// 把提案的ID从预激活的提案队列中移动到投票结束的提案队列中
<<<<<<< HEAD
func (self *GovDB) MovePreActiveProposalIDToEnd(proposalID common.Hash, state xcom.StateDB) bool {
	return true
}

// 增加已投票验证人记录
func (self *GovDB) addVotedVerifier(proposalID common.Hash, voter *discover.NodeID, state xcom.StateDB) bool {
=======
func (self *GovDB) MovePreActiveProposalIDToEnd(blockHash common.Hash, proposalID common.Hash, state xcom.StateDB) bool {

	pre, _ := self.snapdb.getPreActiveIDList(blockHash)
	pre = remove(pre, proposalID)

	end, _ := self.snapdb.getEndIDList(blockHash)
	end = append(end, proposalID)

	//重新写入
	self.snapdb.addProposalByKey(blockHash, KeyPreActiveProposals(), proposalID)
	self.snapdb.addProposalByKey(blockHash, KeyEndProposals(), proposalID)

>>>>>>> 9eb9c638
	return true
}

// 增加升级提案投票期间版本声明的验证人/候选人记录
<<<<<<< HEAD
func (self *GovDB) addActiveNode(nodeID *discover.NodeID, state xcom.StateDB) bool {
	return true
}

// 返回升级提案投票期间版本声明的验证人/候选人记录，并清除原记录
func (self *GovDB) clearActiveNodes(nodeID *discover.NodeID, state xcom.StateDB) []*discover.NodeID {
	return nil
}

// 累积验证人记录
func (self *GovDB) accuVerifiers(proposalID common.Hash, verifierList []*discover.NodeID, state xcom.StateDB) bool {
	return true
}

// 累积验证人记录
func (self *GovDB) accuVerifiersLength(proposalID common.Hash, verifierList []*discover.NodeID, state xcom.StateDB) uint16 {
	return 0
=======
func (self *GovDB) addDeclaredNode(blockHash common.Hash, proposalID common.Hash, nodeID discover.NodeID) bool {
	if err := self.snapdb.addDeclaredNode(blockHash, nodeID, proposalID); err != nil {
		log.Error("add declared node to snapshot db error,", err)
		return false
	}
	return true
}

// 获取升级提案投票期间版本升声明的节点列表
func (self *GovDB) getDeclaredNodeList(blockHash common.Hash, proposalID common.Hash) []discover.NodeID {
	nodes, err := self.snapdb.getDeclaredNodeList(blockHash, proposalID)
	if err != nil {
		log.Error("get declared node list from snapshot db error,", err)
		return nil
	}
	return nodes
}

// 升级后，清除做过版本声明的节点
func (self *GovDB) clearDeclaredNodes(blockHash common.Hash, proposalID common.Hash, nodeID discover.NodeID) bool {
	err := self.snapdb.deleteDeclaredNodeList(blockHash, proposalID)
	if err != nil {
		log.Error("delete declared node list from snapshot db error,", err)
		return false
	}
	return true
}

// 累计在结算周期内可投票的所有验证人
func (self *GovDB) addVerifiers(blockHash common.Hash, proposalID common.Hash, verifierList []discover.NodeID) bool {
	if err := self.snapdb.addTotalVerifiers(blockHash, proposalID, verifierList); err != nil {
		log.Error("add total verifier to  snapshot db error,", err)
		return false
	}
	return true
}

// 获取所有可投票验证人总数
func (self *GovDB) getVerifiersLength(blockHash common.Hash, proposalID common.Hash, verifierList []discover.NodeID) int {
	if l, err := self.snapdb.getTotalVerifierLen(blockHash, proposalID); err != nil {
		log.Error("add total verifier to  snapshot db error,", err)
		return 0
	} else {
		return l
	}
>>>>>>> 9eb9c638
}<|MERGE_RESOLUTION|>--- conflicted
+++ resolved
@@ -58,7 +58,6 @@
 	state.SetState(vm.GovContractAddr, KeyProposal(proposal.GetProposalID()), value)
 
 	return true, nil
-<<<<<<< HEAD
 }
 
 func (self *GovDB) setError(err error) {
@@ -68,17 +67,6 @@
 	}
 }
 
-=======
-}
-
-func (self *GovDB) setError(err error) {
-	if err != nil {
-		self.govdbErr = err
-		panic(err)
-	}
-}
-
->>>>>>> 9eb9c638
 // 查询提案记录，获取value后，解码
 func (self *GovDB) getProposal(proposalID common.Hash, state xcom.StateDB) (Proposal, error) {
 	value := state.GetState(vm.GovContractAddr, KeyProposal(proposalID))
@@ -210,14 +198,13 @@
 }
 
 // 查询预生效的升级提案
-<<<<<<< HEAD
-func (self *GovDB) getPreActiveProposalID(blockHash common.Hash, state xcom.StateDB) []common.Hash {
+func (self *GovDB) getPreActiveProposalID(blockHash common.Hash, state xcom.StateDB) common.Hash {
 	value, err := govDB.snapdb.getPreActiveIDList(blockHash)
 	if err != nil {
 		log.Error("Get pre-active proposal ID error")
-		return nil
-	}
-	return value
+		return common.Hash{}
+	}
+	return value[0]
 }
 
 // 把新增提案的ID增加到正在投票的提案队列中
@@ -231,34 +218,6 @@
 }
 
 // 把提案的ID从正在投票的提案队列中移动到预激活中
-func (self *GovDB) moveVotingProposalIDToPreActive(proposalID common.Hash, state xcom.StateDB) bool {
-
-	return true
-}
-
-// 把提案的ID从正在投票的提案队列中移动到投票结束的提案队列中
-func (self *GovDB) moveVotingProposalIDToEnd(proposalID common.Hash, state xcom.StateDB) bool {
-=======
-func (self *GovDB) getPreActiveProposalID(blockHash common.Hash, state xcom.StateDB) common.Hash {
-	value, err := govDB.snapdb.getPreActiveIDList(blockHash)
-	if err != nil {
-		log.Error("Get pre-active proposal ID error")
-		return common.Hash{}
-	}
-	return value[0]
-}
-
-// 把新增提案的ID增加到正在投票的提案队列中
-func (self *GovDB) addVotingProposalID(blockHash common.Hash, proposalID common.Hash, state xcom.StateDB) bool {
-	if err := govDB.snapdb.addProposalByKey(blockHash, KeyVotingProposals(), proposalID); err != nil {
-		log.Error("add voting proposal to snapshot db error:%s", err)
-		return false
-	}
-
-	return true
-}
-
-// 把提案的ID从正在投票的提案队列中移动到预激活中
 func (self *GovDB) moveVotingProposalIDToPreActive(blockHash common.Hash, proposalID common.Hash, state xcom.StateDB) bool {
 
 	voting, _ := self.snapdb.getVotingIDList(blockHash)
@@ -296,19 +255,10 @@
 	self.snapdb.addProposalByKey(blockHash, KeyVotingProposals(), proposalID)
 	self.snapdb.addProposalByKey(blockHash, KeyEndProposals(), proposalID)
 
->>>>>>> 9eb9c638
 	return true
 }
 
 // 把提案的ID从预激活的提案队列中移动到投票结束的提案队列中
-<<<<<<< HEAD
-func (self *GovDB) MovePreActiveProposalIDToEnd(proposalID common.Hash, state xcom.StateDB) bool {
-	return true
-}
-
-// 增加已投票验证人记录
-func (self *GovDB) addVotedVerifier(proposalID common.Hash, voter *discover.NodeID, state xcom.StateDB) bool {
-=======
 func (self *GovDB) MovePreActiveProposalIDToEnd(blockHash common.Hash, proposalID common.Hash, state xcom.StateDB) bool {
 
 	pre, _ := self.snapdb.getPreActiveIDList(blockHash)
@@ -321,30 +271,10 @@
 	self.snapdb.addProposalByKey(blockHash, KeyPreActiveProposals(), proposalID)
 	self.snapdb.addProposalByKey(blockHash, KeyEndProposals(), proposalID)
 
->>>>>>> 9eb9c638
 	return true
 }
 
 // 增加升级提案投票期间版本声明的验证人/候选人记录
-<<<<<<< HEAD
-func (self *GovDB) addActiveNode(nodeID *discover.NodeID, state xcom.StateDB) bool {
-	return true
-}
-
-// 返回升级提案投票期间版本声明的验证人/候选人记录，并清除原记录
-func (self *GovDB) clearActiveNodes(nodeID *discover.NodeID, state xcom.StateDB) []*discover.NodeID {
-	return nil
-}
-
-// 累积验证人记录
-func (self *GovDB) accuVerifiers(proposalID common.Hash, verifierList []*discover.NodeID, state xcom.StateDB) bool {
-	return true
-}
-
-// 累积验证人记录
-func (self *GovDB) accuVerifiersLength(proposalID common.Hash, verifierList []*discover.NodeID, state xcom.StateDB) uint16 {
-	return 0
-=======
 func (self *GovDB) addDeclaredNode(blockHash common.Hash, proposalID common.Hash, nodeID discover.NodeID) bool {
 	if err := self.snapdb.addDeclaredNode(blockHash, nodeID, proposalID); err != nil {
 		log.Error("add declared node to snapshot db error,", err)
@@ -390,5 +320,4 @@
 	} else {
 		return l
 	}
->>>>>>> 9eb9c638
 }