--- conflicted
+++ resolved
@@ -56,34 +56,34 @@
 var MaxVotingDuration = uint64(14*24*60*60) / xcom.ConsensusSize * xcom.ConsensusSize
 
 type Proposal interface {
-	SetProposalID(proposalID common.Hash)
+	//SetProposalID(proposalID common.Hash)
 	GetProposalID() common.Hash
 
-	SetGithubID(githubID string)
+	//SetGithubID(githubID string)
 	GetGithubID() string
 
-	SetTopic(topic string)
+	//SetTopic(topic string)
 	GetTopic() string
 
-	SetDesc(desc string)
+	//SetDesc(desc string)
 	GetDesc() string
 
-	SetProposalType(proposalType ProposalType)
+	//SetProposalType(proposalType ProposalType)
 	GetProposalType() ProposalType
 
-	SetUrl(url string)
+	//SetUrl(url string)
 	GetUrl() string
 
-	SetSubmitBlock(blockNumber uint64)
+	//SetSubmitBlock(blockNumber uint64)
 	GetSubmitBlock() uint64
 
-	SetEndVotingBlock(blockNumber uint64)
+	//SetEndVotingBlock(blockNumber uint64)
 	GetEndVotingBlock() uint64
 
-	SetProposer(proposer discover.NodeID)
+	//SetProposer(proposer discover.NodeID)
 	GetProposer() discover.NodeID
 
-	SetTallyResult(tallyResult TallyResult)
+	//SetTallyResult(tallyResult TallyResult)
 	GetTallyResult() TallyResult
 
 	Verify(curBlockNum uint64, state xcom.StateDB) error
@@ -104,96 +104,91 @@
 	Result         TallyResult
 }
 
-func (tp *TextProposal) SetProposalID(proposalID common.Hash) {
+/*func (tp *TextProposal) SetProposalID(proposalID common.Hash) {
 	tp.ProposalID = proposalID
 }
-
+*/
 func (tp TextProposal) GetProposalID() common.Hash {
 	return tp.ProposalID
 }
 
-func (tp *TextProposal) SetGithubID(githubID string) {
+/*func (tp *TextProposal) SetGithubID(githubID string) {
 	tp.GithubID = githubID
-}
+}*/
 
 func (tp TextProposal) GetGithubID() string {
 	return tp.GithubID
 }
 
-func (tp *TextProposal) SetProposalType(proposalType ProposalType) {
+/*func (tp *TextProposal) SetProposalType(proposalType ProposalType) {
 	tp.ProposalType = proposalType
-}
+}*/
 
 func (tp TextProposal) GetProposalType() ProposalType {
 	return tp.ProposalType
 }
 
-func (tp *TextProposal) SetTopic(topic string) {
+/*func (tp *TextProposal) SetTopic(topic string) {
 	tp.Topic = topic
-}
+}*/
 
 func (tp TextProposal) GetTopic() string {
 	return tp.Topic
 }
 
-func (tp *TextProposal) SetDesc(desc string) {
+/*func (tp *TextProposal) SetDesc(desc string) {
 	tp.Desc = desc
 }
-
+*/
 func (tp TextProposal) GetDesc() string {
 	return tp.Desc
 }
 
-func (tp *TextProposal) SetUrl(url string) {
+/*func (tp *TextProposal) SetUrl(url string) {
 	tp.Url = url
-}
+}*/
 
 func (tp TextProposal) GetUrl() string {
 	return tp.Url
 }
 
-func (tp *TextProposal) SetSubmitBlock(blockNumber uint64) {
+/*func (tp *TextProposal) SetSubmitBlock(blockNumber uint64) {
 	tp.SubmitBlock = blockNumber
-}
+}*/
 
 func (tp TextProposal) GetSubmitBlock() uint64 {
 	return tp.SubmitBlock
 }
 
-func (tp *TextProposal) SetEndVotingBlock(blockNumber uint64) {
+/*func (tp *TextProposal) SetEndVotingBlock(blockNumber uint64) {
 	tp.EndVotingBlock = blockNumber
-}
+}*/
 
 func (tp TextProposal) GetEndVotingBlock() uint64 {
 	return tp.EndVotingBlock
 }
 
-func (tp *TextProposal) SetProposer(proposer discover.NodeID) {
+/*func (tp *TextProposal) SetProposer(proposer discover.NodeID) {
 	tp.Proposer = proposer
-}
+}*/
 
 func (tp TextProposal) GetProposer() discover.NodeID {
 	return tp.Proposer
 }
 
-func (tp *TextProposal) SetTallyResult(result TallyResult) {
+/*func (tp *TextProposal) SetTallyResult(result TallyResult) {
 	tp.Result = result
-}
+}*/
 
 func (tp TextProposal) GetTallyResult() TallyResult {
 	return tp.Result
 }
 
-<<<<<<< HEAD
-func (tp TextProposal) Verify(curBlockNum uint64, state xcom.StateDB) (error) {
+func (tp TextProposal) Verify(curBlockNum uint64, state xcom.StateDB) error {
 	if tp.ProposalType != Text {
 		return common.NewBizError("Proposal Type error.")
 	}
-	return verifyBasic(tp.ProposalID, tp.Proposer, tp.Topic, tp.Desc, tp.GithubID, tp.Url, tp.EndVotingBlock, curBlockNum, state)
-=======
-func (tp TextProposal) Verify(curBlockNum uint64, state xcom.StateDB) error {
 	return verifyBasic(tp.ProposalID, tp.Proposer, tp.ProposalType, tp.Topic, tp.Desc, tp.GithubID, tp.Url, tp.EndVotingBlock, curBlockNum, state)
->>>>>>> 419ad431
 }
 
 func (tp TextProposal) String() string {
@@ -207,79 +202,124 @@
 }
 
 type VersionProposal struct {
-	TextProposal
+	ProposalID     common.Hash
+	GithubID       string
+	ProposalType   ProposalType
+	Topic          string
+	Desc           string
+	Url            string
+	SubmitBlock    uint64
+	EndVotingBlock uint64
+	Proposer       discover.NodeID
+	Result         TallyResult
 	NewVersion  uint32
 	ActiveBlock uint64
 }
 
-func (vp *VersionProposal) SetNewVersion(newVersion uint32) {
+/*func (vp VersionProposal) SetProposalID(proposalID common.Hash) {
+	vp.ProposalID = proposalID
+}
+*/
+func (vp VersionProposal) GetProposalID() common.Hash {
+	return vp.ProposalID
+}
+
+/*func (vp VersionProposal) SetGithubID(githubID string) {
+	vp.GithubID = githubID
+}*/
+
+func (vp VersionProposal) GetGithubID() string {
+	return vp.GithubID
+}
+
+/*func (vp VersionProposal) SetProposalType(proposalType ProposalType) {
+	vp.ProposalType = proposalType
+}*/
+
+func (vp VersionProposal) GetProposalType() ProposalType {
+	return vp.ProposalType
+}
+
+/*func (tp *TextProposal) SetTopic(topic string) {
+	vp.Topic = topic
+}*/
+
+func (vp VersionProposal) GetTopic() string {
+	return vp.Topic
+}
+
+/*func (tp *TextProposal) SetDesc(desc string) {
+	vp.Desc = desc
+}
+*/
+func (vp VersionProposal) GetDesc() string {
+	return vp.Desc
+}
+
+/*func (vp VersionProposal) SetUrl(url string) {
+	vp.Url = url
+}*/
+
+func (vp VersionProposal) GetUrl() string {
+	return vp.Url
+}
+
+/*func (tp *TextProposal) SetSubmitBlock(blockNumber uint64) {
+	vp.SubmitBlock = blockNumber
+}*/
+
+func (vp VersionProposal) GetSubmitBlock() uint64 {
+	return vp.SubmitBlock
+}
+
+/*func (vp VersionProposal) SetEndVotingBlock(blockNumber uint64) {
+	vp.EndVotingBlock = blockNumber
+}*/
+
+func (vp VersionProposal) GetEndVotingBlock() uint64 {
+	return vp.EndVotingBlock
+}
+
+/*func (vp *VersionProposal) SetProposer(proposer discover.NodeID) {
+	vp.Proposer = proposer
+}*/
+
+func (vp VersionProposal) GetProposer() discover.NodeID {
+	return vp.Proposer
+}
+
+/*func (vp VersionProposal) SetTallyResult(result TallyResult) {
+	vp.Result = result
+}*/
+
+func (vp VersionProposal) GetTallyResult() TallyResult {
+	return vp.Result
+}
+
+
+/*func (vp *VersionProposal) SetNewVersion(newVersion uint32) {
 	vp.NewVersion = newVersion
-}
+}*/
 
 func (vp VersionProposal) GetNewVersion() uint32 {
 	return vp.NewVersion
 }
 
-func (vp *VersionProposal) SetActiveBlock(activeBlock uint64) {
+/*func (vp *VersionProposal) SetActiveBlock(activeBlock uint64) {
 	vp.ActiveBlock = activeBlock
-}
+}*/
 
 func (vp VersionProposal) GetActiveBlock() uint64 {
 	return vp.ActiveBlock
 }
 
-<<<<<<< HEAD
-func verifyBasic(proposalID common.Hash, proposer discover.NodeID, topic, desc, githubID, url  string, endVotingBlock uint64, curBlockNum uint64, state xcom.StateDB) (error){
-	if len(proposalID) >0 {
-		p, err := GovDBInstance().GetProposal(proposalID, state);
-=======
-func verifyBasic(proposalID common.Hash, proposer discover.NodeID, proposalType ProposalType, topic, desc, githubID, url string, endVotingBlock uint64, curBlockNum uint64, state xcom.StateDB) error {
-	if len(proposalID) > 0 {
-		p, err := GovDBInstance().GetProposal(proposalID, state)
->>>>>>> 419ad431
-		if err != nil {
-			return err
-		}
-		if nil != p {
-			return common.NewBizError("ProposalID is already used.")
-		}
-	} else {
-		return common.NewBizError("ProposalID is empty.")
-	}
-
-	if len(proposer) == 0 {
-		return common.NewBizError("Proposer is empty.")
-	}
-
-	if len(topic) == 0 || len(topic) > 128 {
-		return common.NewBizError("Topic is empty or the size is bigger than 128.")
-	}
-	if len(desc) > 512 {
-		return common.NewBizError("description's size is bigger than 512.")
-	}
-	/*if len(vp.GithubID) == 0 || vp.GithubID == gov.govDB.GetProposal(vp.ProposalID, state).GetGithubID() {
-		var err error = errors.New("[GOV] Verify(): GithubID empty or duplicated.")
-		return false, err
-	}
-	if len(vp.Url) == 0 || vp.GithubID == gov.govDB.GetProposal(vp.ProposalID, state).GetUrl() {
-		var err error = errors.New("[GOV] Verify(): Github URL empty or duplicated.")
-		return false, err
-	}*/
-
-	if xutil.CalculateRound(endVotingBlock)-xutil.CalculateRound(curBlockNum) <= 0 || endVotingBlock > curBlockNum+MaxVotingDuration {
-		return common.NewBizError("end voting block number invalid.")
-	}
-
-	return nil
-}
-
 func (vp VersionProposal) Verify(curBlockNum uint64, state xcom.StateDB) error {
 
-	if vp.ProposalType != Text {
+	if vp.ProposalType != Version {
 		return common.NewBizError("Proposal Type error.")
 	}
 
-	if err := verifyBasic(vp.ProposalID, vp.Proposer, vp.Topic, vp.Desc, vp.GithubID, vp.Url, vp.EndVotingBlock, curBlockNum, state); err != nil {
+	if err := verifyBasic(vp.ProposalID, vp.Proposer, vp.ProposalType, vp.Topic, vp.Desc, vp.GithubID, vp.Url, vp.EndVotingBlock, curBlockNum, state); err != nil {
 		return err
 	}
 
@@ -309,4 +349,43 @@
   ActiveBlock:   		%d
   NewVersion:   		%d`,
 		vp.ProposalID, vp.GithubID, vp.Topic, vp.ProposalType, vp.Proposer, vp.SubmitBlock, vp.EndVotingBlock, vp.ActiveBlock, vp.NewVersion)
+}
+
+func verifyBasic(proposalID common.Hash, proposer discover.NodeID, proposalType ProposalType, topic, desc, githubID, url string, endVotingBlock uint64, curBlockNum uint64, state xcom.StateDB) error {
+	if len(proposalID) > 0 {
+		p, err := GovDBInstance().GetProposal(proposalID, state)
+		if err != nil {
+			return err
+		}
+		if nil != p {
+			return common.NewBizError("ProposalID is already used.")
+		}
+	} else {
+		return common.NewBizError("ProposalID is empty.")
+	}
+
+	if len(proposer) == 0 {
+		return common.NewBizError("Proposer is empty.")
+	}
+
+	if len(topic) == 0 || len(topic) > 128 {
+		return common.NewBizError("Topic is empty or the size is bigger than 128.")
+	}
+	if len(desc) > 512 {
+		return common.NewBizError("description's size is bigger than 512.")
+	}
+	/*if len(vp.GithubID) == 0 || vp.GithubID == gov.govDB.GetProposal(vp.ProposalID, state).GetGithubID() {
+		var err error = errors.New("[GOV] Verify(): GithubID empty or duplicated.")
+		return false, err
+	}
+	if len(vp.Url) == 0 || vp.GithubID == gov.govDB.GetProposal(vp.ProposalID, state).GetUrl() {
+		var err error = errors.New("[GOV] Verify(): Github URL empty or duplicated.")
+		return false, err
+	}*/
+
+	if xutil.CalculateRound(endVotingBlock)-xutil.CalculateRound(curBlockNum) <= 0 || endVotingBlock > curBlockNum+MaxVotingDuration {
+		return common.NewBizError("end voting block number invalid.")
+	}
+
+	return nil
 }