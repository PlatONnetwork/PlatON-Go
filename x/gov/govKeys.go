--- conflicted
+++ resolved
@@ -15,14 +15,11 @@
 	//keyPrefixPreActiveProposal = []byte("PreActiveProposal")
 	keyPrefixPreActiveVersion = []byte("PreActiveVersion")
 	keyPrefixActiveVersion    = []byte("ActiveVersion")
-<<<<<<< HEAD
 	keyPrefixVotedVerifiers   = []byte("VotedVerifiers")
 	keyPrefixActiveNodes      = []byte("ActiveNodes")
 	keyPrefixAccuVerifiers    = []byte("AccuVerifiers")
-=======
 	keyPrefixDeclaredNodes    = []byte("DeclaredNodes")
 	keyPrefixTotalVerifiers   = []byte("TotalVerifiers")
->>>>>>> 9eb9c638
 )
 
 // 提案的key
