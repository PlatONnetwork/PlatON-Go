// Copyright 2018-2019 The PlatON Network Authors
// This file is part of the PlatON-Go library.
//
// The PlatON-Go library is free software: you can redistribute it and/or modify
// it under the terms of the GNU Lesser General Public License as published by
// the Free Software Foundation, either version 3 of the License, or
// (at your option) any later version.
//
// The PlatON-Go library is distributed in the hope that it will be useful,
// but WITHOUT ANY WARRANTY; without even the implied warranty of
// MERCHANTABILITY or FITNESS FOR A PARTICULAR PURPOSE. See the
// GNU Lesser General Public License for more details.
//
// You should have received a copy of the GNU Lesser General Public License
// along with the PlatON-Go library. If not, see <http://www.gnu.org/licenses/>.

package gov

import (
	"fmt"
	"math/big"
	"strconv"

	"github.com/PlatONnetwork/PlatON-Go/common"
	"github.com/PlatONnetwork/PlatON-Go/common/byteutil"
	"github.com/PlatONnetwork/PlatON-Go/log"
	"github.com/PlatONnetwork/PlatON-Go/node"
	"github.com/PlatONnetwork/PlatON-Go/p2p/discover"
	"github.com/PlatONnetwork/PlatON-Go/x/staking"
	"github.com/PlatONnetwork/PlatON-Go/x/xcom"
	"github.com/PlatONnetwork/PlatON-Go/x/xutil"
)

type Staking interface {
	GetVerifierList(blockHash common.Hash, blockNumber uint64, isCommit bool) (staking.ValidatorExQueue, error)
	ListVerifierNodeID(blockHash common.Hash, blockNumber uint64) ([]discover.NodeID, error)
	GetCanBaseList(blockHash common.Hash, blockNumber uint64) (staking.CandidateBaseQueue, error)
	GetCandidateInfo(blockHash common.Hash, addr common.Address) (*staking.Candidate, error)
	GetCanBase(blockHash common.Hash, addr common.Address) (*staking.CandidateBase, error)
	GetCanMutable(blockHash common.Hash, addr common.Address) (*staking.CandidateMutable, error)
	DeclarePromoteNotify(blockHash common.Hash, blockNumber uint64, nodeId discover.NodeID, programVersion uint32) error
}

const (
	ModuleStaking  = "staking"
	ModuleSlashing = "slashing"
	ModuleBlock    = "block"
	ModuleTxPool   = "txPool"
)

const (
	KeyStakeThreshold             = "stakeThreshold"
	KeyOperatingThreshold         = "operatingThreshold"
	KeyMaxValidators              = "maxValidators"
	KeyUnStakeFreezeDuration      = "unStakeFreezeDuration"
	KeySlashFractionDuplicateSign = "slashFractionDuplicateSign"
	KeyDuplicateSignReportReward  = "duplicateSignReportReward"
	KeyMaxEvidenceAge             = "maxEvidenceAge"
	KeySlashBlocksReward          = "slashBlocksReward"
	KeyMaxBlockGasLimit           = "maxBlockGasLimit"
	KeyMaxTxDataLimit             = "maxTxDataLimit"
)

const (
//GenesisTxSize = 1024 * 1024        //  1 MB
//CeilTxSize    = GenesisTxSize * 10 // 10 MB

)

func GetVersionForStaking(state xcom.StateDB) uint32 {
	preActiveVersion := GetPreActiveVersion(state)
	if preActiveVersion > 0 {
		return preActiveVersion
	} else {
		return GetCurrentActiveVersion(state)
	}
}

// Get current active version record
func GetCurrentActiveVersion(state xcom.StateDB) uint32 {
	avList, err := ListActiveVersion(state)
	if err != nil {
		log.Error("Cannot find active version list")
		return 0
	}

	var version uint32
	if len(avList) == 0 {
		log.Error("cannot find current active version")
		return 0
	} else {
		version = avList[0].ActiveVersion
	}
	return version
}

// submit a proposal
func Submit(from common.Address, proposal Proposal, blockHash common.Hash, blockNumber uint64, stk Staking, state xcom.StateDB) error {
	log.Debug("call Submit", "from", from, "blockHash", blockHash, "blockNumber", blockNumber, "proposal", proposal)

	//param check
	if err := proposal.Verify(blockNumber, blockHash, state); err != nil {
		if bizError, ok := err.(*common.BizError); ok {
			return bizError
		} else {
			log.Error("verify proposal parameters failed", "err", err)
			return common.InvalidParameter.Wrap(err.Error())
		}
	}

	//check caller and proposer
	if err := checkVerifier(from, proposal.GetProposer(), blockHash, proposal.GetSubmitBlock(), stk); err != nil {
		return err
	}

	//handle storage
	if err := SetProposal(proposal, state); err != nil {
		log.Error("save proposal failed", "proposalID", proposal.GetProposalID())
		return err
	}
	if err := AddVotingProposalID(blockHash, proposal.GetProposalID()); err != nil {
		log.Error("add proposal ID to voting proposal ID list failed", "proposalID", proposal.GetProposalID())
		return err
	}

	verifierList, err := stk.ListVerifierNodeID(blockHash, blockNumber)
	if err != nil {
		return err
	}
	log.Debug("verifiers count of current settlement", "verifierCount", len(verifierList))

	if err := AccuVerifiers(blockHash, proposal.GetProposalID(), verifierList); err != nil {
		return err
	}

	return nil
}

// vote for a proposal
func Vote(from common.Address, vote VoteInfo, blockHash common.Hash, blockNumber uint64, programVersion uint32, programVersionSign common.VersionSign, stk Staking, state xcom.StateDB) error {
	log.Debug("call Vote", "from", from, "proposalID", vote.ProposalID, "voteNodeID", vote.VoteNodeID, "voteOption", vote.VoteOption, "blockHash", blockHash, "blockNumber", blockNumber, "programVersion", programVersion, "programVersionSign", programVersionSign)
	if vote.ProposalID == common.ZeroHash {
		return ProposalIDEmpty
	}

	if vote.VoteOption != Yes && vote.VoteOption != No && vote.VoteOption != Abstention {
		return VoteOptionError
	}

	proposal, err := GetProposal(vote.ProposalID, state)
	if err != nil {
		log.Error("find proposal error", "proposalID", vote.ProposalID)
		return err
	} else if proposal == nil {
		return ProposalNotFound
	}

	//check caller and voter
	if err := checkVerifier(from, vote.VoteNodeID, blockHash, blockNumber, stk); err != nil {
		return err
	}

	if proposal.GetProposalType() == Version {
		if vp, ok := proposal.(*VersionProposal); ok {
			//The signature should be verified when node vote for a version proposal.
			if !node.GetCryptoHandler().IsSignedByNodeID(programVersion, programVersionSign.Bytes(), vote.VoteNodeID) {
				return VersionSignError
			}

			//vote option can only be Yes for version proposal
			if vote.VoteOption != Yes {
				return VoteOptionError
			}

			if vp.GetNewVersion() != programVersion {
				log.Error("cannot vote for version proposal until node upgrade to a new version", "newVersion", vp.GetNewVersion(), "programVersion", programVersion)
				return VerifierNotUpgraded
			}
		}
	}

	//check if vote.proposalID is in voting
	votingIDs, err := ListVotingProposalID(blockHash)
	if err != nil {
		log.Error("list voting proposal error", "blockHash", blockHash, "blockNumber", blockNumber, "err", err)
		return err
	} else if len(votingIDs) == 0 {
		log.Error("there's no voting proposal ID", "blockHash", blockHash, "blockNumber", blockNumber)
		return ProposalNotAtVoting
	} else {
		var isVoting = false
		for _, votingID := range votingIDs {
			if votingID == vote.ProposalID {
				isVoting = true
			}
		}
		if !isVoting {
			return ProposalNotAtVoting
		}
	}

	//check if node has voted
	votedMap, err := GetVotedVerifierMap(vote.ProposalID, blockHash)
	if err != nil {
		log.Error("get voted verifier map error", "proposalID", vote.ProposalID, "blockHash", blockHash, "blockNumber", blockNumber)
		return err
	}

	if _, exist := votedMap[vote.VoteNodeID]; exist {
		return VoteDuplicated
	}

	//handle storage
	if err := AddVoteValue(vote.ProposalID, vote.VoteNodeID, vote.VoteOption, blockHash); err != nil {
		log.Error("save vote error", "proposalID", vote.ProposalID)
		return err
	}

	//the proposal is version type, so add the node ID to active node list.
	if proposal.GetProposalType() == Version {
		if err := AddActiveNode(blockHash, vote.ProposalID, vote.VoteNodeID); err != nil {
			log.Error("add nodeID to active node list error", "proposalID", vote.ProposalID, "nodeID", byteutil.PrintNodeID(vote.VoteNodeID))
			return err
		}
	}

	return nil
}

// node declares it's version
func DeclareVersion(from common.Address, declaredNodeID discover.NodeID, declaredVersion uint32, programVersionSign common.VersionSign, blockHash common.Hash, blockNumber uint64, stk Staking, state xcom.StateDB) error {
	log.Debug("call DeclareVersion", "from", from, "blockHash", blockHash, "blockNumber", blockNumber, "declaredNodeID", declaredNodeID, "declaredVersion", declaredVersion, "versionSign", programVersionSign)

	if !node.GetCryptoHandler().IsSignedByNodeID(declaredVersion, programVersionSign.Bytes(), declaredNodeID) {
		return VersionSignError
	}

	if err := checkCandidate(from, declaredNodeID, blockHash, blockNumber, stk); err != nil {
		return err
	}

	activeVersion := GetCurrentActiveVersion(state)
	if activeVersion <= 0 {
		return ActiveVersionError
	}

	proposal, err := FindVotingProposal(blockHash, state, Version)
	if err != nil {
		log.Error("find voting version proposal error", "blockHash", blockHash)
		return err
	}

	//there is a voting version proposal
	if proposal != nil {
		votingVP := proposal.(*VersionProposal)

		log.Debug("there is a version proposal at voting stage", "proposal", votingVP)

		votedMap, err := GetVotedVerifierMap(votingVP.ProposalID, blockHash)
		if err != nil {
			log.Error("get voted verifier map error", "proposalID", votingVP.ProposalID)
			return err
		}
		//if xutil.InNodeIDList(declaredNodeID, votedList) {
		if _, exist := votedMap[declaredNodeID]; exist {
			if declaredVersion>>8 != votingVP.GetNewVersion()>>8 {
				log.Error("node voted new version, then declared version, the major is different between the declared version and new version")
				return DeclareVersionError
			}
		} else if declaredVersion>>8 == activeVersion>>8 {
			//there's a voting-version-proposal, if the declared version equals the current active version, notify staking immediately
			log.Debug("call stk.DeclarePromoteNotify(not voted, declaredVersion==activeVersion)", "declaredNodeID", declaredNodeID, "declaredVersion", declaredVersion, "activeVersion", activeVersion, "blockHash", blockHash, "blockNumber", blockNumber)
			if err := stk.DeclarePromoteNotify(blockHash, blockNumber, declaredNodeID, declaredVersion); err != nil {
				log.Error("call stk.DeclarePromoteNotify failed", "err", err)
				return NotifyStakingDeclaredVersionError
			}
		} else if declaredVersion>>8 == votingVP.GetNewVersion()>>8 {
			//the declared version equals the new version, will notify staking when the proposal is passed
			log.Debug("add node to activeNodeList(not voted, declaredVersion==newVersion.", "newVersion", votingVP.GetNewVersion, "declaredVersion", declaredVersion)
			if err := AddActiveNode(blockHash, votingVP.ProposalID, declaredNodeID); err != nil {
				log.Error("add declared node ID to active node list failed", "err", err)
				return err
			}
		} else {
			log.Error("declared version should be either active version or new version", "activeVersion", activeVersion, "newVersion", votingVP.GetNewVersion, "declaredVersion", declaredVersion)
			return DeclareVersionError
		}
	} else {
		log.Debug("there is no version proposal at voting stage")
		preActiveVersion := GetPreActiveVersion(state)
		if preActiveVersion <= 0 {
			log.Debug("there is no version proposal at pre-active stage")
			if declaredVersion>>8 == activeVersion>>8 {
				log.Debug("call stk.DeclarePromoteNotify", "declaredNodeID", declaredNodeID, "declaredVersion", declaredVersion, "activeVersion", activeVersion, "blockHash", blockHash, "blockNumber", blockNumber)
				if err := stk.DeclarePromoteNotify(blockHash, blockNumber, declaredNodeID, declaredVersion); err != nil {
					log.Error("call stk.DeclarePromoteNotify failed", "err", err)
					return NotifyStakingDeclaredVersionError
				}
			} else {
				log.Error("declared version should be active version", "activeVersion", activeVersion, "declaredVersion", declaredVersion)
				return DeclareVersionError
			}
		} else {
			log.Debug("there is a version proposal at pre-active stage", "preActiveVersion", preActiveVersion)
			if declaredVersion>>8 == preActiveVersion>>8 {
				log.Debug("call stk.DeclarePromoteNotify", "declaredNodeID", declaredNodeID, "declaredVersion", declaredVersion, "activeVersion", activeVersion, "blockHash", blockHash, "blockNumber", blockNumber)
				if err := stk.DeclarePromoteNotify(blockHash, blockNumber, declaredNodeID, declaredVersion); err != nil {
					log.Error("call stk.DeclarePromoteNotify failed", "err", err)
					return NotifyStakingDeclaredVersionError
				}
			} else {
				log.Error("declared version should be pre-active version", "activeVersion", activeVersion, "declaredVersion", declaredVersion)
				return DeclareVersionError
			}
		}
	}
	return nil
}

// check if the node a verifier, and the caller address is same as the staking address
func checkVerifier(from common.Address, nodeID discover.NodeID, blockHash common.Hash, blockNumber uint64, stk Staking) error {
	log.Debug("call checkVerifier", "from", from, "blockHash", blockHash, "blockNumber", blockNumber, "nodeID", nodeID)

	_, err := xutil.NodeId2Addr(nodeID)
	if nil != err {
		log.Error("parse nodeID error", "err", err)
		return err
	}

	verifierList, err := stk.GetVerifierList(blockHash, blockNumber, false)
	if err != nil {
		log.Error("list verifiers error", "blockHash", blockHash, "err", err)
		return err
	}

	//xcom.PrintObject("checkVerifier", verifierList)

	for _, verifier := range verifierList {
		if verifier != nil && verifier.NodeId == nodeID {
			if verifier.StakingAddress == from {
				nodeAddress, err := xutil.NodeId2Addr(verifier.NodeId)
				if err != nil {
					return err
				}
				candidate, err := stk.GetCanMutable(blockHash, nodeAddress)
				if err != nil {
					return VerifierInfoNotFound
				} else if candidate.IsInvalid() {
					return VerifierStatusInvalid
				}
				log.Debug("tx sender is a valid verifier.", "from", from, "blockHash", blockHash, "blockNumber", blockNumber, "nodeID", nodeID)
				return nil
			} else {
				return TxSenderDifferFromStaking
			}
		}
	}
	log.Error("tx sender is not a verifier", "from", from, "blockHash", blockHash, "blockNumber", blockNumber, "nodeID", nodeID)
	return TxSenderIsNotVerifier
}

// query proposal list
func ListProposal(blockHash common.Hash, state xcom.StateDB) ([]Proposal, error) {
	log.Debug("call ListProposal")
	var proposalIDs []common.Hash
	var proposals []Proposal

	votingProposals, err := ListVotingProposal(blockHash)
	if err != nil {
		log.Error("list voting proposal error", "blockHash", blockHash)
		return nil, err
	}
	endProposals, err := ListEndProposalID(blockHash)
	if err != nil {
		log.Error("list end proposals error", "blockHash", blockHash)
		return nil, err
	}

	preActiveProposals, err := GetPreActiveProposalID(blockHash)
	if err != nil {
		log.Error("find pre-active proposal error", "blockHash", blockHash)
		return nil, err
	}

	proposalIDs = append(proposalIDs, votingProposals...)
	proposalIDs = append(proposalIDs, endProposals...)
	if preActiveProposals != common.ZeroHash {
		proposalIDs = append(proposalIDs, preActiveProposals)
	}

	for _, proposalID := range proposalIDs {
		proposal, err := GetExistProposal(proposalID, state)
		if err != nil {
			log.Error("find proposal error", "proposalID", proposalID)
			return nil, err
		}
		proposals = append(proposals, proposal)
	}
	return proposals, nil
}

// list all proposal IDs at voting stage
func ListVotingProposalID(blockHash common.Hash) ([]common.Hash, error) {
	log.Debug("call ListVotingProposalID", "blockHash", blockHash)
	idList, err := ListVotingProposal(blockHash)
	if err != nil {
		log.Error("find voting version proposal error", "blockHash", blockHash)
		return nil, err
	}
	return idList, nil
}

// find a proposal at voting stage
func FindVotingProposal(blockHash common.Hash, state xcom.StateDB, proposalTypes ...ProposalType) (Proposal, error) {

	if len(proposalTypes) == 0 {
		return nil, common.InvalidParameter
	}
	idList, err := ListVotingProposal(blockHash)
	if err != nil {
		log.Error("find voting proposal error", "blockHash", blockHash)
		return nil, err
	}
	for _, proposalID := range idList {
		p, err := GetExistProposal(proposalID, state)
		if err != nil {
			return nil, err
		}

		for _, typ := range proposalTypes {
			if p.GetProposalType() == typ {
				return p, nil
			}
		}
	}
	return nil, nil
}

// GetMaxEndVotingBlock returns the max endVotingBlock of proposals those are at voting stage, and the nodeID has voted for those proposals.
// or returns 0 if there's no proposal at voting stage, or nodeID didn't voted for any proposal.
// if any error happened, return 0 and the error
func GetMaxEndVotingBlock(nodeID discover.NodeID, blockHash common.Hash, state xcom.StateDB) (uint64, error) {
	if proposalIDList, err := ListVotingProposal(blockHash); err != nil {
		return 0, err
	} else {
		var maxEndVotingBlock = uint64(0)
		for _, proposalID := range proposalIDList {
			if voteValueList, err := ListVoteValue(proposalID, blockHash); err != nil {
				return 0, err
			} else {
				for _, voteValue := range voteValueList {
					if voteValue.VoteNodeID == nodeID {
						if proposal, err := GetExistProposal(proposalID, state); err != nil {
							return 0, err
						} else if proposal.GetEndVotingBlock() > maxEndVotingBlock {
							maxEndVotingBlock = proposal.GetEndVotingBlock()
						}
					}
				}
			}
		}
		return maxEndVotingBlock, nil
	}
}

// NotifyPunishedVerifiers receives punished verifies notification from Staking
func NotifyPunishedVerifiers(blockHash common.Hash, punishedVerifierMap map[discover.NodeID]struct{}, state xcom.StateDB) error {
	if punishedVerifierMap == nil || len(punishedVerifierMap) == 0 {
		return nil
	}
	if votingProposalIDList, err := ListVotingProposalID(blockHash); err != nil {
		return err
	} else if len(votingProposalIDList) > 0 {
		for _, proposalID := range votingProposalIDList {
			if voteValueList, err := ListVoteValue(proposalID, blockHash); err != nil {
				return err
			} else if len(voteValueList) > 0 {
				idx := 0 // output index
				for _, voteValue := range voteValueList {
					//if !xutil.InNodeIDList(voteValue.VoteNodeID, punishedVerifiers) {
					if _, isPunished := punishedVerifierMap[voteValue.VoteNodeID]; !isPunished {
						voteValueList[idx] = voteValue
						idx++
					}
				}
				if idx < len(voteValueList) {
					voteValueList = voteValueList[:idx]
					if err := UpdateVoteValue(proposalID, voteValueList, blockHash); err != nil {
						return err
					}
				}
			}

			/*if verifierList, err := ListAccuVerifier(blockHash, proposalID); err != nil {
				return err
			} else if len(verifierList) > 0 {
				idx := 0 // output index
				for _, verifier := range verifierList {
					if !xutil.InNodeIDList(verifier, punishedVerifiers) {
						verifierList[idx] = verifier
						idx++
					}
				}
				verifierList = verifierList[:idx]
				//UpdateAccuVerifiers(blockHash, voteList)
			}*/
		}
	}
	return nil
}
func SetGovernParam(module, name, desc, initValue string, activeBlockNumber uint64, currentBlockHash common.Hash) error {
	paramValue := &ParamValue{"", initValue, activeBlockNumber}
	return addGovernParam(module, name, desc, paramValue, currentBlockHash)
}

func UpdateGovernParamValue(module, name string, newValue string, activeBlock uint64, blockHash common.Hash) error {
	return updateGovernParamValue(module, name, newValue, activeBlock, blockHash)
}

func ListGovernParam(module string, blockHash common.Hash) ([]*GovernParam, error) {
	return listGovernParam(module, blockHash)
}

func FindGovernParam(module, name string, blockHash common.Hash) (*GovernParam, error) {
	itemList, err := listGovernParamItem(module, blockHash)
	if err != nil {
		return nil, err
	}
	for _, item := range itemList {
		if item.Name == name {
			if value, err := findGovernParamValue(module, name, blockHash); err != nil {
				return nil, err
			} else if value != nil {
				param := &GovernParam{item, value, nil}
				return param, nil
			}
		}
	}
	return nil, nil
}

// check if the node a candidate, and the caller address is same as the staking address
func checkCandidate(from common.Address, nodeID discover.NodeID, blockHash common.Hash, blockNumber uint64, stk Staking) error {

	_, err := xutil.NodeId2Addr(nodeID)
	if nil != err {
		log.Error("parse nodeID error", "err", err)
		return err
	}

	candidateList, err := stk.GetCanBaseList(blockHash, blockNumber)
	if err != nil {
		log.Error("list candidates error", "blockHash", blockHash)
		return err
	}

	for _, candidate := range candidateList {
		if candidate.NodeId == nodeID {
			if candidate.StakingAddress == from {
				return nil
			} else {
				return TxSenderDifferFromStaking
			}
		}
	}
	return TxSenderIsNotCandidate
}

type ParamVerifier func(blockNumber uint64, blockHash common.Hash, value string) error

/*var paramVerifier = func(blockNumber uint64, blockHash common.Hash, value string) error {
	return nil
}*/

func GetGovernParamValue(module, name string, blockNumber uint64, blockHash common.Hash) (string, error) {
	paramValue, err := findGovernParamValue(module, name, blockHash)
	if err != nil {
		log.Error("get govern parameter value failed", "module", module, "name", name, "blockNumber", blockNumber, "blockHash", blockHash, "err", err)
		return "", err
	}
	if paramValue == nil {
		log.Error("govern parameter value is nil", "module", module, "name", name, "blockNumber", blockNumber, "blockHash", blockHash, "err", err)
		return "", UnsupportedGovernParam
	} else {
		if blockNumber >= paramValue.ActiveBlock {
			return paramValue.Value, nil
		} else {
			return paramValue.StaleValue, nil
		}
	}
}

func GovernStakeThreshold(blockNumber uint64, blockHash common.Hash) (*big.Int, error) {
	thresholdStr, err := GetGovernParamValue(ModuleStaking, KeyStakeThreshold, blockNumber, blockHash)
	if nil != err {
		return new(big.Int).SetInt64(0), err
	}

	threshold, ok := new(big.Int).SetString(thresholdStr, 10)
	if !ok {
		return new(big.Int).SetInt64(0), fmt.Errorf("Failed to parse the govern stakethreshold")
	}

	return threshold, nil
}

func GovernOperatingThreshold(blockNumber uint64, blockHash common.Hash) (*big.Int, error) {
	thresholdStr, err := GetGovernParamValue(ModuleStaking, KeyOperatingThreshold, blockNumber, blockHash)
	if nil != err {
		return new(big.Int).SetInt64(0), err
	}

	threshold, ok := new(big.Int).SetString(thresholdStr, 10)
	if !ok {
		return new(big.Int).SetInt64(0), fmt.Errorf("Failed to parse the govern operatingthreshold")
	}

	return threshold, nil
}

func GovernMaxValidators(blockNumber uint64, blockHash common.Hash) (uint64, error) {
	maxvalidatorsStr, err := GetGovernParamValue(ModuleStaking, KeyMaxValidators, blockNumber, blockHash)
	if nil != err {
<<<<<<< HEAD
		log.Error("Failed to GovernMaxValidators, query governParams is failed", "err", err)
=======
>>>>>>> 90de875c
		return 0, err
	}

	maxvalidators, err := strconv.Atoi(maxvalidatorsStr)
	if nil != err {
		return 0, err
	}

	return uint64(maxvalidators), nil
}

func GovernUnStakeFreezeDuration(blockNumber uint64, blockHash common.Hash) (uint64, error) {
	durationStr, err := GetGovernParamValue(ModuleStaking, KeyUnStakeFreezeDuration, blockNumber, blockHash)
	if nil != err {
		return 0, err
	}

	duration, err := strconv.Atoi(durationStr)
	if nil != err {
		return 0, err
	}

	return uint64(duration), nil
}

func GovernSlashFractionDuplicateSign(blockNumber uint64, blockHash common.Hash) (uint32, error) {
	fractionStr, err := GetGovernParamValue(ModuleSlashing, KeySlashFractionDuplicateSign, blockNumber, blockHash)
	if nil != err {
		return 0, err
	}

	fraction, err := strconv.Atoi(fractionStr)
	if nil != err {
		return 0, err
	}

	return uint32(fraction), nil
}

func GovernDuplicateSignReportReward(blockNumber uint64, blockHash common.Hash) (uint32, error) {
	rewardStr, err := GetGovernParamValue(ModuleSlashing, KeyDuplicateSignReportReward, blockNumber, blockHash)
	if nil != err {
		return 0, err
	}

	reward, err := strconv.Atoi(rewardStr)
	if nil != err {
		return 0, err
	}

	return uint32(reward), nil
}

func GovernMaxEvidenceAge(blockNumber uint64, blockHash common.Hash) (uint32, error) {
	ageStr, err := GetGovernParamValue(ModuleSlashing, KeyMaxEvidenceAge, blockNumber, blockHash)
	if nil != err {
		return 0, err
	}

	age, err := strconv.Atoi(ageStr)
	if nil != err {
		return 0, err
	}

	return uint32(age), nil
}

func GovernSlashBlocksReward(blockNumber uint64, blockHash common.Hash) (uint32, error) {
	rewardStr, err := GetGovernParamValue(ModuleSlashing, KeySlashBlocksReward, blockNumber, blockHash)
	if nil != err {
		return 0, err
	}

	reward, err := strconv.Atoi(rewardStr)
	if nil != err {
		return 0, err
	}

	return uint32(reward), nil
}

func GovernMaxBlockGasLimit(blockNumber uint64, blockHash common.Hash) (int, error) {
	gasLimitStr, err := GetGovernParamValue(ModuleBlock, KeyMaxBlockGasLimit, blockNumber, blockHash)
	if nil != err {
		return 0, err
	}

	gasLimit, err := strconv.Atoi(gasLimitStr)
	if nil != err {
		return 0, err
	}

	return gasLimit, nil
}

//func GovernMaxTxDataLimit(blockNumber uint64, blockHash common.Hash) (int, error) {
//	sizeStr, err := GetGovernParamValue(ModuleTxPool, KeyMaxTxDataLimit, blockNumber, blockHash)
//	if nil != err {
//		return 0, err
//	}
//
//	size, err := strconv.Atoi(sizeStr)
//	if nil != err {
//		return 0, err
//	}
//
//	return size, nil
//}<|MERGE_RESOLUTION|>--- conflicted
+++ resolved
@@ -568,10 +568,6 @@
 
 type ParamVerifier func(blockNumber uint64, blockHash common.Hash, value string) error
 
-/*var paramVerifier = func(blockNumber uint64, blockHash common.Hash, value string) error {
-	return nil
-}*/
-
 func GetGovernParamValue(module, name string, blockNumber uint64, blockHash common.Hash) (string, error) {
 	paramValue, err := findGovernParamValue(module, name, blockHash)
 	if err != nil {
@@ -621,10 +617,6 @@
 func GovernMaxValidators(blockNumber uint64, blockHash common.Hash) (uint64, error) {
 	maxvalidatorsStr, err := GetGovernParamValue(ModuleStaking, KeyMaxValidators, blockNumber, blockHash)
 	if nil != err {
-<<<<<<< HEAD
-		log.Error("Failed to GovernMaxValidators, query governParams is failed", "err", err)
-=======
->>>>>>> 90de875c
 		return 0, err
 	}
 
