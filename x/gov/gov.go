package gov

import (
	"errors"
	"fmt"
	"github.com/PlatONnetwork/PlatON-Go/common"
	"github.com/PlatONnetwork/PlatON-Go/log"
	"github.com/PlatONnetwork/PlatON-Go/p2p/discover"
	"github.com/PlatONnetwork/PlatON-Go/x/plugin"
	"github.com/PlatONnetwork/PlatON-Go/x/xcom"
	"go/types"
	"math/big"
	"sync"
)

var govOnce sync.Once
var gov *Gov

const MinConsensusNodes uint8 = 25

type Gov struct {
	govDB *GovDB
}

func NewGov(govDB *GovDB) *Gov {
	govOnce.Do(func() {
		gov = &Gov{govDB: govDB}
	})
	return gov
}

func GovInstance() *Gov {
	if gov == nil {
		panic("Gov not initialized correctly")
	}
	return gov
}

//获取预生效版本，可以返回nil
func (gov *Gov) GetPreActiveVersion(state xcom.StateDB) uint32 {
	return govDB.getPreActiveVersion(state)
}

//获取当前生效版本，不会返回nil
func (gov *Gov) GetActiveVersion(state xcom.StateDB) uint32 {
	return govDB.getActiveVersion(state)
}

//实现BasePlugin
func (gov *Gov) BeginBlock(blockHash common.Hash, state xcom.StateDB) (bool, error) {

	//TODO: Staking Plugin
	//是否当前结算的结束
	if plugin.StakingInstance.isEndofSettleCycle(state) {
		curVerifierList := plugin.StakingInstance(nil).GetVerifierList(state)
		votingProposalIDs := gov.govDB.listVotingProposal(blockHash, state)
		for _, votingProposalID := range votingProposalIDs {
			ok := gov.govDB.addVerifiers(blockHash, votingProposalID, curVerifierList)
			if !ok {
				err := errors.New("[GOV] BeginBlock(): add Verifiers failed.")
				return false, err
			}
		}
	}
	return true, nil
}

func inNodeList(proposer discover.NodeID, vList []discover.NodeID) bool {
	for _, v := range vList {
		if proposer == v {
			return true
		}
	}
	return false
}

func (gov *Gov) EndBlock(blockHash common.Hash, state xcom.StateDB, curBlockNum *big.Int) (bool, error) {

	votingProposalIDs := gov.govDB.listVotingProposal(blockHash, state)
	for _, votingProposalID := range votingProposalIDs {
		votingProposal, err := gov.govDB.getProposal(votingProposalID, state)
		if nil != err {
			msg := fmt.Sprintf("[GOV] EndBlock(): Unable to get proposal: %s", votingProposalID)
			err = errors.New(msg)
			return false, err
		}
		if votingProposal.GetEndVotingBlock() == curBlockNum {
			if !staking.isEndofSettleCycle(blockHash) {
				//TODO:
				curVerifierList := plugin.StakingInstance(nil).GetVerifierList(state)
				ok := gov.govDB.addVerifiers(blockHash, votingProposalID, curVerifierList)
				if !ok {
					err = errors.New("[GOV] EndBlock(): add Verifiers failed.")
					return false, err
				}
			}
			ok, status := gov.tally(votingProposalID, blockHash, &state)
			if !ok {
				err = errors.New("[GOV] EndBlock(): tally failed.")
				return false, err
			}
			if status == Pass {
				_, ok := votingProposal.(VersionProposal)
				if ok {
					gov.govDB.moveVotingProposalIDToPreActive(blockHash, votingProposalID, state)
				}
				_, ok = votingProposal.(TextProposal)
				if ok {
					gov.govDB.moveVotingProposalIDToEnd(blockHash, votingProposalID, state)
				}
			}
		}
	}
	preActiveProposalID := gov.govDB.getPreActiveProposalID(blockHash, state)
	proposal, err := gov.govDB.getProposal(preActiveProposalID, state)
	if err != nil {
		msg := fmt.Sprintf("[GOV] EndBlock(): Unable to get proposal: %s", preActiveProposalID)
		err = errors.New(msg)
		return false, err
	}
	versionProposal, ok := proposal.(VersionProposal)
	if !ok {
		return true, nil
	}
	if versionProposal.GetActiveBlock() == curBlockNum {
		//TODO
		curValidatorList := plugin.StakingInstance(nil).GetValidatorList(state)
		var updatedNodes uint8 = 0
		declareList := gov.govDB.getDeclareNodes(preActiveProposalID, state)
		for val := range curValidatorList {
			if inNodeList(val, declareList) {
				updatedNodes++
			}
		}
		if updatedNodes == MinConsensusNodes {
			tallyResult, err := gov.govDB.getTallyResult(preActiveProposalID, state)
			if err != nil {
				err = errors.New("[GOV] EndBlock(): get tallyResult failed.")
				return false, err
			}
			tallyResult.Status = Active
			if !gov.govDB.setTallyResult(*tallyResult, state) {
				err = errors.New("[GOV] EndBlock(): Unable to set tallyResult.")
				return false, err
			}
			gov.govDB.MovePreActiveProposalIDToEnd(blockHash, preActiveProposalID, state)

			for val := range declareList {
				gov.govDB.clearActiveNodes(val, state)
			}

			staking.NotifyUpdated(versionProposal.NewVersion)
			//TODO 把ActiveNode中的节点拿出来通知staking
			staking.Notify()
		}
	}
	return true, nil
}

//提交提案，只有验证人才能提交提案
func (gov *Gov) Submit(curBlockNum *big.Int, from common.Address, proposal Proposal, blockHash common.Hash, state xcom.StateDB) (bool, error) {

	//TODO 检查交易发起人的Address和NodeID是否对应；
	if !plugin.StakingInstance(nil).isAdressCorrespondingToNodeID(from, proposal.GetProposer()) {
		var err error = errors.New("[GOV] Submit(): tx sender is not the declare proposer.")
		return false, err
	}

	//参数校验
	if !proposal.Verify(curBlockNum, state) {
		var err error = errors.New("[GOV] Submit(): param error.")
		return false, err
	}

	//判断proposer是否为Verifier
	//TODO
	verifierList, err := plugin.StakingInstance(nil).GetVerifierList(state)
	if err != nil {
		var err error = errors.New("[GOV] Submit(): get verifier list failed.")
		return false, err
	}
	if !inNodeList(proposal.GetProposer(), verifierList) {
		var err error = errors.New("[GOV] Submit(): proposer is not verifier.")
		return false, err
	}

	//升级提案的额外处理
	_, ok := proposal.(VersionProposal)
	if ok {
		//判断是否有VersionProposal正在投票中，有则退出
		votingProposalIDs := gov.govDB.listVotingProposal(blockHash, state)
		for _, votingProposalID := range votingProposalIDs {
			votingProposal, err := gov.govDB.getProposal(votingProposalID, state)
			if err != nil {
				msg := fmt.Sprintf("[GOV] Submit(): Unable to get proposal: %s", votingProposalID)
				err = errors.New(msg)
				return false, err
			}
			_, ok := votingProposal.(VersionProposal)
			if ok {
				var err error = errors.New("[GOV] Submit(): existing a voting version proposal.")
				return false, err
			}
		}
		//判断是否有VersionProposal正在Pre-active阶段，有则退出
		if len(gov.govDB.getPreActiveProposalID(blockHash, state)) > 0 {
			var err error = errors.New("[GOV] Submit(): existing a pre-active version proposal.")
			return false, err
		}
	}
	//持久化相关
	ok, err = gov.govDB.setProposal(proposal, state)
	if err != nil {
		msg := fmt.Sprintf("[GOV] Submit(): Unable to set proposal: %s", proposal.GetProposalID())
		err = errors.New(msg)
		return false, err
	}
	if !ok {
		var err error = errors.New("[GOV] Submit(): set proposal failed.")
		return false, err
	}
	ok = gov.govDB.addVotingProposalID(blockHash, proposal.GetProposalID(), state)
	if !ok {
		var err error = errors.New("[GOV] Submit(): add VotingProposalID failed.")
		return false, err
	}
	return true, nil
}

//投票，只有验证人能投票
func (gov *Gov) Vote(from common.Address, vote Vote, blockHash common.Hash, state *xcom.StateDB) (bool, error) {

	if len(vote.ProposalID) == 0 || len(vote.VoteNodeID) == 0 || vote.VoteOption == 0 {
		var err error = errors.New("[GOV] Vote(): empty parameter detected.")
		return false, err
	}
	//TODO: Staking Plugin
	//检查交易发起人的Address和NodeID是否对应；
	proposal, err := gov.govDB.getProposal(vote.ProposalID, state)
	if err != nil {
		msg := fmt.Sprintf("[GOV] Vote(): Unable to get proposal: %s", vote.ProposalID)
		err = errors.New(msg)
		return false, err
	}
	if !plugin.StakingInstance(nil).isAdressCorrespondingToNodeID(from, proposal.GetProposer()) {
		var err error = errors.New("[GOV] Vote(): tx sender is not the declare proposer.")
		return false, err
	}

	//判断vote.voteNodeID是否为Verifier
	proposer := proposal.GetProposer()
	//TODO: Staking Plugin
	if !inNodeList(proposer, verifierList) {
		var err error = errors.New("[GOV] Vote(): proposer is not verifier.")
		return false, err
	}

	//voteOption范围检查
	if vote.VoteOption <= Yes && vote.VoteOption >= Abstention {
		var err error = errors.New("[GOV] Vote(): VoteOption invalid.")
		return false, err
	}

	//判断vote.proposalID是否存在voting中
	isVoting := func(proposalID common.Hash, votingProposalList []common.Hash) bool {
		for _, votingProposal := range votingProposalList {
			if proposalID == votingProposal {
				return true
			}
		}
		return false
	}
	votingProposalIDs := gov.govDB.listVotingProposal(blockHash, state)
	if !isVoting(vote.ProposalID, votingProposalIDs) {
		var err error = errors.New("[GOV] Vote(): vote.proposalID is not in voting.")
		return false, err
	}

	//持久化相关
	if !gov.govDB.setVote(vote.ProposalID, vote.VoteNodeID, vote.VoteOption, state) {
		var err error = errors.New("[GOV] Vote(): Set vote failed.")
		return false, err
	}
	if !gov.govDB.addActiveNode(&vote.VoteNodeID, state) {
		var err error = errors.New("[GOV] Vote(): Add activeNode failed.")
		return false, err
	}
	if !gov.govDB.addVotedVerifier(vote.ProposalID, &vote.VoteNodeID, state) {
		var err error = errors.New("[GOV] Vote(): Add VotedVerifier failed.")
		return false, err
	}
	//存入AddActiveNode，等预生效再通知Staking
	//if !gov.govDB.addActiveNode(&proposer, state) {
	//	var err error = errors.New("[GOV] DeclareVersion(): add active node failed.")
	//	return false, err
	//}
	return true, nil
}

func getLargeVersion(version uint) uint {
	return version >> 8
}

//版本声明，验证人/候选人可以声明
func (gov *Gov) DeclareVersion(from common.Address, declaredNodeID *discover.NodeID, version uint, blockHash common.Hash, state *xcom.StateDB) (bool, error) {

	activeVersion := uint(gov.govDB.getActiveVersion(state))
	if activeVersion <= 0 {
		var err error = errors.New("[GOV] DeclareVersion(): add active version failed.")
		return false, err
	}

	if getLargeVersion(version) == getLargeVersion(activeVersion) {
		//TODO 通知staking
	}

	votingProposalIDs := gov.govDB.listVotingProposal(blockHash, state)

	for _, votingProposalID := range votingProposalIDs {
		votingProposal, err := gov.govDB.getProposal(votingProposalID, state)
		if err != nil {
			msg := fmt.Sprintf("[GOV] Submit(): Unable to set proposal: %s", votingProposalID)
			err = errors.New(msg)
			return false, err
		}
		if nil == votingProposal {
			continue
		}
		versionProposal, ok := votingProposal.(VersionProposal)
		//在版本提案的投票周期内
		if ok {
			if getLargeVersion(versionProposal.GetNewVersion()) == getLargeVersion(version) {
				proposer := versionProposal.GetProposer()
				//存入AddActiveNode，等预生效再通知Staking
				if !gov.govDB.addDeclaredNode(blockHash,votingProposalID, proposer) {
					var err error = errors.New("[GOV] DeclareVersion(): add active node failed.")
					return false, err
				}
			}
		}
	}

	return true, nil
}

//查询提案
func (gov *Gov) GetProposal(proposalID common.Hash, state *xcom.StateDB) *Proposal {
	proposal, err := gov.govDB.getProposal(proposalID, state)
	if err != nil {
		msg := fmt.Sprintf("[GOV] Submit(): Unable to set proposal: %s", proposalID)
		err = errors.New(msg)
		return nil
	}
	if proposal != nil {
		return &proposal
	}
	log.Error("[GOV] GetProposal(): Unable to get proposal.")
	return nil
}

//查询提案结果
func (gov *Gov) GetTallyResult(proposalID common.Hash, state *xcom.StateDB) *TallyResult {
	tallyResult, err := gov.govDB.getTallyResult(proposalID, state)
	if err != nil {
		log.Error("[GOV] GetTallyResult(): Unable to get tallyResult from db.")
	}
	if nil != tallyResult {
		return tallyResult
	}
	log.Error("[GOV] GetTallyResult(): Unable to get tallyResult.")
	return nil
}

//查询提案列表
func (gov *Gov) ListProposal(blockHash common.Hash, state xcom.StateDB) []*Proposal {
	return nil
}

//投票结束时，进行投票计算

func (gov *Gov) tally(proposalID common.Hash, blockHash common.Hash, state *xcom.StateDB) (bool, ProposalStatus) {

	accuVerifiersCnt := uint16(gov.govDB.getVerifiersLength(proposalID,state))
	voteCnt := uint16(len(gov.govDB.listVote(proposalID, state)))

	status := Voting
	supportRate := voteCnt / accuVerifiersCnt
<<<<<<< HEAD
	//TODO
=======
>>>>>>> ab86f787
	if supportRate > n {
		status = PreActive
	} else {
		status = Failed
	}

	tallyResult := &TallyResult{
		ProposalID:    proposalID,
		Yeas:          voteCnt,
		AccuVerifiers: accuVerifiersCnt,
		Status:        status,
	}

	if !gov.govDB.setTallyResult(*tallyResult, state) {
		log.Error("[GOV] tally(): Unable to set tallyResult.")
		return false, status
	}
	return true, status

}<|MERGE_RESOLUTION|>--- conflicted
+++ resolved
@@ -385,10 +385,6 @@
 
 	status := Voting
 	supportRate := voteCnt / accuVerifiersCnt
-<<<<<<< HEAD
-	//TODO
-=======
->>>>>>> ab86f787
 	if supportRate > n {
 		status = PreActive
 	} else {
