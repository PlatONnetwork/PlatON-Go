// Copyright 2018-2019 The PlatON Network Authors
// This file is part of the PlatON-Go library.
//
// The PlatON-Go library is free software: you can redistribute it and/or modify
// it under the terms of the GNU Lesser General Public License as published by
// the Free Software Foundation, either version 3 of the License, or
// (at your option) any later version.
//
// The PlatON-Go library is distributed in the hope that it will be useful,
// but WITHOUT ANY WARRANTY; without even the implied warranty of
// MERCHANTABILITY or FITNESS FOR A PARTICULAR PURPOSE. See the
// GNU Lesser General Public License for more details.
//
// You should have received a copy of the GNU Lesser General Public License
// along with the PlatON-Go library. If not, see <http://www.gnu.org/licenses/>.

package staking

import (
	"fmt"
	"math/big"
	"strings"

	"github.com/PlatONnetwork/PlatON-Go/x/xutil"

	"github.com/PlatONnetwork/PlatON-Go/common/hexutil"
	"github.com/PlatONnetwork/PlatON-Go/crypto/bls"

	"github.com/PlatONnetwork/PlatON-Go/common"
	"github.com/PlatONnetwork/PlatON-Go/p2p/discover"
)

const (
	/**
	######   ######   ######   ######
	#	  THE CANDIDATE  STATUS     #
	######   ######   ######   ######
	*/
	Invalided     CandidateStatus = 1 << iota // 0001: The current candidate withdraws from the staking qualification (Active OR Passive)
	LowRatio                                  // 0010: The candidate was low package ratio AND no delete
	NotEnough                                 // 0100: The current candidate's von does not meet the minimum staking threshold
	DuplicateSign                             // 1000: The Duplicate package or Duplicate sign
	LowRatioDel                               // 0001,0000: The lowRatio AND must delete
	Withdrew                                  // 0010,0000: The Active withdrew
	Valided       = 0                         // 0000: The current candidate is in force
	NotExist      = 1 << 31                   // 1000,xxxx,... : The candidate is not exist
)

type CandidateStatus uint32

func (status CandidateStatus) IsValid() bool {
	return !status.IsInvalid()
}

func (status CandidateStatus) IsInvalid() bool {
	return status&Invalided == Invalided
}

func (status CandidateStatus) IsPureInvalid() bool {
	return status&Invalided == status|Invalided
}

func (status CandidateStatus) IsLowRatio() bool {
	return status&LowRatio == LowRatio
}

func (status CandidateStatus) IsPureLowRatio() bool {
	return status&LowRatio == status|LowRatio
}

func (status CandidateStatus) IsNotEnough() bool {
	return status&NotEnough == NotEnough
}

func (status CandidateStatus) IsPureNotEnough() bool {
	return status&NotEnough == status|NotEnough
}

func (status CandidateStatus) IsInvalidLowRatio() bool {
	return status&(Invalided|LowRatio) == (Invalided | LowRatio)
}

func (status CandidateStatus) IsInvalidNotEnough() bool {
	return status&(Invalided|NotEnough) == (Invalided | NotEnough)
}

func (status CandidateStatus) IsInvalidLowRatioNotEnough() bool {
	return status&(Invalided|LowRatio|NotEnough) == (Invalided | LowRatio | NotEnough)
}

func (status CandidateStatus) IsLowRatioNotEnough() bool {
	return status&(LowRatio|NotEnough) == (LowRatio | NotEnough)
}

func (status CandidateStatus) IsDuplicateSign() bool {
	return status&DuplicateSign == DuplicateSign
}

func (status CandidateStatus) IsInvalidDuplicateSign() bool {
	return status&(DuplicateSign|Invalided) == (DuplicateSign | Invalided)
}

func (status CandidateStatus) IsLowRatioDel() bool {
	return status&LowRatioDel == LowRatioDel
}

func (status CandidateStatus) IsPureLowRatioDel() bool {
	return status&LowRatioDel == status|LowRatioDel
}

func (status CandidateStatus) IsInvalidLowRatioDel() bool {
	return status&(Invalided|LowRatioDel) == (Invalided | LowRatioDel)
}

func (status CandidateStatus) IsWithdrew() bool {
	return status&Withdrew == Withdrew
}

func (status CandidateStatus) IsPureWithdrew() bool {
	return status&Withdrew == status|Withdrew
}

func (status CandidateStatus) IsInvalidWithdrew() bool {
	return status&(Invalided|Withdrew) == (Invalided | Withdrew)
}

// The Candidate info
type Candidate struct {
	*CandidateBase
	*CandidateMutable
}

func (can *Candidate) String() string {
	return fmt.Sprintf(`{"NodeId": "%s","BlsPubKey": "%s","StakingAddress": "%s","BenefitAddress": "%s","StakingTxIndex": %d,"ProgramVersion": %d,"Status": %d,"StakingEpoch": %d,"StakingBlockNum": %d,"Shares": %d,"Released": %d,"ReleasedHes": %d,"RestrictingPlan": %d,"RestrictingPlanHes": %d,"ExternalId": "%s","NodeName": "%s","Website": "%s","Details": "%s"}`,
		fmt.Sprintf("%x", can.NodeId.Bytes()),
		fmt.Sprintf("%x", can.BlsPubKey.Bytes()),
		fmt.Sprintf("%x", can.StakingAddress.Bytes()),
		fmt.Sprintf("%x", can.BenefitAddress.Bytes()),
		can.StakingTxIndex,
		can.ProgramVersion,
		can.Status,
		can.StakingEpoch,
		can.StakingBlockNum,
		can.Shares,
		can.Released,
		can.ReleasedHes,
		can.RestrictingPlan,
		can.RestrictingPlanHes,
		can.ExternalId,
		can.NodeName,
		can.Website,
		can.Details)
}

func (can *Candidate) IsNotEmpty() bool {
	return !can.IsEmpty()
}

func (can *Candidate) IsEmpty() bool {
	return nil == can
}

type CandidateBase struct {
	NodeId discover.NodeID
	// bls public key
	BlsPubKey bls.PublicKeyHex
	// The account used to initiate the staking
	StakingAddress common.Address
	// The account receive the block rewards and the staking rewards
	BenefitAddress common.Address
	// The tx index at the time of staking
	StakingTxIndex uint32
	// The version of the node program
	// (Store Large Verson: the 2.1.x large version is 2.1.0)
	ProgramVersion uint32
	// Block height at the time of staking
	StakingBlockNum uint64
	// Node desc
	Description
}

func (can *CandidateBase) String() string {
	return fmt.Sprintf(`{"NodeId": "%s","BlsPubKey": "%s","StakingAddress": "%s","BenefitAddress": "%s","StakingTxIndex": %d,"ProgramVersion": %d,"StakingBlockNum": %d,"ExternalId": "%s","NodeName": "%s","Website": "%s","Details": "%s"}`,
		fmt.Sprintf("%x", can.NodeId.Bytes()),
		fmt.Sprintf("%x", can.BlsPubKey.Bytes()),
		fmt.Sprintf("%x", can.StakingAddress.Bytes()),
		fmt.Sprintf("%x", can.BenefitAddress.Bytes()),
		can.StakingTxIndex,
		can.ProgramVersion,
		can.StakingBlockNum,
		can.ExternalId,
		can.NodeName,
		can.Website,
		can.Details)
}

func (can *CandidateBase) IsNotEmpty() bool {
	return !can.IsEmpty()
}

func (can *CandidateBase) IsEmpty() bool {
	return nil == can
}

type CandidateMutable struct {
	// The candidate status
	// Reference `THE CANDIDATE  STATUS`
	Status CandidateStatus
	// The epoch number at staking or edit
	StakingEpoch uint32
	// All vons of staking and delegated
	Shares *big.Int
	// The staking von  is circulating for effective epoch (in effect)
	Released *big.Int
	// The staking von  is circulating for hesitant epoch (in hesitation)
	ReleasedHes *big.Int
	// The staking von  is RestrictingPlan for effective epoch (in effect)
	RestrictingPlan *big.Int
	// The staking von  is RestrictingPlan for hesitant epoch (in hesitation)
	RestrictingPlanHes *big.Int
}

func (can *CandidateMutable) String() string {
	return fmt.Sprintf(`{"Status": %d,"StakingEpoch": %d,"Shares": %d,"Released": %d,"ReleasedHes": %d,"RestrictingPlan": %d,"RestrictingPlanHes": %d}`,
		can.Status,
		can.StakingEpoch,
		can.Shares,
		can.Released,
		can.ReleasedHes,
		can.RestrictingPlan,
		can.RestrictingPlanHes)
}

func (can *CandidateMutable) CleanLowRatioStatus() {
	can.Status &^= LowRatio
}

func (can *CandidateMutable) CleanShares() {
	can.Shares = new(big.Int).SetInt64(0)
}

func (can *CandidateMutable) AddShares(amount *big.Int) {
	can.Shares = new(big.Int).Add(can.Shares, amount)
}

func (can *CandidateMutable) SubShares(amount *big.Int) {
	can.Shares = new(big.Int).Sub(can.Shares, amount)
}

func (can *CandidateMutable) IsNotEmpty() bool {
	return !can.IsEmpty()
}

func (can *CandidateMutable) IsEmpty() bool {
	return nil == can
}

func (can *CandidateMutable) IsValid() bool {
	return can.Status.IsValid()
}

func (can *CandidateMutable) IsInvalid() bool {
	return can.Status.IsInvalid()
}

func (can *CandidateMutable) IsPureInvalid() bool {
	return can.Status.IsPureInvalid()
}

func (can *CandidateMutable) IsLowRatio() bool {
	return can.Status.IsLowRatio()
}

func (can *CandidateMutable) IsPureLowRatio() bool {
	return can.Status.IsPureLowRatio()
}

func (can *CandidateMutable) IsNotEnough() bool {
	return can.Status.IsNotEnough()
}

func (can *CandidateMutable) IsPureNotEnough() bool {
	return can.Status.IsPureNotEnough()
}

func (can *CandidateMutable) IsInvalidLowRatio() bool {
	return can.Status.IsInvalidLowRatio()
}

func (can *CandidateMutable) IsInvalidNotEnough() bool {
	return can.Status.IsInvalidNotEnough()
}

func (can *CandidateMutable) IsInvalidLowRatioNotEnough() bool {
	return can.Status.IsInvalidLowRatioNotEnough()
}

func (can *CandidateMutable) IsLowRatioNotEnough() bool {
	return can.Status.IsLowRatioNotEnough()
}

func (can *CandidateMutable) IsDuplicateSign() bool {
	return can.Status.IsDuplicateSign()
}

func (can *CandidateMutable) IsInvalidDuplicateSign() bool {
	return can.Status.IsInvalidDuplicateSign()
}

func (can *CandidateMutable) IsLowRatioDel() bool {
	return can.Status.IsLowRatioDel()
}

func (can *CandidateMutable) IsPureLowRatioDel() bool {
	return can.Status.IsPureLowRatioDel()
}

func (can *CandidateMutable) IsInvalidLowRatioDel() bool {
	return can.Status.IsInvalidLowRatioDel()
}

func (can *CandidateMutable) IsWithdrew() bool {
	return can.Status.IsWithdrew()
}

func (can *CandidateMutable) IsPureWithdrew() bool {
	return can.Status.IsPureWithdrew()
}

func (can *CandidateMutable) IsInvalidWithdrew() bool {
	return can.Status.IsInvalidWithdrew()
}

// Display amount field using 0x hex
type CandidateHex struct {
	NodeId             discover.NodeID
	BlsPubKey          bls.PublicKeyHex
	StakingAddress     common.Address
	BenefitAddress     common.Address
	StakingTxIndex     uint32
	ProgramVersion     uint32
	Status             CandidateStatus
	StakingEpoch       uint32
	StakingBlockNum    uint64
	Shares             *hexutil.Big
	Released           *hexutil.Big
	ReleasedHes        *hexutil.Big
	RestrictingPlan    *hexutil.Big
	RestrictingPlanHes *hexutil.Big
	Description
}

func (can *CandidateHex) String() string {
	return fmt.Sprintf(`{"NodeId": "%s","BlsPubKey": "%s","StakingAddress": "%s","BenefitAddress": "%s","StakingTxIndex": %d,"ProgramVersion": %d,"Status": %d,"StakingEpoch": %d,"StakingBlockNum": %d,"Shares": "%s","Released": "%s","ReleasedHes": "%s","RestrictingPlan": "%s","RestrictingPlanHes": "%s","ExternalId": "%s","NodeName": "%s","Website": "%s","Details": "%s"}`,
		fmt.Sprintf("%x", can.NodeId.Bytes()),
		fmt.Sprintf("%x", can.BlsPubKey.Bytes()),
		fmt.Sprintf("%x", can.StakingAddress.Bytes()),
		fmt.Sprintf("%x", can.BenefitAddress.Bytes()),
		can.StakingTxIndex,
		can.ProgramVersion,
		can.Status,
		can.StakingEpoch,
		can.StakingBlockNum,
		can.Shares,
		can.Released,
		can.ReleasedHes,
		can.RestrictingPlan,
		can.RestrictingPlanHes,
		can.ExternalId,
		can.NodeName,
		can.Website,
		can.Details)
}

func (can *CandidateHex) IsNotEmpty() bool {
	return !can.IsEmpty()
}

func (can *CandidateHex) IsEmpty() bool {
	return nil == can
}

//// EncodeRLP implements rlp.Encoder
//func (c *Candidate) EncodeRLP(w io.Writer) error {
//	return rlp.Encode(w, &c)
//}
//
//
//// DecodeRLP implements rlp.Decoder
//func (c *Candidate) DecodeRLP(s *rlp.Stream) error {
//	if err := s.Decode(&c); err != nil {
//		return err
//	}
//	return nil
//}

const (
	MaxExternalIdLen = 70
	MaxNodeNameLen   = 30
	MaxWebsiteLen    = 140
	MaxDetailsLen    = 280
)

type Description struct {
	// External Id for the third party to pull the node description (with length limit)
	ExternalId string
	// The Candidate Node's Name  (with a length limit)
	NodeName string
	// The third-party home page of the node (with a length limit)
	Website string
	// Description of the node (with a length limit)
	Details string
}

func (desc *Description) CheckLength() error {

	if len(desc.ExternalId) > MaxExternalIdLen {
		return fmt.Errorf("ExternalId overflow, got len is: %d, max len is: %d", len(desc.ExternalId), MaxExternalIdLen)
	}
	if len(desc.NodeName) > MaxNodeNameLen {
		return fmt.Errorf("NodeName overflow, got len is: %d, max len is: %d", len(desc.NodeName), MaxNodeNameLen)
	}
	if len(desc.Website) > MaxWebsiteLen {
		return fmt.Errorf("Website overflow, got len is: %d, max len is: %d", len(desc.Website), MaxWebsiteLen)
	}
	if len(desc.Details) > MaxDetailsLen {
		return fmt.Errorf("Details overflow, got len is: %d, max len is: %d", len(desc.Details), MaxDetailsLen)
	}
	return nil
}

type CandidateQueue []*Candidate

func (queue CandidateQueue) String() string {
	arr := make([]string, len(queue))
	for i, c := range queue {
		arr[i] = c.String()
	}
	return "[" + strings.Join(arr, ",") + "]"
}

type CandidateHexQueue []*CandidateHex
type CandidateVersionQueue []*CandidateVersion

func (queue CandidateHexQueue) IsNotEmpty() bool {
	return !queue.IsEmpty()
}

func (queue CandidateHexQueue) IsEmpty() bool {
	return len(queue) == 0
}

func (queue CandidateHexQueue) String() string {
	arr := make([]string, len(queue))
	for i, c := range queue {
		arr[i] = c.String()
	}
	return "[" + strings.Join(arr, ",") + "]"
}

type CandidateBaseQueue []*CandidateBase

func (queue CandidateBaseQueue) IsNotEmpty() bool {
	return !queue.IsEmpty()
}

func (queue CandidateBaseQueue) IsEmpty() bool {
	return len(queue) == 0
}

// the Validator info
// They are Simplified Candidate
// They are consensus nodes and Epoch nodes snapshot
/*type Validator struct {
	NodeAddress common.Address
	NodeId      discover.NodeID
	// bls public key
	BlsPubKey bls.PublicKeyHex
	// The weight snapshot
	// NOTE:
	// converted from the weight snapshot of Candidate, they array order is:
	//
	// programVersion, candidate.shares, stakingBlocknum, stakingTxindex
	//
	// They origin type is: uint32, *big.Int, uint64, uint32
	StakingWeight [SWeightItem]string
	// Validator's term in the consensus round
	ValidatorTerm uint32
}*/
type Validator struct {
	ProgramVersion  uint32
	StakingTxIndex  uint32
	ValidatorTerm   uint32 // Validator's term in the consensus round
	StakingBlockNum uint64
	NodeAddress     common.Address
	NodeId          discover.NodeID
	BlsPubKey       bls.PublicKeyHex
	Shares          *big.Int
}

func (val *Validator) String() string {
	return fmt.Sprintf(`{"NodeId": "%s","NodeAddress": "%s","BlsPubKey": "%s","ProgramVersion": %d,"Shares": %d,"StakingBlockNum": %d,"StakingTxIndex": %d,"ValidatorTerm": %d}`,
		val.NodeId.String(),
		fmt.Sprintf("%x", val.NodeAddress.Bytes()),
		fmt.Sprintf("%x", val.BlsPubKey.Bytes()),
		val.ProgramVersion,
		val.Shares,
		val.StakingBlockNum,
		val.StakingTxIndex,
		val.ValidatorTerm)
}

type ValidatorQueue []*Validator

func (queue ValidatorQueue) IsNotEmpty() bool {
	return !queue.IsEmpty()
}

func (queue ValidatorQueue) IsEmpty() bool {
	return len(queue) == 0
}

func (queue ValidatorQueue) String() string {
	arr := make([]string, len(queue))
	for i, v := range queue {
		arr[i] = v.String()
	}
	return "[" + strings.Join(arr, ",") + "]"
}

type CandidateMap map[discover.NodeID]*Candidate

type NeedRemoveCans map[discover.NodeID]*Candidate

func (arr ValidatorQueue) ValidatorSort(removes NeedRemoveCans,
	compare func(slashs NeedRemoveCans, c, can *Validator) int) {
	if len(arr) <= 1 {
		return
	}

	if nil == compare {
		arr.quickSort(removes, 0, len(arr)-1, CompareDefault)
	} else {
		arr.quickSort(removes, 0, len(arr)-1, compare)
	}
}
func (arr ValidatorQueue) quickSort(removes NeedRemoveCans, left, right int,
	compare func(slashs NeedRemoveCans, c, can *Validator) int) {
	if left < right {
		pivot := arr.partition(removes, left, right, compare)
		arr.quickSort(removes, left, pivot-1, compare)
		arr.quickSort(removes, pivot+1, right, compare)
	}
}
func (arr ValidatorQueue) partition(removes NeedRemoveCans, left, right int,
	compare func(slashs NeedRemoveCans, c, can *Validator) int) int {
	for left < right {
		for left < right && compare(removes, arr[left], arr[right]) >= 0 {
			right--
		}
		if left < right {
			arr[left], arr[right] = arr[right], arr[left]
			left++
		}
		for left < right && compare(removes, arr[left], arr[right]) >= 0 {
			left++
		}
		if left < right {
			arr[left], arr[right] = arr[right], arr[left]
			right--
		}
	}
	return left
}

// NOTE: Sort By Default
//
// When sorting is done by default,
// it is slashed and is sorted to the end.
//
// The priorities just like that:
// Slashing > ProgramVersion > Shares > BlockNumber > TxIndex
//
// Slashing: From no to yes
// ProgramVersion: From big to small
// Shares： From big to small
// BlockNumber: From small to big
// TxIndex: From small to big
//
// Compare Left And Right
// 1: Left > Right
// 0: Left == Right
// -1:Left < Right
func CompareDefault(removes NeedRemoveCans, left, right *Validator) int {

	compareTxIndexFunc := func(l, r *Validator) int {
		switch {
		case l.StakingTxIndex > r.StakingTxIndex:
			return -1
		case l.StakingTxIndex < r.StakingTxIndex:
			return 1
		default:
			return 0
		}
	}

	compareBlockNumberFunc := func(l, r *Validator) int {

		switch {
		case l.StakingBlockNum > r.StakingBlockNum:
			return -1
		case l.StakingBlockNum < r.StakingBlockNum:
			return 1
		default:
			return compareTxIndexFunc(l, r)
		}
	}

	compareSharesFunc := func(l, r *Validator) int {

		switch {
		case l.Shares.Cmp(r.Shares) < 0:
			return -1
		case l.Shares.Cmp(r.Shares) > 0:
			return 1
		default:
			return compareBlockNumberFunc(l, r)
		}
	}

	_, leftOk := removes[left.NodeId]
	_, rightOk := removes[right.NodeId]

	if leftOk && !rightOk {
		return -1
	} else if !leftOk && rightOk {
		return 1
	} else {

		lversion := xutil.CalcVersion(left.ProgramVersion)
		rversion := xutil.CalcVersion(right.ProgramVersion)

		switch {
		case lversion < rversion:
			return -1
		case lversion > rversion:
			return 1
		default:
			return compareSharesFunc(left, right)
		}
	}

}

// NOTE: These are sorted by priority that will be removed
//
// When sorting is done by delete slashing,
// it is slashed and is sorted to the front.
//
// The priorities just like that:
// Invalid > ProgramVersion > validaotorTerm  > Shares > BlockNumber > TxIndex
//
// What is the invalid ?  That are DuplicateSign and lowRatio&invalid and lowVersion and withdrew&NotInEpochValidators
//
//
//
// Invalid Status: From invalid to valid
// ProgramVersion: From small to big
// validaotorTerm: From big to small
// Shares： From small to big
// BlockNumber: From big to small
// TxIndex: From big to small
//
//
// Compare Left And Right
// 1: Left > Right
// 0: Left == Right
// -1:Left < Right
func CompareForDel(removes NeedRemoveCans, left, right *Validator) int {

	// some funcs

	// Compare TxIndex
	compareTxIndexFunc := func(l, r *Validator) int {

		switch {
		case l.StakingTxIndex > r.StakingTxIndex:
			return 1
		case l.StakingTxIndex < r.StakingTxIndex:
			return -1
		default:
			return 0
		}
	}

	// Compare BlockNumber
	compareBlockNumberFunc := func(l, r *Validator) int {
		switch {
		case l.StakingBlockNum > r.StakingBlockNum:
			return 1
		case l.StakingBlockNum < r.StakingBlockNum:
			return -1
		default:
			return compareTxIndexFunc(l, r)
		}
	}

	// Compare Shares
	compareSharesFunc := func(l, r *Validator) int {

		switch {
		case l.Shares.Cmp(r.Shares) < 0:
			return 1
		case l.Shares.Cmp(r.Shares) > 0:
			return -1
		default:
			return compareBlockNumberFunc(l, r)
		}
	}

	// Compare Term
	compareTermFunc := func(l, r *Validator) int {
		switch {
		case l.ValidatorTerm < r.ValidatorTerm:
			return -1
		case l.ValidatorTerm > r.ValidatorTerm:
			return 1
		default:
			return compareSharesFunc(l, r)
		}
	}

	compareVersionFunc := func(l, r *Validator) int {
		lversion := xutil.CalcVersion(l.ProgramVersion)
		rversion := xutil.CalcVersion(r.ProgramVersion)
		switch {
		case lversion > rversion:
			return -1
		case lversion < rversion:
			return 1
		default:
			return compareTermFunc(left, right)
		}
	}

	lCan, lOK := removes[left.NodeId]
	rCan, rOK := removes[right.NodeId]

	/**
	Start Compare
	*/

	switch {
	case !lOK && rOK: // left need not removed AND right need removed
		return -1
	case !lOK && !rOK: // both need not removed

		// 2. ProgramVersion
		return compareVersionFunc(left, right)

	case lOK && !rOK: // left need removed AND right need not removed
		return 1
	default: // both need removed

		// compare slash
		switch {
		case lCan.IsDuplicateSign() && !rCan.IsDuplicateSign():
			return 1
		case !lCan.IsDuplicateSign() && rCan.IsDuplicateSign():
			return -1
		case lCan.IsDuplicateSign() && rCan.IsDuplicateSign():
			// compare Shares
			return compareSharesFunc(left, right)
		default:
			// compare low ratio delete
			// compare low ratio
			switch {
			case lCan.IsLowRatioDel() && !rCan.IsLowRatioDel():
				return 1
			case !lCan.IsLowRatioDel() && rCan.IsLowRatioDel():
				return -1
			case lCan.IsLowRatioDel() && rCan.IsLowRatioDel():
				// compare Shares
				return compareSharesFunc(left, right)
			default:
				switch {
				case lCan.IsLowRatio() && !rCan.IsLowRatio():
					return 1
				case !lCan.IsLowRatio() && rCan.IsLowRatio():
					return -1
				case lCan.IsLowRatio() && rCan.IsLowRatio():
					// compare Shares
					return compareSharesFunc(left, right)
				default:
					// compare Version
					return compareVersionFunc(left, right)
				}
			}

		}

	}
}

// NOTE: Sort when doing storage
//
// The priorities just like that: (No  shares)
// ProgramVersion > validaotorTerm > BlockNumber > TxIndex
//
// Compare Left And Right
// 1: Left > Right
// 0: Left == Right
// -1:Left < Right
func CompareForStore(_ NeedRemoveCans, left, right *Validator) int {
	// some funcs

	// 5. TxIndex
	compareTxIndexFunc := func(l, r *Validator) int {

		switch {
		case l.StakingTxIndex > r.StakingTxIndex:
			return -1
		case l.StakingTxIndex < r.StakingTxIndex:
			return 1
		default:
			return 0
		}
	}

	// 4. BlockNumber
	compareBlockNumberFunc := func(l, r *Validator) int {

		switch {
		case l.StakingBlockNum > r.StakingBlockNum:
			return -1
		case l.StakingBlockNum < r.StakingBlockNum:
			return 1
		default:
			return compareTxIndexFunc(l, r)
		}
	}

	// 2. Term
	compareTermFunc := func(l, r *Validator) int {
		switch {
		case l.ValidatorTerm < r.ValidatorTerm:
			return -1
		case l.ValidatorTerm > r.ValidatorTerm:
			return 1
		default:
			//return compareSharesFunc(l, r)
			return compareBlockNumberFunc(l, r)
		}
	}

	// 1. ProgramVersion
	lVersion := xutil.CalcVersion(left.ProgramVersion)
	rVersion := xutil.CalcVersion(right.ProgramVersion)
	if lVersion < rVersion {
		return -1
	} else if lVersion > rVersion {
		return 1
	} else {
		return compareTermFunc(left, right)
	}
}

// some consensus round validators or current epoch validators
type ValidatorArray struct {
	// the round start blockNumber or epoch start blockNumber
	Start uint64
	// the round end blockNumber or epoch blockNumber
	End uint64
	// the round validators or epoch validators
	Arr ValidatorQueue
}

func (v ValidatorArray) String() string {
	return fmt.Sprintf(`{"Start": %d, "End": %d, "Arr": %s}`, v.Start, v.End, v.Arr.String())
}

type ValidatorEx struct {
	//NodeAddress common.Address
	NodeId discover.NodeID
	// bls public key
	BlsPubKey bls.PublicKeyHex
	// The account used to initiate the staking
	StakingAddress common.Address
	// The account receive the block rewards and the staking rewards
	BenefitAddress common.Address
	// The tx index at the time of staking
	StakingTxIndex uint32
	// The version of the node process
	ProgramVersion uint32
	// Block height at the time of staking
	StakingBlockNum uint64
	// All vons of staking and delegated
	//Shares *big.Int
	Shares *hexutil.Big
	// Node desc
	Description
	// this is the term of validator in consensus round
	// [0, N]
	ValidatorTerm uint32
}

func (vex *ValidatorEx) String() string {
	return fmt.Sprintf(`{"NodeId": "%s","NodeAddress": "%s","BlsPubKey": "%s","StakingAddress": "%s","BenefitAddress": "%s","StakingTxIndex": %d,"ProgramVersion": %d,"StakingBlockNum": %d,"Shares": "%s","ExternalId": "%s","NodeName": "%s","Website": "%s","Details": "%s","ValidatorTerm": %d}`,
		vex.NodeId.String(),
		fmt.Sprintf("%x", vex.StakingAddress.Bytes()),
		fmt.Sprintf("%x", vex.BlsPubKey.Bytes()),
		fmt.Sprintf("%x", vex.StakingAddress.Bytes()),
		fmt.Sprintf("%x", vex.BenefitAddress.Bytes()),
		vex.StakingTxIndex,
		vex.ProgramVersion,
		vex.StakingBlockNum,
		vex.Shares,
		vex.ExternalId,
		vex.NodeName,
		vex.Website,
		vex.Details,
		vex.ValidatorTerm)
}

type ValidatorExQueue []*ValidatorEx

func (queue ValidatorExQueue) IsNotEmpty() bool {
	return !queue.IsEmpty()
}

func (queue ValidatorExQueue) IsEmpty() bool {
	return len(queue) == 0
}

func (queue ValidatorExQueue) String() string {
	arr := make([]string, len(queue))
	for i, v := range queue {
		arr[i] = v.String()
	}
	return "[" + strings.Join(arr, ",") + "]"
}

// the Delegate information
type Delegation struct {
	// The epoch number at delegate or edit
	DelegateEpoch uint32
	// The delegate von  is circulating for effective epoch (in effect)
	Released *big.Int
	// The delegate von  is circulating for hesitant epoch (in hesitation)
	ReleasedHes *big.Int
	// The delegate von  is RestrictingPlan for effective epoch (in effect)
	RestrictingPlan *big.Int
	// The delegate von  is RestrictingPlan for hesitant epoch (in hesitation)
	RestrictingPlanHes *big.Int
}

func (del *Delegation) String() string {
	return fmt.Sprintf(`{"DelegateEpoch": "%d","Released": "%d","ReleasedHes": %d,"RestrictingPlan": %d,"RestrictingPlanHes": %d}`,
		del.DelegateEpoch,
		del.Released,
		del.ReleasedHes,
		del.RestrictingPlan,
		del.RestrictingPlanHes)
}

func (del *Delegation) IsNotEmpty() bool {
	return !del.IsEmpty()
}

func (del *Delegation) IsEmpty() bool {
	return nil == del
}

type DelegationHex struct {
	// The epoch number at delegate or edit
	DelegateEpoch uint32
	// The delegate von  is circulating for effective epoch (in effect)
	Released *hexutil.Big
	// The delegate von  is circulating for hesitant epoch (in hesitation)
	ReleasedHes *hexutil.Big
	// The delegate von  is RestrictingPlan for effective epoch (in effect)
	RestrictingPlan *hexutil.Big
	// The delegate von  is RestrictingPlan for hesitant epoch (in hesitation)
	RestrictingPlanHes *hexutil.Big
}

func (delHex *DelegationHex) String() string {
	return fmt.Sprintf(`{"DelegateEpoch": "%d","Released": "%s","ReleasedHes": %s,"RestrictingPlan": %s,"RestrictingPlanHes": %s}`,
		delHex.DelegateEpoch,
		delHex.Released,
		delHex.ReleasedHes,
		delHex.RestrictingPlan,
		delHex.RestrictingPlanHes)
}

func (del *DelegationHex) IsNotEmpty() bool {
	return !del.IsEmpty()
}

func (del *DelegationHex) IsEmpty() bool {
	return nil == del
}

type DelegationEx struct {
	Addr            common.Address
	NodeId          discover.NodeID
	StakingBlockNum uint64
	DelegationHex
}

func (dex *DelegationEx) String() string {
	return fmt.Sprintf(`{"Addr": "%s","NodeId": "%s","StakingBlockNum": "%d","DelegateEpoch": "%d","Released": "%s","ReleasedHes": %s,"RestrictingPlan": %s,"RestrictingPlanHes": %s}`,
		dex.Addr.String(),
		fmt.Sprintf("%x", dex.NodeId.Bytes()),
		dex.StakingBlockNum,
		dex.DelegateEpoch,
		dex.Released,
		dex.ReleasedHes,
		dex.RestrictingPlan,
		dex.RestrictingPlanHes)
}

func (dex *DelegationEx) IsNotEmpty() bool {
	return !dex.IsEmpty()
}

func (dex *DelegationEx) IsEmpty() bool {
	return nil == dex
}

type DelegateRelated struct {
	Addr            common.Address
	NodeId          discover.NodeID
	StakingBlockNum uint64
}

func (dr *DelegateRelated) String() string {
	return fmt.Sprintf(`{"Addr": "%s","NodeId": "%s","StakingBlockNum": "%d"}`,
		dr.Addr.String(),
		fmt.Sprintf("%x", dr.NodeId.Bytes()),
		dr.StakingBlockNum)
}

func (dr *DelegateRelated) IsNotEmpty() bool {
	return !dr.IsEmpty()
}

func (dr *DelegateRelated) IsEmpty() bool {
	return nil == dr
}

type DelRelatedQueue []*DelegateRelated

func (queue DelRelatedQueue) IsNotEmpty() bool {
	return !queue.IsEmpty()
}

func (queue DelRelatedQueue) IsEmpty() bool {
	return len(queue) == 0
}

func (queue DelRelatedQueue) String() string {
	arr := make([]string, len(queue))
	for i, r := range queue {
		arr[i] = r.String()
	}
	return "[" + strings.Join(arr, ",") + "]"
}

type UnStakeItem struct {
	// this is the nodeAddress
	NodeAddress     common.Address
	StakingBlockNum uint64
}

//type UnDelegateItem struct {
//	// this is the `delegateAddress` + `nodeAddress` + `stakeBlockNumber`
//	KeySuffix []byte
//	Amount    *big.Int
//}

type ValArrIndex struct {
	Start uint64
	End   uint64
}

func (vindex *ValArrIndex) String() string {
	return fmt.Sprintf(`{"Start": %d, "End": %d}`, vindex.Start, vindex.End)
}

type ValArrIndexQueue []*ValArrIndex

func (queue ValArrIndexQueue) ConstantAppend(index *ValArrIndex, size int) (*ValArrIndex, ValArrIndexQueue) {

	queue = append(queue, index)
	if size < len(queue) {
		return queue[0], queue[1:]
	}
	return nil, queue
}

func (queue ValArrIndexQueue) String() string {
	arr := make([]string, len(queue))
	for i, vi := range queue {
		arr[i] = vi.String()
	}
	return "[" + strings.Join(arr, ",") + "]"
}

// An item that exists for slash
type SlashNodeItem struct {
	// the nodeId will be slashed
	NodeId discover.NodeID
	// the amount of von with slashed
	Amount *big.Int
	// slash type
	SlashType CandidateStatus
	// the benefit adrr who will receive the slash amount of von
	BenefitAddr common.Address
}

func (s *SlashNodeItem) String() string {
	return fmt.Sprintf(`{"nodeId": %s, "amount": %d, "slashType": %d, "benefitAddr": %s}`, s.NodeId.String(), s.Amount, s.SlashType, s.BenefitAddr.Hex())
}

type SlashQueue []*SlashNodeItem

<<<<<<< HEAD
func (queue SlashQueue) String() string {
	arr := make([]string, len(queue))
	for i, s := range queue {
		arr[i] = s.String()
	}
	return "[" + strings.Join(arr, ",") + "]"
}

type NodeIdVersion struct {
	BlockNumber uint64
	Version uint32
	ProgramVersion uint32
	NodeIds []discover.NodeID
}
=======
>>>>>>> 11da8280

type CandidateVersion struct {
	NodeId             discover.NodeID
	ProgramVersion     uint32
}<|MERGE_RESOLUTION|>--- conflicted
+++ resolved
@@ -1125,7 +1125,6 @@
 
 type SlashQueue []*SlashNodeItem
 
-<<<<<<< HEAD
 func (queue SlashQueue) String() string {
 	arr := make([]string, len(queue))
 	for i, s := range queue {
@@ -1134,15 +1133,6 @@
 	return "[" + strings.Join(arr, ",") + "]"
 }
 
-type NodeIdVersion struct {
-	BlockNumber uint64
-	Version uint32
-	ProgramVersion uint32
-	NodeIds []discover.NodeID
-}
-=======
->>>>>>> 11da8280
-
 type CandidateVersion struct {
 	NodeId             discover.NodeID
 	ProgramVersion     uint32
