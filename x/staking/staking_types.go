package staking

import (
	"errors"
	"math/big"
	"strconv"

	"github.com/PlatONnetwork/PlatON-Go/crypto/bls"

	"github.com/PlatONnetwork/PlatON-Go/common"
	"github.com/PlatONnetwork/PlatON-Go/p2p/discover"
)

const (
	/**
	######   ######   ######   ######
	#	  THE CANDIDATE  STATUS     #
	######   ######   ######   ######
	*/
	Invalided     = 1 << iota // 0001: The current candidate withdraws from the staking qualification (Active OR Passive)
	LowRatio                  // 0010: The candidate was low package ratio
	NotEnough                 // 0100: The current candidate's von does not meet the minimum staking threshold
	DuplicateSign             // 1000: The Duplicate package or Duplicate sign
	Valided       = 0         // 0000: The current candidate is in force
	NotExist      = 1 << 31   // 1000,xxxx,... : The candidate is not exist
)

const SWeightItem = 4

func Is_Invalid(status uint32) bool {
	return status&Invalided == Invalided
}

func Is_PureInvalid(status uint32) bool {
	return status&Invalided == status|Invalided
}

func Is_LowRatio(status uint32) bool {
	return status&LowRatio == LowRatio
}

func Is_PureLowRatio(status uint32) bool {
	return status&LowRatio == status|LowRatio
}

func Is_NotEnough(status uint32) bool {
	return status&NotEnough == NotEnough
}

func Is_PureNotEnough(status uint32) bool {
	return status&NotEnough == status|NotEnough
}

func Is_Invalid_LowRatio(status uint32) bool {
	return status&(Invalided|LowRatio) == (Invalided | LowRatio)
}

func Is_Invalid_NotEnough(status uint32) bool {
	return status&(Invalided|NotEnough) == (Invalided | NotEnough)
}

func Is_Invalid_LowRatio_NotEnough(status uint32) bool {
	return status&(Invalided|LowRatio|NotEnough) == (Invalided | LowRatio | NotEnough)
}

func Is_LowRatio_NotEnough(status uint32) bool {
	return status&(LowRatio|NotEnough) == (LowRatio | NotEnough)
}

func Is_DuplicateSign(status uint32) bool {
	return status&DuplicateSign == DuplicateSign
}

func Is_Invalid_DuplicateSign(status uint32) bool {
	return status&(DuplicateSign|Invalided) == (DuplicateSign | Invalided)
}

// The Candidate info
type Candidate struct {
	NodeId discover.NodeID
	// bls public key
	BlsPubKey bls.PublicKey
	// The account used to initiate the staking
	StakingAddress common.Address
	// The account receive the block rewards and the staking rewards
	BenefitAddress common.Address
	// The tx index at the time of staking
	StakingTxIndex uint32
	// The version of the node program
	// (Store Large Verson: the 2.1.x large version is 2.1.0)
	ProgramVersion uint32
	// The candidate status
	// Reference `THE CANDIDATE  STATUS`
	Status uint32
	// The epoch number at staking or edit
	StakingEpoch uint32
	// Block height at the time of staking
	StakingBlockNum uint64
	// All vons of staking and delegated
	Shares *big.Int
	// The staking von  is circulating for effective epoch (in effect)
	Released *big.Int
	// The staking von  is circulating for hesitant epoch (in hesitation)
	ReleasedHes *big.Int
	// The staking von  is RestrictingPlan for effective epoch (in effect)
	RestrictingPlan *big.Int
	// The staking von  is RestrictingPlan for hesitant epoch (in hesitation)
	RestrictingPlanHes *big.Int

	// Node desc
	Description
}

//// EncodeRLP implements rlp.Encoder
//func (c *Candidate) EncodeRLP(w io.Writer) error {
//	return rlp.Encode(w, &c)
//}
//
//
//// DecodeRLP implements rlp.Decoder
//func (c *Candidate) DecodeRLP(s *rlp.Stream) error {
//	if err := s.Decode(&c); err != nil {
//		return err
//	}
//	return nil
//}

const (
	MaxExternalIdLen = 70
	MaxNodeNameLen   = 30
	MaxWebsiteLen    = 140
	MaxDetailsLen    = 280
)

type Description struct {
	// External Id for the third party to pull the node description (with length limit)
	ExternalId string
	// The Candidate Node's Name  (with a length limit)
	NodeName string
	// The third-party home page of the node (with a length limit)
	Website string
	// Description of the node (with a length limit)
	Details string
}

func (desc *Description) CheckLength() error {

	if len(desc.ExternalId) > MaxExternalIdLen {
		return common.BizErrorf("ExternalId overflow, got len is: %d, max len is: %d", len(desc.ExternalId), MaxExternalIdLen)
	}
	if len(desc.NodeName) > MaxNodeNameLen {
		return common.BizErrorf("NodeName overflow, got len is: %d, max len is: %d", len(desc.NodeName), MaxNodeNameLen)
	}
	if len(desc.Website) > MaxWebsiteLen {
		return common.BizErrorf("Website overflow, got len is: %d, max len is: %d", len(desc.Website), MaxWebsiteLen)
	}
	if len(desc.Details) > MaxDetailsLen {
		return common.BizErrorf("Details overflow, got len is: %d, max len is: %d", len(desc.Details), MaxDetailsLen)
	}
	return nil
}

type CandidateQueue []*Candidate

// the Validator info
// They are Simplified Candidate
// They are consensus nodes and Epoch nodes snapshot
type Validator struct {
	NodeAddress common.Address
	NodeId      discover.NodeID
	// bls public key
	BlsPubKey bls.PublicKey
	// The weight snapshot
	// NOTE:
	// converted from the weight snapshot of Candidate, they array order is:
	//
	// programVersion, candidate.shares, stakingBlocknum, stakingTxindex
	//
	// They origin type is: uint32, *big.int, uint64, uint32
	StakingWeight [SWeightItem]string
	// Validator's term in the consensus round
	ValidatorTerm uint32
}

func (val *Validator) GetProgramVersion() (uint32, error) {
	version := val.StakingWeight[0]
	v, err := strconv.Atoi(version)
	if nil != err {
		return 0, err
	}
	return uint32(v), nil
}
func (val *Validator) GetShares() (*big.Int, error) {
	shares, ok := new(big.Int).SetString(val.StakingWeight[1], 10)
	if !ok {
		return nil, errors.New("parse bigInt failed from validator's shares")
	}
	return shares, nil
}

func (val *Validator) GetStakingBlockNumber() (uint64, error) {
	stakingBlockNumber := val.StakingWeight[2]
	num, err := strconv.ParseUint(stakingBlockNumber, 10, 64)
	if nil != err {
		return 0, err
	}
	return uint64(num), nil
}

func (val *Validator) GetStakingTxIndex() (uint32, error) {
	txIndex := val.StakingWeight[3]
	index, err := strconv.Atoi(txIndex)
	if nil != err {
		return 0, err
	}
	return uint32(index), nil
}

type ValidatorQueue []*Validator

type SlashCandidate map[discover.NodeID]*Candidate

func (arr ValidatorQueue) ValidatorSort(slashs SlashCandidate,
	compare func(slashs SlashCandidate, c, can *Validator) int) {
	if len(arr) <= 1 {
		return
	}

	if nil == compare {
		arr.quickSort(slashs, 0, len(arr)-1, CompareDefault)
	} else {
		arr.quickSort(slashs, 0, len(arr)-1, compare)
	}
}
func (arr ValidatorQueue) quickSort(slashs SlashCandidate, left, right int,
	compare func(slashs SlashCandidate, c, can *Validator) int) {
	if left < right {
		pivot := arr.partition(slashs, left, right, compare)
		arr.quickSort(slashs, left, pivot-1, compare)
		arr.quickSort(slashs, pivot+1, right, compare)
	}
}
func (arr ValidatorQueue) partition(slashs SlashCandidate, left, right int,
	compare func(slashs SlashCandidate, c, can *Validator) int) int {
	for left < right {
		for left < right && compare(slashs, arr[left], arr[right]) >= 0 {
			right--
		}
		if left < right {
			arr[left], arr[right] = arr[right], arr[left]
			left++
		}
		for left < right && compare(slashs, arr[left], arr[right]) >= 0 {
			left++
		}
		if left < right {
			arr[left], arr[right] = arr[right], arr[left]
			right--
		}
	}
	return left
}

// NOTE: Sort By Default
//
// When sorting is done by default,
// it is slashed and is sorted to the end.
//
// The priorities just like that:
// Slashing > ProgramVersion > Shares > BlockNumber > TxIndex
//
// Slashing: From no to yes
// ProgramVersion: From big to small
// Shares： From big to small
// BlockNumber: From small to big
// TxIndex: From small to big
//
// Compare Left And Right
// 1: Left > Right
// 0: Left == Right
// -1:Left < Right
func CompareDefault(slashs SlashCandidate, left, right *Validator) int {

	compareTxIndexFunc := func(l, r *Validator) int {
		leftTxIndex, _ := l.GetStakingTxIndex()
		rightTxIndex, _ := r.GetStakingTxIndex()
		switch {
		case leftTxIndex > rightTxIndex:
			return -1
		case leftTxIndex < rightTxIndex:
			return 1
		default:
			return 0
		}
	}

	compareBlockNumberFunc := func(l, r *Validator) int {
		leftNum, _ := l.GetStakingBlockNumber()
		rightNum, _ := r.GetStakingBlockNumber()
		switch {
		case leftNum > rightNum:
			return -1
		case leftNum < rightNum:
			return 1
		default:
			return compareTxIndexFunc(l, r)
		}
	}

	compareSharesFunc := func(l, r *Validator) int {
		leftShares, _ := l.GetShares()
		rightShares, _ := r.GetShares()

		switch {
		case leftShares.Cmp(rightShares) < 0:
			return -1
		case leftShares.Cmp(rightShares) > 0:
			return 1
		default:
			return compareBlockNumberFunc(l, r)
		}
	}

	_, leftOk := slashs[left.NodeId]
	_, rightOk := slashs[right.NodeId]

	if leftOk && !rightOk {
		return -1
	} else if !leftOk && rightOk {
		return 1
	} else {
		leftVersion, _ := left.GetProgramVersion()
		rightVersion, _ := right.GetProgramVersion()

		switch {
		case leftVersion < rightVersion:
			return -1
		case leftVersion > rightVersion:
			return 1
		default:
			return compareSharesFunc(left, right)
		}
	}

}

// NOTE: These are sorted by priority that will be removed
//
// When sorting is done by delete slashing,
// it is slashed and is sorted to the front.
//
// The priorities just like that:
// DuplicateSign > Status Invalid (usually lowratio and balance no enough) > ProgramVersion || LowPackageRatio > validaotorTerm  > Shares > BlockNumber > TxIndex
//
// DuplicateSign: From yes to no (When both are double-signed, priority is given to removing high weights [Shares. BlockNumber. TxIndex].)
// Invalid Status: From invalid to valid
// ProgramVersion: From small to big
// LowPackageRatio: From small to big (When both are zero package, priority is given to removing high weights [Shares. BlockNumber. TxIndex].)
// validaotorTerm: From big to small
// Shares： From small to big
// BlockNumber: From big to small
// TxIndex: From big to small
//
//
// Compare Left And Right
// 1: Left > Right
// 0: Left == Right
// -1:Left < Right
func CompareForDel(slashs SlashCandidate, left, right *Validator) int {

	// some funcs

	// Compare TxIndex
	compareTxIndexFunc := func(l, r *Validator) int {
		leftTxIndex, _ := l.GetStakingTxIndex()
		rightTxIndex, _ := r.GetStakingTxIndex()
		switch {
		case leftTxIndex > rightTxIndex:
			return 1
		case leftTxIndex < rightTxIndex:
			return -1
		default:
			return 0
		}
	}

	// Compare BlockNumber
	compareBlockNumberFunc := func(l, r *Validator) int {
		leftNum, _ := l.GetStakingBlockNumber()
		rightNum, _ := r.GetStakingBlockNumber()
		switch {
		case leftNum > rightNum:
			return 1
		case leftNum < rightNum:
			return -1
		default:
			return compareTxIndexFunc(l, r)
		}
	}

	// Compare Shares
	compareSharesFunc := func(l, r *Validator) int {
		leftShares, _ := l.GetShares()
		rightShares, _ := r.GetShares()

		switch {
		case leftShares.Cmp(rightShares) < 0:
			return 1
		case leftShares.Cmp(rightShares) > 0:
			return -1
		default:
			return compareBlockNumberFunc(l, r)
		}
	}

	// Compare Term
	compareTermFunc := func(l, r *Validator) int {
		switch {
		case l.ValidatorTerm < r.ValidatorTerm:
			return -1
		case l.ValidatorTerm > r.ValidatorTerm:
			return 1
		default:
			return compareSharesFunc(l, r)
		}
	}

	lCan, lOK := slashs[left.NodeId]
	rCan, rOK := slashs[right.NodeId]

	/**
	Start Compare
	*/

	// 1. has slashed ?
	switch {
	case !lOK && rOK: // left has not slashed AND right has slashed
		return -1
	case !lOK && !rOK: // both has not slashed
		// 2. ProgramVersion
		lversion, _ := left.GetProgramVersion()
		rversion, _ := right.GetProgramVersion()
		switch {
		case lversion > rversion:
			return -1
		case lversion < rversion:
			return 1
		default:
			return compareTermFunc(left, right)
		}
	case lOK && !rOK: // left has slashed AND right has not slashed
		return 1
	default: // both  has slashed

		// 2. Duplicate Sign
		if Is_DuplicateSign(lCan.Status) && !Is_DuplicateSign(rCan.Status) { // left DuplicateSign, right is not duplicateSign
			return 1
		} else if Is_DuplicateSign(lCan.Status) && Is_DuplicateSign(rCan.Status) { // both DuplicateSign
			return compareSharesFunc(left, right)
		} else if !Is_DuplicateSign(lCan.Status) && Is_DuplicateSign(rCan.Status) { // left is not duplicateSign, right DuplicateSign
			return -1
		} else { // both no duplicateSign

			// 3. status is invalid
			switch {
			// left.Status(xxxxx1) && right.Status(xxxxx0)
			case Is_Invalid(lCan.Status) && !Is_Invalid(rCan.Status):
				return 1
			// left.Status(xxxxx0) && right.Status(xxxxx1)
			case !Is_Invalid(lCan.Status) && Is_Invalid(rCan.Status):
				return -1
			// When both valid OR both Invalid
			default:

				// 4. LowPackageRatio
				if Is_LowRatio(lCan.Status) && !Is_LowRatio(rCan.Status) { // left is LowRatio AND right is not LowRatio
					return 1
				} else if !Is_LowRatio(lCan.Status) && Is_LowRatio(rCan.Status) { // left is not LowRatio AND right is LowRatio
					return -1
				} else { // both is LowRatio OR both no LowRatio
					return compareTermFunc(left, right)
				}
			}
		}
	}
}

// NOTE: Sort when doing storage
//
// The priorities just like that:
// ProgramVersion > validaotorTerm > Shares > BlockNumber > TxIndex
//
// Compare Left And Right
// 1: Left > Right
// 0: Left == Right
// -1:Left < Right
func CompareForStore(_ SlashCandidate, left, right *Validator) int {
	// some funcs

	// 5. TxIndex
	compareTxIndexFunc := func(l, r *Validator) int {
		leftTxIndex, _ := l.GetStakingTxIndex()
		rightTxIndex, _ := r.GetStakingTxIndex()
		switch {
		case leftTxIndex > rightTxIndex:
			return -1
		case leftTxIndex < rightTxIndex:
			return 1
		default:
			return 0
		}
	}

	// 4. BlockNumber
	compareBlockNumberFunc := func(l, r *Validator) int {
		leftNum, _ := l.GetStakingBlockNumber()
		rightNum, _ := r.GetStakingBlockNumber()
		switch {
		case leftNum > rightNum:
			return -1
		case leftNum < rightNum:
			return 1
		default:
			return compareTxIndexFunc(l, r)
		}
	}

	// 3. Shares
	compareSharesFunc := func(l, r *Validator) int {
		leftShares, _ := l.GetShares()
		rightShares, _ := r.GetShares()

		switch {
		case leftShares.Cmp(rightShares) < 0:
			return -1
		case leftShares.Cmp(rightShares) > 0:
			return 1
		default:
			return compareBlockNumberFunc(l, r)
		}
	}

	// 2. Term
	compareTermFunc := func(l, r *Validator) int {
		switch {
		case l.ValidatorTerm < r.ValidatorTerm:
			return -1
		case l.ValidatorTerm > r.ValidatorTerm:
			return 1
		default:
			return compareSharesFunc(l, r)
		}
	}

	// 1. ProgramVersion
	lVersion, _ := left.GetProgramVersion()
	rVersion, _ := right.GetProgramVersion()
	if lVersion < rVersion {
		return -1
	} else if lVersion > rVersion {
		return 1
	} else {
		return compareTermFunc(left, right)
	}
}

// some consensus round validators or current epoch validators
type Validator_array struct {
	// the round start blockNumber or epoch start blockNumber
	Start uint64
	// the round end blockNumber or epoch blockNumber
	End uint64
	// the round validators or epoch validators
	Arr ValidatorQueue
}

type ValidatorEx struct {
<<<<<<< HEAD
	NodeAddress common.Address
	NodeId      discover.NodeID
=======
	NodeId discover.NodeID
	// bls public key
	BlsPubKey bls.PublicKey
>>>>>>> fb63dde5
	// The account used to initiate the staking
	StakingAddress common.Address
	// The account receive the block rewards and the staking rewards
	BenefitAddress common.Address
	// The tx index at the time of staking
	StakingTxIndex uint32
	// The version of the node process
	ProgramVersion uint32
	// Block height at the time of staking
	StakingBlockNum uint64
	// All vons of staking and delegated
	Shares *big.Int
	// Node desc
	Description
	// this is the term of validator in consensus round
	// [0, N]
	ValidatorTerm uint32
}

type ValidatorExQueue = []*ValidatorEx

// the Delegate information
type Delegation struct {
	// The epoch number at delegate or edit
	DelegateEpoch uint32
	// The delegate von  is circulating for effective epoch (in effect)
	Released *big.Int
	// The delegate von  is circulating for hesitant epoch (in hesitation)
	ReleasedHes *big.Int
	// The delegate von  is RestrictingPlan for effective epoch (in effect)
	RestrictingPlan *big.Int
	// The delegate von  is RestrictingPlan for hesitant epoch (in hesitation)
	RestrictingPlanHes *big.Int
	// Total amount in all cancellation plans
	Reduction *big.Int
}

type DelegationEx struct {
	Addr            common.Address
	NodeId          discover.NodeID
	StakingBlockNum uint64
	Delegation
}

type DelegateRelated struct {
	Addr            common.Address
	NodeId          discover.NodeID
	StakingBlockNum uint64
}

type DelRelatedQueue = []*DelegateRelated

/*type UnStakeItem struct {
	// this is the nodeAddress
	KeySuffix  	[]byte
	Amount 		*big.Int
}*/

type UnDelegateItem struct {
	// this is the `delegateAddress` + `nodeAddress` + `stakeBlockNumber`
	KeySuffix []byte
	Amount    *big.Int
}

type ValArrIndex struct {
	Start uint64
	End   uint64
}

type ValArrIndexQueue []*ValArrIndex

func (queue ValArrIndexQueue) ConstantAppend(index *ValArrIndex, size int) (*ValArrIndex, ValArrIndexQueue) {
	queue = append(queue, index)
	if size < len(queue) {
		return queue[0], queue[1:]
	}
	return nil, queue
}<|MERGE_RESOLUTION|>--- conflicted
+++ resolved
@@ -575,14 +575,10 @@
 }
 
 type ValidatorEx struct {
-<<<<<<< HEAD
 	NodeAddress common.Address
 	NodeId      discover.NodeID
-=======
-	NodeId discover.NodeID
 	// bls public key
 	BlsPubKey bls.PublicKey
->>>>>>> fb63dde5
 	// The account used to initiate the staking
 	StakingAddress common.Address
 	// The account receive the block rewards and the staking rewards
