--- conflicted
+++ resolved
@@ -944,15 +944,9 @@
 
 func (queue ValArrIndexQueue) ConstantAppend(index *ValArrIndex, size int) (*ValArrIndex, ValArrIndexQueue) {
 
-<<<<<<< HEAD
-	xcom.PrintObject("ConstantAppend", queue)
-	xcom.PrintObject("add index", index)
-	log.Debug("ConstantAppend size", "size", size)
-=======
 	xcom.PrintObject("Call ConstantAppend, queue", queue)
 	xcom.PrintObject("Call ConstantAppend, index", index)
 	log.Debug("Call ConstantAppend", "size", size)
->>>>>>> 40ad4003
 
 	queue = append(queue, index)
 	if size < len(queue) {
