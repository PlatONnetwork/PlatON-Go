// Copyright 2018-2019 The PlatON Network Authors
// This file is part of the PlatON-Go library.
//
// The PlatON-Go library is free software: you can redistribute it and/or modify
// it under the terms of the GNU Lesser General Public License as published by
// the Free Software Foundation, either version 3 of the License, or
// (at your option) any later version.
//
// The PlatON-Go library is distributed in the hope that it will be useful,
// but WITHOUT ANY WARRANTY; without even the implied warranty of
// MERCHANTABILITY or FITNESS FOR A PARTICULAR PURPOSE. See the
// GNU Lesser General Public License for more details.
//
// You should have received a copy of the GNU Lesser General Public License
// along with the PlatON-Go library. If not, see <http://www.gnu.org/licenses/>.

package staking

import (
	"fmt"
	"math/big"

	"github.com/PlatONnetwork/PlatON-Go/x/reward"

	"github.com/PlatONnetwork/PlatON-Go/common"
	"github.com/PlatONnetwork/PlatON-Go/core/snapshotdb"
	"github.com/PlatONnetwork/PlatON-Go/p2p/discover"
	"github.com/PlatONnetwork/PlatON-Go/rlp"
	"github.com/syndtr/goleveldb/leveldb/iterator"
)

type StakingDB struct {
	db snapshotdb.DB
}

func NewStakingDB() *StakingDB {
	return &StakingDB{
		db: snapshotdb.Instance(),
	}
}

func NewStakingDBWithDB(db snapshotdb.DB) *StakingDB {
	return &StakingDB{
		db: db,
	}
}

func (db *StakingDB) get(blockHash common.Hash, key []byte) ([]byte, error) {
	return db.db.Get(blockHash, key)
}

func (db *StakingDB) getFromCommitted(key []byte) ([]byte, error) {
	return db.db.GetFromCommittedBlock(key)
}

func (db *StakingDB) put(blockHash common.Hash, key, value []byte) error {
	return db.db.Put(blockHash, key, value)
}

func (db *StakingDB) del(blockHash common.Hash, key []byte) error {
	return db.db.Del(blockHash, key)
}

func (db *StakingDB) ranking(blockHash common.Hash, prefix []byte, ranges int) iterator.Iterator {
	return db.db.Ranking(blockHash, prefix, ranges)
}

func (db *StakingDB) GetLastKVHash(blockHash common.Hash) []byte {
	return db.db.GetLastKVHash(blockHash)
}

// about candidate ...

func (db *StakingDB) GetCandidateStore(blockHash common.Hash, addr common.Address) (*Candidate, error) {
	base, err := db.GetCanBaseStore(blockHash, addr)
	if nil != err {
		return nil, err
	}
	mutable, err := db.GetCanMutableStore(blockHash, addr)
	if nil != err {
		return nil, err
	}

	can := &Candidate{}
	can.CandidateBase = base
	can.CandidateMutable = mutable
	return can, nil
}

func (db *StakingDB) GetCandidateStoreByIrr(addr common.Address) (*Candidate, error) {
	base, err := db.GetCanBaseStoreByIrr(addr)
	if nil != err {
		return nil, err
	}
	mutable, err := db.GetCanMutableStoreByIrr(addr)
	if nil != err {
		return nil, err
	}

	can := &Candidate{}
	can.CandidateBase = base
	can.CandidateMutable = mutable
	return can, nil
}

func (db *StakingDB) GetCandidateStoreWithSuffix(blockHash common.Hash, suffix []byte) (*Candidate, error) {
	base, err := db.GetCanBaseStoreWithSuffix(blockHash, suffix)
	if nil != err {
		return nil, err
	}
	mutable, err := db.GetCanMutableStoreWithSuffix(blockHash, suffix)
	if nil != err {
		return nil, err
	}

	can := &Candidate{}
	can.CandidateBase = base
	can.CandidateMutable = mutable
	return can, nil
}

func (db *StakingDB) GetCandidateStoreByIrrWithSuffix(suffix []byte) (*Candidate, error) {
	base, err := db.GetCanBaseStoreByIrrWithSuffix(suffix)
	if nil != err {
		return nil, err
	}
	mutable, err := db.GetCanMutableStoreByIrrWithSuffix(suffix)
	if nil != err {
		return nil, err
	}

	can := &Candidate{}
	can.CandidateBase = base
	can.CandidateMutable = mutable
	return can, nil
}

func (db *StakingDB) SetCandidateStore(blockHash common.Hash, addr common.Address, can *Candidate) error {

	if err := db.SetCanBaseStore(blockHash, addr, can.CandidateBase); nil != err {
		return err
	}
	if err := db.SetCanMutableStore(blockHash, addr, can.CandidateMutable); nil != err {
		return err
	}
	return nil
}

func (db *StakingDB) DelCandidateStore(blockHash common.Hash, addr common.Address) error {
	if err := db.DelCanBaseStore(blockHash, addr); nil != err {
		return err
	}
	if err := db.DelCanMutableStore(blockHash, addr); nil != err {
		return err
	}
	return nil
}

// about canbase ...

func (db *StakingDB) GetCanBaseStore(blockHash common.Hash, addr common.Address) (*CandidateBase, error) {

	key := CanBaseKeyByAddr(addr)

	canByte, err := db.get(blockHash, key)

	if nil != err {
		return nil, err
	}

	var can CandidateBase
	if err := rlp.DecodeBytes(canByte, &can); nil != err {
		return nil, err
	}

	return &can, nil
}

func (db *StakingDB) GetCanBaseStoreByIrr(addr common.Address) (*CandidateBase, error) {
	key := CanBaseKeyByAddr(addr)
	canByte, err := db.getFromCommitted(key)

	if nil != err {
		return nil, err
	}
	var can CandidateBase

	if err := rlp.DecodeBytes(canByte, &can); nil != err {
		return nil, err
	}
	return &can, nil
}

func (db *StakingDB) GetCanBaseStoreWithSuffix(blockHash common.Hash, suffix []byte) (*CandidateBase, error) {
	key := CanBaseKeyBySuffix(suffix)

	canByte, err := db.get(blockHash, key)

	if nil != err {
		return nil, err
	}
	var can CandidateBase

	if err := rlp.DecodeBytes(canByte, &can); nil != err {
		return nil, err
	}
	return &can, nil
}

func (db *StakingDB) GetCanBaseStoreByIrrWithSuffix(suffix []byte) (*CandidateBase, error) {
	key := CanBaseKeyBySuffix(suffix)
	canByte, err := db.getFromCommitted(key)

	if nil != err {
		return nil, err
	}
	var can CandidateBase

	if err := rlp.DecodeBytes(canByte, &can); nil != err {
		return nil, err
	}
	return &can, nil
}

func (db *StakingDB) SetCanBaseStore(blockHash common.Hash, addr common.Address, can *CandidateBase) error {

	key := CanBaseKeyByAddr(addr)

	if val, err := rlp.EncodeToBytes(can); nil != err {
		return err
	} else {

		return db.put(blockHash, key, val)
	}
}

func (db *StakingDB) DelCanBaseStore(blockHash common.Hash, addr common.Address) error {
	key := CanBaseKeyByAddr(addr)
	return db.del(blockHash, key)
}

// about canmutable ...

func (db *StakingDB) GetCanMutableStore(blockHash common.Hash, addr common.Address) (*CandidateMutable, error) {

	key := CanMutableKeyByAddr(addr)

	canByte, err := db.get(blockHash, key)

	if nil != err {
		return nil, err
	}

	var can CandidateMutable
	if err := rlp.DecodeBytes(canByte, &can); nil != err {
		return nil, err
	}

	return &can, nil
}

func (db *StakingDB) GetCanMutableStoreByIrr(addr common.Address) (*CandidateMutable, error) {
	key := CanMutableKeyByAddr(addr)
	canByte, err := db.getFromCommitted(key)

	if nil != err {
		return nil, err
	}
	var can CandidateMutable

	if err := rlp.DecodeBytes(canByte, &can); nil != err {
		return nil, err
	}
	return &can, nil
}

func (db *StakingDB) GetCanMutableStoreWithSuffix(blockHash common.Hash, suffix []byte) (*CandidateMutable, error) {
	key := CanMutableKeyBySuffix(suffix)

	canByte, err := db.get(blockHash, key)

	if nil != err {
		return nil, err
	}
	var can CandidateMutable

	if err := rlp.DecodeBytes(canByte, &can); nil != err {
		return nil, err
	}
	return &can, nil
}

func (db *StakingDB) GetCanMutableStoreByIrrWithSuffix(suffix []byte) (*CandidateMutable, error) {
	key := CanMutableKeyBySuffix(suffix)
	canByte, err := db.getFromCommitted(key)

	if nil != err {
		return nil, err
	}
	var can CandidateMutable

	if err := rlp.DecodeBytes(canByte, &can); nil != err {
		return nil, err
	}
	return &can, nil
}

func (db *StakingDB) SetCanMutableStore(blockHash common.Hash, addr common.Address, can *CandidateMutable) error {

	key := CanMutableKeyByAddr(addr)

	if val, err := rlp.EncodeToBytes(can); nil != err {
		return err
	} else {

		return db.put(blockHash, key, val)
	}
}

func (db *StakingDB) DelCanMutableStore(blockHash common.Hash, addr common.Address) error {
	key := CanMutableKeyByAddr(addr)
	return db.del(blockHash, key)
}

// about candidate power ...

func (db *StakingDB) SetCanPowerStore(blockHash common.Hash, addr common.Address, can *Candidate) error {

	key := TallyPowerKey(can.Shares, can.StakingBlockNum, can.StakingTxIndex, can.ProgramVersion)

	return db.put(blockHash, key, addr.Bytes())
}

func (db *StakingDB) DelCanPowerStore(blockHash common.Hash, can *Candidate) error {

	key := TallyPowerKey(can.Shares, can.StakingBlockNum, can.StakingTxIndex, can.ProgramVersion)
	return db.del(blockHash, key)
}

// about UnStakeItem ...

func (db *StakingDB) AddUnStakeItemStore(blockHash common.Hash, epoch uint64, canAddr common.Address, stakeBlockNumber uint64) error {

	count_key := GetUnStakeCountKey(epoch)

	val, err := db.get(blockHash, count_key)
	var v uint64
	switch {
	case snapshotdb.NonDbNotFoundErr(err):
		return err
	case nil == err && len(val) != 0:
		v = common.BytesToUint64(val)
	}

	v++

	if err := db.put(blockHash, count_key, common.Uint64ToBytes(v)); nil != err {
		return err
	}
	item_key := GetUnStakeItemKey(epoch, v)

	unStakeItem := &UnStakeItem{
		NodeAddress:     canAddr,
		StakingBlockNum: stakeBlockNumber,
	}

	item, err := rlp.EncodeToBytes(unStakeItem)
	if nil != err {
		return err
	}

	return db.put(blockHash, item_key, item)
}

func (db *StakingDB) GetUnStakeCountStore(blockHash common.Hash, epoch uint64) (uint64, error) {
	count_key := GetUnStakeCountKey(epoch)

	val, err := db.get(blockHash, count_key)
	if nil != err {
		return 0, err
	}
	return common.BytesToUint64(val), nil
}

func (db *StakingDB) GetUnStakeItemStore(blockHash common.Hash, epoch, index uint64) (*UnStakeItem, error) {
	item_key := GetUnStakeItemKey(epoch, index)
	itemByte, err := db.get(blockHash, item_key)
	if nil != err {
		return nil, err
	}

	var unStakeItem UnStakeItem
	if err := rlp.DecodeBytes(itemByte, &unStakeItem); nil != err {
		return nil, err
	}
	return &unStakeItem, nil
}

func (db *StakingDB) DelUnStakeCountStore(blockHash common.Hash, epoch uint64) error {
	count_key := GetUnStakeCountKey(epoch)

	return db.del(blockHash, count_key)
}

func (db *StakingDB) DelUnStakeItemStore(blockHash common.Hash, epoch, index uint64) error {
	item_key := GetUnStakeItemKey(epoch, index)

	return db.del(blockHash, item_key)
}

// about delegate ...

func (db *StakingDB) GetDelegateStore(blockHash common.Hash, delAddr common.Address, nodeId discover.NodeID, stakeBlockNumber uint64) (*Delegation, error) {

	key := GetDelegateKey(delAddr, nodeId, stakeBlockNumber)

	delByte, err := db.get(blockHash, key)
	if nil != err {
		return nil, err
	}

	var del Delegation
	if err := rlp.DecodeBytes(delByte, &del); nil != err {
		return nil, err
	}

	return &del, nil
}

func (db *StakingDB) GetDelegateStoreByIrr(delAddr common.Address, nodeId discover.NodeID, stakeBlockNumber uint64) (*Delegation, error) {
	key := GetDelegateKey(delAddr, nodeId, stakeBlockNumber)

	delByte, err := db.getFromCommitted(key)
	if nil != err {
		return nil, err
	}

	var del Delegation
	if err := rlp.DecodeBytes(delByte, &del); nil != err {
		return nil, err
	}
	return &del, nil
}

func (db *StakingDB) GetDelegateStoreBySuffix(blockHash common.Hash, keySuffix []byte) (*Delegation, error) {
	key := GetDelegateKeyBySuffix(keySuffix)
	delByte, err := db.get(blockHash, key)
	if nil != err {
		return nil, err
	}

	var del Delegation
	if err := rlp.DecodeBytes(delByte, &del); nil != err {
		return nil, err
	}
	return &del, nil
}

type DelegationInfo struct {
	NodeID           discover.NodeID
	StakeBlockNumber uint64
	Delegation       *Delegation
}

func (db *StakingDB) GetDelegatesInfo(blockHash common.Hash, delAddr common.Address) ([]*DelegationInfo, error) {
	key := GetDelegateKeyBySuffix(delAddr.Bytes())
	itr := db.ranking(blockHash, key, 0)
	if itr.Error() != nil {
		return nil, itr.Error()
	}
	infos := make([]*DelegationInfo, 0)
	for itr.Next() {
		info := new(DelegationInfo)
		_, info.NodeID, info.StakeBlockNumber = DecodeDelegateKey(itr.Key())
		info.Delegation = new(Delegation)
		if err := rlp.DecodeBytes(itr.Value(), info.Delegation); err != nil {
			return nil, err
		}
		infos = append(infos, info)
	}
	return infos, nil
}

func (db *StakingDB) SetDelegateStore(blockHash common.Hash, delAddr common.Address, nodeId discover.NodeID,
	stakeBlockNumber uint64, del *Delegation) error {

	key := GetDelegateKey(delAddr, nodeId, stakeBlockNumber)

	delByte, err := rlp.EncodeToBytes(del)
	if nil != err {
		return err
	}

	return db.put(blockHash, key, delByte)
}

func (db *StakingDB) SetDelegateStoreBySuffix(blockHash common.Hash, suffix []byte, del *Delegation) error {
	key := GetDelegateKeyBySuffix(suffix)
	delByte, err := rlp.EncodeToBytes(del)
	if nil != err {
		return err
	}

	return db.put(blockHash, key, delByte)
}

func (db *StakingDB) DelDelegateStore(blockHash common.Hash, delAddr common.Address, nodeId discover.NodeID,
	stakeBlockNumber uint64) error {
	key := GetDelegateKey(delAddr, nodeId, stakeBlockNumber)

	return db.del(blockHash, key)
}

func (db *StakingDB) DelDelegateStoreBySuffix(blockHash common.Hash, suffix []byte) error {
	key := GetDelegateKeyBySuffix(suffix)

	return db.del(blockHash, key)
}

// about epoch validates ...

func (db *StakingDB) SetEpochValIndex(blockHash common.Hash, indexArr ValArrIndexQueue) error {
	value, err := rlp.EncodeToBytes(indexArr)
	if nil != err {
		return err
	}

	return db.put(blockHash, GetEpochIndexKey(), value)
}

func (db *StakingDB) GetEpochValIndexByBlockHash(blockHash common.Hash) (ValArrIndexQueue, error) {
	val, err := db.get(blockHash, GetEpochIndexKey())
	if nil != err {
		return nil, err
	}
	var queue ValArrIndexQueue
	if err := rlp.DecodeBytes(val, &queue); nil != err {
		return nil, err
	}
	return queue, nil
}

func (db *StakingDB) GetEpochValIndexByIrr() (ValArrIndexQueue, error) {
	val, err := db.getFromCommitted(GetEpochIndexKey())
	if nil != err {
		return nil, err
	}
	var queue ValArrIndexQueue
	if err := rlp.DecodeBytes(val, &queue); nil != err {
		return nil, err
	}
	return queue, nil
}

func (db *StakingDB) SetEpochValList(blockHash common.Hash, start, end uint64, valArr ValidatorQueue) error {

	value, err := rlp.EncodeToBytes(valArr)
	if nil != err {
		return err
	}

	return db.put(blockHash, GetEpochValArrKey(start, end), value)
}

func (db *StakingDB) GetEpochValListByIrr(start, end uint64) (ValidatorQueue, error) {
	arrByte, err := db.getFromCommitted(GetEpochValArrKey(start, end))
	if nil != err {
		return nil, err
	}

	var arr ValidatorQueue
	if err := rlp.DecodeBytes(arrByte, &arr); nil != err {
		return nil, err
	}
	return arr, nil
}

func (db *StakingDB) GetEpochValListByBlockHash(blockHash common.Hash, start, end uint64) (ValidatorQueue, error) {
	arrByte, err := db.get(blockHash, GetEpochValArrKey(start, end))
	if nil != err {
		return nil, err
	}

	var arr ValidatorQueue
	if err := rlp.DecodeBytes(arrByte, &arr); nil != err {
		return nil, err
	}
	return arr, nil
}

func (db *StakingDB) DelEpochValListByBlockHash(blockHash common.Hash, start, end uint64) error {

	return db.del(blockHash, GetEpochValArrKey(start, end))
}

// about round validators

func (db *StakingDB) SetRoundValIndex(blockHash common.Hash, indexArr ValArrIndexQueue) error {
	value, err := rlp.EncodeToBytes(indexArr)
	if nil != err {
		return err
	}

	return db.put(blockHash, GetRoundIndexKey(), value)
}

func (db *StakingDB) GetRoundValIndexByBlockHash(blockHash common.Hash) (ValArrIndexQueue, error) {
	val, err := db.get(blockHash, GetRoundIndexKey())
	if nil != err {
		return nil, err
	}
	var queue ValArrIndexQueue
	if err := rlp.DecodeBytes(val, &queue); nil != err {
		return nil, err
	}
	return queue, nil
}

func (db *StakingDB) GetRoundValIndexByIrr() (ValArrIndexQueue, error) {
	val, err := db.getFromCommitted(GetRoundIndexKey())
	if nil != err {
		return nil, err
	}
	var queue ValArrIndexQueue
	if err := rlp.DecodeBytes(val, &queue); nil != err {
		return nil, err
	}
	return queue, nil
}

func (db *StakingDB) SetRoundValList(blockHash common.Hash, start, end uint64, valArr ValidatorQueue) error {

	value, err := rlp.EncodeToBytes(valArr)
	if nil != err {
		return err
	}

	return db.put(blockHash, GetRoundValArrKey(start, end), value)
}

func (db *StakingDB) GetRoundValListByIrr(start, end uint64) (ValidatorQueue, error) {
	arrByte, err := db.getFromCommitted(GetRoundValArrKey(start, end))
	if nil != err {
		return nil, err
	}

	var arr ValidatorQueue
	if err := rlp.DecodeBytes(arrByte, &arr); nil != err {
		return nil, err
	}
	return arr, nil
}

func (db *StakingDB) GetRoundValListByBlockHash(blockHash common.Hash, start, end uint64) (ValidatorQueue, error) {
	arrByte, err := db.get(blockHash, GetRoundValArrKey(start, end))
	if nil != err {
		return nil, err
	}

	var arr ValidatorQueue
	if err := rlp.DecodeBytes(arrByte, &arr); nil != err {
		return nil, err
	}
	return arr, nil
}

func (db *StakingDB) DelRoundValListByBlockHash(blockHash common.Hash, start, end uint64) error {

	return db.del(blockHash, GetRoundValArrKey(start, end))
}

// iterator ...

func (db *StakingDB) IteratorCandidatePowerByBlockHash(blockHash common.Hash, ranges int) iterator.Iterator {
	return db.ranking(blockHash, CanPowerKeyPrefix, ranges)
}

func (db *StakingDB) IteratorDelegateByBlockHashWithAddr(blockHash common.Hash, addr common.Address, ranges int) iterator.Iterator {
	prefix := append(DelegateKeyPrefix, addr.Bytes()...)
	return db.ranking(blockHash, prefix, ranges)
}

// about account staking reference count ...

func (db *StakingDB) AddAccountStakeRc(blockHash common.Hash, addr common.Address) error {
	key := GetAccountStakeRcKey(addr)
	val, err := db.get(blockHash, key)
	var v uint64
	switch {
	case snapshotdb.NonDbNotFoundErr(err):
		return err
	case nil == err && len(val) != 0:
		v = common.BytesToUint64(val)
	}

	v++

	return db.put(blockHash, key, common.Uint64ToBytes(v))
}

func (db *StakingDB) SubAccountStakeRc(blockHash common.Hash, addr common.Address) error {
	key := GetAccountStakeRcKey(addr)
	val, err := db.get(blockHash, key)
	var v uint64
	switch {
	case snapshotdb.NonDbNotFoundErr(err):
		return err
	case nil == err && len(val) != 0:
		v = common.BytesToUint64(val)
	}

	// Prevent large numbers from being directly called after the uint64 overflow
	if v == 0 {
		return nil
	}

	v--

	if v == 0 {

		return db.del(blockHash, key)
	} else {

		return db.put(blockHash, key, common.Uint64ToBytes(v))
	}
}

func (db *StakingDB) HasAccountStakeRc(blockHash common.Hash, addr common.Address) (bool, error) {
	key := GetAccountStakeRcKey(addr)
	val, err := db.get(blockHash, key)
	var v uint64
	switch {
	case snapshotdb.NonDbNotFoundErr(err):
		return false, err
	case snapshotdb.IsDbNotFoundErr(err):
		return false, nil
	case nil == err && len(val) != 0:
		v = common.BytesToUint64(val)
	}

	if v == 0 {
		return false, nil
	} else if v > 0 {
		return true, nil
	} else {
		return false, fmt.Errorf("Account Stake Reference Count cannot be negative, account: %s", addr.String())
	}
}

// about round validator's addrs ...

func (db *StakingDB) StoreRoundValidatorAddrs(blockHash common.Hash, key []byte, arry []common.Address) error {
	value, err := rlp.EncodeToBytes(arry)
	if nil != err {
		return err
	}
	return db.put(blockHash, key, value)
}

func (db *StakingDB) DelRoundValidatorAddrs(blockHash common.Hash, key []byte) error {
	return db.del(blockHash, key)
}

func (db *StakingDB) LoadRoundValidatorAddrs(blockHash common.Hash, key []byte) ([]common.Address, error) {
	rlpValue, err := db.get(blockHash, key)
	if nil != err {
		return nil, err
	}
	var value []common.Address
	if err := rlp.DecodeBytes(rlpValue, &value); nil != err {
		return nil, err
	}
	return value, nil
}

func (db *StakingDB) SetRoundAddrBoundary(blockHash common.Hash, round uint64) error {
	return db.put(blockHash, GetRoundAddrBoundaryKey(), common.Uint64ToBytes(round))
}

func (db *StakingDB) GetRoundAddrBoundary(blockHash common.Hash) (uint64, error) {
	round, err := db.get(blockHash, GetRoundAddrBoundaryKey())
	if nil != err {
		return 0, err
	}
	return common.BytesToUint64(round), nil
}

<<<<<<< HEAD
func (db *StakingDB) GetDelegateRewardTotal(blockHash common.Hash, nodeID discover.NodeID, stakingNum uint64, isCommit bool) (*big.Int, error) {
	var re []byte
	var err error
	if isCommit {
		re, err = db.getFromCommitted(reward.DelegateRewardTotalKey(nodeID, stakingNum))
	} else {
		re, err = db.get(blockHash, reward.DelegateRewardTotalKey(nodeID, stakingNum))

	}
	if err != nil {
		if err == snapshotdb.ErrNotFound {
			return big.NewInt(0), nil
		}
		return nil, err
	}
	return new(big.Int).SetBytes(re), nil

=======
func (db *StakingDB) GetDB() snapshotdb.DB {
	return db.db;
>>>>>>> 391d7979
}<|MERGE_RESOLUTION|>--- conflicted
+++ resolved
@@ -785,7 +785,10 @@
 	return common.BytesToUint64(round), nil
 }
 
-<<<<<<< HEAD
+func (db *StakingDB) GetDB() snapshotdb.DB {
+	return db.db;
+}
+
 func (db *StakingDB) GetDelegateRewardTotal(blockHash common.Hash, nodeID discover.NodeID, stakingNum uint64, isCommit bool) (*big.Int, error) {
 	var re []byte
 	var err error
@@ -803,8 +806,4 @@
 	}
 	return new(big.Int).SetBytes(re), nil
 
-=======
-func (db *StakingDB) GetDB() snapshotdb.DB {
-	return db.db;
->>>>>>> 391d7979
 }