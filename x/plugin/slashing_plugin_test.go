--- conflicted
+++ resolved
@@ -316,10 +316,6 @@
 	defer func() {
 		snapshotdb.Instance().Clear()
 	}()
-<<<<<<< HEAD
-	GovPluginInstance()
-=======
->>>>>>> 889b0000
 	si.SetDecodeEvidenceFun(evidence.NewEvidences)
 	GovPluginInstance()
 	data := `{
