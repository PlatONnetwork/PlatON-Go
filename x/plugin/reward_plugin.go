// Copyright 2018-2019 The PlatON Network Authors
// This file is part of the PlatON-Go library.
//
// The PlatON-Go library is free software: you can redistribute it and/or modify
// it under the terms of the GNU Lesser General Public License as published by
// the Free Software Foundation, either version 3 of the License, or
// (at your option) any later version.
//
// The PlatON-Go library is distributed in the hope that it will be useful,
// but WITHOUT ANY WARRANTY; without even the implied warranty of
// MERCHANTABILITY or FITNESS FOR A PARTICULAR PURPOSE. See the
// GNU Lesser General Public License for more details.
//
// You should have received a copy of the GNU Lesser General Public License
// along with the PlatON-Go library. If not, see <http://www.gnu.org/licenses/>.

package plugin

import (
	"math"
	"math/big"
	"sync"

	"github.com/PlatONnetwork/PlatON-Go/common/hexutil"

	"github.com/PlatONnetwork/PlatON-Go/rlp"

	"github.com/PlatONnetwork/PlatON-Go/crypto"

	"github.com/PlatONnetwork/PlatON-Go/core/snapshotdb"

	"github.com/PlatONnetwork/PlatON-Go/p2p/discover"

	"github.com/PlatONnetwork/PlatON-Go/x/staking"

	"github.com/PlatONnetwork/PlatON-Go/common"
	"github.com/PlatONnetwork/PlatON-Go/common/vm"
	"github.com/PlatONnetwork/PlatON-Go/core/types"
	"github.com/PlatONnetwork/PlatON-Go/log"
	"github.com/PlatONnetwork/PlatON-Go/x/reward"
	"github.com/PlatONnetwork/PlatON-Go/x/xcom"
	"github.com/PlatONnetwork/PlatON-Go/x/xutil"
)

type RewardMgrPlugin struct {
<<<<<<< HEAD
	db           snapshotdb.DB
	nodeID       discover.NodeID
	stkingDB     *staking.StakingDB
	CurrVerifier map[discover.NodeID]struct{}
=======
	db            snapshotdb.DB
	nodeID        discover.NodeID
	CurrVerifier  map[discover.NodeID]struct{}
	stakingPlugin *StakingPlugin
>>>>>>> ffd7f8bd
}

const (
	LessThanFoundationYearDeveloperRate    = 100
	AfterFoundationYearDeveloperRewardRate = 50
	AfterFoundationYearFoundRewardRate     = 50
	IncreaseIssue                          = 40
	RewardPoolIncreaseRate                 = 80 // 80% of fixed-issued tokens are allocated to reward pool each year
)

var (
	rewardOnce  sync.Once
	rm          *RewardMgrPlugin = nil
	millisecond                  = 1000
	minutes                      = 60 * millisecond
)

func RewardMgrInstance() *RewardMgrPlugin {
	rewardOnce.Do(func() {
		log.Info("Init Reward plugin ...")
		sdb := snapshotdb.Instance()
		rm = &RewardMgrPlugin{
<<<<<<< HEAD
			db:           snapshotdb.Instance(),
			stkingDB:     staking.NewStakingDB(),
			CurrVerifier: make(map[discover.NodeID]struct{}),
=======
			db:            sdb,
			CurrVerifier:  make(map[discover.NodeID]struct{}),
			stakingPlugin: StakingInstance(),
>>>>>>> ffd7f8bd
		}
	})
	return rm
}

// BeginBlock does something like check input params before execute transactions,
// in RewardMgrPlugin it does nothing.
func (rmp *RewardMgrPlugin) BeginBlock(blockHash common.Hash, head *types.Header, state xcom.StateDB) error {
	return nil
}

// EndBlock will handle reward work, if it's time to settle, reward staking. Then reward worker
// for create new block, this is necessary. At last if current block is the last block at the end
// of year, increasing issuance.
func (rmp *RewardMgrPlugin) EndBlock(blockHash common.Hash, head *types.Header, state xcom.StateDB) error {
	blockNumber := head.Number.Uint64()

	packageReward := new(big.Int)
	stakingReward := new(big.Int)
	var err error

	if head.Number.Uint64() == common.Big1.Uint64() {
		packageReward, stakingReward, err = rmp.CalcEpochReward(blockHash, head, state)
		if nil != err {
			log.Error("Execute CalcEpochReward fail", "blockNumber", head.Number.Uint64(), "blockHash", blockHash.TerminalString(), "err", err)
			return err
		}
	} else {
		packageReward, err = LoadNewBlockReward(blockHash, rmp.db)
		if nil != err {
			log.Error("Load NewBlockReward fail", "blockNumber", head.Number.Uint64(), "blockHash", blockHash.TerminalString(), "err", err)
			return err
		}
		stakingReward, err = LoadStakingReward(blockHash, rmp.db)
		if nil != err {
			log.Error("Load StakingReward fail", "blockNumber", head.Number.Uint64(), "blockHash", blockHash.TerminalString(), "err", err)
			return err
		}
	}

	if err := rmp.allocatePackageBlock(blockHash, head, packageReward, state); err != nil {
		return err
	}

	if xutil.IsEndOfEpoch(blockNumber) {
		verifierList, err := rmp.allocateStakingReward(blockNumber, blockHash, stakingReward, state)
		if err != nil {
			return err
		}

		if err := rmp.handleDelegatePerReward(blockHash, blockNumber, verifierList, state); err != nil {
			return err
		}

		if err := rmp.runIncreaseIssuance(blockHash, head, state); nil != err {
			return err
		}
		if _, _, err := rmp.CalcEpochReward(blockHash, head, state); nil != err {
			log.Error("Execute CalcEpochReward fail", "blockNumber", head.Number.Uint64(), "blockHash", blockHash.TerminalString(), "err", err)
			return err
		}
		rmp.CleanCurrVerifier()
	}

	return nil
}

// Confirmed does nothing
func (rmp *RewardMgrPlugin) Confirmed(nodeId discover.NodeID, block *types.Block) error {
	return nil
}

func (rmp *RewardMgrPlugin) SetCurrentNodeID(nodeId discover.NodeID) {
	rmp.nodeID = nodeId
}

func (rmp *RewardMgrPlugin) isLessThanFoundationYear(thisYear uint32) bool {
	if thisYear < xcom.PlatONFoundationYear()-1 {
		return true
	}
	return false
}

func (rmp *RewardMgrPlugin) addPlatONFoundation(state xcom.StateDB, currIssuance *big.Int, allocateRate uint32) {
	platonFoundationIncr := percentageCalculation(currIssuance, uint64(allocateRate))
	state.AddBalance(xcom.PlatONFundAccount(), platonFoundationIncr)
}

func (rmp *RewardMgrPlugin) addCommunityDeveloperFoundation(state xcom.StateDB, currIssuance *big.Int, allocateRate uint32) {
	developerFoundationIncr := percentageCalculation(currIssuance, uint64(allocateRate))
	state.AddBalance(xcom.CDFAccount(), developerFoundationIncr)
}
func (rmp *RewardMgrPlugin) addRewardPoolIncreaseIssuance(state xcom.StateDB, currIssuance *big.Int, allocateRate uint32) {
	rewardpoolIncr := percentageCalculation(currIssuance, uint64(allocateRate))
	state.AddBalance(vm.RewardManagerPoolAddr, rewardpoolIncr)
}

// increaseIssuance used for increase issuance at the end of each year
func (rmp *RewardMgrPlugin) increaseIssuance(thisYear, lastYear uint32, state xcom.StateDB) {
	var currIssuance *big.Int
	//issuance increase
	{
		histIssuance := GetHistoryCumulativeIssue(state, lastYear)
		currIssuance = new(big.Int).Div(histIssuance, big.NewInt(IncreaseIssue)) // 2.5% increase in the previous year
		// Restore the cumulative issue at this year end
		histIssuance.Add(histIssuance, currIssuance)
		SetYearEndCumulativeIssue(state, thisYear, histIssuance)
		log.Debug("Call EndBlock on reward_plugin: increase issuance", "thisYear", thisYear, "addIssuance", currIssuance, "hit", histIssuance)

	}
	rewardpoolIncr := percentageCalculation(currIssuance, uint64(RewardPoolIncreaseRate))
	state.AddBalance(vm.RewardManagerPoolAddr, rewardpoolIncr)
	lessBalance := new(big.Int).Sub(currIssuance, rewardpoolIncr)
	if rmp.isLessThanFoundationYear(thisYear) {
		log.Debug("Call EndBlock on reward_plugin: increase issuance to developer", "thisYear", thisYear, "developBalance", lessBalance)
		rmp.addCommunityDeveloperFoundation(state, lessBalance, LessThanFoundationYearDeveloperRate)
	} else {
		log.Debug("Call EndBlock on reward_plugin: increase issuance to developer and platon", "thisYear", thisYear, "develop and platon Balance", lessBalance)
		rmp.addCommunityDeveloperFoundation(state, lessBalance, AfterFoundationYearDeveloperRewardRate)
		rmp.addPlatONFoundation(state, lessBalance, AfterFoundationYearFoundRewardRate)
	}
	balance := state.GetBalance(vm.RewardManagerPoolAddr)
	SetYearEndBalance(state, thisYear, balance)
}

// allocateStakingReward used for reward staking at the settle block
func (rmp *RewardMgrPlugin) allocateStakingReward(blockNumber uint64, blockHash common.Hash, sreward *big.Int, state xcom.StateDB) (staking.ValidatorExQueue, error) {

	log.Info("Allocate staking reward start", "blockNumber", blockNumber, "hash", blockHash,
		"epoch", xutil.CalculateEpoch(blockNumber), "reward", sreward)

	verifierList, err := stk.GetVerifierList(blockHash, blockNumber, false)
	if err != nil {
		log.Error("Failed to allocateStakingReward: call GetVerifierList is failed", "blockNumber", blockNumber, "hash", blockHash, "err", err)
		return nil, err
	}
	if err := rmp.rewardStakingByValidatorList(state, verifierList, sreward); err != nil {
		log.Error("reward staking by validator list fail", "err", err, "bn", blockNumber, "bh", blockHash)
		return nil, err
	}

	return verifierList, nil
}

func (rmp *RewardMgrPlugin) CleanCurrVerifier() {
	rmp.CurrVerifier = make(map[discover.NodeID]struct{})
}

func (rmp *RewardMgrPlugin) ReturnDelegateReward(address common.Address, amount *big.Int, state xcom.StateDB) {
	if amount.Cmp(common.Big0) > 0 {
		state.SubBalance(vm.DelegateRewardPoolAddr, amount)
		state.AddBalance(address, amount)
	}
}

func (rmp *RewardMgrPlugin) handleDelegatePerReward(blockHash common.Hash, blockNumber uint64, list staking.ValidatorExQueue, state xcom.StateDB) error {
	currentEpoch := xutil.CalculateEpoch(blockNumber)
	for _, verifier := range list {
		if verifier.DelegateTotal.ToInt().Cmp(common.Big0) == 0 {
<<<<<<< HEAD
			log.Debug("handleDelegatePerReward return delegateReward", "blockNumber", blockNumber, "nodeId", verifier.NodeId.TerminalString(), "currentEpoch", currentEpoch,
				"delegateReward", verifier.CurrentEpochDelegateReward, "benefitAddress", verifier.BenefitAddress)
			rmp.ReturnDelegateReward(verifier.BenefitAddress, verifier.CurrentEpochDelegateReward, state)
		} else {
			delegateRewardPer := new(big.Int).Div(verifier.CurrentEpochDelegateReward, new(big.Int).Div(verifier.DelegateTotal.ToInt(), new(big.Int).SetUint64(1e18)))
			per := reward.NewDelegateRewardPer(currentEpoch, delegateRewardPer, verifier.CurrentEpochDelegateReward)
			if err := AppendDelegateRewardPer(blockHash, verifier.NodeId, verifier.StakingBlockNum, per, rmp.db); err != nil {
				log.Error("call handleDelegatePerReward fail AppendDelegateRewardPer", "blockNumber", blockNumber, "blockHash", blockHash.TerminalString(),
					"nodeId", verifier.NodeId.TerminalString(), "err", err)
=======
			log.Debug("handleDelegatePerReward return delegateReward", "epoch", currentEpoch, "reward", verifier.CurrentEpochDelegateReward, "add", verifier.BenefitAddress)
			rmp.ReturnDelegateReward(verifier.BenefitAddress, verifier.CurrentEpochDelegateReward, state)
		} else {
			delegateRewardPer := new(big.Int).Div(verifier.CurrentEpochDelegateReward, verifier.DelegateTotal.ToInt())
			per := reward.NewDelegateRewardPer(currentEpoch, delegateRewardPer, verifier.CurrentEpochDelegateReward)
			if err := AppendDelegateRewardPer(blockHash, verifier.NodeId, verifier.StakingBlockNum, per, rmp.db); err != nil {
				log.Error("call handleDelegatePerReward fail AppendDelegateRewardPer", "err", err)
>>>>>>> ffd7f8bd
				return err
			}

			val, err := rmp.db.Get(blockHash, reward.DelegateRewardTotalKey(verifier.NodeId, verifier.StakingBlockNum))
			if err != nil {
				if err == snapshotdb.ErrNotFound {
					if err := rmp.db.Put(blockHash, reward.DelegateRewardTotalKey(verifier.NodeId, verifier.StakingBlockNum), verifier.CurrentEpochDelegateReward.Bytes()); err != nil {
						return err
					}
				} else {
					return err
				}
			}
			delegateRewardTotal := new(big.Int).SetBytes(val)
			delegateRewardTotal.Add(delegateRewardTotal, verifier.CurrentEpochDelegateReward)
			if err := rmp.db.Put(blockHash, reward.DelegateRewardTotalKey(verifier.NodeId, verifier.StakingBlockNum), delegateRewardTotal.Bytes()); err != nil {
				return err
			}
<<<<<<< HEAD
			log.Debug("handleDelegatePerReward add newDelegateRewardPer", "blockNumber", blockNumber, "nodeId", verifier.NodeId.TerminalString(), "delegateTotal", verifier.DelegateTotal.ToInt(),
				"per", delegateRewardPer, "delegateReward", verifier.CurrentEpochDelegateReward, "delegateRewardTotal", delegateRewardTotal, "currentEpoch", currentEpoch)
=======
			log.Debug("handleDelegatePerReward add newDelegateRewardPer", "per", delegateRewardPer, "delegateReward", verifier.CurrentEpochDelegateReward, "total", delegateRewardTotal, "epoch", currentEpoch)
>>>>>>> ffd7f8bd
		}
	}
	return nil
}

func (rmp *RewardMgrPlugin) WithdrawDelegateReward(blockHash common.Hash, blockNum uint64, account common.Address, list []*DelegationInfoWithRewardPerList, state xcom.StateDB) ([]reward.NodeDelegateReward, error) {
	log.Debug("Call withdraw delegate reward: begin", "account", account, "list", list)

	rewards := make([]reward.NodeDelegateReward, 0)
	if len(list) == 0 {
		return rewards, nil
	}
	currentEpoch := xutil.CalculateEpoch(blockNum)
	receiveReward := new(big.Int)
	for _, delWithPer := range list {
		rewardsReceive := calcDelegateIncome(currentEpoch, delWithPer.DelegationInfo.Delegation, delWithPer.RewardPerList)
		if err := UpdateDelegateRewardPer(blockHash, delWithPer.DelegationInfo.NodeID, delWithPer.DelegationInfo.StakeBlockNumber, rewardsReceive, rmp.db); err != nil {
			log.Error("call WithdrawDelegateReward UpdateDelegateRewardPer fail", "err", err)
			return nil, err
		}

		rewards = append(rewards, reward.NodeDelegateReward{
			NodeID:     delWithPer.DelegationInfo.NodeID,
			StakingNum: delWithPer.DelegationInfo.StakeBlockNumber,
			Reward:     new(big.Int).Set(delWithPer.DelegationInfo.Delegation.CumulativeIncome),
		})

		receiveReward.Add(receiveReward, delWithPer.DelegationInfo.Delegation.CumulativeIncome)

		delWithPer.DelegationInfo.Delegation.CleanCumulativeIncome(uint32(currentEpoch))
		if err := stk.db.SetDelegateStore(blockHash, account, delWithPer.DelegationInfo.NodeID, delWithPer.DelegationInfo.StakeBlockNumber, delWithPer.DelegationInfo.Delegation); err != nil {
			return nil, err
		}
	}

	rmp.ReturnDelegateReward(account, receiveReward, state)
	log.Debug("Call withdraw delegate reward: end", "account", account, "rewards", rewards)

	return rewards, nil
}

func (rmp *RewardMgrPlugin) GetDelegateReward(blockHash common.Hash, blockNum uint64, account common.Address, nodes []discover.NodeID, state xcom.StateDB) ([]reward.NodeDelegateRewardPresenter, error) {
	log.Debug("Call RewardMgrPlugin: query delegate reward result begin", "account", account, "nodes", nodes)

	dls, err := stk.db.GetDelegatesInfo(blockHash, account)
	if err != nil {
		log.Error("Call GetDelegateReward GetDelegatesInfo fail", "err", err, "account", account)
		return nil, err
	}
	if len(nodes) > 0 {
		nodeMap := make(map[discover.NodeID]struct{})
		for _, node := range nodes {
			nodeMap[node] = struct{}{}
		}

		for i := 0; i < len(dls); {
			if _, ok := nodeMap[dls[i].NodeID]; !ok {
				dls = append(dls[:i], dls[i+1:]...)
			} else {
				i++
			}
		}
	}

	currentEpoch := xutil.CalculateEpoch(blockNum)
	delegationInfoWithRewardPerList := make([]*DelegationInfoWithRewardPerList, 0)
	for _, stakingNode := range dls {
		if uint64(stakingNode.Delegation.DelegateEpoch) == currentEpoch-1 {
			delegationInfoWithRewardPerList = append(delegationInfoWithRewardPerList, NewDelegationInfoWithRewardPerList(stakingNode, nil))
		} else {
			delegateRewardPerList, err := rmp.GetDelegateRewardPerList(blockHash, stakingNode.NodeID, stakingNode.StakeBlockNumber, uint64(stakingNode.Delegation.DelegateEpoch), currentEpoch-1)
			if err != nil {
				log.Error("Call GetDelegateReward GetDelegateRewardPerList fail", "err", err, "account", account)
				return nil, err
			}
			delegationInfoWithRewardPerList = append(delegationInfoWithRewardPerList, NewDelegationInfoWithRewardPerList(stakingNode, delegateRewardPerList))
		}
	}
	rewards := make([]reward.NodeDelegateRewardPresenter, 0)

	for _, delWithPer := range delegationInfoWithRewardPerList {
		calcDelegateIncome(currentEpoch, delWithPer.DelegationInfo.Delegation, delWithPer.RewardPerList)

		rewards = append(rewards, reward.NodeDelegateRewardPresenter{
			NodeID:     delWithPer.DelegationInfo.NodeID,
			StakingNum: delWithPer.DelegationInfo.StakeBlockNumber,
			Reward:     (*hexutil.Big)(new(big.Int).Set(delWithPer.DelegationInfo.Delegation.CumulativeIncome)),
		})

	}
	log.Debug("Call RewardMgrPlugin: query delegate reward result end", "account", account, "nodes", nodes, "rewards", rewards)

	return rewards, nil
}

func (rmp *RewardMgrPlugin) CalDelegateRewardAndNodeReward(totalReward *big.Int, per uint16) (*big.Int, *big.Int) {
	tmp := new(big.Int).Mul(totalReward, big.NewInt(int64(per)))
	tmp.Div(tmp, big.NewInt(10000))
	return tmp, new(big.Int).Sub(totalReward, tmp)
}

func (rmp *RewardMgrPlugin) rewardStakingByValidatorList(state xcom.StateDB, list staking.ValidatorExQueue, reward *big.Int) error {
	validatorNum := int64(len(list))
	everyValidatorReward := new(big.Int).Div(reward, big.NewInt(validatorNum))

	log.Debug("calculate validator staking reward", "validator length", validatorNum, "everyOneReward", everyValidatorReward)
	totalValidatorReward, totalValidatorDelegateReward := new(big.Int), new(big.Int)

	for _, value := range list {
		delegateReward, stakingReward := new(big.Int), new(big.Int).Set(everyValidatorReward)
		if value.DelegateTotal.ToInt().Cmp(common.Big0) != 0 && value.RewardPer > 0 {
			delegateReward, stakingReward = rmp.CalDelegateRewardAndNodeReward(everyValidatorReward, value.RewardPer)
			state.AddBalance(vm.DelegateRewardPoolAddr, delegateReward)
			totalValidatorDelegateReward.Add(totalValidatorDelegateReward, delegateReward)
			log.Debug("allocate delegate reward of staking one-by-one", "nodeId", value.NodeId.String(), "staking reward", stakingReward, "per", value.RewardPer, "delegateReward", delegateReward)
			//the  CurrentEpochDelegateReward will use by cal delegate reward Per
			value.CurrentEpochDelegateReward.Add(value.CurrentEpochDelegateReward, delegateReward)
		}

		addr := value.BenefitAddress
		if addr != vm.RewardManagerPoolAddr {
			log.Debug("allocate staking reward one-by-one", "nodeId", value.NodeId.String(),
				"benefitAddress", addr.String(), "staking reward", stakingReward)
			state.AddBalance(addr, stakingReward)
			totalValidatorReward.Add(totalValidatorReward, stakingReward)
		}
	}
	state.SubBalance(vm.RewardManagerPoolAddr, new(big.Int).Add(totalValidatorDelegateReward, totalValidatorReward))
	return nil
}

func (rmp *RewardMgrPlugin) getBlockMinderAddress(blockHash common.Hash, head *types.Header) (discover.NodeID, common.Address, error) {
	if blockHash == common.ZeroHash {
		add, err := xutil.NodeId2Addr(rmp.nodeID)
		return rmp.nodeID, add, err
	}
	sign := head.Extra[32:97]
	sealhash := head.SealHash().Bytes()
	pk, err := crypto.SigToPub(sealhash, sign)
	if err != nil {
		return discover.ZeroNodeID, common.ZeroAddr, err
	}
	return discover.PubkeyID(pk), crypto.PubkeyToAddress(*pk), nil
}

func (rmp *RewardMgrPlugin) IsCurrVerifier(blockHash common.Hash, head *types.Header, nodeId discover.NodeID) (bool, error) {
<<<<<<< HEAD
	if len(rmp.CurrVerifier) == 0 {
		verifierList, err := stk.getVerifierList(blockHash, head.Number.Uint64(), false)
		if nil != err {
			return false, err
		}
		for _, val := range verifierList.Arr {
			rmp.CurrVerifier[val.NodeId] = struct{}{}
		}
	}
	if _, ok := rmp.CurrVerifier[nodeId]; ok {
		return true, nil
	}
=======
	if len(rmp.CurrVerifier) > 0 {
		if _, ok := rmp.CurrVerifier[nodeId]; ok {
			log.Debug("find current verifier in cache", "num", head.Number, "nodeID", nodeId.TerminalString())
			return true, nil
		}
		return false, nil
	}
	epochEnd := xutil.CalcBlocksEachEpoch() * (xutil.CalculateEpoch(head.Number.Uint64()) - 1)
	var theEndEpochBlockHaveCommit bool

	if rmp.db.GetCurrent().GetHighest(false).Num.Uint64() >= epochEnd {
		theEndEpochBlockHaveCommit = true
	}
	verifierList, err := rmp.stakingPlugin.getVerifierList(blockHash, head.Number.Uint64(), theEndEpochBlockHaveCommit)
	if nil != err {
		return false, err
	}

	if theEndEpochBlockHaveCommit {
		for _, val := range verifierList.Arr {
			rmp.CurrVerifier[val.NodeId] = struct{}{}
		}
		log.Debug("save current verifier in cache", "num", head.Number, "nodeIDs", rmp.CurrVerifier)
		if _, ok := rmp.CurrVerifier[nodeId]; ok {
			return true, nil
		}
	} else {
		for _, val := range verifierList.Arr {
			if val.NodeId == nodeId {
				return true, nil
			}
		}
	}
>>>>>>> ffd7f8bd
	return false, nil
}

// allocatePackageBlock used for reward new block. it returns coinbase and error
func (rmp *RewardMgrPlugin) allocatePackageBlock(blockHash common.Hash, head *types.Header, reward *big.Int, state xcom.StateDB) error {
	nodeID, add, err := rmp.getBlockMinderAddress(blockHash, head)
	if err != nil {
<<<<<<< HEAD
		log.Error("allocatePackageBlock getBlockMinderAddress fail", "err", err, "blockNumber", head.Number, "blockHash", blockHash.Hex())
=======
		log.Error("allocatePackageBlock getBlockMinderAddress fail", "err", err, "blockNumber", head.Number, "blockHash", blockHash)
>>>>>>> ffd7f8bd
		return err
	}

	currVerifier, err := rmp.IsCurrVerifier(blockHash, head, nodeID)
	if err != nil {
<<<<<<< HEAD
		log.Error("allocatePackageBlock IsCurrVerifier fail", "err", err, "blockNumber", head.Number, "blockHash", blockHash.Hex())
		return err
	}
	if currVerifier {
		cm, err := stk.GetCanMutable(blockHash, add)
		if err != nil {
			log.Error("allocatePackageBlock GetCanMutable fail", "err", err, "blockNumber", head.Number, "blockHash", blockHash.Hex())
=======
		log.Error("allocatePackageBlock IsCurrVerifier fail", "err", err, "blockNumber", head.Number, "blockHash", blockHash)
		return err
	}
	if currVerifier {
		cm, err := rmp.stakingPlugin.GetCanMutable(blockHash, add)
		if err != nil {
			log.Error("allocatePackageBlock GetCanMutable fail", "err", err, "blockNumber", head.Number, "blockHash", blockHash)
>>>>>>> ffd7f8bd
			return err
		}
		if cm.HaveDelegateInCurrentEpoch() && cm.RewardPer > 0 {
			delegateReward := new(big.Int).SetUint64(0)
			delegateReward, reward = rmp.CalDelegateRewardAndNodeReward(reward, cm.RewardPer)

			state.SubBalance(vm.RewardManagerPoolAddr, delegateReward)
			state.AddBalance(vm.DelegateRewardPoolAddr, delegateReward)

<<<<<<< HEAD
			log.Debug("allocate delegate reward", "blockNumber", head.Number, "blockHash", blockHash.Hex(), "delegate", delegateReward)

			cm.CurrentEpochDelegateReward.Add(cm.CurrentEpochDelegateReward, delegateReward)
			if err := rmp.stkingDB.SetCanMutableStore(blockHash, add, cm); err != nil {
				log.Error("allocatePackageBlock SetCanMutableStore fail", "err", err, "blockNumber", head.Number, "blockHash", blockHash.Hex())
=======
			log.Debug("allocate delegate reward", "blockNumber", head.Number, "blockHash", blockHash, "delegate", delegateReward)

			cm.CurrentEpochDelegateReward.Add(cm.CurrentEpochDelegateReward, delegateReward)
			if err := rmp.stakingPlugin.db.SetCanMutableStore(blockHash, add, cm); err != nil {
				log.Error("allocatePackageBlock SetCanMutableStore fail", "err", err, "blockNumber", head.Number, "blockHash", blockHash)
>>>>>>> ffd7f8bd
				return err
			}
		}
	}

	if head.Coinbase != vm.RewardManagerPoolAddr {

		log.Debug("allocate package reward", "blockNumber", head.Number, "blockHash", blockHash,
			"coinBase", head.Coinbase.String(), "reward", reward)

		state.SubBalance(vm.RewardManagerPoolAddr, reward)
		state.AddBalance(head.Coinbase, reward)
	}
	return nil
}

type DelegationInfoWithRewardPerList struct {
	DelegationInfo *staking.DelegationInfo
	RewardPerList  []*reward.DelegateRewardPer
}

func NewDelegationInfoWithRewardPerList(delegationInfo *staking.DelegationInfo, rewardPerList []*reward.DelegateRewardPer) *DelegationInfoWithRewardPerList {
	return &DelegationInfoWithRewardPerList{delegationInfo, rewardPerList}
}

func (rmp *RewardMgrPlugin) GetDelegateRewardPerList(blockHash common.Hash, nodeID discover.NodeID, stakingNum, fromEpoch, toEpoch uint64) ([]*reward.DelegateRewardPer, error) {
	return getDelegateRewardPerList(blockHash, nodeID, stakingNum, fromEpoch, toEpoch, rmp.db)
}

func getDelegateRewardPerList(blockHash common.Hash, nodeID discover.NodeID, stakingNum, fromEpoch, toEpoch uint64, db snapshotdb.DB) ([]*reward.DelegateRewardPer, error) {
	keys := reward.DelegateRewardPerKeys(nodeID, stakingNum, fromEpoch, toEpoch)
	pers := make([]*reward.DelegateRewardPer, 0)
	for _, key := range keys {
		val, err := db.Get(blockHash, key)
		if err != nil {
			if err == snapshotdb.ErrNotFound {
				continue
			}
			return nil, err
		}
		list := new(reward.DelegateRewardPerList)
		if err := rlp.DecodeBytes(val, list); err != nil {
			return nil, err
		}
		for _, per := range list.Pers {
			if per.Epoch >= fromEpoch && per.Epoch <= toEpoch {
				if per.Amount.Cmp(common.Big0) > 0 {
					pers = append(pers, per)
				}
			}
		}
	}
	return pers, nil
}

func AppendDelegateRewardPer(blockHash common.Hash, nodeID discover.NodeID, stakingNum uint64, per *reward.DelegateRewardPer, db snapshotdb.DB) error {
	key := reward.DelegateRewardPerKey(nodeID, stakingNum, per.Epoch)
	list := reward.NewDelegateRewardPerList()
	val, err := db.Get(blockHash, key)
	if err != nil {
		if err != snapshotdb.ErrNotFound {
			return err
		}
	} else {
		if err := rlp.DecodeBytes(val, list); err != nil {
			return err
		}
	}

	list.AppendDelegateRewardPer(per)
	v, err := rlp.EncodeToBytes(list)
	if err != nil {
		return err
	}
	if err := db.Put(blockHash, key, v); err != nil {
		return err
	}
	return nil
}

func UpdateDelegateRewardPer(blockHash common.Hash, nodeID discover.NodeID, stakingNum uint64, receives []reward.DelegateRewardReceive, db snapshotdb.DB) error {
	if len(receives) == 0 {
		return nil
	}
	keys := reward.DelegateRewardPerKeys(nodeID, stakingNum, receives[0].Epoch, receives[len(receives)-1].Epoch)
	for _, key := range keys {
		val, err := db.Get(blockHash, key)
		if err != nil {
			if err == snapshotdb.ErrNotFound {
				continue
			}
			return err
		}
		list := new(reward.DelegateRewardPerList)
		if err := rlp.DecodeBytes(val, list); err != nil {
			return err
		}

		for _, receive := range receives {
			list.DecreaseTotalAmount(receive.Epoch, receive.Reward)
		}
		if list.IsChange() {
			log.Debug("updateDelegateRewardPer list is change", "del", list.ShouldDel())
			if list.ShouldDel() {
				if err := db.Del(blockHash, key); err != nil {
					return err
				}
			} else {
				v, err := rlp.EncodeToBytes(list)
				if err != nil {
					return err
				}
				if err := db.Put(blockHash, key, v); err != nil {
					return err
				}
			}
		}
	}
	return nil
}

//  Calculation percentage ,  input 100,10    cal:  100*10/100 = 10
func percentageCalculation(mount *big.Int, rate uint64) *big.Int {
	ratio := new(big.Int).Mul(mount, big.NewInt(int64(rate)))
	return new(big.Int).Div(ratio, common.Big100)
}

// SetYearEndCumulativeIssue used for set historical cumulative increase at the end of the year
func SetYearEndCumulativeIssue(state xcom.StateDB, year uint32, total *big.Int) {
	yearEndIncreaseKey := reward.GetHistoryIncreaseKey(year)
	state.SetState(vm.RewardManagerPoolAddr, yearEndIncreaseKey, total.Bytes())
}

// GetHistoryCumulativeIssue used for get the cumulative issuance of a certain year in history
func GetHistoryCumulativeIssue(state xcom.StateDB, year uint32) *big.Int {
	var issue = new(big.Int)
	histIncreaseKey := reward.GetHistoryIncreaseKey(year)
	bIssue := state.GetState(vm.RewardManagerPoolAddr, histIncreaseKey)
	log.Trace("show history cumulative issue", "lastYear", year, "amount", issue.SetBytes(bIssue))
	return issue.SetBytes(bIssue)
}

func SetYearEndBalance(state xcom.StateDB, year uint32, balance *big.Int) {
	yearEndBalanceKey := reward.HistoryBalancePrefix(year)
	state.SetState(vm.RewardManagerPoolAddr, yearEndBalanceKey, balance.Bytes())
}

func GetYearEndBalance(state xcom.StateDB, year uint32) *big.Int {
	var balance = new(big.Int)
	yearEndBalanceKey := reward.HistoryBalancePrefix(year)
	bBalance := state.GetState(vm.RewardManagerPoolAddr, yearEndBalanceKey)
	log.Trace("show balance of reward pool at last year end", "lastYear", year, "amount", balance.SetBytes(bBalance))
	return balance.SetBytes(bBalance)
}

func (rmp *RewardMgrPlugin) runIncreaseIssuance(blockHash common.Hash, head *types.Header, state xcom.StateDB) error {
	yes, err := xcom.IsYearEnd(blockHash, head.Number.Uint64())
	if nil != err {
		log.Error("Failed to execute runIncreaseIssuance function", "currentBlockNumber", head.Number, "currentBlockHash", blockHash.TerminalString(), "err", err)
		return err
	}
	if yes {
		yearNumber, err := LoadChainYearNumber(blockHash, rmp.db)
		if nil != err {
			return err
		}
		yearNumber++
		if err := StorageChainYearNumber(blockHash, rmp.db, yearNumber); nil != err {
			log.Error("Failed to execute runIncreaseIssuance function", "currentBlockNumber", head.Number, "currentBlockHash", blockHash.TerminalString(), "err", err)
			return err
		}
		incIssuanceTime, err := xcom.LoadIncIssuanceTime(blockHash, rmp.db)
		if nil != err {
			return err
		}
		rmp.increaseIssuance(yearNumber, yearNumber-1, state)
		// After the increase issue is completed, update the number of rewards to be issued
		if err := StorageRemainingReward(blockHash, rmp.db, GetYearEndBalance(state, yearNumber)); nil != err {
			log.Error("Failed to execute runIncreaseIssuance function", "currentBlockNumber", head.Number, "currentBlockHash", blockHash.TerminalString(), "err", err)
			return err
		}
		if err := xcom.StorageIncIssuanceTime(blockHash, rmp.db, incIssuanceTime+int64(xcom.AdditionalCycleTime()*uint64(minutes))); nil != err {
			log.Error("storage incIssuanceTime fail", "currentBlockNumber", head.Number, "currentBlockHash", blockHash.TerminalString(), "err", err)
			return err
		}
		remainReward, err := LoadRemainingReward(blockHash, rmp.db)
		if nil != err {
			return err
		}
		incIssuanceTime, err = xcom.LoadIncIssuanceTime(blockHash, rmp.db)
		if nil != err {
			return err
		}
		log.Info("Call CalcEpochReward, increaseIssuance successful", "currBlockNumber", head.Number, "currBlockHash", blockHash, "currBlockTime", head.Time.Int64(),
			"yearNumber", yearNumber, "incIssuanceTime", incIssuanceTime, "yearEndBalance", GetYearEndBalance(state, yearNumber), "remainingReward", remainReward)
	}
	return nil
}

func (rmp *RewardMgrPlugin) CalcEpochReward(blockHash common.Hash, head *types.Header, state xcom.StateDB) (*big.Int, *big.Int, error) {
	remainReward, err := LoadRemainingReward(blockHash, rmp.db)
	if nil != err {
		log.Error("Failed to execute CalcEpochReward function", "currentBlockNumber", head.Number, "currentBlockHash", blockHash.TerminalString(), "err", err)
		return nil, nil, err
	}
	yearStartBlockNumber, yearStartTime, err := LoadYearStartTime(blockHash, rmp.db)
	if nil != err {
		log.Error("Failed to execute CalcEpochReward function", "currentBlockNumber", head.Number, "currentBlockHash", blockHash.TerminalString(), "err", err)
		return nil, nil, err
	}
	incIssuanceTime, err := xcom.LoadIncIssuanceTime(blockHash, rmp.db)
	if nil != err {
		log.Error("load incIssuanceTime fail", "currentBlockNumber", head.Number, "currentBlockHash", blockHash.TerminalString(), "err", err)
		return nil, nil, err
	}
	if yearStartTime == 0 {
		yearStartBlockNumber = head.Number.Uint64()
		yearStartTime = head.Time.Int64()
		incIssuanceTime = yearStartTime + int64(xcom.AdditionalCycleTime()*uint64(minutes))
		if err := xcom.StorageIncIssuanceTime(blockHash, rmp.db, incIssuanceTime); nil != err {
			log.Error("storage incIssuanceTime fail", "currentBlockNumber", head.Number, "currentBlockHash", blockHash.TerminalString(), "err", err)
			return nil, nil, err
		}
		if err := StorageYearStartTime(blockHash, rmp.db, yearStartBlockNumber, yearStartTime); nil != err {
			log.Error("Storage year start time and block height failed", "currentBlockNumber", head.Number, "currentBlockHash", blockHash.TerminalString(), "err", err)
			return nil, nil, err
		}
		remainReward = GetYearEndBalance(state, 0)
		log.Info("Call CalcEpochReward, First calculation", "currBlockNumber", head.Number, "currBlockHash", blockHash, "currBlockTime", head.Time.Int64(),
			"yearStartBlockNumber", yearStartBlockNumber, "yearStartTime", yearStartTime, "incIssuanceTime", incIssuanceTime, "remainReward", remainReward)
	}
	yearNumber, err := LoadChainYearNumber(blockHash, rmp.db)
	if nil != err {
		log.Error("Failed to execute CalcEpochReward function", "currentBlockNumber", head.Number, "currentBlockHash", blockHash.TerminalString(), "err", err)
		return nil, nil, err
	}
	// When the first issuance is completed
	// Each settlement cycle needs to update the year start time,
	// which is used to calculate the average annual block production rate
	epochBlocks := xutil.CalcBlocksEachEpoch()
	if yearNumber > 0 {
		incIssuanceNumber, err := xcom.LoadIncIssuanceNumber(blockHash, rmp.db)
		if nil != err {
			return nil, nil, err
		}
		addition := true
		if yearStartBlockNumber == 1 {
			if head.Number.Uint64() <= incIssuanceNumber {
				addition = false
			}
		}
		if addition {
			if yearStartBlockNumber == 1 {
				yearStartBlockNumber += epochBlocks - 1
			} else {
				yearStartBlockNumber += epochBlocks
			}
			yearStartTime = snapshotdb.GetDBBlockChain().GetHeaderByNumber(yearStartBlockNumber).Time.Int64()
			if err := StorageYearStartTime(blockHash, rmp.db, yearStartBlockNumber, yearStartTime); nil != err {
				log.Error("Storage year start time and block height failed", "currentBlockNumber", head.Number, "currentBlockHash", blockHash.TerminalString(), "err", err)
				return nil, nil, err
			}
			log.Debug("Call CalcEpochReward, Adjust the sampling range of the block time", "currBlockNumber", head.Number, "currBlockHash", blockHash, "currBlockTime", head.Time.Int64(),
				"epochBlocks", epochBlocks, "yearNumber", yearNumber, "yearStartBlockNumber", yearStartBlockNumber, "yearStartTime", yearStartTime)
		}
	}

	// First calculation, calculated according to the default block interval.
	// In each subsequent settlement cycle, an average block generation interval needs to be calculated.
	avgPackTime := xcom.Interval() * uint64(millisecond)
	if head.Number.Uint64() > yearStartBlockNumber {
		diffNumber := head.Number.Uint64() - yearStartBlockNumber
		diffTime := head.Time.Int64() - yearStartTime

		avgPackTime = uint64(diffTime) / diffNumber
		log.Debug("Call CalcEpochReward, Calculate the average block production time in the previous year", "currBlockNumber", head.Number, "currBlockHash", blockHash,
			"currBlockTime", head.Time.Int64(), "yearStartBlockNumber", yearStartBlockNumber, "yearStartTime", yearStartTime, "diffNumber", diffNumber, "diffTime", diffTime,
			"avgPackTime", avgPackTime)
	}
	if err := xcom.StorageAvgPackTime(blockHash, rmp.db, avgPackTime); nil != err {
		log.Error("Failed to execute StorageAvgPackTime function", "currentBlockNumber", head.Number, "currentBlockHash", blockHash.TerminalString(), "avgPackTime", avgPackTime, "err", err)
		return nil, nil, err
	}

	epochTotalReward := new(big.Int)
	// If the expected increase issue time is exceeded,
	// the increase issue time will be postponed for one settlement cycle,
	// and the remaining rewards will all be issued in the next settlement cycle
	if head.Time.Int64() >= incIssuanceTime {
		epochTotalReward.Add(epochTotalReward, remainReward)
		remainReward = new(big.Int)
		log.Info("Call CalcEpochReward, The current time has exceeded the expected additional issue time", "currBlockNumber", head.Number, "currBlockHash", blockHash,
			"currBlockTime", head.Time.Int64(), "incIssuanceTime", incIssuanceTime, "epochTotalReward", epochTotalReward)
	} else {
		remainTime := incIssuanceTime - head.Time.Int64()
		remainEpoch := 1
		remainBlocks := math.Ceil(float64(remainTime) / float64(avgPackTime))
		if remainBlocks > float64(epochBlocks) {
			remainEpoch = int(math.Ceil(remainBlocks / float64(epochBlocks)))
		}
		epochTotalReward = new(big.Int).Div(remainReward, new(big.Int).SetInt64(int64(remainEpoch)))
		// Subtract the total reward for the next cycle to calculate the remaining rewards to be issued
		remainReward = remainReward.Sub(remainReward, epochTotalReward)
		log.Debug("Call CalcEpochReward, Calculation of rewards for the next settlement cycle", "currBlockNumber", head.Number, "currBlockHash", blockHash,
			"currBlockTime", head.Time.Int64(), "incIssuanceTime", incIssuanceTime, "remainTime", remainTime, "remainBlocks", remainBlocks, "epochBlocks", epochBlocks,
			"remainEpoch", remainEpoch, "remainReward", remainReward, "epochTotalReward", epochTotalReward)
	}
	// If the last settlement cycle is left, record the increaseIssuance block height
	if remainReward.Cmp(common.Big0) == 0 {
		incIssuanceNumber := new(big.Int).Add(head.Number, new(big.Int).SetUint64(epochBlocks)).Uint64()
		if err := xcom.StorageIncIssuanceNumber(blockHash, rmp.db, incIssuanceNumber); nil != err {
			return nil, nil, err
		}
		log.Info("Call CalcEpochReward, IncIssuanceNumber stored successfully", "currBlockNumber", head.Number, "currBlockHash", blockHash,
			"epochBlocks", epochBlocks, "incIssuanceNumber", incIssuanceNumber)
	}
	// Get the total block reward and pledge reward for each settlement cycle
	epochTotalNewBlockReward := percentageCalculation(epochTotalReward, xcom.NewBlockRewardRate())
	epochTotalStakingReward := new(big.Int).Sub(epochTotalReward, epochTotalNewBlockReward)
	if err := StorageRemainingReward(blockHash, rmp.db, remainReward); nil != err {
		log.Error("Failed to execute CalcEpochReward function", "currentBlockNumber", head.Number, "currentBlockHash", blockHash.TerminalString(), "err", err)
		return nil, nil, err
	}
	newBlockReward := new(big.Int).Div(epochTotalNewBlockReward, new(big.Int).SetInt64(int64(epochBlocks)))
	if err := StorageNewBlockReward(blockHash, rmp.db, newBlockReward); nil != err {
		log.Error("Failed to execute CalcEpochReward function", "currentBlockNumber", head.Number, "currentBlockHash", blockHash.TerminalString(), "err", err)
		return nil, nil, err
	}
	if err := StorageStakingReward(blockHash, rmp.db, epochTotalStakingReward); nil != err {
		log.Error("Failed to execute CalcEpochReward function", "currentBlockNumber", head.Number, "currentBlockHash", blockHash.TerminalString(), "err", err)
		return nil, nil, err
	}
	log.Debug("Call CalcEpochReward, Cycle reward", "currBlockNumber", head.Number, "currBlockHash", blockHash, "currBlockTime", head.Time.Int64(),
		"epochTotalReward", epochTotalReward, "newBlockRewardRate", xcom.NewBlockRewardRate(), "epochTotalNewBlockReward", epochTotalNewBlockReward,
		"epochTotalStakingReward", epochTotalStakingReward, "epochBlocks", epochBlocks, "newBlockReward", newBlockReward)
	return newBlockReward, epochTotalStakingReward, nil
}

func StorageYearStartTime(hash common.Hash, snapshotDB snapshotdb.DB, blockNumber uint64, yearStartTime int64) error {
	if blockNumber > 0 {
		if err := snapshotDB.Put(hash, reward.YearStartBlockNumberKey, common.Uint64ToBytes(blockNumber)); nil != err {
			log.Error("Failed to execute StorageYearStartEndTime function", "hash", hash.TerminalString(), "key", string(reward.YearStartBlockNumberKey),
				"value", blockNumber, "err", err)
			return err
		}
	}
	if yearStartTime > 0 {
		if err := snapshotDB.Put(hash, reward.YearStartTimeKey, common.Int64ToBytes(yearStartTime)); nil != err {
			log.Error("Failed to execute StorageYearStartEndTime function", "hash", hash.TerminalString(), "key", string(reward.YearStartTimeKey),
				"value", yearStartTime, "err", err)
			return err
		}
	}
	return nil
}

func LoadYearStartTime(hash common.Hash, snapshotDB snapshotdb.DB) (yearStartBlockNumber uint64, yearStartTime int64, error error) {
	yearStartBlockNumberByte, err := snapshotDB.Get(hash, reward.YearStartBlockNumberKey)
	if nil != err {
		if err != snapshotdb.ErrNotFound {
			log.Error("Failed to execute LoadYearStartEndTime function", "hash", hash.TerminalString(), "key", string(reward.YearStartBlockNumberKey), "err", err)
			return 0, 0, err
		} else {
			yearStartBlockNumber = 0
		}
	} else {
		yearStartBlockNumber = common.BytesToUint64(yearStartBlockNumberByte)
	}
	yearStartTimeByte, err := snapshotDB.Get(hash, reward.YearStartTimeKey)
	if nil != err {
		if err != snapshotdb.ErrNotFound {
			log.Error("Failed to execute LoadYearStartEndTime function", "hash", hash.TerminalString(), "key", string(reward.YearStartTimeKey), "err", err)
			return 0, 0, err
		} else {
			yearStartTime = 0
		}
	} else {
		yearStartTime = common.BytesToInt64(yearStartTimeByte)
	}
	return
}

func StorageRemainingReward(hash common.Hash, snapshotDB snapshotdb.DB, remainReward *big.Int) error {
	if err := snapshotDB.Put(hash, reward.RemainingRewardKey, remainReward.Bytes()); nil != err {
		log.Error("Failed to execute StorageRemainingReward function", "hash", hash.TerminalString(), "remainReward", remainReward, "err", err)
		return err
	}
	return nil
}

func LoadRemainingReward(hash common.Hash, snapshotDB snapshotdb.DB) (*big.Int, error) {
	remainRewardByte, err := snapshotDB.Get(hash, reward.RemainingRewardKey)
	if nil != err {
		if err != snapshotdb.ErrNotFound {
			log.Error("Failed to execute LoadRemainingReward function", "hash", hash.TerminalString(), "key", string(reward.RemainingRewardKey), "err", err)
			return nil, err
		}
	}
	return new(big.Int).SetBytes(remainRewardByte), nil
}

func StorageNewBlockReward(hash common.Hash, snapshotDB snapshotdb.DB, newBlockReward *big.Int) error {
	if err := snapshotDB.Put(hash, reward.NewBlockRewardKey, newBlockReward.Bytes()); nil != err {
		log.Error("Failed to execute StorageNewBlockReward function", "hash", hash.TerminalString(), "newBlockReward", newBlockReward, "err", err)
		return err
	}
	return nil
}

func LoadNewBlockReward(hash common.Hash, snapshotDB snapshotdb.DB) (*big.Int, error) {
	newBlockRewardByte, err := snapshotDB.Get(hash, reward.NewBlockRewardKey)
	if nil != err {
		log.Error("Failed to execute LoadRemainingReward function", "hash", hash.TerminalString(), "key", string(reward.NewBlockRewardKey), "err", err)
		return nil, err
	}
	return new(big.Int).SetBytes(newBlockRewardByte), nil
}

func StorageStakingReward(hash common.Hash, snapshotDB snapshotdb.DB, stakingReward *big.Int) error {
	if err := snapshotDB.Put(hash, reward.StakingRewardKey, stakingReward.Bytes()); nil != err {
		log.Error("Failed to execute StorageStakingReward function", "hash", hash.TerminalString(), "stakingReward", stakingReward, "err", err)
		return err
	}
	return nil
}

func LoadStakingReward(hash common.Hash, snapshotDB snapshotdb.DB) (*big.Int, error) {
	stakingRewardByte, err := snapshotDB.Get(hash, reward.StakingRewardKey)
	if nil != err {
		log.Error("Failed to execute LoadStakingReward function", "hash", hash.TerminalString(), "key", string(reward.StakingRewardKey), "err", err)
		return nil, err
	}
	return new(big.Int).SetBytes(stakingRewardByte), nil
}

func StorageChainYearNumber(hash common.Hash, snapshotDB snapshotdb.DB, yearNumber uint32) error {
	if err := snapshotDB.Put(hash, reward.ChainYearNumberKey, common.Uint32ToBytes(yearNumber)); nil != err {
		log.Error("Failed to execute StorageChainYearNumber function", "hash", hash.TerminalString(), "yearNumber", yearNumber, "err", err)
		return err
	}
	return nil
}

func LoadChainYearNumber(hash common.Hash, snapshotDB snapshotdb.DB) (uint32, error) {
	chainYearNumberByte, err := snapshotDB.Get(hash, reward.ChainYearNumberKey)
	if nil != err {
		if err == snapshotdb.ErrNotFound {
			log.Info("Data obtained for the first year", "hash", hash.TerminalString())
			return 0, nil
		}
		log.Error("Failed to execute LoadChainYearNumber function", "hash", hash.TerminalString(), "key", string(reward.ChainYearNumberKey), "err", err)
		return 0, err
	}
	return common.BytesToUint32(chainYearNumberByte), nil
}<|MERGE_RESOLUTION|>--- conflicted
+++ resolved
@@ -43,17 +43,11 @@
 )
 
 type RewardMgrPlugin struct {
-<<<<<<< HEAD
-	db           snapshotdb.DB
-	nodeID       discover.NodeID
-	stkingDB     *staking.StakingDB
-	CurrVerifier map[discover.NodeID]struct{}
-=======
+
 	db            snapshotdb.DB
 	nodeID        discover.NodeID
 	CurrVerifier  map[discover.NodeID]struct{}
 	stakingPlugin *StakingPlugin
->>>>>>> ffd7f8bd
 }
 
 const (
@@ -76,15 +70,9 @@
 		log.Info("Init Reward plugin ...")
 		sdb := snapshotdb.Instance()
 		rm = &RewardMgrPlugin{
-<<<<<<< HEAD
-			db:           snapshotdb.Instance(),
-			stkingDB:     staking.NewStakingDB(),
-			CurrVerifier: make(map[discover.NodeID]struct{}),
-=======
 			db:            sdb,
 			CurrVerifier:  make(map[discover.NodeID]struct{}),
 			stakingPlugin: StakingInstance(),
->>>>>>> ffd7f8bd
 		}
 	})
 	return rm
@@ -244,7 +232,6 @@
 	currentEpoch := xutil.CalculateEpoch(blockNumber)
 	for _, verifier := range list {
 		if verifier.DelegateTotal.ToInt().Cmp(common.Big0) == 0 {
-<<<<<<< HEAD
 			log.Debug("handleDelegatePerReward return delegateReward", "blockNumber", blockNumber, "nodeId", verifier.NodeId.TerminalString(), "currentEpoch", currentEpoch,
 				"delegateReward", verifier.CurrentEpochDelegateReward, "benefitAddress", verifier.BenefitAddress)
 			rmp.ReturnDelegateReward(verifier.BenefitAddress, verifier.CurrentEpochDelegateReward, state)
@@ -254,15 +241,6 @@
 			if err := AppendDelegateRewardPer(blockHash, verifier.NodeId, verifier.StakingBlockNum, per, rmp.db); err != nil {
 				log.Error("call handleDelegatePerReward fail AppendDelegateRewardPer", "blockNumber", blockNumber, "blockHash", blockHash.TerminalString(),
 					"nodeId", verifier.NodeId.TerminalString(), "err", err)
-=======
-			log.Debug("handleDelegatePerReward return delegateReward", "epoch", currentEpoch, "reward", verifier.CurrentEpochDelegateReward, "add", verifier.BenefitAddress)
-			rmp.ReturnDelegateReward(verifier.BenefitAddress, verifier.CurrentEpochDelegateReward, state)
-		} else {
-			delegateRewardPer := new(big.Int).Div(verifier.CurrentEpochDelegateReward, verifier.DelegateTotal.ToInt())
-			per := reward.NewDelegateRewardPer(currentEpoch, delegateRewardPer, verifier.CurrentEpochDelegateReward)
-			if err := AppendDelegateRewardPer(blockHash, verifier.NodeId, verifier.StakingBlockNum, per, rmp.db); err != nil {
-				log.Error("call handleDelegatePerReward fail AppendDelegateRewardPer", "err", err)
->>>>>>> ffd7f8bd
 				return err
 			}
 
@@ -281,12 +259,9 @@
 			if err := rmp.db.Put(blockHash, reward.DelegateRewardTotalKey(verifier.NodeId, verifier.StakingBlockNum), delegateRewardTotal.Bytes()); err != nil {
 				return err
 			}
-<<<<<<< HEAD
 			log.Debug("handleDelegatePerReward add newDelegateRewardPer", "blockNumber", blockNumber, "nodeId", verifier.NodeId.TerminalString(), "delegateTotal", verifier.DelegateTotal.ToInt(),
 				"per", delegateRewardPer, "delegateReward", verifier.CurrentEpochDelegateReward, "delegateRewardTotal", delegateRewardTotal, "currentEpoch", currentEpoch)
-=======
-			log.Debug("handleDelegatePerReward add newDelegateRewardPer", "per", delegateRewardPer, "delegateReward", verifier.CurrentEpochDelegateReward, "total", delegateRewardTotal, "epoch", currentEpoch)
->>>>>>> ffd7f8bd
+
 		}
 	}
 	return nil
@@ -433,20 +408,6 @@
 }
 
 func (rmp *RewardMgrPlugin) IsCurrVerifier(blockHash common.Hash, head *types.Header, nodeId discover.NodeID) (bool, error) {
-<<<<<<< HEAD
-	if len(rmp.CurrVerifier) == 0 {
-		verifierList, err := stk.getVerifierList(blockHash, head.Number.Uint64(), false)
-		if nil != err {
-			return false, err
-		}
-		for _, val := range verifierList.Arr {
-			rmp.CurrVerifier[val.NodeId] = struct{}{}
-		}
-	}
-	if _, ok := rmp.CurrVerifier[nodeId]; ok {
-		return true, nil
-	}
-=======
 	if len(rmp.CurrVerifier) > 0 {
 		if _, ok := rmp.CurrVerifier[nodeId]; ok {
 			log.Debug("find current verifier in cache", "num", head.Number, "nodeID", nodeId.TerminalString())
@@ -480,7 +441,6 @@
 			}
 		}
 	}
->>>>>>> ffd7f8bd
 	return false, nil
 }
 
@@ -488,25 +448,12 @@
 func (rmp *RewardMgrPlugin) allocatePackageBlock(blockHash common.Hash, head *types.Header, reward *big.Int, state xcom.StateDB) error {
 	nodeID, add, err := rmp.getBlockMinderAddress(blockHash, head)
 	if err != nil {
-<<<<<<< HEAD
-		log.Error("allocatePackageBlock getBlockMinderAddress fail", "err", err, "blockNumber", head.Number, "blockHash", blockHash.Hex())
-=======
 		log.Error("allocatePackageBlock getBlockMinderAddress fail", "err", err, "blockNumber", head.Number, "blockHash", blockHash)
->>>>>>> ffd7f8bd
 		return err
 	}
 
 	currVerifier, err := rmp.IsCurrVerifier(blockHash, head, nodeID)
 	if err != nil {
-<<<<<<< HEAD
-		log.Error("allocatePackageBlock IsCurrVerifier fail", "err", err, "blockNumber", head.Number, "blockHash", blockHash.Hex())
-		return err
-	}
-	if currVerifier {
-		cm, err := stk.GetCanMutable(blockHash, add)
-		if err != nil {
-			log.Error("allocatePackageBlock GetCanMutable fail", "err", err, "blockNumber", head.Number, "blockHash", blockHash.Hex())
-=======
 		log.Error("allocatePackageBlock IsCurrVerifier fail", "err", err, "blockNumber", head.Number, "blockHash", blockHash)
 		return err
 	}
@@ -514,7 +461,6 @@
 		cm, err := rmp.stakingPlugin.GetCanMutable(blockHash, add)
 		if err != nil {
 			log.Error("allocatePackageBlock GetCanMutable fail", "err", err, "blockNumber", head.Number, "blockHash", blockHash)
->>>>>>> ffd7f8bd
 			return err
 		}
 		if cm.HaveDelegateInCurrentEpoch() && cm.RewardPer > 0 {
@@ -524,19 +470,11 @@
 			state.SubBalance(vm.RewardManagerPoolAddr, delegateReward)
 			state.AddBalance(vm.DelegateRewardPoolAddr, delegateReward)
 
-<<<<<<< HEAD
-			log.Debug("allocate delegate reward", "blockNumber", head.Number, "blockHash", blockHash.Hex(), "delegate", delegateReward)
-
-			cm.CurrentEpochDelegateReward.Add(cm.CurrentEpochDelegateReward, delegateReward)
-			if err := rmp.stkingDB.SetCanMutableStore(blockHash, add, cm); err != nil {
-				log.Error("allocatePackageBlock SetCanMutableStore fail", "err", err, "blockNumber", head.Number, "blockHash", blockHash.Hex())
-=======
 			log.Debug("allocate delegate reward", "blockNumber", head.Number, "blockHash", blockHash, "delegate", delegateReward)
 
 			cm.CurrentEpochDelegateReward.Add(cm.CurrentEpochDelegateReward, delegateReward)
 			if err := rmp.stakingPlugin.db.SetCanMutableStore(blockHash, add, cm); err != nil {
 				log.Error("allocatePackageBlock SetCanMutableStore fail", "err", err, "blockNumber", head.Number, "blockHash", blockHash)
->>>>>>> ffd7f8bd
 				return err
 			}
 		}
