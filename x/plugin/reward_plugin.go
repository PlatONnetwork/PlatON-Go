// Copyright 2021 The PlatON Network Authors
// This file is part of the PlatON-Go library.
//
// The PlatON-Go library is free software: you can redistribute it and/or modify
// it under the terms of the GNU Lesser General Public License as published by
// the Free Software Foundation, either version 3 of the License, or
// (at your option) any later version.
//
// The PlatON-Go library is distributed in the hope that it will be useful,
// but WITHOUT ANY WARRANTY; without even the implied warranty of
// MERCHANTABILITY or FITNESS FOR A PARTICULAR PURPOSE. See the
// GNU Lesser General Public License for more details.
//
// You should have received a copy of the GNU Lesser General Public License
// along with the PlatON-Go library. If not, see <http://www.gnu.org/licenses/>.

package plugin

import (
	"encoding/json"
	"errors"
	"fmt"
<<<<<<< HEAD
	"github.com/PlatONnetwork/PlatON-Go/common/sort"
	"github.com/PlatONnetwork/PlatON-Go/core/statsdb"
=======
	"github.com/PlatONnetwork/PlatON-Go/params"
>>>>>>> b67ea9cf
	"math"
	"math/big"
	"sync"

	"github.com/PlatONnetwork/PlatON-Go/common/sort"
	"github.com/PlatONnetwork/PlatON-Go/p2p/enode"

	"github.com/PlatONnetwork/PlatON-Go/x/gov"

	"github.com/PlatONnetwork/PlatON-Go/common/hexutil"

	"github.com/PlatONnetwork/PlatON-Go/rlp"

	"github.com/PlatONnetwork/PlatON-Go/crypto"

	"github.com/PlatONnetwork/PlatON-Go/core/snapshotdb"

	"github.com/PlatONnetwork/PlatON-Go/x/staking"

	"github.com/PlatONnetwork/PlatON-Go/common"
	"github.com/PlatONnetwork/PlatON-Go/common/vm"
	"github.com/PlatONnetwork/PlatON-Go/core/types"
	"github.com/PlatONnetwork/PlatON-Go/log"
	"github.com/PlatONnetwork/PlatON-Go/x/reward"
	"github.com/PlatONnetwork/PlatON-Go/x/xcom"
	"github.com/PlatONnetwork/PlatON-Go/x/xutil"
)

type RewardMgrPlugin struct {
	db            snapshotdb.DB
	nodeID        enode.IDv0
	nodeADD       common.NodeAddress
	stakingPlugin *StakingPlugin
}

const (
	LessThanFoundationYearDeveloperRate    = 100
	AfterFoundationYearDeveloperRewardRate = 50
	AfterFoundationYearFoundRewardRate     = 50
	RewardPoolIncreaseRate                 = 80 // 80% of fixed-issued tokens are allocated to reward pool each year
)

var (
	rewardOnce  sync.Once
	rm          *RewardMgrPlugin = nil
	millisecond                  = 1000
	minutes                      = 60 * millisecond
)

func RewardMgrInstance() *RewardMgrPlugin {
	rewardOnce.Do(func() {
		log.Info("Init Reward plugin ...")
		sdb := snapshotdb.Instance()
		rm = &RewardMgrPlugin{
			db:            sdb,
			stakingPlugin: StakingInstance(),
		}
	})
	return rm
}

// BeginBlock does something like check input params before execute transactions,
// in RewardMgrPlugin it does nothing.
func (rmp *RewardMgrPlugin) BeginBlock(blockHash common.Hash, head *types.Header, state xcom.StateDB) error {
	return nil
}

// EndBlock will handle reward work, if it's time to settle, reward staking. Then reward worker
// for create new block, this is necessary. At last if current block is the last block at the end
// of year, increasing issuance.
func (rmp *RewardMgrPlugin) EndBlock(blockHash common.Hash, head *types.Header, state xcom.StateDB, downloading Downloading) error {
	blockNumber := head.Number.Uint64()

	//stats 计算当前增发周期中结算周期数
	if xutil.IsEndOfEpoch(head.Number.Uint64()) || head.Number.Uint64() == common.Big1.Uint64() {
		err := rmp.calculateEpochNumber(blockHash, head.Number.Uint64(), head)
		if err != nil {
			log.Error("Stats failed calculateEpochNumber",
				"blockNumber", head.Number.Uint64(), "blockHash", blockHash.TerminalString(), "err", err)
			return err
		}
	}

	// 待分配的出块奖励金额，每个结算周期可能不一样
	packageReward := new(big.Int)
	stakingReward := new(big.Int)
	var err error

	if head.Number.Uint64() == common.Big1.Uint64() {
		//第一个块，也就是第一个EPOCH，所以首先要计算第一个EPOCH的出块奖励、质押奖励
		packageReward, stakingReward, err = rmp.CalcEpochReward(blockHash, head, state)
		if nil != err {
			log.Error("Execute CalcEpochReward fail", "blockNumber", head.Number.Uint64(), "blockHash", blockHash.TerminalString(), "err", err)
			return err
		}
		log.Info("Block 1 reward", "packageReward", packageReward.Uint64())
	} else {
		packageReward, err = LoadNewBlockReward(blockHash, rmp.db)
		if nil != err {
			log.Error("Load NewBlockReward fail", "blockNumber", head.Number.Uint64(), "blockHash", blockHash.TerminalString(), "err", err)
			return err
		}
		stakingReward, err = LoadStakingReward(blockHash, rmp.db)
		if nil != err {
			log.Error("Load StakingReward fail", "blockNumber", head.Number.Uint64(), "blockHash", blockHash.TerminalString(), "err", err)
			return err
		}
	}
	//委托用户奖励，包括节点（质押奖励+出块奖励）*委托分红比例
	//分配出块奖励
	if err := rmp.AllocatePackageBlock(blockHash, head, packageReward, state); err != nil {
		return err
	}

	if xutil.IsEndOfEpoch(blockNumber) {
		//结算周期末，分配质押奖励。
		//质押节点能直接收到质押奖励，委托用户的质押奖励，会从激励池转入委托奖励合约。
		verifierList, err := rmp.AllocateStakingReward(blockNumber, blockHash, stakingReward, state)
		if err != nil {
			return err
		}
		// 保存质押节点，给委托用户的奖励信息。
		if err := rmp.HandleDelegatePerReward(blockHash, blockNumber, verifierList, state); err != nil {
			return err
		}

		if err := rmp.runIncreaseIssuance(blockHash, head, state); nil != err {
			return err
		}
		if _, _, err := rmp.CalcEpochReward(blockHash, head, state); nil != err {
			log.Error("Execute CalcEpochReward fail", "blockNumber", head.Number.Uint64(), "blockHash", blockHash.TerminalString(), "err", err)
			return err
		}
	}
	return nil
}

//stats
func convertVerifier(verifierList []*staking.Candidate) []*common.CandidateInfo {
	candidateInfoList := make([]*common.CandidateInfo, len(verifierList))
	for idx, verifier := range verifierList {
		candidateInfo := &common.CandidateInfo{
			NodeID: common.NodeID(verifier.NodeId), MinerAddress: verifier.BenefitAddress,
		}
		candidateInfoList[idx] = candidateInfo
	}
	return candidateInfoList
}

// Confirmed does nothing
func (rmp *RewardMgrPlugin) Confirmed(nodeId enode.IDv0, block *types.Block) error {
	return nil
}

func (rmp *RewardMgrPlugin) SetCurrentNodeID(nodeId enode.IDv0) {
	rmp.nodeID = nodeId
	add, err := xutil.NodeId2Addr(rmp.nodeID)
	if err != nil {
		panic(err)
	}
	rmp.nodeADD = add
}

//platonFoundationYear这个配置值，表示从这次增发开始，需要分配一部分给PlatONFundation
//创世块已经发现了1次；所以第一年增发时(year=1)，实际上时第二次增发了；所以判断条件需要 - 1
func (rmp *RewardMgrPlugin) isLessThanFoundationYear(thisYear uint32) bool {
	if thisYear < xcom.PlatONFoundationYear()-1 {
		return true
	}
	return false
}

//stats
//func (rmp *RewardMgrPlugin) addPlatONFoundation(state xcom.StateDB, currIssuance *big.Int, allocateRate uint32) {
func (rmp *RewardMgrPlugin) addPlatONFoundation(state xcom.StateDB, currIssuance *big.Int, allocateRate uint32) (common.Address, *big.Int) {
	platonFoundationIncr := percentageCalculation(currIssuance, uint64(allocateRate))
	state.AddBalance(xcom.PlatONFundAccount(), platonFoundationIncr)
	return xcom.PlatONFundAccount(), platonFoundationIncr
}

//stats
//func (rmp *RewardMgrPlugin) addCommunityDeveloperFoundation(state xcom.StateDB, currIssuance *big.Int, allocateRate uint32) {
func (rmp *RewardMgrPlugin) addCommunityDeveloperFoundation(state xcom.StateDB, currIssuance *big.Int, allocateRate uint32) (common.Address, *big.Int) {
	developerFoundationIncr := percentageCalculation(currIssuance, uint64(allocateRate))
	state.AddBalance(xcom.CDFAccount(), developerFoundationIncr)
	return xcom.CDFAccount(), developerFoundationIncr
}
func (rmp *RewardMgrPlugin) addRewardPoolIncreaseIssuance(state xcom.StateDB, currIssuance *big.Int, allocateRate uint32) {
	rewardpoolIncr := percentageCalculation(currIssuance, uint64(allocateRate))
	state.AddBalance(vm.RewardManagerPoolAddr, rewardpoolIncr)
}

// increaseIssuance used for increase issuance at the end of each year
func (rmp *RewardMgrPlugin) increaseIssuance(thisYear, lastYear uint32, state xcom.StateDB, blockNumber uint64, blockHash common.Hash) error {
	var currIssuance *big.Int

	//stats: 收集增发数据
	additionalIssuance := new(common.AdditionalIssuanceData)
	//issuance increase
	{
		//todo: ppos_config.issue_total，目前累计增发多少（不包含本次增发）
		histIssuance := GetHistoryCumulativeIssue(state, lastYear)

		//todo: ppos_config.issue_ratio，读取发行比例（缺省是genesis.json中定义，参数提案通过后，修改相应参数值）
		increaseIssuanceRatio, err := gov.GovernIncreaseIssuanceRatio(blockNumber, blockHash)
		if nil != err {
			log.Error("Failed to increaseIssuance, call GovernIncreaseIssuanceRatio is failed", "blockNumber", blockNumber, "blockHash", blockHash.TerminalString(),
				"histIssuance", histIssuance, "err", err)
			return err
		}

		//计算此次发行金额 = issue_total * increaseIssuanceRatio / 10000
		tmp := new(big.Int).Mul(histIssuance, big.NewInt(int64(increaseIssuanceRatio)))
		currIssuance = tmp.Div(tmp, big.NewInt(10000))

		// Restore the cumulative issue at this year end
		/*histIssuance.Add(histIssuance, currIssuance)
		SetYearEndCumulativeIssue(state, thisYear, histIssuance)
		log.Debug("Call EndBlock on reward_plugin: increase issuance", "thisYear", thisYear, "addIssuance", currIssuance, "hit", histIssuance)
		*/
		//stats
		//计算总发行金额
		newTotalIssuance := new(big.Int).Add(histIssuance, currIssuance)
		//todo: chain_env.issue_amount, chain_env.total_issue_amount，更新发行金额，总发行金额(整个操作在最后做)。
		//todo:增加一个表issue_history表，block/hash/time/issue/issue_total/reward_pool/开发者基金增加值/Platon基金增加值
		//todo:chain_env.reward_pool_available, chain_env.reward_pool_next_year_available，
		//todo: 重新设置 reward_pool_available = reward_pool_available + reward_pool_next_year_available + currIssuance, reward_pool_next_year_available=0
		SetYearEndCumulativeIssue(state, thisYear, newTotalIssuance)
		log.Debug("Call EndBlock on reward_plugin: increase issuance", "thisYear", thisYear, "origTotalIssuance", histIssuance, "increment", currIssuance, "newTotalIssuance", newTotalIssuance)

		//stats: 收集增发数据
		additionalIssuance.AdditionalNo = thisYear
		additionalIssuance.AdditionalBase = histIssuance          //上年发行量
		additionalIssuance.AdditionalAmount = currIssuance        //今年增发量 = 上年发行量 * 今年增发率
		additionalIssuance.AdditionalRate = increaseIssuanceRatio //今年增发率
	}
	//今年的增发量，需要转入一部分到激励池中，以及其它基金会账户
	rewardpoolIncr := percentageCalculation(currIssuance, uint64(RewardPoolIncreaseRate))
	state.AddBalance(vm.RewardManagerPoolAddr, rewardpoolIncr)

	//stats: 收集增发数据
	additionalIssuance.AddIssuanceItem(vm.RewardManagerPoolAddr, rewardpoolIncr)

	//todo: 增发剩余金额
	lessBalance := new(big.Int).Sub(currIssuance, rewardpoolIncr)
	if rmp.isLessThanFoundationYear(thisYear) {
		//如果增发次数小于配置值（注意，配置值包含了创世块中已经分配的一次），则增发剩余金额都转入社区开发者金额
		log.Debug("Call EndBlock on reward_plugin: increase issuance to developer", "thisYear", thisYear, "developBalance", lessBalance)
		address, amount := rmp.addCommunityDeveloperFoundation(state, lessBalance, LessThanFoundationYearDeveloperRate)
		//stats: 收集增发数据
		additionalIssuance.AddIssuanceItem(address, amount)
	} else {
		//否则，增发剩余金额的50%，分配给社区开发者基金，50%，分配给PlatON基金会
		log.Debug("Call EndBlock on reward_plugin: increase issuance to developer and platon", "thisYear", thisYear, "develop and platon Balance", lessBalance)

		address, amount := rmp.addCommunityDeveloperFoundation(state, lessBalance, AfterFoundationYearDeveloperRewardRate)
		//stats: 收集增发数据
		additionalIssuance.AddIssuanceItem(address, amount)

		address, amount = rmp.addPlatONFoundation(state, lessBalance, AfterFoundationYearFoundRewardRate)
		//stats: 收集增发数据
		additionalIssuance.AddIssuanceItem(address, amount)
	}

	common.CollectAdditionalIssuance(blockNumber, additionalIssuance)

	balance := state.GetBalance(vm.RewardManagerPoolAddr)
	SetYearEndBalance(state, thisYear, balance)
	return nil
}

// AllocateStakingReward used for reward staking at the settle block
func (rmp *RewardMgrPlugin) AllocateStakingReward(blockNumber uint64, blockHash common.Hash, sreward *big.Int, state xcom.StateDB) ([]*staking.Candidate, error) {

	log.Info("Allocate staking reward start", "blockNumber", blockNumber, "hash", blockHash,
		"epoch", xutil.CalculateEpoch(blockNumber), "reward", sreward)
	verifierList, err := rmp.stakingPlugin.GetVerifierCandidateInfo(blockHash, blockNumber)
	if err != nil {
		log.Error("Failed to AllocateStakingReward: call GetVerifierList is failed", "blockNumber", blockNumber, "hash", blockHash, "err", err)
		return nil, err
	}

	//把这个周期每个质押节点的质押奖励，进行分配
	if err := rmp.rewardStakingByValidatorList(state, verifierList, sreward); err != nil {
		log.Error("reward staking by validator list fail", "err", err, "bn", blockNumber, "bh", blockHash)
		return nil, err
	}

	//stats: 收集待分配的质押奖励金额，每个结算周期可能不一样
	common.CollectStakingRewardData(blockNumber, sreward, convertVerifier(verifierList))
	return verifierList, nil
}

func (rmp *RewardMgrPlugin) ReturnDelegateReward(address common.Address, amount *big.Int, state xcom.StateDB) error {
	if amount.Cmp(common.Big0) > 0 {

		DelegateRewardPool := state.GetBalance(vm.DelegateRewardPoolAddr)

		if DelegateRewardPool.Cmp(amount) < 0 {
			return fmt.Errorf("DelegateRewardPool balance is not enougth,want %v have %v", amount, DelegateRewardPool)
		}

		state.SubBalance(vm.DelegateRewardPoolAddr, amount)
		state.AddBalance(address, amount)
	}
	return nil
}

//  保存质押节点，给委托用户的奖励的信息。
func (rmp *RewardMgrPlugin) HandleDelegatePerReward(blockHash common.Hash, blockNumber uint64, list []*staking.Candidate, state xcom.StateDB) error {
	currentEpoch := xutil.CalculateEpoch(blockNumber)
	for _, verifier := range list {
		if verifier.CurrentEpochDelegateReward.Cmp(common.Big0) == 0 {
			continue
		}
		if verifier.DelegateTotal.Cmp(common.Big0) == 0 {
			log.Debug("handleDelegatePerReward return delegateReward", "epoch", currentEpoch, "reward", verifier.CurrentEpochDelegateReward, "add", verifier.BenefitAddress)
			if err := rmp.ReturnDelegateReward(verifier.BenefitAddress, verifier.CurrentEpochDelegateReward, state); err != nil {
				log.Error("HandleDelegatePerReward ReturnDelegateReward fail", "err", err, "blockNumber", blockNumber)
			}
		} else {
			//质押节点给有效委托的奖励信息。（总的，没有算每个有效委托的奖励）
			per := reward.NewDelegateRewardPer(currentEpoch, verifier.CurrentEpochDelegateReward, verifier.DelegateTotal)
			//把奖励信息保存起来。
			//把每个节点，按key=节点ID+质押块高，来保存应该分配的委托奖励信息
			if err := AppendDelegateRewardPer(blockHash, verifier.NodeId, verifier.StakingBlockNum, per, rmp.db); err != nil {
				log.Error("call handleDelegatePerReward fail AppendDelegateRewardPer", "blockNumber", blockNumber, "blockHash", blockHash.TerminalString(),
					"nodeId", verifier.NodeId.TerminalString(), "err", err, "CurrentEpochDelegateReward", verifier.CurrentEpochDelegateReward, "delegateTotal", verifier.DelegateTotal)
				return err
			}
			currentEpochDelegateReward := new(big.Int).Set(verifier.CurrentEpochDelegateReward)

			//查看是否有新的委托分红比例生效。
			//清除节点的当前结算周期的委托分红金额；如果有新的委托分红比例生效，就切换到新的委托分红比例。
			changed := verifier.PrepareNextEpoch()
			canAddr, err := xutil.NodeId2Addr(verifier.NodeId)
			if nil != err {
				log.Error("Failed to handleDelegatePerReward on rewardMgrPlugin: nodeId parse addr failed",
					"blockNumber", blockNumber, "blockHash", blockHash, "nodeID", verifier.NodeId.String(), "err", err)
				return err
			}

			if changed {
				//stats
				common.CollectCandidateChanged(blockNumber, canAddr)
			}

			//为下个结算周期保存节点新的新信息（累计委托分红，新周期累计分红，新的分红比例）
			//todo:lvxiaoyi，这个逻辑放到PrepareNextEpoch()中，作为一个整体逻辑
			if err := rmp.stakingPlugin.db.SetCanMutableStore(blockHash, canAddr, verifier.CandidateMutable); err != nil {
				log.Error("Failed to handleDelegatePerReward on rewardMgrPlugin: setCanMutableStore  failed",
					"blockNumber", blockNumber, "blockHash", blockHash, "err", err, "mutable", verifier.CandidateMutable)
				return err
			}
			log.Debug("handleDelegatePerReward add newDelegateRewardPer", "blockNum", blockNumber, "node_id", verifier.NodeId.TerminalString(), "stakingNum", verifier.StakingBlockNum,
				"cu_epoch_delegate_reward", currentEpochDelegateReward, "total_delegate_reward", verifier.DelegateRewardTotal, "total_delegate", verifier.DelegateTotal,
				"epoch", currentEpoch)
		}
	}
	return nil
}

func (rmp *RewardMgrPlugin) WithdrawDelegateReward(blockHash common.Hash, blockNum uint64, account common.Address, list []*DelegationInfoWithRewardPerList, state xcom.StateDB, rules params.Rules) ([]reward.NodeDelegateReward, error) {
	log.Debug("Call withdraw delegate reward: begin", "account", account, "list", list, "blockNum", blockNum, "blockHash", blockHash, "epoch", xutil.CalculateEpoch(blockNum))

	rewards := make([]reward.NodeDelegateReward, 0)
	if len(list) == 0 {
		return rewards, nil
	}
	currentEpoch := xutil.CalculateEpoch(blockNum)
	receiveReward := new(big.Int)
	for _, delWithPer := range list {
		rewardsReceive := calcDelegateIncome(currentEpoch, delWithPer.DelegationInfo.Delegation, delWithPer.RewardPerList)
		rewards = append(rewards, reward.NodeDelegateReward{
			NodeID:     delWithPer.DelegationInfo.NodeID,
			StakingNum: delWithPer.DelegationInfo.StakeBlockNumber,
			Reward:     new(big.Int).Set(delWithPer.DelegationInfo.Delegation.CumulativeIncome),
		})
		if len(rewardsReceive) != 0 {
			if err := UpdateDelegateRewardPer(blockHash, delWithPer.DelegationInfo.NodeID, delWithPer.DelegationInfo.StakeBlockNumber, rewardsReceive, rmp.db); err != nil {
				log.Error("call WithdrawDelegateReward UpdateDelegateRewardPer fail", "err", err)
				return nil, err
			}
		}
		// Execute new logic after this version.
		// Update the delegation information only when there is delegation income available.
		if delWithPer.DelegationInfo.Delegation.CumulativeIncome.Cmp(common.Big0) > 0 {
			receiveReward.Add(receiveReward, delWithPer.DelegationInfo.Delegation.CumulativeIncome)
			delWithPer.DelegationInfo.Delegation.CleanCumulativeIncome(uint32(currentEpoch))
			if err := rmp.stakingPlugin.db.SetDelegateStore(blockHash, account, delWithPer.DelegationInfo.NodeID, delWithPer.DelegationInfo.StakeBlockNumber, delWithPer.DelegationInfo.Delegation, rules.IsEinstein); err != nil {
				return nil, err
			}
		}

		log.Debug("WithdrawDelegateReward rewardsReceive", "rewardsReceive", rewardsReceive, "blockNum", blockNum)
	}
	if receiveReward.Cmp(common.Big0) > 0 {
		if err := rmp.ReturnDelegateReward(account, receiveReward, state); err != nil {
			log.Error("Call withdraw delegate reward ReturnDelegateReward fail", "err", err, "blockNum", blockNum)
			return nil, common.InternalError
		}
	}
	log.Debug("Call withdraw delegate reward: end", "account", account, "rewards", rewards, "blockNum", blockNum, "blockHash", blockHash, "receiveReward", receiveReward)

	return rewards, nil
}

func (rmp *RewardMgrPlugin) GetDelegateReward(blockHash common.Hash, blockNum uint64, account common.Address, nodes []enode.IDv0, state xcom.StateDB) ([]reward.NodeDelegateRewardPresenter, error) {
	log.Debug("Call RewardMgrPlugin: query delegate reward result begin", "account", account, "nodes", nodes, "num", blockNum)

	dls, err := rmp.stakingPlugin.db.GetDelegatesInfo(blockHash, account)
	if err != nil {
		log.Error("Call GetDelegateReward GetDelegatesInfo fail", "err", err, "account", account)
		return nil, err
	}
	if len(dls) == 0 {
		return nil, reward.ErrDelegationNotFound
	}
	if len(nodes) > 0 {
		nodeMap := make(map[enode.IDv0]struct{})
		for _, node := range nodes {
			nodeMap[node] = struct{}{}
		}

		for i := 0; i < len(dls); {
			if _, ok := nodeMap[dls[i].NodeID]; !ok {
				dls = append(dls[:i], dls[i+1:]...)
			} else {
				i++
			}
		}
		if len(dls) == 0 {
			return nil, reward.ErrDelegationNotFound
		}
	} else {
		if len(dls) > int(xcom.TheNumberOfDelegationsReward()) {
			sort.Sort(staking.DelByDelegateEpoch(dls))
		}
	}

	currentEpoch := xutil.CalculateEpoch(blockNum)
	delegationInfoWithRewardPerList := make([]*DelegationInfoWithRewardPerList, 0)
	for _, stakingNode := range dls {
		delegateRewardPerList, err := rmp.GetDelegateRewardPerList(blockHash, stakingNode.NodeID, stakingNode.StakeBlockNumber, uint64(stakingNode.Delegation.DelegateEpoch), currentEpoch-1)
		if err != nil {
			log.Error("Call GetDelegateReward GetDelegateRewardPerList fail", "err", err, "account", account)
			return nil, err
		}
		delegationInfoWithRewardPerList = append(delegationInfoWithRewardPerList, NewDelegationInfoWithRewardPerList(stakingNode, delegateRewardPerList))
	}
	rewards := make([]reward.NodeDelegateRewardPresenter, 0)

	for _, delWithPer := range delegationInfoWithRewardPerList {
		calcDelegateIncome(currentEpoch, delWithPer.DelegationInfo.Delegation, delWithPer.RewardPerList)

		rewards = append(rewards, reward.NodeDelegateRewardPresenter{
			NodeID:     delWithPer.DelegationInfo.NodeID,
			StakingNum: delWithPer.DelegationInfo.StakeBlockNumber,
			Reward:     (*hexutil.Big)(new(big.Int).Set(delWithPer.DelegationInfo.Delegation.CumulativeIncome)),
		})

	}
	log.Debug("Call RewardMgrPlugin: query delegate reward result end", "num", blockNum, "account", account, "nodes", nodes, "rewards", rewards, "perList", delegationInfoWithRewardPerList)

	return rewards, nil
}

func (rmp *RewardMgrPlugin) CalDelegateRewardAndNodeReward(totalReward *big.Int, per uint16) (*big.Int, *big.Int) {
	tmp := new(big.Int).Mul(totalReward, big.NewInt(int64(per)))
	tmp.Div(tmp, big.NewInt(10000))
	return tmp, new(big.Int).Sub(totalReward, tmp)
}

// 把这个周期每个质押节点的质押奖励，进行分配。
// 1. 质押节点，直接从激励池拿到质押奖励。
// 2. 委托用户，质押奖励从激励池发放到委托激励合约。
// 3. 为每个质押节点，记录应该分配给委托用户的所有奖励。
func (rmp *RewardMgrPlugin) rewardStakingByValidatorList(state xcom.StateDB, list []*staking.Candidate, reward *big.Int) error {
	validatorNum := int64(len(list))
	//每个结算周期的质押奖励时一定的，给所有质押节点来分。这里求每个质押节点能分到的质押奖励。
	everyValidatorReward := new(big.Int).Div(reward, big.NewInt(validatorNum))

	log.Debug("calculate validator staking reward", "validator length", validatorNum, "everyOneReward", everyValidatorReward)
	totalValidatorReward, totalValidatorDelegateReward := new(big.Int), new(big.Int)

	for _, value := range list {
		delegateReward, stakingReward := new(big.Int), new(big.Int).Set(everyValidatorReward)
		if value.ShouldGiveDelegateReward() {
			// 计算质押奖励，在质押节点，和委托用户之间的分配。
			delegateReward, stakingReward = rmp.CalDelegateRewardAndNodeReward(everyValidatorReward, value.RewardPer)
			totalValidatorDelegateReward.Add(totalValidatorDelegateReward, delegateReward)
			log.Debug("allocate delegate reward of staking one-by-one", "nodeId", value.NodeId.TerminalString(), "staking reward", stakingReward, "per", value.RewardPer, "delegateReward", delegateReward)
			//the  CurrentEpochDelegateReward will use by cal delegate reward Per
			//把当前要分配给委托用户的质押奖励，累计到需要分配给委托用户的总奖励中
			value.CurrentEpochDelegateReward.Add(value.CurrentEpochDelegateReward, delegateReward)
		}
		if value.BenefitAddress != vm.RewardManagerPoolAddr {
			log.Debug("allocate staking reward one-by-one", "nodeId", value.NodeId.String(),
				"benefitAddress", value.BenefitAddress.String(), "staking reward", stakingReward)

			//给节质押点发放质押奖励
			state.AddBalance(value.BenefitAddress, stakingReward)
			//记录总发放的质押奖励，后面需要从激励池中扣除
			totalValidatorReward.Add(totalValidatorReward, stakingReward)
		}
	}
	// 把这个结算周期，分配给所有用户的质押奖励，都转入委托奖励合约中。
	state.AddBalance(vm.DelegateRewardPoolAddr, totalValidatorDelegateReward)
	//从激励池中扣除已经发放给所有质押节点的质押奖励。
	state.SubBalance(vm.RewardManagerPoolAddr, new(big.Int).Add(totalValidatorDelegateReward, totalValidatorReward))
	return nil
}

func (rmp *RewardMgrPlugin) getBlockMinderAddress(blockHash common.Hash, head *types.Header) (enode.IDv0, common.NodeAddress, error) {
	if blockHash == common.ZeroHash {
		return rmp.nodeID, rmp.nodeADD, nil
	}
	pk := head.CachePublicKey()
	if pk == nil {
		return enode.ZeroIDv0, common.ZeroNodeAddr, errors.New("failed to get the public key of the block producer")
	}
	return enode.PublicKeyToIDv0(pk), crypto.PubkeyToNodeAddress(*pk), nil
}

// AllocatePackageBlock used for reward new block. it returns coinbase and error
// 每出一个块，马上分配出块奖励
// 1. 出块节点，直接从激励池拿到质押奖励。
// 2. 委托用户，出块奖励从激励池发放到委托激励合约。
// 3. 为每个质押节点，记录应该分配给委托用户的所有奖励。
func (rmp *RewardMgrPlugin) AllocatePackageBlock(blockHash common.Hash, head *types.Header, reward *big.Int, state xcom.StateDB) error {

	//由header中pubkey得出块节点id
	nodeID, add, err := rmp.getBlockMinderAddress(blockHash, head)
	if err != nil {
		log.Error("AllocatePackageBlock getBlockMinderAddress fail", "err", err, "blockNumber", head.Number, "blockHash", blockHash)
		return err
	}

	log.Debug("Alloc block reward", "blockNumber", head.Number.Uint64(), "blockHash", blockHash, "nodeID", nodeID.String(), "nodeAddr", add.String(), "coinBase", head.Coinbase.Bech32())

	currVerifier, err := rmp.stakingPlugin.IsCurrVerifier(blockHash, head.Number.Uint64(), nodeID, false)
	if err != nil {
		log.Error("AllocatePackageBlock IsCurrVerifier fail", "err", err, "blockNumber", head.Number, "blockHash", blockHash)
		return err
	}
	//stats,当前结算周期的最后一个选举块上，确定了下一个结算周期开始的第一个共识轮的23个出块节点；
	//但是到了当前结算周期末，才确定下一个结算周期的101人；那么下一个结算周期第一轮出块时，出块节点可能不再在下一个结算周期的101里了。此时，它出的块，出块奖励不分红，都是它的出块奖励。
	//tddo:跟踪系统需要知道coinBase/minerAddress和nodeId的对应关系
	blockReward := big.NewInt(0).Set(reward)
	if currVerifier {
		cm, err := rmp.stakingPlugin.GetCanMutable(blockHash, add)
		if err != nil {
			log.Error("AllocatePackageBlock GetCanMutable fail", "err", err, "blockNumber", head.Number, "blockHash", blockHash, "add", add)
			return err
		}
		if cm.ShouldGiveDelegateReward() {
			delegateReward := new(big.Int).SetUint64(0)
			delegateReward, reward = rmp.CalDelegateRewardAndNodeReward(reward, cm.RewardPer)
			//2. 委托用户，出块奖励从激励池发放到委托激励合约。
			state.SubBalance(vm.RewardManagerPoolAddr, delegateReward)
			state.AddBalance(vm.DelegateRewardPoolAddr, delegateReward)

			//为每个质押节点，记录应该分配给委托用户的所有奖励。
			cm.CurrentEpochDelegateReward.Add(cm.CurrentEpochDelegateReward, delegateReward)
			log.Debug("allocate package reward, delegate reward", "blockNumber", head.Number, "blockHash", blockHash, "delegateReward", delegateReward, "epochDelegateReward", cm.CurrentEpochDelegateReward)

			if err := rmp.stakingPlugin.db.SetCanMutableStore(blockHash, add, cm); err != nil {
				log.Error("AllocatePackageBlock SetCanMutableStore fail", "err", err, "blockNumber", head.Number, "blockHash", blockHash)
				return err
			}
		}

		//stats: 收集待分配的出块奖励金额，每个结算周期可能不一样，当前节点已经不在101备选人列表中，委托用户不能参与本结算周期的委托分红。
		common.CollectBlockRewardData(head.Number.Uint64(), blockReward, true)
	} else {
		log.Warn("nodeID is not in verify list now, delegator has no block reward", "blockNumber", head.Number, "blockHash", blockHash, "nodeID", nodeID.String())
		//stats: 收集待分配的出块奖励金额，每个结算周期可能不一样
		common.CollectBlockRewardData(head.Number.Uint64(), blockReward, false)
	}

	if head.Coinbase != vm.RewardManagerPoolAddr {
		log.Debug("allocate package reward,block reward", "blockNumber", head.Number, "blockHash", blockHash, "nodeID", nodeID.String(),
			"coinBase", head.Coinbase.String(), "reward", reward)
		// 1. 出块节点，直接从激励池拿到出块奖励。
		state.SubBalance(vm.RewardManagerPoolAddr, reward)
		state.AddBalance(head.Coinbase, reward)
	} else {
		log.Warn("Coinbase equals RewardManagerPool address", "blockNumber", head.Number, "blockHash", blockHash, "nodeID", nodeID.String())
	}
	return nil
}

type DelegationInfoWithRewardPerList struct {
	DelegationInfo *staking.DelegationInfo
	RewardPerList  []*reward.DelegateRewardPer
}

func (d *DelegationInfoWithRewardPerList) String() string {
	v, err := json.Marshal(d)
	if err != nil {
		panic(err)
	}
	return string(v)
}

func NewDelegationInfoWithRewardPerList(delegationInfo *staking.DelegationInfo, rewardPerList []*reward.DelegateRewardPer) *DelegationInfoWithRewardPerList {
	return &DelegationInfoWithRewardPerList{delegationInfo, rewardPerList}
}

func (rmp *RewardMgrPlugin) GetDelegateRewardPerList(blockHash common.Hash, nodeID enode.IDv0, stakingNum, fromEpoch, toEpoch uint64) ([]*reward.DelegateRewardPer, error) {
	return getDelegateRewardPerList(blockHash, nodeID, stakingNum, fromEpoch, toEpoch, rmp.db)
}

func getDelegateRewardPerList(blockHash common.Hash, nodeID enode.IDv0, stakingNum, fromEpoch, toEpoch uint64, db snapshotdb.DB) ([]*reward.DelegateRewardPer, error) {
	keys := reward.DelegateRewardPerKeys(nodeID, stakingNum, fromEpoch, toEpoch)
	pers := make([]*reward.DelegateRewardPer, 0)
	for _, key := range keys {
		val, err := db.Get(blockHash, key)
		if err != nil {
			if err == snapshotdb.ErrNotFound {
				continue
			}
			return nil, err
		}
		list := new(reward.DelegateRewardPerList)
		if err := rlp.DecodeBytes(val, list); err != nil {
			return nil, err
		}
		for _, per := range list.Pers {
			if per.Epoch >= fromEpoch && per.Epoch <= toEpoch {
				pers = append(pers, per)
			}
		}
	}
	return pers, nil
}

func AppendDelegateRewardPer(blockHash common.Hash, nodeID enode.IDv0, stakingNum uint64, per *reward.DelegateRewardPer, db snapshotdb.DB) error {
	key := reward.DelegateRewardPerKey(nodeID, stakingNum, per.Epoch)
	list := reward.NewDelegateRewardPerList()
	val, err := db.Get(blockHash, key)
	if err != nil {
		if err != snapshotdb.ErrNotFound {
			return err
		}
	} else {
		if err := rlp.DecodeBytes(val, list); err != nil {
			return err
		}
	}

	list.AppendDelegateRewardPer(per)
	v, err := rlp.EncodeToBytes(list)
	if err != nil {
		return err
	}
	if err := db.Put(blockHash, key, v); err != nil {
		return err
	}
	log.Debug("append delegate rewardPer", "nodeID", nodeID.TerminalString(), "stkNum", stakingNum, "per", per)
	return nil
}

func UpdateDelegateRewardPer(blockHash common.Hash, nodeID enode.IDv0, stakingNum uint64, receives []reward.DelegateRewardReceipt, db snapshotdb.DB) error {
	if len(receives) == 0 {
		return nil
	}
	keys := reward.DelegateRewardPerKeys(nodeID, stakingNum, receives[0].Epoch, receives[len(receives)-1].Epoch)
	var reIndex int
	for _, key := range keys {
		val, err := db.Get(blockHash, key)
		if err != nil {
			if err == snapshotdb.ErrNotFound {
				continue
			}
			return err
		}
		list := new(reward.DelegateRewardPerList)
		if err := rlp.DecodeBytes(val, list); err != nil {
			return err
		}
		if len(receives)-reIndex < reward.DelegateRewardPerLength {
			reIndex += list.DecreaseTotalAmount(receives[reIndex:])
		} else {
			reIndex += list.DecreaseTotalAmount(receives[reIndex : reIndex+reward.DelegateRewardPerLength])
		}
		if list.IsChange() {
			log.Debug("update delegate reward per list", "nodeID", nodeID.TerminalString(), "stkNum", stakingNum, "list", list)
			if list.ShouldDel() {
				if err := db.Del(blockHash, key); err != nil {
					return err
				}
			} else {
				v, err := rlp.EncodeToBytes(list)
				if err != nil {
					return err
				}
				if err := db.Put(blockHash, key, v); err != nil {
					return err
				}
			}
		}
	}
	return nil
}

// Calculation percentage ,  input 100,10    cal:  100*10/100 = 10
func percentageCalculation(mount *big.Int, rate uint64) *big.Int {
	ratio := new(big.Int).Mul(mount, big.NewInt(int64(rate)))
	return new(big.Int).Div(ratio, common.Big100)
}

// SetYearEndCumulativeIssue used for set historical cumulative increase at the end of the year
func SetYearEndCumulativeIssue(state xcom.StateDB, year uint32, total *big.Int) {
	yearEndIncreaseKey := reward.GetHistoryIncreaseKey(year)
	state.SetState(vm.RewardManagerPoolAddr, yearEndIncreaseKey, total.Bytes())
}

// GetHistoryCumulativeIssue used for get the cumulative issuance of a certain year in history
func GetHistoryCumulativeIssue(state xcom.StateDB, year uint32) *big.Int {
	var issue = new(big.Int)
	histIncreaseKey := reward.GetHistoryIncreaseKey(year)
	bIssue := state.GetState(vm.RewardManagerPoolAddr, histIncreaseKey)
	log.Trace("show history cumulative issue", "lastYear", year, "amount", issue.SetBytes(bIssue))
	return issue.SetBytes(bIssue)
}

// 设置第year年（从0开始），激励池的初始值
func SetYearEndBalance(state xcom.StateDB, year uint32, balance *big.Int) {
	yearEndBalanceKey := reward.HistoryBalancePrefix(year)
	state.SetState(vm.RewardManagerPoolAddr, yearEndBalanceKey, balance.Bytes())
	log.Info("SetYearEndBalance", "address", vm.RewardManagerPoolAddr.Bech32(), "balance", balance)
}

// 查询第year年（从0开始），激励池的初始值
func GetYearEndBalance(state xcom.StateDB, year uint32) *big.Int {
	var balance = new(big.Int)
	yearEndBalanceKey := reward.HistoryBalancePrefix(year)
	bBalance := state.GetState(vm.RewardManagerPoolAddr, yearEndBalanceKey)
	log.Trace("show balance of reward pool at last year end", "lastYear", year, "amount", balance.SetBytes(bBalance))
	return balance.SetBytes(bBalance)
}

//在每个epoch之后，检查是否要增发
func (rmp *RewardMgrPlugin) runIncreaseIssuance(blockHash common.Hash, head *types.Header, state xcom.StateDB) error {
	yes, err := xcom.IsYearEnd(blockHash, head.Number.Uint64())
	if nil != err {
		log.Error("Failed to execute runIncreaseIssuance function", "currentBlockNumber", head.Number, "currentBlockHash", blockHash.TerminalString(), "err", err)
		return err
	}
	if yes {
		//最后一个epoch的最后一块，是增发块
		yearNumber, err := LoadChainYearNumber(blockHash, rmp.db)
		if nil != err {
			return err
		}
		yearNumber++
		//todo:chain_current_variables.chain_age，链年龄+1
		if err := StorageChainYearNumber(blockHash, rmp.db, yearNumber); nil != err {
			log.Error("Failed to execute runIncreaseIssuance function", "currentBlockNumber", head.Number, "currentBlockHash", blockHash.TerminalString(), "err", err)
			return err
		}
		//todo: ppos_config.issue_cycle，发行周期（分钟）
		incIssuanceTime, err := xcom.LoadIncIssuanceTime(blockHash, rmp.db)
		if nil != err {
			return err
		}
		//todo: 执行增发逻辑
		if err := rmp.increaseIssuance(yearNumber, yearNumber-1, state, head.Number.Uint64(), blockHash); nil != err {
			return err
		}
		// After the increase issue is completed, update the number of rewards to be issued
		// todo: 这个不需要了
		if err := StorageRemainingReward(blockHash, rmp.db, GetYearEndBalance(state, yearNumber)); nil != err {
			log.Error("Failed to execute runIncreaseIssuance function", "currentBlockNumber", head.Number, "currentBlockHash", blockHash.TerminalString(), "err", err)
			return err
		}
		// todo: chain_current_variables.issue_time，更新增发时间
		if err := xcom.StorageIncIssuanceTime(blockHash, rmp.db, incIssuanceTime+int64(xcom.AdditionalCycleTime()*uint64(minutes))); nil != err {
			log.Error("storage incIssuanceTime fail", "currentBlockNumber", head.Number, "currentBlockHash", blockHash.TerminalString(), "err", err)
			return err
		}
		remainReward, err := LoadRemainingReward(blockHash, rmp.db)
		if nil != err {
			return err
		}
		incIssuanceTime, err = xcom.LoadIncIssuanceTime(blockHash, rmp.db)
		if nil != err {
			return err
		}
		log.Info("Call CalcEpochReward, increaseIssuance successful", "currBlockNumber", head.Number, "currBlockHash", blockHash, "currBlockTime", head.Time,
			"yearNumber", yearNumber, "incIssuanceTime", incIssuanceTime, "yearEndBalance", GetYearEndBalance(state, yearNumber), "remainingReward", remainReward)
	}
	return nil
}

//每个结算周期末，计算下一个epoch激励金；
//如果在这个结算周期末需要增发，则先增发，在执行计算下一个epoch的激励金
//特殊点：第一个epoch的激励金，是第一个epoch的第一个块来计算的。
func (rmp *RewardMgrPlugin) CalcEpochReward(blockHash common.Hash, head *types.Header, state xcom.StateDB) (*big.Int, *big.Int, error) {
	//获取当年剩余的激励池可用金额数,
	//重放难度系数：1， desc：用blockHash, reward.RemainingRewardKey作为UNIKEY存储到mysql中
	//注意：创世块中，要把第0年的激励池可用金额数写入
	//todo:replay: mysql 保存当前激励池在当前年度的可用金额，当前年度惩罚金额（激惩罚金额只能在下个年度使用）
	//todo:凡是链上保存的当前的某个变量的值，这些变量，可以放到一个表中，表示当前值，如chain_env表
	//todo:chain_env.reward_pool_available, chain_env.reward_pool_next_year_available
	remainReward, err := LoadRemainingReward(blockHash, rmp.db)
	if nil != err {
		log.Error("Failed to execute CalcEpochReward function", "currentBlockNumber", head.Number, "currentBlockHash", blockHash.TerminalString(), "err", err)
		return nil, nil, err
	}

	//滑动窗口，用于计算平均出块时间的。窗口尺寸是第一个增发周期的块高数量（从0到第1年最后一个块高）。
	//第1次增发过后，每过1个结算周期，窗口起始块高就增加1个结算周期的块高数（注意从0块开始计算）
	//滑动窗口起始块，起始时间。链的创世块的块高=0，创世块的开始时间=0
	//重放难度系数：1， desc：用blockHash, reward.YearStartBlockNumberKey 作为UNIKEY存储到mysql中
	//重放难度系数：1， desc：用blockHash, reward.YearStartTimeKey 作为UNIKEY存储到mysql中
	//todo:2rd: mysql 保存滑动窗口的开始时间，开始块高.(起始可以都是0)
	//todo:chain_env.sliding_window_start_block,chain_env.sliding_window_start_time
	yearStartBlockNumber, yearStartTime, err := LoadYearStartTime(blockHash, rmp.db)
	if nil != err {
		log.Error("Failed to execute CalcEpochReward function", "currentBlockNumber", head.Number, "currentBlockHash", blockHash.TerminalString(), "err", err)
		return nil, nil, err
	}
	//获取下一次增发的预期时间
	//todo:2rd: mysql 保存下个增发点的预期时间(起始可以是0)
	//todo:chain_env.issue_time，增发时间
	incIssuanceTime, err := xcom.LoadIncIssuanceTime(blockHash, rmp.db)
	if nil != err {
		log.Error("load incIssuanceTime fail", "currentBlockNumber", head.Number, "currentBlockHash", blockHash.TerminalString(), "err", err)
		return nil, nil, err
	}
	if yearStartTime == 0 { //特殊处理：说明是链的第1块，则需要计算1岁时的增发时间
		yearStartBlockNumber = head.Number.Uint64() //此时滑动窗口起始块高 yearStartBlockNumber=1
		yearStartTime = int64(head.Time)
		//计算链下一年的预期增发时间点（当前区块时间 + 增发周期长度）
		//todo:2rd: mysql 保存gengeis.json的配置，增发周期（注意时间单位：分钟)，设置新表：ppos_env
		//todo: ppos_env.issue_cycle，发行周期（分钟）//此时滑动窗口起始时间 yearStartTime=区块1的时间
		incIssuanceTime = yearStartTime + int64(xcom.AdditionalCycleTime()*uint64(minutes))
		if err := xcom.StorageIncIssuanceTime(blockHash, rmp.db, incIssuanceTime); nil != err {
			log.Error("storage incIssuanceTime fail", "currentBlockNumber", head.Number, "currentBlockHash", blockHash.TerminalString(), "err", err)
			return nil, nil, err
		}
		//保存滑动窗口开始时间，开始区块
		if err := StorageYearStartTime(blockHash, rmp.db, yearStartBlockNumber, yearStartTime); nil != err {
			log.Error("Storage year start time and block height failed", "currentBlockNumber", head.Number, "currentBlockHash", blockHash.TerminalString(), "err", err)
			return nil, nil, err
		}
		//获取上年末激励池余额（由于是第1快，所以也就是创世块中设置的、第0年的激励池金额）
		//todo: 这个究竟有什么作用？
		//每年开始的remainReward=增发进激励池的+上年的balance余额（惩罚的+上年没用完的（如果有））
		remainReward = GetYearEndBalance(state, 0)
		log.Info("Call CalcEpochReward, First calculation", "currBlockNumber", head.Number, "currBlockHash", blockHash, "currBlockTime", head.Time,
			"yearStartBlockNumber", yearStartBlockNumber, "yearStartTime", yearStartTime, "incIssuanceTime", incIssuanceTime, "remainReward", remainReward)
	}

	//计算链年龄，也是链的增发年度数。满1年，就是1；未满1年，就是0
	//todo:chain_env.age，链年龄
	yearNumber, err := LoadChainYearNumber(blockHash, rmp.db)
	if nil != err {
		log.Error("Failed to execute CalcEpochReward function", "currentBlockNumber", head.Number, "currentBlockHash", blockHash.TerminalString(), "err", err)
		return nil, nil, err
	}
	// When the first issuance is completed
	// Each settlement cycle needs to update the year start time,
	// which is used to calculate the average annual block production rate
	//计算Epoch有多少个区块（这是固定数量的）
	//todo: ppos_env.epoch_size，Epoch有多少个区块
	epochBlocks := xutil.CalcBlocksEachEpoch()
	if yearNumber > 0 { //满1年（说明增发过了）
		//增发过，则取最近的增发块高（这个值，只有在增发前一个结算周期的最后一个块，才会修改）
		//todo:chain_env.issue_block，增发区块
		incIssuanceNumber, err := xcom.LoadIncIssuanceNumber(blockHash, rmp.db)
		if nil != err {
			return nil, nil, err
		}
		addition := true
		//滑动窗口起始块高，说明窗口起始块还没调整过，刚完成第一次增发, yearNumber刚刚变成 1
		//滑动窗口开始时，size是不确定的，size的调整是以epochBlocks为单位的。窗口起始块高是0（或者1），每过1个结算周期，结束块高增长一个epochBlocks；
		//当第一次增发后，增发完成的那个块高，就是滑动窗口的结束块高，此时，滑动窗口的size确定。
		//以后，每过一个结算周期，起始块高+一个epochBlocks；结算块高就是当前块高。
		if yearStartBlockNumber == 1 {
			if head.Number.Uint64() <= incIssuanceNumber {
				//由于CalcEpochReward只有在结算周期末执行，所以，这里出现 < 的情况应该没有
				//此时刚到第一次增发点，不用调整滑动窗口起始块
				addition = false //
			}
		}
		//默认每过一个结算周期，都要调整滑动窗口的起始块高
		if addition {
			if yearStartBlockNumber == 1 {
				//第一次调整时，是第一次增发后的第一个结算周期末，调整后起始块位于0岁的第1个结算周期末（因为yearStartBlockNumber=1，这个起点不是0岁0周期末，而是0岁1周期起始块）。
				yearStartBlockNumber += epochBlocks - 1
			} else {
				yearStartBlockNumber += epochBlocks
			}
			//调整滑动窗口的起始时间
			yearStartTime = int64(snapshotdb.GetDBBlockChain().GetHeaderByNumber(yearStartBlockNumber).Time)
			if err := StorageYearStartTime(blockHash, rmp.db, yearStartBlockNumber, yearStartTime); nil != err {
				log.Error("Storage year start time and block height failed", "currentBlockNumber", head.Number, "currentBlockHash", blockHash.TerminalString(), "err", err)
				return nil, nil, err
			}
			log.Debug("Call CalcEpochReward, Adjust the sampling range of the block time", "currBlockNumber", head.Number, "currBlockHash", blockHash, "currBlockTime", head.Time,
				"epochBlocks", epochBlocks, "yearNumber", yearNumber, "yearStartBlockNumber", yearStartBlockNumber, "yearStartTime", yearStartTime)
		}
	}

	// First calculation, calculated according to the default block interval.
	// In each subsequent settlement cycle, an average block generation interval needs to be calculated.
	avgPackTime := xcom.Interval() * uint64(millisecond)
	if head.Number.Uint64() > yearStartBlockNumber {
		diffNumber := head.Number.Uint64() - yearStartBlockNumber
		diffTime := int64(head.Time) - yearStartTime

		avgPackTime = uint64(diffTime) / diffNumber
		log.Debug("Call CalcEpochReward, Calculate the average block production time in the previous year", "currBlockNumber", head.Number, "currBlockHash", blockHash,
			"currBlockTime", head.Time, "yearStartBlockNumber", yearStartBlockNumber, "yearStartTime", yearStartTime, "diffNumber", diffNumber, "diffTime", diffTime,
			"avgPackTime", avgPackTime)
	}
	if err := xcom.StorageAvgPackTime(blockHash, rmp.db, avgPackTime); nil != err {
		log.Error("Failed to execute StorageAvgPackTime function", "currentBlockNumber", head.Number, "currentBlockHash", blockHash.TerminalString(), "avgPackTime", avgPackTime, "err", err)
		return nil, nil, err
	}

	epochTotalReward := new(big.Int)
	// If the expected increase issue time is exceeded,
	// the increase issue time will be postponed for one settlement cycle,
	// and the remaining rewards will all be issued in the next settlement cycle
	remainEpoch := 1
	if int64(head.Time) >= incIssuanceTime {
		//如果当前区块时间>=下个增发时间点，则下个增发被推迟一个epoch，激励池中本年度可用资金，将在接下来的epoch中分配完。
		epochTotalReward.Add(epochTotalReward, remainReward)
		remainReward = new(big.Int)
		log.Info("Call CalcEpochReward, The current time has exceeded the expected additional issue time", "currBlockNumber", head.Number, "currBlockHash", blockHash,
			"currBlockTime", head.Time, "incIssuanceTime", incIssuanceTime, "epochTotalReward", epochTotalReward)
	} else {

		//本年度剩余时间（下次增发的预期时间-当前区块时间）
		remainTime := incIssuanceTime - int64(head.Time)

		//本年度剩余区块（剩余时间/出块平均间隔）
		remainBlocks := math.Ceil(float64(remainTime) / float64(avgPackTime))
		if remainBlocks > float64(epochBlocks) { //剩余区块 > epoch区块数，则剩余epoch>1
			remainEpoch = int(math.Ceil(remainBlocks / float64(epochBlocks))) //向上取整
		}
		//计算剩余epoch的每个epoch的激励金额
		epochTotalReward = new(big.Int).Div(remainReward, new(big.Int).SetInt64(int64(remainEpoch)))
		// Subtract the total reward for the next cycle to calculate the remaining rewards to be issued
		//如果剩余epoch=1，则激励池剩余的本年度可用金额，将全部被用来分配给剩余区块，
		//remainReward将等于0
		remainReward = remainReward.Sub(remainReward, epochTotalReward)
		log.Debug("Call CalcEpochReward, Calculation of rewards for the next settlement cycle", "currBlockNumber", head.Number, "currBlockHash", blockHash,
			"currBlockTime", head.Time, "incIssuanceTime", incIssuanceTime, "remainTime", remainTime, "remainBlocks", remainBlocks, "epochBlocks", epochBlocks,
			"remainEpoch", remainEpoch, "remainReward", remainReward, "epochTotalReward", epochTotalReward)
	}
	// If the last settlement cycle is left, record the increaseIssuance block height
	if remainEpoch == 1 { //本年度还有最后一个epoch（当前块是倒数第二个epoch的最后一块）
		//此时，可以确定下一个增发的区块高度了
		incIssuanceNumber := new(big.Int).Add(head.Number, new(big.Int).SetUint64(epochBlocks)).Uint64()
		if err := xcom.StorageIncIssuanceNumber(blockHash, rmp.db, incIssuanceNumber); nil != err {
			return nil, nil, err
		}
		log.Info("Call CalcEpochReward, IncIssuanceNumber stored successfully", "currBlockNumber", head.Number, "currBlockHash", blockHash,
			"epochBlocks", epochBlocks, "incIssuanceNumber", incIssuanceNumber)
	}
	// Get the total block reward and staking reward for each settlement cycle
	// 下一个epoch的总出块激励金，以及质押激励金。
	epochTotalNewBlockReward := percentageCalculation(epochTotalReward, xcom.NewBlockRewardRate())
	//下一个epoch的总质押奖励，总质押激励 = 总激励 - 出块激励。
	epochTotalStakingReward := new(big.Int).Sub(epochTotalReward, epochTotalNewBlockReward)
	if err := StorageRemainingReward(blockHash, rmp.db, remainReward); nil != err {
		log.Error("Failed to execute CalcEpochReward function", "currentBlockNumber", head.Number, "currentBlockHash", blockHash.TerminalString(), "err", err)
		return nil, nil, err
	}
	//下个epoch，每个块的出块奖励
	newBlockReward := new(big.Int).Div(epochTotalNewBlockReward, new(big.Int).SetInt64(int64(epochBlocks)))
	if err := StorageNewBlockReward(blockHash, rmp.db, newBlockReward); nil != err {
		log.Error("Failed to execute CalcEpochReward function", "currentBlockNumber", head.Number, "currentBlockHash", blockHash.TerminalString(), "err", err)
		return nil, nil, err
	}
	if err := StorageStakingReward(blockHash, rmp.db, epochTotalStakingReward); nil != err {
		log.Error("Failed to execute CalcEpochReward function", "currentBlockNumber", head.Number, "currentBlockHash", blockHash.TerminalString(), "err", err)
		return nil, nil, err
	}
	log.Debug("Call CalcEpochReward, Cycle reward", "currBlockNumber", head.Number, "currBlockHash", blockHash, "currBlockTime", head.Time,
		"epochTotalReward", epochTotalReward, "newBlockRewardRate", xcom.NewBlockRewardRate(), "epochTotalNewBlockReward", epochTotalNewBlockReward,
		"epochTotalStakingReward", epochTotalStakingReward, "epochBlocks", epochBlocks, "newBlockReward", newBlockReward)
	return newBlockReward, epochTotalStakingReward, nil
}

func StorageYearStartTime(hash common.Hash, snapshotDB snapshotdb.DB, blockNumber uint64, yearStartTime int64) error {
	if blockNumber > 0 {
		if err := snapshotDB.Put(hash, reward.YearStartBlockNumberKey, common.Uint64ToBytes(blockNumber)); nil != err {
			log.Error("Failed to execute StorageYearStartEndTime function", "hash", hash.TerminalString(), "key", string(reward.YearStartBlockNumberKey),
				"value", blockNumber, "err", err)
			return err
		}
	}
	if yearStartTime > 0 {
		if err := snapshotDB.Put(hash, reward.YearStartTimeKey, common.Int64ToBytes(yearStartTime)); nil != err {
			log.Error("Failed to execute StorageYearStartEndTime function", "hash", hash.TerminalString(), "key", string(reward.YearStartTimeKey),
				"value", yearStartTime, "err", err)
			return err
		}
	}
	return nil
}

func LoadYearStartTime(hash common.Hash, snapshotDB snapshotdb.DB) (yearStartBlockNumber uint64, yearStartTime int64, error error) {
	yearStartBlockNumberByte, err := snapshotDB.Get(hash, reward.YearStartBlockNumberKey)
	if nil != err {
		if err != snapshotdb.ErrNotFound {
			log.Error("Failed to execute LoadYearStartEndTime function", "hash", hash.TerminalString(), "key", string(reward.YearStartBlockNumberKey), "err", err)
			return 0, 0, err
		} else {
			yearStartBlockNumber = 0
		}
	} else {
		yearStartBlockNumber = common.BytesToUint64(yearStartBlockNumberByte)
	}
	yearStartTimeByte, err := snapshotDB.Get(hash, reward.YearStartTimeKey)
	if nil != err {
		if err != snapshotdb.ErrNotFound {
			log.Error("Failed to execute LoadYearStartEndTime function", "hash", hash.TerminalString(), "key", string(reward.YearStartTimeKey), "err", err)
			return 0, 0, err
		} else {
			yearStartTime = 0
		}
	} else {
		yearStartTime = common.BytesToInt64(yearStartTimeByte)
	}
	return
}

func StorageRemainingReward(hash common.Hash, snapshotDB snapshotdb.DB, remainReward *big.Int) error {
	if err := snapshotDB.Put(hash, reward.RemainingRewardKey, remainReward.Bytes()); nil != err {
		log.Error("Failed to execute StorageRemainingReward function", "hash", hash.TerminalString(), "remainReward", remainReward, "err", err)
		return err
	}
	return nil
}

func LoadRemainingReward(hash common.Hash, snapshotDB snapshotdb.DB) (*big.Int, error) {
	remainRewardByte, err := snapshotDB.Get(hash, reward.RemainingRewardKey)
	if nil != err {
		if err != snapshotdb.ErrNotFound {
			log.Error("Failed to execute LoadRemainingReward function", "hash", hash.TerminalString(), "key", string(reward.RemainingRewardKey), "err", err)
			return nil, err
		}
	}
	return new(big.Int).SetBytes(remainRewardByte), nil
}

func StorageNewBlockReward(hash common.Hash, snapshotDB snapshotdb.DB, newBlockReward *big.Int) error {
	if err := snapshotDB.Put(hash, reward.NewBlockRewardKey, newBlockReward.Bytes()); nil != err {
		log.Error("Failed to execute StorageNewBlockReward function", "hash", hash.TerminalString(), "newBlockReward", newBlockReward, "err", err)
		return err
	}
	return nil
}

func LoadNewBlockReward(hash common.Hash, snapshotDB snapshotdb.DB) (*big.Int, error) {
	newBlockRewardByte, err := snapshotDB.Get(hash, reward.NewBlockRewardKey)
	if nil != err {
		if err == snapshotdb.ErrNotFound {
			return new(big.Int).SetUint64(0), nil
		}
		log.Error("Failed to execute LoadRemainingReward function", "hash", hash.TerminalString(), "key", string(reward.NewBlockRewardKey), "err", err)
		return nil, err
	}
	return new(big.Int).SetBytes(newBlockRewardByte), nil
}

func StorageStakingReward(hash common.Hash, snapshotDB snapshotdb.DB, stakingReward *big.Int) error {
	if err := snapshotDB.Put(hash, reward.StakingRewardKey, stakingReward.Bytes()); nil != err {
		log.Error("Failed to execute StorageStakingReward function", "hash", hash.TerminalString(), "stakingReward", stakingReward, "err", err)
		return err
	}
	return nil
}

func LoadStakingReward(hash common.Hash, snapshotDB snapshotdb.DB) (*big.Int, error) {
	stakingRewardByte, err := snapshotDB.Get(hash, reward.StakingRewardKey)
	if nil != err {
		if err == snapshotdb.ErrNotFound {
			return new(big.Int).SetUint64(0), nil
		}
		log.Error("Failed to execute LoadStakingReward function", "hash", hash.TerminalString(), "key", string(reward.StakingRewardKey), "err", err)
		return nil, err
	}
	return new(big.Int).SetBytes(stakingRewardByte), nil
}

func StorageChainYearNumber(hash common.Hash, snapshotDB snapshotdb.DB, yearNumber uint32) error {
	if err := snapshotDB.Put(hash, reward.ChainYearNumberKey, common.Uint32ToBytes(yearNumber)); nil != err {
		log.Error("Failed to execute StorageChainYearNumber function", "hash", hash.TerminalString(), "yearNumber", yearNumber, "err", err)
		return err
	}
	return nil
}

func LoadChainYearNumber(hash common.Hash, snapshotDB snapshotdb.DB) (uint32, error) {
	chainYearNumberByte, err := snapshotDB.Get(hash, reward.ChainYearNumberKey)
	if nil != err {
		if err == snapshotdb.ErrNotFound {
			log.Info("Data obtained for the first year", "hash", hash.TerminalString())
			return 0, nil
		}
		log.Error("Failed to execute LoadChainYearNumber function", "hash", hash.TerminalString(), "key", string(reward.ChainYearNumberKey), "err", err)
		return 0, err
	}
	return common.BytesToUint32(chainYearNumberByte), nil
}

func (rmp *RewardMgrPlugin) calculateEpochNumber(blockHash common.Hash, blockNumber uint64, header *types.Header) error {

	if blockNumber == common.Big1.Uint64() {
		statsdb.Instance().WritePerIssuanceEpoch(uint64(0))
		return nil
	}

	pastEpoch, remainEpoch := uint64(0), uint64(0)

	// 已经过去的周期数（如果当前区块高度为增发周期区块时， 查询到的值已经替换为当前增发周期值，非上个周期值）
	incIssuanceNumber, err := xcom.LoadIncIssuanceNumber(blockHash, rmp.db)
	if nil != err {
		log.Error("Failed to LoadIncIssuanceNumber on calculateEpochNumber", "err", err)
		return err
	}

	incIssuanceEpoch := xutil.CalculateEpoch(incIssuanceNumber)
	curEpoch := xutil.CalculateEpoch(blockNumber)

	if incIssuanceNumber == blockNumber {
		perIssuanceEpoch := statsdb.Instance().ReadPerIssuanceEpoch()
		statsdb.Instance().WritePerIssuanceEpoch(curEpoch)

		common.CollectEpochNumber(blockNumber, curEpoch-perIssuanceEpoch)
		return nil
	}

	pastEpoch = uint64(curEpoch - incIssuanceEpoch)

	// 剩余的周期数
	incIssuanceTime, err := xcom.LoadIncIssuanceTime(blockHash, rmp.db)
	if nil != err {
		log.Error("Failed to LoadIncIssuanceTime on calculateEpochNumber", "err", err)
		return err
	}

	avgPackTime, err := xcom.LoadCurrentAvgPackTime()
	if nil != err {
		log.Error("Failed to LoadCurrentAvgPackTime on calculateEpochNumber", "err", err)
		return err
	}

	remainTime := incIssuanceTime - int64(header.Time)
	remainBlocks := math.Ceil(float64(remainTime) / float64(avgPackTime))
	epochBlocks := xutil.CalcBlocksEachEpoch()
	if remainBlocks > float64(epochBlocks) {
		remainEpoch = uint64(math.Ceil(remainBlocks / float64(epochBlocks)))
	} else {
		remainEpoch = uint64(1)
	}

	common.CollectEpochNumber(blockNumber, pastEpoch+remainEpoch)

	return nil
}<|MERGE_RESOLUTION|>--- conflicted
+++ resolved
@@ -20,12 +20,8 @@
 	"encoding/json"
 	"errors"
 	"fmt"
-<<<<<<< HEAD
-	"github.com/PlatONnetwork/PlatON-Go/common/sort"
+	"github.com/PlatONnetwork/PlatON-Go/params"
 	"github.com/PlatONnetwork/PlatON-Go/core/statsdb"
-=======
-	"github.com/PlatONnetwork/PlatON-Go/params"
->>>>>>> b67ea9cf
 	"math"
 	"math/big"
 	"sync"
@@ -66,6 +62,7 @@
 	AfterFoundationYearDeveloperRewardRate = 50
 	AfterFoundationYearFoundRewardRate     = 50
 	RewardPoolIncreaseRate                 = 80 // 80% of fixed-issued tokens are allocated to reward pool each year
+
 )
 
 var (
@@ -160,6 +157,7 @@
 			return err
 		}
 	}
+
 	return nil
 }
 
