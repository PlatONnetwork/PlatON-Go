--- conflicted
+++ resolved
@@ -3,11 +3,6 @@
 import (
 	"bytes"
 	"encoding/json"
-<<<<<<< HEAD
-	"errors"
-	"github.com/PlatONnetwork/PlatON-Go/x/restriting"
-=======
->>>>>>> 86e51068
 	"math/big"
 
 	"github.com/PlatONnetwork/PlatON-Go/common"
@@ -134,28 +129,12 @@
 	)
 
 	restrictingKey := restriting.GetRestrictingKey(account)
-<<<<<<< HEAD
-	bRecord := state.GetState(account, restrictingKey)
-
-	if len(bRecord) == 0 { // restricting not exist
-=======
 	bAccInfo := state.GetState(account, restrictingKey)
->>>>>>> 86e51068
 
 	if len(bAccInfo) == 0 {
 		log.Debug("restricting record not exist", "account", account.Bytes())
 
 		for i := 0; i < len(plans); i++ {
-<<<<<<< HEAD
-			height := plans[i].epoch * xcom.EpochSize * xcom.ConsensusSize
-			amount := plans[i].amount
-
-			releaseNumberKey := restriting.GetReleaseNumberKey(height)
-			numbers := state.GetState(vm.RestrictingContractAddr, releaseNumberKey)
-			if len(numbers) == 0 {
-				recordsNum = uint32(1)
-				index = uint32(1)
-=======
 			epoch := plans[i].Epoch
 			amount := plans[i].Amount
 
@@ -166,7 +145,6 @@
 			if len(bAccNumbers) == 0 {
 				accNumbers = uint32(1)
 
->>>>>>> 86e51068
 			} else {
 				accNumbers = byteutil.BytesToUint32(bAccNumbers) + 1
 			}
@@ -175,12 +153,6 @@
 			// step2: save account numbers at target epoch
 			state.SetState(vm.RestrictingContractAddr, releaseEpochKey, common.Uint32ToBytes(accNumbers))
 
-<<<<<<< HEAD
-			releaseAccountKey := restriting.GetReleaseAccountKey(height, index)
-			state.SetState(vm.RestrictingContractAddr, releaseAccountKey, account.Bytes())
-
-			releaseAmountKey := restriting.GetReleaseAmountKey(account, height)
-=======
 			// step3: save account at target index
 			releaseAccountKey := restriting.GetReleaseAccountKey(epoch, index)
 			state.SetState(vm.RestrictingContractAddr, releaseAccountKey, account.Bytes())
@@ -188,7 +160,6 @@
 			// step4: save restricting amount at target epoch
 			releaseAmountKey := restriting.GetReleaseAmountKey(epoch, account)
 
->>>>>>> 86e51068
 			state.SetState(account, releaseAmountKey, amount.Bytes())
 
 			epochList = append(epochList, epoch)
@@ -210,12 +181,8 @@
 			epoch := plans[i].Epoch
 			amount := plans[i].Amount
 
-<<<<<<< HEAD
-			releaseAmountKey := restriting.GetReleaseAmountKey(account, height)
-=======
 			// step1: get restricting amount at target epoch
 			releaseAmountKey := restriting.GetReleaseAmountKey(epoch, account)
->>>>>>> 86e51068
 			bAmount := state.GetState(account, releaseAmountKey)
 
 			if len(bAmount) == 0 {
@@ -224,17 +191,12 @@
 				releaseEpochKey := restriting.GetReleaseEpochKey(epoch)
 				bAccNumbers := state.GetState(vm.RestrictingContractAddr, releaseEpochKey)
 
-<<<<<<< HEAD
-				releaseNumberKey := restriting.GetReleaseNumberKey(height)
-				numbers := state.GetState(vm.RestrictingContractAddr, releaseNumberKey)
-=======
 				if len(bAccNumbers) == 0 {
 					accNumbers = uint32(1)
 				} else {
 					accNumbers = byteutil.BytesToUint32(bAccNumbers) + 1
 				}
 				index = accNumbers
->>>>>>> 86e51068
 
 				// step2: save account numbers at target epoch
 				state.SetState(vm.RestrictingContractAddr, releaseEpochKey, common.Uint32ToBytes(accNumbers))
@@ -242,10 +204,6 @@
 				// step3: save account at target index
 				releaseAccountKey := restriting.GetReleaseAccountKey(epoch, index)
 
-<<<<<<< HEAD
-				releaseAccountKey := restriting.GetReleaseAccountKey(height, index)
-=======
->>>>>>> 86e51068
 				state.SetState(vm.RestrictingContractAddr, releaseAccountKey, account.Bytes())
 
 				info.releaseList = append(info.releaseList, epoch)
@@ -281,11 +239,7 @@
 func (rp *RestrictingPlugin) PledgeLockFunds(account common.Address, amount *big.Int, state xcom.StateDB) error {
 
 	restrictingKey := restriting.GetRestrictingKey(account)
-<<<<<<< HEAD
-	record := state.GetState(account, restrictingKey)
-=======
 	bAccInfo := state.GetState(account, restrictingKey)
->>>>>>> 86e51068
 
 	if len(bAccInfo) == 0 {
 		log.Error("record not found in PledgeLockFunds", "account", account, "funds", amount.Uint64())
@@ -329,14 +283,7 @@
 	restrictingKey := restriting.GetRestrictingKey(account)
 	bAccInfo := state.GetState(account, restrictingKey)
 
-<<<<<<< HEAD
-	restrictingKey := restriting.GetRestrictingKey(account)
-	record := state.GetState(account, restrictingKey)
-
-	if len(record) == 0 {
-=======
 	if len(bAccInfo) == 0 {
->>>>>>> 86e51068
 		log.Error("record not found in ReturnLockFunds", "account", account, "funds", amount.Uint64())
 		return errAccountNotFound
 	}
@@ -384,11 +331,7 @@
 func (rp *RestrictingPlugin) SlashingNotify(account common.Address, amount *big.Int, state xcom.StateDB) error {
 
 	restrictingKey := restriting.GetRestrictingKey(account)
-<<<<<<< HEAD
-	record := state.GetState(account, restrictingKey)
-=======
 	bAccInfo := state.GetState(account, restrictingKey)
->>>>>>> 86e51068
 
 	if len(bAccInfo) == 0 {
 		log.Error("record not found in SlashingNotify", "account", account, "funds", amount.Uint64())
@@ -423,17 +366,9 @@
 	releaseEpochKey := restriting.GetReleaseEpochKey(epoch)
 	bAccNumbers := state.GetState(vm.RestrictingContractAddr, releaseEpochKey)
 
-<<<<<<< HEAD
-	releaseNumberKey := restriting.GetReleaseNumberKey(blockNumber)
-	bNumbers := state.GetState(vm.RestrictingContractAddr, releaseNumberKey)
-
-	if len(bNumbers) == 0 {
-		return true, nil
-=======
 	if len(bAccNumbers) == 0 {
 		log.Debug("there is no release record on curr epoch", "epoch", epoch)
 		return nil
->>>>>>> 86e51068
 	}
 
 	numbers := byteutil.BytesToUint32(bAccNumbers)
@@ -446,40 +381,21 @@
 
 	for index := numbers; index > 0; index-- {
 
-<<<<<<< HEAD
-		releaseAccountKey := restriting.GetReleaseAccountKey(blockNumber, index)
-		bAccount := state.GetState(vm.RestrictingContractAddr, releaseAccountKey)
-		account := byteutil.BytesToAddress(bAccount)
-
-		releaseAmountKey := restriting.GetReleaseAmountKey(account, blockNumber)
-		bRelease := state.GetState(account, releaseAmountKey)
-=======
 		releaseAccountKey := restriting.GetReleaseAccountKey(epoch, index)
 		bAccount := state.GetState(vm.RestrictingContractAddr, releaseAccountKey)
 		account := byteutil.BytesToAddress(bAccount)
 
 		restrictingKey := restriting.GetRestrictingKey(account)
 		bAccInfo := state.GetState(account, restrictingKey)
->>>>>>> 86e51068
 
 		if err := rlp.Decode(bytes.NewReader(bAccInfo), &info); err != nil {
 			log.Error("failed to rlp decode restricting info", "error", err.Error())
 			return common.NewSysError(err.Error())
 		}
 
-<<<<<<< HEAD
-		restrictingKey := restriting.GetRestrictingKey(account)
-		record := state.GetState(account, restrictingKey)
-
-		if err := rlp.Decode(bytes.NewReader(record), &info); err != nil {
-			log.Error("rlp decode failed", "error", err.Error())
-			return false, err
-		}
-=======
 		releaseAmountKey := restriting.GetReleaseAmountKey(epoch, account)
 		bRelease := state.GetState(account, releaseAmountKey)
 		release = release.SetBytes(bRelease)
->>>>>>> 86e51068
 
 		if info.balance.Uint64() == 0 {
 			log.Trace("balance of release account equals zero", "account", account, "epoch", epoch)
@@ -544,11 +460,7 @@
 func (rp *RestrictingPlugin) GetRestrictingInfo(account common.Address, state xcom.StateDB) ([]byte, error) {
 
 	restrictingKey := restriting.GetRestrictingKey(account)
-<<<<<<< HEAD
-	record := state.GetState(account, restrictingKey)
-=======
 	bAccInfo := state.GetState(account, restrictingKey)
->>>>>>> 86e51068
 
 	if len(bAccInfo) == 0 {
 		log.Error("record not found in GetRestrictingInfo", "account", account)
@@ -573,11 +485,7 @@
 	for i := 0; i < len(info.releaseList); i++ {
 		epoch := info.releaseList[i]
 
-<<<<<<< HEAD
-		releaseAmountKey = restriting.GetReleaseAmountKey(account, blockNumber)
-=======
 		releaseAmountKey = restriting.GetReleaseAmountKey(epoch, account)
->>>>>>> 86e51068
 		bAmount = state.GetState(account, releaseAmountKey)
 		amount = amount.SetBytes(bAmount)
 
