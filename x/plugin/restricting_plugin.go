// Copyright 2018-2020 The PlatON Network Authors
// This file is part of the PlatON-Go library.
//
// The PlatON-Go library is free software: you can redistribute it and/or modify
// it under the terms of the GNU Lesser General Public License as published by
// the Free Software Foundation, either version 3 of the License, or
// (at your option) any later version.
//
// The PlatON-Go library is distributed in the hope that it will be useful,
// but WITHOUT ANY WARRANTY; without even the implied warranty of
// MERCHANTABILITY or FITNESS FOR A PARTICULAR PURPOSE. See the
// GNU Lesser General Public License for more details.
//
// You should have received a copy of the GNU Lesser General Public License
// along with the PlatON-Go library. If not, see <http://www.gnu.org/licenses/>.

package plugin

import (
	"fmt"
	"math/big"
	"sort"
	"sync"

	"github.com/PlatONnetwork/PlatON-Go/x/staking"

	"github.com/PlatONnetwork/PlatON-Go/x/gov"

	"github.com/PlatONnetwork/PlatON-Go/core/snapshotdb"

	"github.com/PlatONnetwork/PlatON-Go/p2p/discover"

	"github.com/PlatONnetwork/PlatON-Go/common/hexutil"

	"github.com/PlatONnetwork/PlatON-Go/common"
	"github.com/PlatONnetwork/PlatON-Go/common/vm"
	"github.com/PlatONnetwork/PlatON-Go/core/types"
	"github.com/PlatONnetwork/PlatON-Go/log"
	"github.com/PlatONnetwork/PlatON-Go/rlp"
	"github.com/PlatONnetwork/PlatON-Go/x/restricting"
	"github.com/PlatONnetwork/PlatON-Go/x/xcom"
	"github.com/PlatONnetwork/PlatON-Go/x/xutil"
)

type RestrictingPlugin struct {
	log log.Logger
	db  snapshotdb.DB
}

var (
	restrictingOnce sync.Once
	rt              *RestrictingPlugin
)

func RestrictingInstance() *RestrictingPlugin {
	restrictingOnce.Do(func() {
		restrictLog := log.Root().New("package", "RestrictingPlugin")
		restrictLog.Info("Init Restricting plugin ...")
		rt = &RestrictingPlugin{restrictLog, snapshotdb.Instance()}
	})
	return rt
}

func NewRestrictingPlugin(snapdb snapshotdb.DB) *RestrictingPlugin {
	restrictLog := log.Root().New("package", "RestrictingPlugin")
	return &RestrictingPlugin{restrictLog, snapdb}
}

// BeginBlock does something like check input params before execute transactions,
// in RestrictingPlugin it does nothing.
func (rp *RestrictingPlugin) BeginBlock(blockHash common.Hash, head *types.Header, state xcom.StateDB) error {
	return nil
}

// EndBlock invoke releaseRestricting
func (rp *RestrictingPlugin) EndBlock(blockHash common.Hash, head *types.Header, state xcom.StateDB) error {
	if xutil.IsEndOfEpoch(head.Number.Uint64()) {
		expect := xutil.CalculateEpoch(head.Number.Uint64())
		rp.log.Info("begin to release restricting plan", "currentHash", blockHash, "currBlock", head.Number, "expectBlock", head.Number, "expectEpoch", expect)
		//到EPOCH尾了，看看是否有需要在这个结算周期释放的锁仓计划（除创世块锁仓计划）
		if err := rp.releaseRestricting(head.Number.Uint64(), expect, state); err != nil {
			return err
		}
		//到年尾了，需要释放创世块的锁仓计划，把钱按计划释放到激励池中
		if ok, _ := xcom.IsYearEnd(blockHash, head.Number.Uint64()); ok {
			rp.log.Info(fmt.Sprintf("release genesis restricting plan, blocknumber:%d", head.Number.Uint64()))
			return rp.releaseGenesisRestrictingPlans(head.Number.Uint64(), blockHash, state)
		}
	}
	return nil
}

// Confirmed is empty function
func (rp *RestrictingPlugin) Confirmed(nodeId discover.NodeID, block *types.Block) error {
	return nil
}

func (rp *RestrictingPlugin) mergeAmount(state xcom.StateDB, blockNum uint64, blockHash common.Hash, plans []restricting.RestrictingPlan) (*big.Int, map[uint64]*big.Int, error) {
	// latest is the epoch of a settlement block closest to current block
	latestEpoch := xutil.CalculateEpoch(blockNum)

	totalAmount := new(big.Int)

	planMap := make(map[uint64]*big.Int, restricting.RestrictTxPlanSize)

	minimumAmount, err := gov.GovernRestrictingMinimumAmount(blockNum, blockHash)
	if err != nil {
		return nil, nil, err
	}

	for _, plan := range plans {
		epoch, amount := plan.Epoch, new(big.Int).Set(plan.Amount)
		if epoch == 0 {
			rp.log.Error(restricting.ErrParamEpochInvalid.Error())
			return nil, nil, restricting.ErrParamEpochInvalid
		}
		if amount.Cmp(common.Big0) <= 0 {
			rp.log.Error("Failed to mergeAmount for plans on restricting RestrictingPlugin: the amount must be more than zero", "epoch", epoch, "amount", amount)
			return nil, nil, restricting.ErrCreatePlanAmountLessThanZero
		}
		if amount.Cmp(minimumAmount) < 0 {
			rp.log.Error("Failed to mergeAmount for plans on restricting RestrictingPlugin: the amount must be more than minimumAmount", "epoch", epoch, "amount", amount, "mini", minimumAmount)
			return nil, nil, restricting.ErrCreatePlanAmountLessThanMiniAmount
		}
		totalAmount.Add(totalAmount, amount)
		newEpoch := epoch + latestEpoch - 1
		if value, ok := planMap[newEpoch]; ok {
			planMap[newEpoch] = value.Add(amount, value)
		} else {
			planMap[newEpoch] = amount
		}
	}
	return totalAmount, planMap, nil
}

func (rp *RestrictingPlugin) initEpochInfo(state xcom.StateDB, epoch uint64, account common.Address, amount *big.Int) {
	// step1: get account numbers at target epoch
	releaseEpochKey, lastEpochAccountIndex := rp.getReleaseEpochNumber(state, epoch)
	newEpochAccountIndex := lastEpochAccountIndex + 1

	// step2: save the numbers of restricting record at target epoch
	rp.storeNumber2ReleaseEpoch(state, releaseEpochKey, newEpochAccountIndex)

	// step3: save account at target index

	rp.storeAccount2ReleaseAccount(state, epoch, newEpochAccountIndex, account)

	// step4: save restricting amount at target epoch
	rp.storeAmount2ReleaseAmount(state, epoch, account, amount)
}

func (rp *RestrictingPlugin) transferAmount(state xcom.StateDB, from, to common.Address, mount *big.Int) {
	state.SubBalance(from, mount)
	state.AddBalance(to, mount)
}

// update genesis restricting plans
func (rp *RestrictingPlugin) updateGenesisRestrictingPlans(plans []*big.Int, stateDB xcom.StateDB) error {

	if val, err := rlp.EncodeToBytes(plans); nil != err {
		return fmt.Errorf("Failed to Store genesisAllowancePlans Info: rlp encodeing failed")
	} else {
		stateDB.SetState(vm.RestrictingContractAddr, restricting.InitialFoundationRestricting, val)
	}
	return nil
}

// init the genesis restricting plans
func (rp *RestrictingPlugin) InitGenesisRestrictingPlans(genesisDataCollector *common.GenesisData, statedb xcom.StateDB) error {

	genesisAllowancePlans := []*big.Int{
		new(big.Int).Mul(big.NewInt(55965742), big.NewInt(1e18)),
		new(big.Int).Mul(big.NewInt(49559492), big.NewInt(1e18)),
		new(big.Int).Mul(big.NewInt(42993086), big.NewInt(1e18)),
		new(big.Int).Mul(big.NewInt(36262520), big.NewInt(1e18)),
		new(big.Int).Mul(big.NewInt(29363689), big.NewInt(1e18)),
		new(big.Int).Mul(big.NewInt(22292388), big.NewInt(1e18)),
		new(big.Int).Mul(big.NewInt(15044304), big.NewInt(1e18)),
		new(big.Int).Mul(big.NewInt(7615018), big.NewInt(1e18)),
	}

	//initial release from genesis restricting plans(62215742LAT)
	initialRelease := new(big.Int).Mul(big.NewInt(62215742), big.NewInt(1e18))
	statedb.SubBalance(xcom.CDFAccount(), initialRelease)
	statedb.AddBalance(vm.RewardManagerPoolAddr, initialRelease)

	//stats:创世块，需要从基金账户，预先拨付资金到激励池。后端根据此数据，进行相关账户修改。
	genesisDataCollector.AddInitFundItem(xcom.CDFAccount(), vm.RewardManagerPoolAddr, initialRelease)

	//transfer 259096239LAT from CDFAccount to vm.RestrictingContractAddr
	totalRestrictingPlan := new(big.Int).Mul(big.NewInt(259096239), big.NewInt(1e18))
	statedb.SubBalance(xcom.CDFAccount(), totalRestrictingPlan)
	statedb.AddBalance(vm.RestrictingContractAddr, totalRestrictingPlan)

	//stats:收集创世块的锁仓计划，后端和处理普通锁仓计划一样处理账户（先要把plans中的金额累计）
	genesisDataCollector.AddRestrictingCreateItem(xcom.CDFAccount(), vm.RewardManagerPoolAddr, genesisAllowancePlans)

	if err := rp.updateGenesisRestrictingPlans(genesisAllowancePlans, statedb); nil != err {
		return err
	}
	return nil
}

// release genesis restricting plans
func (rp *RestrictingPlugin) releaseGenesisRestrictingPlans(blockNumber uint64, blockHash common.Hash, statedb xcom.StateDB) error {

	plansBytes := statedb.GetState(vm.RestrictingContractAddr, restricting.InitialFoundationRestricting)
	var genesisAllowancePlans []*big.Int
	if len(plansBytes) > 0 {
		if err := rlp.DecodeBytes(plansBytes, &genesisAllowancePlans); err != nil {
			rp.log.Error("failed to rlp decode the genesis allowance plans", "err", err.Error())
			return common.InternalError.Wrap(err.Error())
		} else {
			//剩余的锁仓计划，类似{6，5，4}这样的数组，释放时，只释放第一个计划项，把剩余的计划项，更新到锁仓计划合于中。
			//锁仓计划合约中，只保存剩余的锁仓释放计划项
			remains := len(genesisAllowancePlans)
			if remains > 0 {
				allowance := genesisAllowancePlans[0]
				statedb.SubBalance(vm.RestrictingContractAddr, allowance)
				statedb.AddBalance(vm.RewardManagerPoolAddr, allowance)

				//stats: 增加锁仓释放计划项目
				common.CollectRestrictingReleaseItem(blockNumber, vm.RewardManagerPoolAddr, allowance, common.Big0)

				rp.log.Info("Genesis restricting plan release", "remains", remains, "allowance", allowance)
				genesisAllowancePlans = append(genesisAllowancePlans[:0], genesisAllowancePlans[1:]...)

				//保存剩余的创世块锁仓释放计划项
				if err := rp.updateGenesisRestrictingPlans(genesisAllowancePlans, statedb); nil != err {
					return err
				}
			} else {
				statedb.SetState(vm.RestrictingContractAddr, restricting.InitialFoundationRestricting, []byte{})
			}
			rp.log.Info("release genesis restricting plan", "remains:", remains, "left:", len(genesisAllowancePlans))
		}
	} else {
		rp.log.Info("Genesis restricting plan had all been released")
	}

	return nil
}

// AddRestrictingRecord stores four K-V record in StateDB:
// RestrictingInfo: the account info to be released
// ReleaseEpoch:   the number of accounts to be released on the epoch corresponding to the target block height
// ReleaseAccount: the account on the index on the target epoch
// ReleaseAmount: the amount of the account to be released on the target epoch
func (rp *RestrictingPlugin) AddRestrictingRecord(from, account common.Address, blockNum uint64, blockHash common.Hash, plans []restricting.RestrictingPlan, state xcom.StateDB, txhash common.Hash) error {

	rp.log.Debug("Call AddRestrictingRecord begin", "sender", from, "account", account, "plans", plans)

	if len(plans) == 0 || len(plans) > restricting.RestrictTxPlanSize {
		rp.log.Error(fmt.Sprintf("Failed to AddRestrictingRecord: the number of restricting plan %d can't be zero or more than %d",
			len(plans), restricting.RestrictTxPlanSize))
		return restricting.ErrCountRestrictPlansInvalid
	}
	// totalAmount is total restricting amount
	totalAmount, totalPlans, err := rp.mergeAmount(state, blockNum, blockHash, plans)
	if err != nil {
		return err
	}
	// pre-check
	{

		if totalAmount.Cmp(big.NewInt(1e18)) < 0 {
			rp.log.Error("Failed to AddRestrictingRecord: total restricting amount need more than 1 LAT",
				"from", from, "amount", totalAmount)
			return restricting.ErrLockedAmountTooLess
		}

		if state.GetBalance(from).Cmp(totalAmount) < 0 {
			rp.log.Error("Failed to AddRestrictingRecord: balance of the sender is not enough",
				"total", totalAmount, "balance", state.GetBalance(from))
			return restricting.ErrBalanceNotEnough
		}
	}
	if txhash == common.ZeroHash {
		return nil
	}
	var (
		epochArr     []uint64
		restrictInfo restricting.RestrictingInfo
	)

	rp.transferAmount(state, from, vm.RestrictingContractAddr, totalAmount)

	restrictingKey, restrictInfoByte := rp.getRestrictingInfo(state, account)
	if len(restrictInfoByte) == 0 {
		rp.log.Trace("restricting record not exist", "account", account.String())
		for epoch, amount := range totalPlans {
			rp.initEpochInfo(state, epoch, account, amount)
			epochArr = append(epochArr, epoch)
		}
		restrictInfo.CachePlanAmount = totalAmount
		restrictInfo.NeedRelease = big.NewInt(0)
		restrictInfo.StakingAmount = big.NewInt(0)
		restrictInfo.ReleaseList = epochArr
	} else {
		rp.log.Trace("restricting record exist", "account", account.String())
		if err = rlp.DecodeBytes(restrictInfoByte, &restrictInfo); err != nil {
			rp.log.Error("failed to rlp decode the restricting account", "err", err.Error())
			return common.InternalError.Wrap(err.Error())
		}
		if restrictInfo.NeedRelease.Cmp(common.Big0) > 0 {
			if restrictInfo.NeedRelease.Cmp(totalAmount) >= 0 {
				restrictInfo.NeedRelease.Sub(restrictInfo.NeedRelease, totalAmount)
				rp.transferAmount(state, vm.RestrictingContractAddr, account, totalAmount)
			} else {
				rp.transferAmount(state, vm.RestrictingContractAddr, account, restrictInfo.NeedRelease)
				totalAmount.Sub(totalAmount, restrictInfo.NeedRelease)
				restrictInfo.CachePlanAmount.Add(restrictInfo.CachePlanAmount, totalAmount)
				restrictInfo.NeedRelease = new(big.Int).SetInt64(0)
			}
		} else {
			restrictInfo.CachePlanAmount.Add(restrictInfo.CachePlanAmount, totalAmount)
		}
		for epoch, releaseAmount := range totalPlans {
			// step1: get restricting amount at target epoch
			_, currentAmount := rp.getReleaseAmount(state, epoch, account)
			if currentAmount.Cmp(common.Big0) == 0 {
				rp.log.Trace("release record not exist on curr epoch ", "account", account, "epoch", epoch)
				rp.initEpochInfo(state, epoch, account, releaseAmount)
				restrictInfo.ReleaseList = append(restrictInfo.ReleaseList, epoch)
			} else {
				rp.log.Trace("release record exist at curr epoch", "account", account, "epoch", epoch)
				currentAmount.Add(currentAmount, releaseAmount)
				// step4: save restricting amount at target epoch
				rp.storeAmount2ReleaseAmount(state, epoch, account, currentAmount)
			}
		}
	}

	// sort release list
	sort.Slice(restrictInfo.ReleaseList, func(i, j int) bool {
		return restrictInfo.ReleaseList[i] < restrictInfo.ReleaseList[j]
	})
	rp.storeRestrictingInfo(state, restrictingKey, restrictInfo)
	rp.log.Debug("Call AddRestrictingRecord finished", "account", account, "restrictingInfo", restrictInfo)

	return nil
}

// PledgeLockFunds transfer the money from the restricting contract account to the staking contract account
func (rp *RestrictingPlugin) PledgeLockFunds(account common.Address, amount *big.Int, state xcom.StateDB) error {

	restrictingKey, restrictInfo, err := rp.mustGetRestrictingInfoByDecode(state, account)
	if err != nil {
		return err
	}
	rp.log.Debug("Call PledgeLockFunds begin", "account", account, "amount", amount, "old info", restrictInfo)

	if amount.Cmp(common.Big0) < 0 {
		return restricting.ErrPledgeLockFundsAmountLessThanZero
	} else if amount.Cmp(common.Big0) == 0 {
		return nil
	}

	canStaking := new(big.Int).Sub(restrictInfo.CachePlanAmount, restrictInfo.StakingAmount)
	if canStaking.Cmp(amount) < 0 {
		rp.log.Warn("Balance of restricting account not enough", "totalAmount",
			restrictInfo.CachePlanAmount, "stankingAmount", restrictInfo.StakingAmount, "funds", amount)
		return restricting.ErrRestrictBalanceNotEnough
	}

	// sub Balance
	restrictInfo.StakingAmount.Add(restrictInfo.StakingAmount, amount)

	// save restricting account info
	rp.storeRestrictingInfo(state, restrictingKey, restrictInfo)
	rp.transferAmount(state, vm.RestrictingContractAddr, vm.StakingContractAddr, amount)

	rp.log.Debug("Call PledgeLockFunds finished", "RestrictingContractBalance", state.GetBalance(vm.RestrictingContractAddr), "StakingContractBalance", state.GetBalance(vm.StakingContractAddr), "new info", restrictInfo)
	return nil
}

// MixPledgeLockFunds transfer the money from the restricting contract account to the staking contract account,use restricting von first,if restricting not en
func (rp *RestrictingPlugin) MixPledgeLockFunds(account common.Address, amount *big.Int, state xcom.StateDB) (*big.Int, *big.Int, error) {

	restrictingKey, restrictInfo, err := rp.mustGetRestrictingInfoByDecode(state, account)
	if err != nil {
		if err == restricting.ErrAccountNotFound {
			//if not found restricting,we just use free
			origin := state.GetBalance(account)
			if origin.Cmp(amount) < 0 {
				return nil, nil, staking.ErrAccountVonNoEnough
			}
			rp.transferAmount(state, account, vm.StakingContractAddr, amount)
			return new(big.Int), new(big.Int).Set(amount), nil
		} else {
			return nil, nil, err
		}
	}
	rp.log.Debug("Call MixPledgeLockFunds begin", "account", account, "amount", amount, "old info", restrictInfo)

	if amount.Cmp(common.Big0) < 0 {
		return nil, nil, restricting.ErrPledgeLockFundsAmountLessThanZero
	} else if amount.Cmp(common.Big0) == 0 {
		return amount, amount, nil
	}

	canStakingRestricting := new(big.Int).Sub(restrictInfo.CachePlanAmount, restrictInfo.StakingAmount)

	canStakingFree := state.GetBalance(account)

	total := new(big.Int).Add(canStakingRestricting, canStakingFree)

	if total.Cmp(amount) < 0 {
		rp.log.Warn("Balance of restricting and free not enough", "totalAmount",
			restrictInfo.CachePlanAmount, "stankingAmount", restrictInfo.StakingAmount, "free", canStakingFree, "funds", amount)
		return nil, nil, restricting.ErrRestrictBalanceAndFreeNotEnough
	}

	forRestricting := new(big.Int).Set(amount)
	forFree := new(big.Int)
	if canStakingRestricting.Cmp(amount) < 0 {
		forRestricting.Set(canStakingRestricting)
		forFree = new(big.Int).Sub(amount, canStakingRestricting)
		rp.transferAmount(state, account, vm.StakingContractAddr, forFree)
	}

	restrictInfo.StakingAmount.Add(restrictInfo.StakingAmount, forRestricting)
	// save restricting account info
	rp.storeRestrictingInfo(state, restrictingKey, restrictInfo)
	rp.transferAmount(state, vm.RestrictingContractAddr, vm.StakingContractAddr, forRestricting)

	rp.log.Debug("Call mixPledgeLockFunds finished", "RestrictingContractBalance", state.GetBalance(vm.RestrictingContractAddr), "StakingContractBalance", state.GetBalance(vm.StakingContractAddr), "new info", restrictInfo, "for free", forFree, "for restricting", forRestricting)
	return forRestricting, forFree, nil
}

// ReturnLockFunds transfer the money from the staking contract account to the restricting contract account
func (rp *RestrictingPlugin) ReturnLockFunds(account common.Address, amount *big.Int, state xcom.StateDB) error {
	amountCompareWithZero := amount.Cmp(common.Big0)
	if amountCompareWithZero == 0 {
		return nil
	} else if amountCompareWithZero < 0 {
		return restricting.ErrReturnLockFundsAmountLessThanZero
	}
	restrictingKey, restrictInfo, err := rp.mustGetRestrictingInfoByDecode(state, account)
	if err != nil {
		return err
	}
	rp.log.Debug("Call ReturnLockFunds begin", "account", account, "amount", amount, "info", restrictInfo)

	if restrictInfo.StakingAmount.Cmp(amount) < 0 {
		return restricting.ErrStakingAmountInvalid
	}

	rp.transferAmount(state, vm.StakingContractAddr, vm.RestrictingContractAddr, amount)
	if restrictInfo.NeedRelease.Cmp(common.Big0) > 0 {
		if restrictInfo.NeedRelease.Cmp(amount) >= 0 {
			restrictInfo.NeedRelease.Sub(restrictInfo.NeedRelease, amount)
			restrictInfo.CachePlanAmount.Sub(restrictInfo.CachePlanAmount, amount)
			rp.transferAmount(state, vm.RestrictingContractAddr, account, amount)
		} else {
			rp.transferAmount(state, vm.RestrictingContractAddr, account, restrictInfo.NeedRelease)
			restrictInfo.CachePlanAmount.Sub(restrictInfo.CachePlanAmount, restrictInfo.NeedRelease)
			restrictInfo.NeedRelease = big.NewInt(0)
		}
	}
	restrictInfo.StakingAmount.Sub(restrictInfo.StakingAmount, amount)
	// save restricting account info
	if restrictInfo.StakingAmount.Cmp(common.Big0) == 0 &&
		len(restrictInfo.ReleaseList) == 0 && restrictInfo.CachePlanAmount.Cmp(common.Big0) == 0 {
		state.SetState(vm.RestrictingContractAddr, restrictingKey, []byte{})
		rp.log.Debug("Call ReturnLockFunds finished,set info empty", "RCContractBalance", state.GetBalance(vm.RestrictingContractAddr))
	} else {
		rp.storeRestrictingInfo(state, restrictingKey, restrictInfo)
		rp.log.Debug("Call ReturnLockFunds finished", "RCContractBalance", state.GetBalance(vm.RestrictingContractAddr), "info", restrictInfo)
	}
	return nil
}

// SlashingNotify modify Debt of restricting account
func (rp *RestrictingPlugin) SlashingNotify(account common.Address, amount *big.Int, state xcom.StateDB) error {

	restrictingKey, restrictInfo, err := rp.mustGetRestrictingInfoByDecode(state, account)
	if err != nil {
		return err
	}
	if amount.Cmp(common.Big0) < 0 {
		return restricting.ErrSlashingAmountLessThanZero
	} else if amount.Cmp(common.Big0) == 0 {
		return nil
	}
	if restrictInfo.StakingAmount.Cmp(common.Big0) <= 0 {
		rp.log.Error("Failed to SlashingNotify", "account", account, "Debt", restrictInfo.StakingAmount,
			"slashing", amount, "err", restricting.ErrStakingAmountEmpty.Error())
		return restricting.ErrStakingAmountEmpty
	}

	if restrictInfo.StakingAmount.Cmp(amount) < 0 {
		return restricting.ErrSlashingTooMuch
	}
	restrictInfo.StakingAmount.Sub(restrictInfo.StakingAmount, amount)
	restrictInfo.CachePlanAmount.Sub(restrictInfo.CachePlanAmount, amount)

	if restrictInfo.StakingAmount.Cmp(common.Big0) == 0 &&
		len(restrictInfo.ReleaseList) == 0 && restrictInfo.CachePlanAmount.Cmp(common.Big0) == 0 {
		state.SetState(vm.RestrictingContractAddr, restrictingKey, []byte{})
		// save restricting account info
		rp.log.Debug("Call SlashingNotify finished,set empty info", "account", account, "amount", amount)
	} else {
		rp.storeRestrictingInfo(state, restrictingKey, restrictInfo)
		// save restricting account info
		rp.log.Debug("Call SlashingNotify finished", "restrictingInfo", restrictInfo, "account", account, "amount", amount)
	}
	return nil
}

func (rp *RestrictingPlugin) getReleaseEpochNumber(state xcom.StateDB, epoch uint64) ([]byte, uint32) {
	releaseEpochKey := restricting.GetReleaseEpochKey(epoch)
	bAccNumbers := state.GetState(vm.RestrictingContractAddr, releaseEpochKey)
	return releaseEpochKey, common.BytesToUint32(bAccNumbers)
}

func (rp *RestrictingPlugin) getReleaseAccount(state xcom.StateDB, epoch uint64, index uint32) ([]byte, common.Address) {
	releaseAccountKey := restricting.GetReleaseAccountKey(epoch, index)
	bAccount := state.GetState(vm.RestrictingContractAddr, releaseAccountKey)
	account := common.BytesToAddress(bAccount)
	return releaseAccountKey, account
}

func (rp *RestrictingPlugin) getRestrictingInfo(state xcom.StateDB, account common.Address) ([]byte, []byte) {
	restrictingKey := restricting.GetRestrictingKey(account)
	restrictInfoByte := state.GetState(vm.RestrictingContractAddr, restrictingKey)
	return restrictingKey, restrictInfoByte
}

func (rp *RestrictingPlugin) mustGetRestrictingInfoByDecode(state xcom.StateDB, account common.Address) ([]byte, restricting.RestrictingInfo, *common.BizError) {
	var restrictInfo restricting.RestrictingInfo
	restrictingKey, restrictInfoByte := rp.getRestrictingInfo(state, account)
	if len(restrictInfoByte) == 0 {
		rp.log.Error("record not found in GetRestrictingInfo", "account", account.String())
		return []byte{}, restrictInfo, restricting.ErrAccountNotFound
	}
	if err := rlp.DecodeBytes(restrictInfoByte, &restrictInfo); err != nil {
		rp.log.Error("Failed to rlp decode restricting account", "error", err.Error())
		return restrictingKey, restrictInfo, common.InternalError.Wrap(err.Error())
	}
	return restrictingKey, restrictInfo, nil
}

func (rp *RestrictingPlugin) getReleaseAmount(state xcom.StateDB, epoch uint64, account common.Address) ([]byte, *big.Int) {
	releaseAmountKey := restricting.GetReleaseAmountKey(epoch, account)
	bRelease := state.GetState(vm.RestrictingContractAddr, releaseAmountKey)
	release := new(big.Int)
	release.SetBytes(bRelease)

	return releaseAmountKey, release
}

func (rp *RestrictingPlugin) storeRestrictingInfo(state xcom.StateDB, restrictingKey []byte, info restricting.RestrictingInfo) {
	bNewInfo, err := rlp.EncodeToBytes(info)
	if err != nil {
		rp.log.Error("Failed to rlp encode restricting info", "error", err, "info", info)
		panic(err)
	}
	state.SetState(vm.RestrictingContractAddr, restrictingKey, bNewInfo)
}

func (rp *RestrictingPlugin) storeNumber2ReleaseEpoch(state xcom.StateDB, releaseEpochKey []byte, accNumbers uint32) {
	state.SetState(vm.RestrictingContractAddr, releaseEpochKey, common.Uint32ToBytes(accNumbers))
}

func (rp *RestrictingPlugin) storeAccount2ReleaseAccount(state xcom.StateDB, epoch uint64, index uint32, account common.Address) {
	releaseAccountKey := restricting.GetReleaseAccountKey(epoch, index)
	state.SetState(vm.RestrictingContractAddr, releaseAccountKey, account.Bytes())
}

func (rp *RestrictingPlugin) storeAmount2ReleaseAmount(state xcom.StateDB, epoch uint64, account common.Address, amount *big.Int) {
	releaseAmountKey := restricting.GetReleaseAmountKey(epoch, account)
	state.SetState(vm.RestrictingContractAddr, releaseAmountKey, amount.Bytes())
}

// releaseRestricting will release restricting plans on target epoch
func (rp *RestrictingPlugin) releaseRestricting(blockNumber uint64, epoch uint64, state xcom.StateDB) error {

	rp.log.Info("Call releaseRestricting begin", "epoch", epoch)
	releaseEpochKey, numbers := rp.getReleaseEpochNumber(state, epoch)
	if numbers == 0 {
		rp.log.Info("Call releaseRestricting: there is no release record on curr epoch", "epoch", epoch)
		return nil
	}

	rp.log.Info("Call releaseRestricting: many restricting records need release", "epoch", epoch, "records", numbers)

	for index := numbers; index > 0; index-- {
		releaseAccountKey, account := rp.getReleaseAccount(state, epoch, index)

		restrictingKey, restrictInfo, err := rp.mustGetRestrictingInfoByDecode(state, account)
		if err != nil {
			if err == restricting.ErrAccountNotFound {
				continue
			}
			return err
		}

		releaseAmountKey, releaseAmount := rp.getReleaseAmount(state, epoch, account)
		rp.log.Debug("Call releaseRestricting: begin to release record", "index", index, "account", account,
			"restrictInfo", restrictInfo, "releaseAmount", releaseAmount)

		if restrictInfo.NeedRelease.Cmp(common.Big0) > 0 {
<<<<<<< HEAD
			//欠释放金额（该释放但是因为质押无法按时释放的资金）>0
			//info.CachePlanAmount.Sub(info.CachePlanAmount, releaseAmount)
			if restrictInfo.CachePlanAmount.Cmp(common.Big0) == 0 {
				//锁仓可用金额==0
				//则原欠释放的，不用欠这么多了
				restrictInfo.NeedRelease.Sub(restrictInfo.NeedRelease, releaseAmount)
			} else {
				//锁仓可用金额>0
				restrictInfo.NeedRelease.Add(restrictInfo.NeedRelease, releaseAmount)
			}

			//stats: 增加释放列表，此时不会释放金额到账户，但是需要修改欠释放到账户的钱
			common.CollectRestrictingReleaseItem(blockNumber, account, common.Big0, restrictInfo.NeedRelease)
=======
			restrictInfo.NeedRelease.Add(restrictInfo.NeedRelease, releaseAmount)
>>>>>>> 5f2e9ee6
		} else {
			canRelease := new(big.Int).Sub(restrictInfo.CachePlanAmount, restrictInfo.StakingAmount)
			if canRelease.Cmp(releaseAmount) >= 0 {
				rp.transferAmount(state, vm.RestrictingContractAddr, account, releaseAmount)
				restrictInfo.CachePlanAmount.Sub(restrictInfo.CachePlanAmount, releaseAmount)

				//stats: 增加释放列表
				common.CollectRestrictingReleaseItem(blockNumber, account, releaseAmount, common.Big0)

			} else {
				needRelease := new(big.Int).Sub(releaseAmount, canRelease)
				rp.transferAmount(state, vm.RestrictingContractAddr, account, canRelease)
				restrictInfo.NeedRelease.Add(restrictInfo.NeedRelease, needRelease)
				restrictInfo.CachePlanAmount.Sub(restrictInfo.CachePlanAmount, canRelease)

				//stats: 增加释放列表
				common.CollectRestrictingReleaseItem(blockNumber, account, canRelease, needRelease)
			}
		}

		// delete ReleaseAmount
		state.SetState(vm.RestrictingContractAddr, releaseAmountKey, []byte{})
		// delete ReleaseAccount
		state.SetState(vm.RestrictingContractAddr, releaseAccountKey, []byte{})

		// delete epoch in ReleaseList
		// In general, the first epoch is released first.
		// info.ReleaseList = info.ReleaseList[1:]
		restrictInfo.RemoveEpoch(epoch)

		if restrictInfo.CachePlanAmount.Cmp(common.Big0) == 0 {
			if restrictInfo.NeedRelease.Cmp(common.Big0) == 0 || len(restrictInfo.ReleaseList) == 0 {
				//if all is release,remove info
				state.SetState(vm.RestrictingContractAddr, restrictingKey, []byte{})
			} else {
				rp.storeRestrictingInfo(state, restrictingKey, restrictInfo)
			}
		} else {
			rp.storeRestrictingInfo(state, restrictingKey, restrictInfo)
		}
	}

	// delete ReleaseEpoch
	state.SetState(vm.RestrictingContractAddr, releaseEpochKey, []byte{})

	rp.log.Info("Call releaseRestricting finish", "epoch", epoch, "records", numbers)

	return nil
}

func (rp *RestrictingPlugin) getRestrictingInfoToReturn(account common.Address, state xcom.StateDB) (*restricting.Result, *common.BizError) {
	_, info, err := rp.mustGetRestrictingInfoByDecode(state, account)
	if err != nil {
		return nil, err
	}

	var (
		plan   restricting.ReleaseAmountInfo
		plans  []restricting.ReleaseAmountInfo
		result restricting.Result
	)

	for i := 0; i < len(info.ReleaseList); i++ {
		epoch := info.ReleaseList[i]
		_, bAmount := rp.getReleaseAmount(state, epoch, account)
		plan.Height = GetBlockNumberByEpoch(epoch)
		plan.Amount = (*hexutil.Big)(bAmount)
		plans = append(plans, plan)
	}

	result.Balance = (*hexutil.Big)(info.CachePlanAmount)
	result.Debt = (*hexutil.Big)(info.NeedRelease)
	result.Entry = plans
	result.Pledge = (*hexutil.Big)(info.StakingAmount)
	rp.log.Debug("Call releaseRestricting: query restricting result", "account", account, "result", result)
	return &result, nil
}

func (rp *RestrictingPlugin) GetRestrictingInfo(account common.Address, state xcom.StateDB) (*restricting.Result, *common.BizError) {
	return rp.getRestrictingInfoToReturn(account, state)
}

func GetBlockNumberByEpoch(epoch uint64) uint64 {
	return epoch * xutil.CalcBlocksEachEpoch()
}<|MERGE_RESOLUTION|>--- conflicted
+++ resolved
@@ -601,23 +601,12 @@
 			"restrictInfo", restrictInfo, "releaseAmount", releaseAmount)
 
 		if restrictInfo.NeedRelease.Cmp(common.Big0) > 0 {
-<<<<<<< HEAD
 			//欠释放金额（该释放但是因为质押无法按时释放的资金）>0
-			//info.CachePlanAmount.Sub(info.CachePlanAmount, releaseAmount)
-			if restrictInfo.CachePlanAmount.Cmp(common.Big0) == 0 {
-				//锁仓可用金额==0
-				//则原欠释放的，不用欠这么多了
-				restrictInfo.NeedRelease.Sub(restrictInfo.NeedRelease, releaseAmount)
-			} else {
-				//锁仓可用金额>0
-				restrictInfo.NeedRelease.Add(restrictInfo.NeedRelease, releaseAmount)
-			}
+			restrictInfo.NeedRelease.Add(restrictInfo.NeedRelease, releaseAmount)
 
 			//stats: 增加释放列表，此时不会释放金额到账户，但是需要修改欠释放到账户的钱
 			common.CollectRestrictingReleaseItem(blockNumber, account, common.Big0, restrictInfo.NeedRelease)
-=======
-			restrictInfo.NeedRelease.Add(restrictInfo.NeedRelease, releaseAmount)
->>>>>>> 5f2e9ee6
+
 		} else {
 			canRelease := new(big.Int).Sub(restrictInfo.CachePlanAmount, restrictInfo.StakingAmount)
 			if canRelease.Cmp(releaseAmount) >= 0 {
