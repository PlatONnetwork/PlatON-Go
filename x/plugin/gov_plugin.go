// Copyright 2018-2019 The PlatON Network Authors
// This file is part of the PlatON-Go library.
//
// The PlatON-Go library is free software: you can redistribute it and/or modify
// it under the terms of the GNU Lesser General Public License as published by
// the Free Software Foundation, either version 3 of the License, or
// (at your option) any later version.
//
// The PlatON-Go library is distributed in the hope that it will be useful,
// but WITHOUT ANY WARRANTY; without even the implied warranty of
// MERCHANTABILITY or FITNESS FOR A PARTICULAR PURPOSE. See the
// GNU Lesser General Public License for more details.
//
// You should have received a copy of the GNU Lesser General Public License
// along with the PlatON-Go library. If not, see <http://www.gnu.org/licenses/>.

package plugin

import (
	"fmt"
	"math"
<<<<<<< HEAD
=======
	"math/big"
	"strconv"
>>>>>>> 0ed8ed9f
	"sync"

	"github.com/PlatONnetwork/PlatON-Go/params"

	"github.com/PlatONnetwork/PlatON-Go/p2p/discover"

	"github.com/PlatONnetwork/PlatON-Go/common"
	"github.com/PlatONnetwork/PlatON-Go/core/types"
	"github.com/PlatONnetwork/PlatON-Go/log"
	"github.com/PlatONnetwork/PlatON-Go/x/gov"
	"github.com/PlatONnetwork/PlatON-Go/x/xcom"
	"github.com/PlatONnetwork/PlatON-Go/x/xutil"
)

var (
	govPluginOnce sync.Once
)

type GovPlugin struct {
}

var govp *GovPlugin

func GovPluginInstance() *GovPlugin {
	govPluginOnce.Do(func() {
		log.Info("Init Governance plugin ...")
		govp = &GovPlugin{}
	})
	return govp
}

func (govPlugin *GovPlugin) Confirmed(nodeId discover.NodeID, block *types.Block) error {
	return nil
}

//implement BasePlugin
func (govPlugin *GovPlugin) BeginBlock(blockHash common.Hash, header *types.Header, state xcom.StateDB) error {
	var blockNumber = header.Number.Uint64()
	//log.Debug("call BeginBlock()", "blockNumber", blockNumber, "blockHash", blockHash)

	if !xutil.IsBeginOfConsensus(blockNumber) {
		return nil
	}

	if xutil.IsBeginOfEpoch(blockNumber) {
		if err := accuVerifiersAtBeginOfSettlement(blockHash, blockNumber); err != nil {
			log.Error("accumulates all distinct verifiers for voting proposal failed.", "err", err)
			return err
		}
	}

	//check if there's a pre-active version proposal that can be activated
	preActiveVersionProposalID, err := gov.GetPreActiveProposalID(blockHash)
	if err != nil {
		log.Error("check if there's a pre-active version proposal failed.", "blockNumber", blockNumber, "blockHash", blockHash)
		return err
	}
	if preActiveVersionProposalID == common.ZeroHash {
		return nil
	}

	//handle a PreActiveProposal
	preActiveVersionProposal, err := gov.GetExistProposal(preActiveVersionProposalID, state)
	if err != nil {
		return err
	}
	versionProposal, isVersionProposal := preActiveVersionProposal.(*gov.VersionProposal)

	if isVersionProposal {
		//log.Debug("found pre-active version proposal", "proposalID", preActiveVersionProposalID, "blockNumber", blockNumber, "blockHash", blockHash, "activeBlockNumber", versionProposal.GetActiveBlock())
		if blockNumber == versionProposal.GetActiveBlock() {
			//log.Debug("it's time to active the pre-active version proposal")
			tallyResult, err := gov.GetTallyResult(preActiveVersionProposalID, state)
			if err != nil || tallyResult == nil {
				log.Error("find pre-active version proposal tally result failed.", "blockNumber", blockNumber, "blockHash", blockHash, "preActiveVersionProposalID", preActiveVersionProposalID)
				return err
			}
			//update tally status to "active"
			tallyResult.Status = gov.Active

			if err := gov.SetTallyResult(*tallyResult, state); err != nil {
				log.Error("update version proposal tally result failed.", "preActiveVersionProposalID", preActiveVersionProposalID)
				return err
			}

			if err = gov.MovePreActiveProposalIDToEnd(blockHash, preActiveVersionProposalID); err != nil {
				log.Error("move version proposal ID to EndProposalID list failed.", "blockNumber", blockNumber, "blockHash", blockHash, "preActiveVersionProposalID", preActiveVersionProposalID)
				return err
			}

			if err = gov.ClearActiveNodes(blockHash, preActiveVersionProposalID); err != nil {
				log.Error("clear version proposal active nodes failed.", "blockNumber", blockNumber, "blockHash", blockHash, "preActiveVersionProposalID", preActiveVersionProposalID)
				return err
			}

			if err = gov.AddActiveVersion(versionProposal.NewVersion, blockNumber, state); err != nil {
				log.Error("save active version to stateDB failed.", "blockNumber", blockNumber, "blockHash", blockHash, "preActiveProposalID", preActiveVersionProposalID)
				return err
			}

			if versionProposal.NewVersion == params.FORKVERSION_0_10_0 {
				if err = gov.UpdateGovernParamValue(gov.ModuleSlashing, gov.KeyMaxEvidenceAge, "1", blockNumber, blockHash); err != nil {
					log.Error("Version(0.10.0) proposal is active, but update slashing.maxEvidenceAge to 1 failed.", "blockNumber", blockNumber, "blockHash", blockHash, "preActiveProposalID", preActiveVersionProposalID)
					return err
				}
				if err = gov.UpdateGovernParamValue(gov.ModuleStaking, gov.KeyUnStakeFreezeDuration, "2", blockNumber, blockHash); err != nil {
					log.Error("Version(0.10.0) proposal is active, but update staking.unStakeFreezeDuration to 2 failed.", "blockNumber", blockNumber, "blockHash", blockHash, "preActiveProposalID", preActiveVersionProposalID)
					return err
				}
				log.Debug("Version(0.10.0) proposal is active, and update govern-parameters success")
			}
<<<<<<< HEAD
			if versionProposal.NewVersion == params.FORKVERSION_0_11_0 {

				if err := gov.SetGovernParam(gov.ModuleSlashing, gov.KeyZeroProduceCumulativeTime, "", "15", blockNumber, blockHash); nil != err {
					log.Error("Version(0.10.0) proposal is active, but update slashing.zeroProduceCumulativeTime to 15 failed")
					return err
				}
				if err := gov.SetGovernParam(gov.ModuleSlashing, gov.KeyZeroProduceNumberThreshold, "", "3", blockNumber, blockHash); nil != err {
					log.Error("Version(0.10.0) proposal is active, but update slashing.zeroProduceNumberThreshold to 3 failed")
=======
			if versionProposal.NewVersion == FORKVERSION_0_11_0 {
				zeroProduceCumulativeTime := 15
				zeroProduceNumberThreshold := 3
				if int(xutil.EpochSize()) > zeroProduceCumulativeTime {
					zeroProduceCumulativeTime = int(xutil.EpochSize() - 1)
					zeroProduceNumberThreshold = 2
				}
				if err := gov.SetGovernParam(gov.ModuleSlashing, gov.KeyZeroProduceCumulativeTime, fmt.Sprintf("Time range for recording the number of behaviors of zero production blocks, range: [zeroProduceNumberThreshold, %d]", xcom.MaxZeroProduceCumulativeTime), strconv.Itoa(zeroProduceCumulativeTime), blockNumber, blockHash); nil != err {
					return err
				}
				if err := gov.SetGovernParam(gov.ModuleSlashing, gov.KeyZeroProduceNumberThreshold, fmt.Sprintf("Number of zero production blocks, range: [1, zeroProduceCumulativeTime]"), strconv.Itoa(zeroProduceNumberThreshold), blockNumber, blockHash); nil != err {
>>>>>>> 0ed8ed9f
					return err
				}
				log.Debug("Version(0.10.0) proposal is active, and update govern-parameters success")
			}
			log.Info("version proposal is active.", "proposalID", versionProposal.ProposalID, "newVersion", versionProposal.NewVersion, "newVersionString", xutil.ProgramVersion2Str(versionProposal.NewVersion))
		}
	}
	return nil
}

//implement BasePlugin
func (govPlugin *GovPlugin) EndBlock(blockHash common.Hash, header *types.Header, state xcom.StateDB) error {
	var blockNumber = header.Number.Uint64()
	//log.Debug("call EndBlock()", "blockNumber", blockNumber, "blockHash", blockHash)

	//text/version/cancel proposal's end voting block is ElectionBlock
	//param proposal's end voting block is end of Epoch
	isEndOfEpoch := false
	isElection := false
	if xutil.IsElection(blockNumber) {
		isElection = true
	} else if xutil.IsEndOfEpoch(blockNumber) {
		isEndOfEpoch = true
	} else {
		return nil
	}

	votingProposalIDs, err := gov.ListVotingProposal(blockHash)
	if err != nil {
		return err
	}
	if len(votingProposalIDs) == 0 {
		//log.Debug("there's no voting proposal", "blockNumber", blockNumber, "blockHash", blockHash)
		return nil
	}

	//iterate each voting proposal, to check if current block is proposal's end-voting block.
	for _, votingProposalID := range votingProposalIDs {
		//log.Debug("iterate each voting proposal", "proposalID", votingProposalID)
		votingProposal, err := gov.GetExistProposal(votingProposalID, state)
		//log.Debug("find voting proposal", "votingProposal", votingProposal)
		if nil != err {
			return err
		}
		if votingProposal.GetEndVotingBlock() == blockNumber {
			log.Debug("current block is end-voting block", "proposalID", votingProposal.GetProposalID(), "blockNumber", blockNumber)
			//tally the results
			if votingProposal.GetProposalType() == gov.Text && isElection {
				_, err := tallyText(votingProposal.(*gov.TextProposal), blockHash, blockNumber, state)
				if err != nil {
					return err
				}
			} else if votingProposal.GetProposalType() == gov.Version && isElection {
				err = tallyVersion(votingProposal.(*gov.VersionProposal), blockHash, blockNumber, state)
				if err != nil {
					return err
				}
			} else if votingProposal.GetProposalType() == gov.Cancel && isElection {
				_, err := tallyCancel(votingProposal.(*gov.CancelProposal), blockHash, blockNumber, state)
				if err != nil {
					return err
				}
			} else if votingProposal.GetProposalType() == gov.Param && isEndOfEpoch {
				_, err := tallyParam(votingProposal.(*gov.ParamProposal), blockHash, blockNumber, state)
				if err != nil {
					return err
				}
			} else {
				log.Error("invalid proposal type", "type", votingProposal.GetProposalType())
				return gov.ProposalTypeError
			}
		}
	}
	return nil
}

/*func NewVerifiersForNextEpoch(newVerifiers []discover.NodeID, endBlockHashOfCurrentEpoch common.Hash, endBlockNumberOfCurrentEpoch uint64) error {
	if xutil.IsEndOfEpoch(endBlockNumberOfCurrentEpoch) {
		if err := accuVerifiersAtBeginOfSettlement(newVerifiers, endBlockHashOfCurrentEpoch, endBlockNumberOfCurrentEpoch); err != nil {
			log.Error("accumulates all distinct verifiers for voting proposal failed.", "err", err)
			return err
		}
	}
	return nil
}*/

// According to the proposal's rules, the submit block maybe is the begin block of a settlement, even then, it's ok, gov.AccuVerifiers will remove the duplicated verifiers.
func accuVerifiersAtBeginOfSettlement(blockHash common.Hash, blockNumber uint64) error {
	votingProposalIDs, err := gov.ListVotingProposal(blockHash)
	if err != nil {
		return err
	}
	if len(votingProposalIDs) == 0 {
		log.Debug("there's no voting proposal", "blockNumber", blockNumber, "blockHash", blockHash)
		return nil
	}

	verifierList, err := stk.ListVerifierNodeID(blockHash, blockNumber)
	if err != nil {
		return err
	}
	log.Debug("get verifier nodes from staking", "verifierCount", len(verifierList))

	//note: if the proposal's submit block == blockNumber, it's ok, gov.AccuVerifiers will remove the duplicated verifiers
	for _, votingProposalID := range votingProposalIDs {
		if err := gov.AccuVerifiers(blockHash, votingProposalID, verifierList); err != nil {
			return err
		}
	}
	return nil
}

// tally a version proposal
func tallyVersion(proposal *gov.VersionProposal, blockHash common.Hash, blockNumber uint64, state xcom.StateDB) error {
	proposalID := proposal.ProposalID
	//log.Debug("proposal tally", "proposalID", proposal.ProposalID, "blockHash", blockHash, "blockNumber", blockNumber)

	verifierList, err := gov.ListAccuVerifier(blockHash, proposalID)
	if err != nil {
		return err
	}
	verifiersCnt := uint16(len(verifierList))

	voteList, err := gov.ListVoteValue(proposalID, blockHash)
	if err != nil {
		return err
	}

	voteCnt := uint16(len(voteList))
	yeas := voteCnt //`voteOption` can be ignored in version proposal, set voteCount to passCount as default.

	status := gov.Failed
	supportRate := float64(yeas) / float64(verifiersCnt)

	//log.Debug("version proposal", "supportRate", supportRate, "required", Decimal(xcom.VersionProposalSupportRate()))

	if Decimal(supportRate) >= Decimal(xcom.VersionProposal_SupportRate()) {
		status = gov.PreActive

		if err := gov.AddPIPID(proposal.GetPIPID(), state); err != nil {
			log.Error("save passed PIPID failed", "proposalID", proposalID, "blockNumber", blockNumber, "blockHash", blockHash)
			return err
		}

		if err := gov.MoveVotingProposalIDToPreActive(blockHash, proposalID, proposal.NewVersion); err != nil {
			log.Error("move version proposal ID to pre-active failed", "proposalID", proposalID, "blockNumber", blockNumber, "blockHash", blockHash)
			return err
		}

		if err := gov.SetPreActiveVersion(blockHash, proposal.NewVersion); err != nil {
			log.Error("save pre-active version to state failed", "proposalID", proposalID, "blockHash", blockHash, "newVersion", proposal.NewVersion, "newVersionString", xutil.ProgramVersion2Str(proposal.NewVersion))
			return err
		}

		activeList, err := gov.GetActiveNodeList(blockHash, proposalID)
		if err != nil {
			log.Error("list active node failed", "proposalID", proposalID, "blockNumber", blockNumber, "blockHash", blockHash)
			return err
		}
		//log.Debug("call stk.ProposalPassedNotify", "proposalID", proposalID, "activeList", activeList)
		if err := stk.ProposalPassedNotify(blockHash, blockNumber, activeList, proposal.NewVersion, state); err != nil {
			log.Error("call stk.ProposalPassedNotify failed", "proposalID", proposalID, "blockHash", blockHash, "newVersion", proposal.NewVersion, "activeList", activeList)
			return err
		}

	} else {
		if err := gov.MoveVotingProposalIDToEnd(proposalID, blockHash); err != nil {
			log.Error("move proposalID from voting proposalID list to end list failed", "proposalID", proposalID, "blockNumber", blockNumber, "blockHash", blockHash)
			return err
		}
		if err := gov.ClearActiveNodes(blockHash, proposalID); err != nil {
			return err
		}
	}

	tallyResult := &gov.TallyResult{
		ProposalID:    proposalID,
		Yeas:          yeas,
		Nays:          0x0,
		Abstentions:   0x0,
		AccuVerifiers: verifiersCnt,
		Status:        status,
	}

	if err := gov.SetTallyResult(*tallyResult, state); err != nil {
		log.Error("save tally result failed", "blockNumber", blockNumber, "blockHash", blockHash, "proposalID", proposalID, "tallyResult", tallyResult)
		return err
	}

	// for now, do not remove these data.
	// If really want to remove these data, please confirmed with PlatON Explorer Project
	/*if err := gov.ClearVoteValue(proposalID, blockHash); err != nil {
		log.Error("clear vote value failed", "proposalID", proposalID, "blockHash", blockHash, "err", err)
		return err
	}*/

	log.Info("version proposal tally result", "blockNumber", blockNumber, "blockHash", blockHash, "proposalID", proposalID, "tallyResult", tallyResult, "verifierList", verifierList)
	return nil
}

func tallyText(tp *gov.TextProposal, blockHash common.Hash, blockNumber uint64, state xcom.StateDB) (pass bool, err error) {
	return tally(gov.Text, tp.ProposalID, tp.PIPID, blockHash, blockNumber, state)
}

func tallyCancel(cp *gov.CancelProposal, blockHash common.Hash, blockNumber uint64, state xcom.StateDB) (pass bool, err error) {
	if pass, err := tally(gov.Cancel, cp.ProposalID, cp.PIPID, blockHash, blockNumber, state); err != nil {
		log.Info("canceled a proposal failed", "proposalID", cp.TobeCanceled, "tobeCanceledProposalID", cp.TobeCanceled)
		return false, err
	} else if pass {
		if proposal, err := gov.GetExistProposal(cp.TobeCanceled, state); err != nil {
			return false, err
		} else if proposal.GetProposalType() != gov.Version && proposal.GetProposalType() != gov.Param {
			return false, gov.TobeCanceledProposalTypeError
		}
		if votingProposalIDList, err := gov.ListVotingProposalID(blockHash); err != nil {
			return false, err
		} else if !xutil.InHashList(cp.TobeCanceled, votingProposalIDList) {
			return false, gov.TobeCanceledProposalNotAtVoting
		}

		if tallyResult, err := gov.GetTallyResult(cp.TobeCanceled, state); err != nil {
			return false, err
		} else {
			if tallyResult == nil {
				tallyResult = &gov.TallyResult{
					ProposalID:    cp.TobeCanceled,
					Yeas:          0,
					Nays:          0,
					Abstentions:   0,
					AccuVerifiers: 0,
				}
			} else if tallyResult.Status != gov.Voting {
				log.Error("the to be canceled proposal is not at voting stage, but the cancel proposal is passed")
				return false, err
			}
			verifierList, err := gov.ListAccuVerifier(blockHash, cp.TobeCanceled)
			if err != nil {
				return false, err
			}
			verifiersCnt := uint16(len(verifierList))

			voteList, err := gov.ListVoteValue(cp.TobeCanceled, blockHash)
			if err != nil {
				return false, err
			}

			voteCnt := uint16(len(voteList))
			yeas := voteCnt

			tallyResult.Yeas = yeas
			tallyResult.AccuVerifiers = verifiersCnt
			tallyResult.Status = gov.Canceled
			tallyResult.CanceledBy = cp.ProposalID

			if err := gov.SetTallyResult(*tallyResult, state); err != nil {
				log.Error("to cancel a proposal failed, cannot save its tally result", "blockNumber", blockNumber, "blockHash", blockHash, "proposalID", cp.ProposalID, "tallyResult", tallyResult)
				return false, err
			}

			if cp.ProposalType == gov.Version {
				if err := gov.ClearActiveNodes(blockHash, cp.TobeCanceled); err != nil {
					return false, err
				}
			}

			if err := gov.MoveVotingProposalIDToEnd(cp.TobeCanceled, blockHash); err != nil {
				return false, err
			}

			log.Info("canceled a proposal success", "blockNumber", blockNumber, "blockHash", blockHash, "proposalID", cp.TobeCanceled, "tallyResult", tallyResult)
		}
	}
	return true, nil
}

func tallyParam(pp *gov.ParamProposal, blockHash common.Hash, blockNumber uint64, state xcom.StateDB) (pass bool, err error) {
	if pass, err := tally(gov.Param, pp.ProposalID, pp.PIPID, blockHash, blockNumber, state); err != nil {
		return false, err
	} else if pass {
		if err := gov.UpdateGovernParamValue(pp.Module, pp.Name, pp.NewValue, blockNumber+1, blockHash); err != nil {
			return false, err
		}
	}
	return true, nil
}

func tally(proposalType gov.ProposalType, proposalID common.Hash, pipID string, blockHash common.Hash, blockNumber uint64, state xcom.StateDB) (pass bool, err error) {
	//log.Debug("proposal tally", "proposalID", proposalID, "blockHash", blockHash, "blockNumber", blockNumber, "proposalID", proposalID)

	verifierList, err := gov.ListAccuVerifier(blockHash, proposalID)
	if err != nil {
		return false, err
	}

	verifiersCnt := uint16(len(verifierList))

	status := gov.Voting

	yeas, nays, abstentions, err := gov.TallyVoteValue(proposalID, blockHash)
	if err != nil {
		return false, err
	}

	voteRate := Decimal(float64(yeas+nays+abstentions) / float64(verifiersCnt))
	supportRate := Decimal(float64(yeas) / float64(yeas+nays+abstentions))

	switch proposalType {
	case gov.Text:
		//log.Debug("text proposal", "voteRate", voteRate, "required", xcom.TextProposalVoteRate(), "supportRate", supportRate, "required", Decimal(xcom.TextProposalSupportRate()))
		if voteRate > Decimal(xcom.TextProposal_VoteRate()) && supportRate >= Decimal(xcom.TextProposal_SupportRate()) {
			status = gov.Pass
		} else {
			status = gov.Failed
		}
	case gov.Cancel:
		//log.Debug("cancel proposal", "voteRate", voteRate, "required", xcom.CancelProposalVoteRate(), "supportRate", supportRate, "required", Decimal(xcom.CancelProposalSupportRate()))
		if voteRate > Decimal(xcom.CancelProposal_VoteRate()) && supportRate >= Decimal(xcom.CancelProposal_SupportRate()) {
			status = gov.Pass
		} else {
			status = gov.Failed
		}
	case gov.Param:
		//log.Debug("param proposal", "voteRate", voteRate, "required", xcom.ParamProposalVoteRate(), "supportRate", supportRate, "required", Decimal(xcom.ParamProposalSupportRate()))
		if voteRate > Decimal(xcom.ParamProposal_VoteRate()) && supportRate >= Decimal(xcom.ParamProposal_SupportRate()) {
			status = gov.Pass
		} else {
			status = gov.Failed
		}
	}
	tallyResult := &gov.TallyResult{
		ProposalID:    proposalID,
		Yeas:          yeas,
		Nays:          nays,
		Abstentions:   abstentions,
		AccuVerifiers: verifiersCnt,
		Status:        status,
	}
	if err := gov.SetTallyResult(*tallyResult, state); err != nil {
		log.Error("save tally result failed", "tallyResult", tallyResult)
		return false, err
	}
	//gov.MoveVotingProposalIDToEnd(blockHash, proposalID, state)
	if err := gov.MoveVotingProposalIDToEnd(proposalID, blockHash); err != nil {
		log.Error("move proposalID from voting proposalID list to end list failed", "proposalID", proposalID, "blockNumber", blockNumber, "blockHash", blockHash, "err", err)
		return false, err
	}

	if status == gov.Pass {
		if err := gov.AddPIPID(pipID, state); err != nil {
			log.Error("save passed PIPID failed", "proposalID", proposalID, "blockNumber", blockNumber, "blockHash", blockHash)
			return false, err
		}
	}
	// for now, do not remove these data.
	// If really want to remove these data, please confirmed with PlatON Explorer Project
	/*if err := gov.ClearVoteValue(proposalID, blockHash); err != nil {
		log.Error("clear vote value failed", "proposalID", proposalID, "blockHash", blockHash, "err", err)
		return false, err
	}*/

	log.Debug("proposal tally result", "blockNumber", blockNumber, "blockHash", blockHash, "proposalID", proposalID, "tallyResult", tallyResult, "verifierList", verifierList)
	return status == gov.Pass, nil
}

func Decimal(value float64) int {
	return int(math.Floor(value * 1000))
}<|MERGE_RESOLUTION|>--- conflicted
+++ resolved
@@ -19,11 +19,8 @@
 import (
 	"fmt"
 	"math"
-<<<<<<< HEAD
-=======
 	"math/big"
 	"strconv"
->>>>>>> 0ed8ed9f
 	"sync"
 
 	"github.com/PlatONnetwork/PlatON-Go/params"
@@ -135,17 +132,7 @@
 				}
 				log.Debug("Version(0.10.0) proposal is active, and update govern-parameters success")
 			}
-<<<<<<< HEAD
 			if versionProposal.NewVersion == params.FORKVERSION_0_11_0 {
-
-				if err := gov.SetGovernParam(gov.ModuleSlashing, gov.KeyZeroProduceCumulativeTime, "", "15", blockNumber, blockHash); nil != err {
-					log.Error("Version(0.10.0) proposal is active, but update slashing.zeroProduceCumulativeTime to 15 failed")
-					return err
-				}
-				if err := gov.SetGovernParam(gov.ModuleSlashing, gov.KeyZeroProduceNumberThreshold, "", "3", blockNumber, blockHash); nil != err {
-					log.Error("Version(0.10.0) proposal is active, but update slashing.zeroProduceNumberThreshold to 3 failed")
-=======
-			if versionProposal.NewVersion == FORKVERSION_0_11_0 {
 				zeroProduceCumulativeTime := 15
 				zeroProduceNumberThreshold := 3
 				if int(xutil.EpochSize()) > zeroProduceCumulativeTime {
@@ -156,7 +143,6 @@
 					return err
 				}
 				if err := gov.SetGovernParam(gov.ModuleSlashing, gov.KeyZeroProduceNumberThreshold, fmt.Sprintf("Number of zero production blocks, range: [1, zeroProduceCumulativeTime]"), strconv.Itoa(zeroProduceNumberThreshold), blockNumber, blockHash); nil != err {
->>>>>>> 0ed8ed9f
 					return err
 				}
 				log.Debug("Version(0.10.0) proposal is active, and update govern-parameters success")
