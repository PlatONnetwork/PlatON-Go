// Copyright 2018-2020 The PlatON Network Authors
// This file is part of the PlatON-Go library.
//
// The PlatON-Go library is free software: you can redistribute it and/or modify
// it under the terms of the GNU Lesser General Public License as published by
// the Free Software Foundation, either version 3 of the License, or
// (at your option) any later version.
//
// The PlatON-Go library is distributed in the hope that it will be useful,
// but WITHOUT ANY WARRANTY; without even the implied warranty of
// MERCHANTABILITY or FITNESS FOR A PARTICULAR PURPOSE. See the
// GNU Lesser General Public License for more details.
//
// You should have received a copy of the GNU Lesser General Public License
// along with the PlatON-Go library. If not, see <http://www.gnu.org/licenses/>.

package plugin

import (
	"github.com/PlatONnetwork/PlatON-Go/params"
	"math"
	"math/big"
	"sync"

	"github.com/PlatONnetwork/PlatON-Go/core/snapshotdb"

	"github.com/PlatONnetwork/PlatON-Go/p2p/discover"

	"github.com/PlatONnetwork/PlatON-Go/common"
	"github.com/PlatONnetwork/PlatON-Go/core/types"
	"github.com/PlatONnetwork/PlatON-Go/log"
	"github.com/PlatONnetwork/PlatON-Go/x/gov"
	"github.com/PlatONnetwork/PlatON-Go/x/xcom"
	"github.com/PlatONnetwork/PlatON-Go/x/xutil"
)

var (
	govPluginOnce sync.Once
)

type GovPlugin struct {
	chainID *big.Int
}

var govp *GovPlugin

func GovPluginInstance() *GovPlugin {
	govPluginOnce.Do(func() {
		log.Info("Init Governance plugin ...")
		govp = &GovPlugin{}
	})
	return govp
}

func (govPlugin *GovPlugin) SetChainID(chainId *big.Int) {
	govPlugin.chainID = chainId
}
func (govPlugin *GovPlugin) Confirmed(nodeId discover.NodeID, block *types.Block) error {
	return nil
}

//implement BasePlugin
func (govPlugin *GovPlugin) BeginBlock(blockHash common.Hash, header *types.Header, state xcom.StateDB) error {
	var blockNumber = header.Number.Uint64()
	//log.Debug("call BeginBlock()", "blockNumber", blockNumber, "blockHash", blockHash)

	if !xutil.IsBeginOfConsensus(blockNumber) {
		return nil
	}

	if xutil.IsBeginOfEpoch(blockNumber) {
		if err := accuVerifiersAtBeginOfSettlement(blockHash, blockNumber); err != nil {
			log.Error("accumulates all distinct verifiers for voting proposal failed.", "blockNumber", blockNumber, "err", err)
			return err
		}
	}

	//check if there's a pre-active version proposal that can be activated
	preActiveVersionProposalID, err := gov.GetPreActiveProposalID(blockHash)
	if err != nil {
		log.Error("check if there's a pre-active version proposal failed.", "blockNumber", blockNumber, "blockHash", blockHash)
		return err
	}
	if preActiveVersionProposalID == common.ZeroHash {
		return nil
	}

	//handle a PreActiveProposal
	preActiveVersionProposal, err := gov.GetExistProposal(preActiveVersionProposalID, state)
	if err != nil {
		return err
	}
	versionProposal, isVersionProposal := preActiveVersionProposal.(*gov.VersionProposal)

	if isVersionProposal {
		//log.Debug("found pre-active version proposal", "proposalID", preActiveVersionProposalID, "blockNumber", blockNumber, "blockHash", blockHash, "activeBlockNumber", versionProposal.GetActiveBlock())
		if blockNumber == versionProposal.GetActiveBlock() {
			//log.Debug("it's time to active the pre-active version proposal")
			tallyResult, err := gov.GetTallyResult(preActiveVersionProposalID, state)
			if err != nil || tallyResult == nil {
				log.Error("find pre-active version proposal tally result failed.", "blockNumber", blockNumber, "blockHash", blockHash, "preActiveVersionProposalID", preActiveVersionProposalID)
				return err
			}
			//update tally status to "active"
			tallyResult.Status = gov.Active

			if err := gov.SetTallyResult(*tallyResult, state); err != nil {
				log.Error("update version proposal tally result failed.", "blockNumber", blockNumber, "preActiveVersionProposalID", preActiveVersionProposalID)
				return err
			}

			if err = gov.MovePreActiveProposalIDToEnd(blockHash, preActiveVersionProposalID); err != nil {
				log.Error("move version proposal ID to EndProposalID list failed.", "blockNumber", blockNumber, "blockHash", blockHash, "preActiveVersionProposalID", preActiveVersionProposalID)
				return err
			}

			if err = gov.ClearActiveNodes(blockHash, preActiveVersionProposalID); err != nil {
				log.Error("clear version proposal active nodes failed.", "blockNumber", blockNumber, "blockHash", blockHash, "preActiveVersionProposalID", preActiveVersionProposalID)
				return err
			}

			if err = gov.AddActiveVersion(versionProposal.NewVersion, blockNumber, state); err != nil {
				log.Error("save active version to stateDB failed.", "blockNumber", blockNumber, "blockHash", blockHash, "preActiveProposalID", preActiveVersionProposalID)
				return err
			}
<<<<<<< HEAD
			if err = gov.Set0140Param(blockHash, versionProposal.NewVersion, snapshotdb.Instance()); err != nil {
				log.Error("save  version 0140 Param failed.", "blockNumber", blockNumber, "blockHash", blockHash, "preActiveProposalID", preActiveVersionProposalID, "err", err)
				return err
			}
=======

			if versionProposal.NewVersion == params.FORKVERSION_0_14_0 {
				if err := gov.WriteEcHash0140(state); nil != err {
					log.Error("save EcHash0140 to stateDB failed.", "blockNumber", blockNumber, "blockHash", blockHash, "preActiveProposalID", preActiveVersionProposalID)
					return err
				}
				log.Info("Successfully upgraded the new version 0.14.0", "blockNumber", blockNumber, "blockHash", blockHash, "preActiveProposalID", preActiveVersionProposalID)
			}

>>>>>>> 1ff7e576
			log.Info("version proposal is active", "blockNumber", blockNumber, "proposalID", versionProposal.ProposalID, "newVersion", versionProposal.NewVersion, "newVersionString", xutil.ProgramVersion2Str(versionProposal.NewVersion))
		}
	}
	return nil
}

//implement BasePlugin
func (govPlugin *GovPlugin) EndBlock(blockHash common.Hash, header *types.Header, state xcom.StateDB) error {
	var blockNumber = header.Number.Uint64()
	//log.Debug("call EndBlock()", "blockNumber", blockNumber, "blockHash", blockHash)

	//text/version/cancel proposal's end voting block is ElectionBlock
	//param proposal's end voting block is end of Epoch
	isEndOfEpoch := false
	isElection := false
	if xutil.IsElection(blockNumber) {
		isElection = true
	} else if xutil.IsEndOfEpoch(blockNumber) {
		isEndOfEpoch = true
	} else {
		return nil
	}

	votingProposalIDs, err := gov.ListVotingProposal(blockHash)
	if err != nil {
		return err
	}
	if len(votingProposalIDs) == 0 {
		//log.Debug("there's no voting proposal", "blockNumber", blockNumber, "blockHash", blockHash)
		return nil
	}

	//iterate each voting proposal, to check if current block is proposal's end-voting block.
	for _, votingProposalID := range votingProposalIDs {
		//log.Debug("iterate each voting proposal", "proposalID", votingProposalID)
		votingProposal, err := gov.GetExistProposal(votingProposalID, state)
		//log.Debug("find voting proposal", "votingProposal", votingProposal)
		if nil != err {
			return err
		}
		if votingProposal.GetEndVotingBlock() == blockNumber {
			log.Debug("current block is end-voting block", "proposalID", votingProposal.GetProposalID(), "blockNumber", blockNumber)
			//tally the results
			if votingProposal.GetProposalType() == gov.Text && isElection {
				_, err := tallyText(votingProposal.(*gov.TextProposal), blockHash, blockNumber, state)
				if err != nil {
					return err
				}
			} else if votingProposal.GetProposalType() == gov.Version && isElection {
				err = tallyVersion(votingProposal.(*gov.VersionProposal), blockHash, blockNumber, state)
				if err != nil {
					return err
				}
			} else if votingProposal.GetProposalType() == gov.Cancel && isElection {
				_, err := tallyCancel(votingProposal.(*gov.CancelProposal), blockHash, blockNumber, state)
				if err != nil {
					return err
				}
			} else if votingProposal.GetProposalType() == gov.Param && isEndOfEpoch {
				_, err := tallyParam(votingProposal.(*gov.ParamProposal), blockHash, blockNumber, state)
				if err != nil {
					return err
				}
			} else {
				log.Error("invalid proposal type", "type", votingProposal.GetProposalType())
				return gov.ProposalTypeError
			}
		}
	}
	return nil
}

/*func NewVerifiersForNextEpoch(newVerifiers []discover.NodeID, endBlockHashOfCurrentEpoch common.Hash, endBlockNumberOfCurrentEpoch uint64) error {
	if xutil.IsEndOfEpoch(endBlockNumberOfCurrentEpoch) {
		if err := accuVerifiersAtBeginOfSettlement(newVerifiers, endBlockHashOfCurrentEpoch, endBlockNumberOfCurrentEpoch); err != nil {
			log.Error("accumulates all distinct verifiers for voting proposal failed.", "err", err)
			return err
		}
	}
	return nil
}*/

// According to the proposal's rules, the submit block maybe is the begin block of a settlement, even then, it's ok, gov.AccuVerifiers will remove the duplicated verifiers.
func accuVerifiersAtBeginOfSettlement(blockHash common.Hash, blockNumber uint64) error {
	votingProposalIDs, err := gov.ListVotingProposal(blockHash)
	if err != nil {
		return err
	}
	if len(votingProposalIDs) == 0 {
		log.Debug("there's no voting proposal", "blockNumber", blockNumber, "blockHash", blockHash)
		return nil
	}

	verifierList, err := stk.ListVerifierNodeID(blockHash, blockNumber)
	if err != nil {
		return err
	}
	log.Debug("get verifier nodes from staking", "verifierCount", len(verifierList))

	//note: if the proposal's submit block == blockNumber, it's ok, gov.AccuVerifiers will remove the duplicated verifiers
	for _, votingProposalID := range votingProposalIDs {
		if err := gov.AccuVerifiers(blockHash, votingProposalID, verifierList); err != nil {
			return err
		}
	}
	return nil
}

// tally a version proposal
func tallyVersion(proposal *gov.VersionProposal, blockHash common.Hash, blockNumber uint64, state xcom.StateDB) error {
	proposalID := proposal.ProposalID
	//log.Debug("proposal tally", "proposalID", proposal.ProposalID, "blockHash", blockHash, "blockNumber", blockNumber)

	verifierList, err := gov.ListAccuVerifier(blockHash, proposalID)
	if err != nil {
		return err
	}
	verifiersCnt := uint64(len(verifierList))

	voteList, err := gov.ListVoteValue(proposalID, blockHash)
	if err != nil {
		return err
	}

	voteCnt := uint64(len(voteList))
	yeas := voteCnt //`voteOption` can be ignored in version proposal, set voteCount to passCount as default.

	status := gov.Failed
	var supportRate uint64 = 0
	if verifiersCnt > 0 {
		supportRate = (yeas * gov.RateCoefficient) / verifiersCnt
	}

	//log.Debug("version proposal", "supportRate", supportRate, "required", Decimal(xcom.VersionProposalSupportRate()))

	if supportRate >= xcom.VersionProposal_SupportRate() {
		status = gov.PreActive

		if err := gov.AddPIPID(proposal.GetPIPID(), state); err != nil {
			log.Error("save passed PIPID failed", "proposalID", proposalID, "blockNumber", blockNumber, "blockHash", blockHash)
			return err
		}

		if err := gov.MoveVotingProposalIDToPreActive(blockHash, proposalID, proposal.NewVersion); err != nil {
			log.Error("move version proposal ID to pre-active failed", "proposalID", proposalID, "blockNumber", blockNumber, "blockHash", blockHash)
			return err
		}

		if err := gov.SetPreActiveVersion(blockHash, proposal.NewVersion); err != nil {
			log.Error("save pre-active version to state failed", "proposalID", proposalID, "blockHash", blockHash, "newVersion", proposal.NewVersion, "newVersionString", xutil.ProgramVersion2Str(proposal.NewVersion))
			return err
		}

		activeList, err := gov.GetActiveNodeList(blockHash, proposalID)
		if err != nil {
			log.Error("list active node failed", "proposalID", proposalID, "blockNumber", blockNumber, "blockHash", blockHash)
			return err
		}
		//log.Debug("call stk.ProposalPassedNotify", "proposalID", proposalID, "activeList", activeList)
		if err := stk.ProposalPassedNotify(blockHash, blockNumber, activeList, proposal.NewVersion); err != nil {
			log.Error("call stk.ProposalPassedNotify failed", "proposalID", proposalID, "blockHash", blockHash, "newVersion", proposal.NewVersion, "activeList", activeList)
			return err
		}

	} else {
		if err := gov.MoveVotingProposalIDToEnd(proposalID, blockHash); err != nil {
			log.Error("move proposalID from voting proposalID list to end list failed", "proposalID", proposalID, "blockNumber", blockNumber, "blockHash", blockHash)
			return err
		}
		if err := gov.ClearActiveNodes(blockHash, proposalID); err != nil {
			return err
		}
	}

	tallyResult := &gov.TallyResult{
		ProposalID:    proposalID,
		Yeas:          yeas,
		Nays:          0x0,
		Abstentions:   0x0,
		AccuVerifiers: verifiersCnt,
		Status:        status,
	}

	if err := gov.SetTallyResult(*tallyResult, state); err != nil {
		log.Error("save tally result failed", "blockNumber", blockNumber, "blockHash", blockHash, "proposalID", proposalID, "tallyResult", tallyResult)
		return err
	}

	// for now, do not remove these data.
	// If really want to remove these data, please confirmed with PlatON Explorer Project
	/*if err := gov.ClearVoteValue(proposalID, blockHash); err != nil {
		log.Error("clear vote value failed", "proposalID", proposalID, "blockHash", blockHash, "err", err)
		return err
	}*/

	log.Info("version proposal tally result", "blockNumber", blockNumber, "blockHash", blockHash, "proposalID", proposalID, "tallyResult", tallyResult, "verifierList", verifierList)
	return nil
}

func tallyText(tp *gov.TextProposal, blockHash common.Hash, blockNumber uint64, state xcom.StateDB) (pass bool, err error) {
	return tally(gov.Text, tp.ProposalID, tp.PIPID, blockHash, blockNumber, state)
}

func tallyCancel(cp *gov.CancelProposal, blockHash common.Hash, blockNumber uint64, state xcom.StateDB) (pass bool, err error) {
	if pass, err := tally(gov.Cancel, cp.ProposalID, cp.PIPID, blockHash, blockNumber, state); err != nil {
		log.Info("canceled a proposal failed", "proposalID", cp.TobeCanceled, "tobeCanceledProposalID", cp.TobeCanceled)
		return false, err
	} else if pass {
		if proposal, err := gov.GetExistProposal(cp.TobeCanceled, state); err != nil {
			return false, err
		} else if proposal.GetProposalType() != gov.Version && proposal.GetProposalType() != gov.Param {
			return false, gov.TobeCanceledProposalTypeError
		}
		if votingProposalIDList, err := gov.ListVotingProposalID(blockHash); err != nil {
			return false, err
		} else if !xutil.InHashList(cp.TobeCanceled, votingProposalIDList) {
			return false, gov.TobeCanceledProposalNotAtVoting
		}

		if tallyResult, err := gov.GetTallyResult(cp.TobeCanceled, state); err != nil {
			return false, err
		} else {
			if tallyResult == nil {
				tallyResult = &gov.TallyResult{
					ProposalID:    cp.TobeCanceled,
					Yeas:          0,
					Nays:          0,
					Abstentions:   0,
					AccuVerifiers: 0,
				}
			} else if tallyResult.Status != gov.Voting {
				log.Error("the to be canceled proposal is not at voting stage, but the cancel proposal is passed")
				return false, err
			}
			verifierList, err := gov.ListAccuVerifier(blockHash, cp.TobeCanceled)
			if err != nil {
				return false, err
			}
			verifiersCnt := uint64(len(verifierList))

			voteList, err := gov.ListVoteValue(cp.TobeCanceled, blockHash)
			if err != nil {
				return false, err
			}

			voteCnt := uint64(len(voteList))
			yeas := voteCnt

			tallyResult.Yeas = yeas
			tallyResult.AccuVerifiers = verifiersCnt
			tallyResult.Status = gov.Canceled
			tallyResult.CanceledBy = cp.ProposalID

			if err := gov.SetTallyResult(*tallyResult, state); err != nil {
				log.Error("to cancel a proposal failed, cannot save its tally result", "blockNumber", blockNumber, "blockHash", blockHash, "proposalID", cp.ProposalID, "tallyResult", tallyResult)
				return false, err
			}

			if cp.ProposalType == gov.Version {
				if err := gov.ClearActiveNodes(blockHash, cp.TobeCanceled); err != nil {
					return false, err
				}
			}

			if err := gov.MoveVotingProposalIDToEnd(cp.TobeCanceled, blockHash); err != nil {
				return false, err
			}

			log.Info("canceled a proposal success", "blockNumber", blockNumber, "blockHash", blockHash, "proposalID", cp.TobeCanceled, "tallyResult", tallyResult)
		}
	}
	return true, nil
}

func tallyParam(pp *gov.ParamProposal, blockHash common.Hash, blockNumber uint64, state xcom.StateDB) (pass bool, err error) {
	if pass, err := tally(gov.Param, pp.ProposalID, pp.PIPID, blockHash, blockNumber, state); err != nil {
		return false, err
	} else if pass {
		if err := gov.UpdateGovernParamValue(pp.Module, pp.Name, pp.NewValue, blockNumber+1, blockHash); err != nil {
			return false, err
		}
	}
	return true, nil
}

func tally(proposalType gov.ProposalType, proposalID common.Hash, pipID string, blockHash common.Hash, blockNumber uint64, state xcom.StateDB) (pass bool, err error) {
	//log.Debug("proposal tally", "proposalID", proposalID, "blockHash", blockHash, "blockNumber", blockNumber, "proposalID", proposalID)

	verifierList, err := gov.ListAccuVerifier(blockHash, proposalID)
	if err != nil {
		return false, err
	}

	verifiersCnt := uint64(len(verifierList))

	status := gov.Voting

	yeas, nays, abstentions, err := gov.TallyVoteValue(proposalID, blockHash)
	if err != nil {
		return false, err
	}
	var voteRate uint64 = 0
	var supportRate uint64 = 0
	if yeas+nays+abstentions > 0 && verifiersCnt > 0 {
		voteRate = (yeas + nays + abstentions) * gov.RateCoefficient / verifiersCnt
		supportRate = (yeas * gov.RateCoefficient) / (yeas + nays + abstentions)
	}

	switch proposalType {
	case gov.Text:
		//log.Debug("text proposal", "voteRate", voteRate, "required", xcom.TextProposalVoteRate(), "supportRate", supportRate, "required", Decimal(xcom.TextProposalSupportRate()))
		if voteRate > xcom.TextProposal_VoteRate() && supportRate >= xcom.TextProposal_SupportRate() {
			status = gov.Pass
		} else {
			status = gov.Failed
		}
	case gov.Cancel:
		//log.Debug("cancel proposal", "voteRate", voteRate, "required", xcom.CancelProposalVoteRate(), "supportRate", supportRate, "required", Decimal(xcom.CancelProposalSupportRate()))
		if voteRate > xcom.CancelProposal_VoteRate() && supportRate >= xcom.CancelProposal_SupportRate() {
			status = gov.Pass
		} else {
			status = gov.Failed
		}
	case gov.Param:
		//log.Debug("param proposal", "voteRate", voteRate, "required", xcom.ParamProposalVoteRate(), "supportRate", supportRate, "required", Decimal(xcom.ParamProposalSupportRate()))
		if voteRate > xcom.ParamProposal_VoteRate() && supportRate >= xcom.ParamProposal_SupportRate() {
			status = gov.Pass
		} else {
			status = gov.Failed
		}
	}
	tallyResult := &gov.TallyResult{
		ProposalID:    proposalID,
		Yeas:          yeas,
		Nays:          nays,
		Abstentions:   abstentions,
		AccuVerifiers: verifiersCnt,
		Status:        status,
	}
	if err := gov.SetTallyResult(*tallyResult, state); err != nil {
		log.Error("save tally result failed", "tallyResult", tallyResult)
		return false, err
	}
	//gov.MoveVotingProposalIDToEnd(blockHash, proposalID, state)
	if err := gov.MoveVotingProposalIDToEnd(proposalID, blockHash); err != nil {
		log.Error("move proposalID from voting proposalID list to end list failed", "proposalID", proposalID, "blockNumber", blockNumber, "blockHash", blockHash, "err", err)
		return false, err
	}

	if status == gov.Pass {
		if err := gov.AddPIPID(pipID, state); err != nil {
			log.Error("save passed PIPID failed", "proposalID", proposalID, "blockNumber", blockNumber, "blockHash", blockHash)
			return false, err
		}
	}
	// for now, do not remove these data.
	// If really want to remove these data, please confirmed with PlatON Explorer Project
	/*if err := gov.ClearVoteValue(proposalID, blockHash); err != nil {
		log.Error("clear vote value failed", "proposalID", proposalID, "blockHash", blockHash, "err", err)
		return false, err
	}*/

	log.Debug("proposal tally result", "blockNumber", blockNumber, "blockHash", blockHash, "proposalID", proposalID, "tallyResult", tallyResult, "verifierList", verifierList)
	return status == gov.Pass, nil
}

func Decimal(value float64) int {
	return int(math.Floor(value * 1000))
}<|MERGE_RESOLUTION|>--- conflicted
+++ resolved
@@ -123,13 +123,10 @@
 				log.Error("save active version to stateDB failed.", "blockNumber", blockNumber, "blockHash", blockHash, "preActiveProposalID", preActiveVersionProposalID)
 				return err
 			}
-<<<<<<< HEAD
 			if err = gov.Set0140Param(blockHash, versionProposal.NewVersion, snapshotdb.Instance()); err != nil {
 				log.Error("save  version 0140 Param failed.", "blockNumber", blockNumber, "blockHash", blockHash, "preActiveProposalID", preActiveVersionProposalID, "err", err)
 				return err
 			}
-=======
-
 			if versionProposal.NewVersion == params.FORKVERSION_0_14_0 {
 				if err := gov.WriteEcHash0140(state); nil != err {
 					log.Error("save EcHash0140 to stateDB failed.", "blockNumber", blockNumber, "blockHash", blockHash, "preActiveProposalID", preActiveVersionProposalID)
@@ -138,7 +135,6 @@
 				log.Info("Successfully upgraded the new version 0.14.0", "blockNumber", blockNumber, "blockHash", blockHash, "preActiveProposalID", preActiveVersionProposalID)
 			}
 
->>>>>>> 1ff7e576
 			log.Info("version proposal is active", "blockNumber", blockNumber, "proposalID", versionProposal.ProposalID, "newVersion", versionProposal.NewVersion, "newVersionString", xutil.ProgramVersion2Str(versionProposal.NewVersion))
 		}
 	}
