--- conflicted
+++ resolved
@@ -391,11 +391,7 @@
 	if pass, err := tally(gov.Param, pp.ProposalID, blockHash, blockNumber, state); err != nil {
 		return false, err
 	} else if pass {
-<<<<<<< HEAD
-		if err := gov.UpdateGovernParam(pp.ParamName, pp.NewValue, blockNumber+1, blockHash); err != nil {
-=======
 		if err := gov.UpdateGovernParamValue(pp.Module, pp.Name, pp.NewValue, blockNumber+1, blockHash); err != nil {
->>>>>>> 83907910
 			return false, err
 		}
 	}
