// Copyright 2018-2020 The PlatON Network Authors
// This file is part of the PlatON-Go library.
//
// The PlatON-Go library is free software: you can redistribute it and/or modify
// it under the terms of the GNU Lesser General Public License as published by
// the Free Software Foundation, either version 3 of the License, or
// (at your option) any later version.
//
// The PlatON-Go library is distributed in the hope that it will be useful,
// but WITHOUT ANY WARRANTY; without even the implied warranty of
// MERCHANTABILITY or FITNESS FOR A PARTICULAR PURPOSE. See the
// GNU Lesser General Public License for more details.
//
// You should have received a copy of the GNU Lesser General Public License
// along with the PlatON-Go library. If not, see <http://www.gnu.org/licenses/>.

package plugin

import (
	"bytes"
	"crypto/ecdsa"
	"encoding/hex"
	"encoding/json"
	"fmt"
<<<<<<< HEAD
=======
	"github.com/PlatONnetwork/PlatON-Go/params"
	"github.com/PlatONnetwork/PlatON-Go/rlp"
>>>>>>> 922d78e9
	"math/big"
	"strconv"
	"sync"

	"github.com/PlatONnetwork/PlatON-Go/rlp"

	"github.com/PlatONnetwork/PlatON-Go/x/gov"

	"github.com/PlatONnetwork/PlatON-Go/x/slashing"

	"github.com/pkg/errors"

	"github.com/PlatONnetwork/PlatON-Go/common"
	"github.com/PlatONnetwork/PlatON-Go/common/consensus"
	"github.com/PlatONnetwork/PlatON-Go/common/vm"
	"github.com/PlatONnetwork/PlatON-Go/core/snapshotdb"
	"github.com/PlatONnetwork/PlatON-Go/core/types"
	"github.com/PlatONnetwork/PlatON-Go/crypto"
	"github.com/PlatONnetwork/PlatON-Go/log"
	"github.com/PlatONnetwork/PlatON-Go/p2p/discover"
	"github.com/PlatONnetwork/PlatON-Go/x/staking"
	"github.com/PlatONnetwork/PlatON-Go/x/xcom"
	"github.com/PlatONnetwork/PlatON-Go/x/xutil"
)

const (
	HundredDenominator     = 100
	TenThousandDenominator = 10000
)

var (
	// The prefix key of the number of blocks packed in the recording node
	packAmountPrefix = []byte("nodePackAmount")
	// Nodes with zero block behavior are stored in this list; This value is the key of the list
	waitSlashingNodeListKey = []byte("waitSlashingNodeList")
	once                    sync.Once
	slash                   *SlashingPlugin
)

// Nodes with zero blocks will construct this structure and store it in the queue waiting for punishment.
type WaitSlashingNode struct {
	NodeId discover.NodeID
	// The number of consensus rounds when the first zero block appeared
	Round uint64
	// Used to record the number of times the node has zero blocks.
	// Each bit represents whether each consensus round is zero block.
	CountBit uint64
}

func (w *WaitSlashingNode) String() string {
	v, err := json.Marshal(w)
	if err != nil {
		panic(err)
	}
	return string(v)
}

type SlashingPlugin struct {
	db             snapshotdb.DB
	decodeEvidence func(dupType consensus.EvidenceType, data string) (consensus.Evidence, error)
	privateKey     *ecdsa.PrivateKey
}

func SlashInstance() *SlashingPlugin {
	once.Do(func() {
		log.Info("Init Slashing plugin ...")
		slash = &SlashingPlugin{
			db: snapshotdb.Instance(),
		}
	})
	return slash
}

func (sp *SlashingPlugin) SetPrivateKey(privateKey *ecdsa.PrivateKey) {
	sp.privateKey = privateKey
}

func (sp *SlashingPlugin) SetDecodeEvidenceFun(f func(dupType consensus.EvidenceType, data string) (consensus.Evidence, error)) {
	sp.decodeEvidence = f
}

func (sp *SlashingPlugin) BeginBlock(blockHash common.Hash, header *types.Header, state xcom.StateDB) error {
	// If it is the first block in each round, Delete old pack amount record.
	// Do this from the second consensus round
	if xutil.IsBeginOfConsensus(header.Number.Uint64()) && header.Number.Uint64() > 1 {
		if err := sp.switchEpoch(header.Number.Uint64(), blockHash); nil != err {
			log.Error("Failed to BeginBlock,  call switchEpoch is failed", "blockNumber", header.Number.Uint64(), "blockHash", blockHash.TerminalString(), "err", err)
			return err
		}
	}
	if err := sp.setPackAmount(blockHash, header); nil != err {
		log.Error("Failed to BeginBlock, call setPackAmount is failed", "blockNumber", header.Number.Uint64(), "blockHash", blockHash.TerminalString(), "err", err)
		return err
	}
	// If it is the 230th block of each round,
	// it will punish the node with abnormal block rate.
	// Do this from the second consensus round
	if header.Number.Uint64() > xutil.ConsensusSize() && xutil.IsElection(header.Number.Uint64()) {
		log.Debug("Call GetPrePackAmount", "blockNumber", header.Number.Uint64(), "blockHash",
			blockHash.TerminalString(), "consensusSize", xutil.ConsensusSize(), "electionDistance", xcom.ElectionDistance())
		if result, err := sp.GetPrePackAmount(header.Number.Uint64(), header.ParentHash); nil != err {
			return err
		} else {
			if nil == result {
				log.Error("Failed to BeginBlock, call GetPrePackAmount is failed, the result is nil", "blockNumber", header.Number.Uint64(), "blockHash", blockHash.TerminalString())
				return errors.New("packAmount data not found")
			}

			preRoundVal, err := stk.getPreValList(blockHash, header.Number.Uint64(), QueryStartIrr)
			if nil != err {
				log.Error("Failed to BeginBlock, query previous round validators is failed", "blockNumber", header.Number.Uint64(), "blockHash", blockHash.TerminalString(), "err", err)
				return err
			}

			var slashQueue staking.SlashQueue

			currentVersion := gov.GetCurrentActiveVersion(state)
			if currentVersion == 0 {
				log.Error("Failed to BeginBlock, GetCurrentActiveVersion is failed", "blockNumber", header.Number.Uint64(), "blockHash", blockHash.TerminalString())
				return errors.New("Failed to get CurrentActiveVersion")
			}
			if currentVersion >= params.FORKVERSION_0_11_0 {
				// Stores all consensus nodes in the previous round and records whether each node has a production block in the previous round
				validatorMap := make(map[discover.NodeID]bool)
				for _, validator := range preRoundVal.Arr {
					nodeId := validator.NodeId
					count := result[nodeId]
					if count > 0 {
						validatorMap[nodeId] = true
					} else {
						validatorMap[nodeId] = false
					}
				}

				if slashQueue, err = sp.zeroProduceProcess(blockHash, header, validatorMap, preRoundVal.Arr); nil != err {
					log.Error("Failed to BeginBlock, call zeroProduceProcess is failed", "blockNumber", header.Number.Uint64(), "blockHash", blockHash.TerminalString(), "err", err)
					return err
				}
			} else {
				blockReward, err := gov.GovernSlashBlocksReward(header.Number.Uint64(), blockHash)
				if nil != err {
					log.Error("Failed to BeginBlock, query GovernSlashBlocksReward is failed", "blockNumber", header.Number.Uint64(), "blockHash", blockHash.TerminalString(), "err", err)
					return err
				}

				for _, validator := range preRoundVal.Arr {
					nodeId := validator.NodeId
					count := result[nodeId]
					if count > 0 {
						continue
					}
					slashType := staking.LowRatioDel
					slashAmount := common.Big0

					canMutable, err := stk.GetCanMutableByIrr(validator.NodeAddress)
					if nil != err {
						log.Error("Failed to BeginBlock, call candidate mutable info is failed", "blockNumber", header.Number.Uint64(), "blockHash", blockHash.TerminalString(), "err", err)
						if err == snapshotdb.ErrNotFound {
							continue
						}
						return err
					}
					totalBalance := calcCanTotalBalance(header.Number.Uint64(), canMutable)
					if blockReward > 0 {
						slashAmount, err = calcSlashBlockRewards(sp.db, blockHash, uint64(blockReward))
						if nil != err {
							log.Error("Failed to BeginBlock, call calcSlashBlockRewards fail", "blockNumber", header.Number.Uint64(), "blockHash", blockHash.TerminalString(), "err", err)
						}
						if slashAmount.Cmp(totalBalance) > 0 {
							slashAmount = totalBalance
						}
					}
					log.Info("Need to call SlashCandidates anomalous nodes", "blockNumber", header.Number.Uint64(), "blockHash", blockHash.TerminalString(), "nodeId", nodeId.TerminalString(),
						"packBlockCount", count, "slashType", slashType, "totalBalance", totalBalance, "slashAmount", slashAmount, "SlashBlocksReward", blockReward)

					slashItem := &staking.SlashNodeItem{
						NodeId:      nodeId,
						Amount:      slashAmount,
						SlashType:   slashType,
						BenefitAddr: vm.RewardManagerPoolAddr,
					}

					slashQueue = append(slashQueue, slashItem)

				}
			}

			// Real to slash the node
			// If there is no record of the node,
			// it means that there is no block,
			// then the penalty is directly
			if len(slashQueue) != 0 {
				var slashNodeQueue staking.SlashNodeQueue
				for _, slashItem := range slashQueue  {
					snData := &staking.SlashNodeData{
						NodeId          : slashItem.NodeId,
						Amount : slashItem.Amount,
					}
					slashNodeQueue = append(slashNodeQueue, snData)
				}
				sp.setSlashData(header.Number.Uint64() ,slashNodeQueue)
				if err := stk.SlashCandidates(state, blockHash, header.Number.Uint64(), slashQueue...); nil != err {
					log.Error("Failed to BeginBlock, call SlashCandidates is failed", "blockNumber", header.Number.Uint64(), "blockHash", blockHash.TerminalString(), "err", err)
					return err
				}
			}

		}
	}
	return nil
}

func (sp *SlashingPlugin) EndBlock(blockHash common.Hash, header *types.Header, state xcom.StateDB) error {
	return nil
}

func (sp *SlashingPlugin) Confirmed(nodeId discover.NodeID, block *types.Block) error {
	return nil
}

func (sp *SlashingPlugin) zeroProduceProcess(blockHash common.Hash, header *types.Header, validatorMap map[discover.NodeID]bool, validatorQueue staking.ValidatorQueue) (staking.SlashQueue, error) {
	blockNumber := header.Number.Uint64()
	slashQueue := make(staking.SlashQueue, 0)
	waitSlashingNodeList, err := sp.getWaitSlashingNodeList(header.Number.Uint64(), blockHash)
	if nil != err {
		return nil, err
	}

	zeroProduceNumberThreshold, err := gov.GovernZeroProduceNumberThreshold(blockNumber, blockHash)
	if nil != err {
		log.Error("Failed to zeroProduceProcess, call GovernZeroProduceNumberThreshold is failed", "blockNumber", blockNumber, "blockHash", blockHash.TerminalString(),
			"err", err)
		return nil, err
	}
	zeroProduceCumulativeTime, err := gov.GovernZeroProduceCumulativeTime(blockNumber, blockHash)
	if nil != err {
		log.Error("Failed to zeroProduceProcess, call GovernZeroProduceCumulativeTime is failed", "blockNumber", blockNumber, "blockHash", blockHash.TerminalString(),
			"err", err)
		return nil, err
	}

	preRound := xutil.CalculateRound(header.Number.Uint64()) - 1
	log.Info("Call zeroProduceProcess start", "blockNumber", blockNumber, "blockHash", blockHash, "preRound", preRound, "zeroProduceNumberThreshold", zeroProduceNumberThreshold, "zeroProduceCumulativeTime", zeroProduceCumulativeTime, "waitSlashingNodeListSize", waitSlashingNodeList)
	if len(waitSlashingNodeList) > 0 {
		for index := 0; index < len(waitSlashingNodeList); index++ {
			waitSlashingNode := waitSlashingNodeList[index]
			// Check if a node has produced a block, including in the current round
			var isDelete = false
			nodeId := waitSlashingNode.NodeId
			isProduced, ok := validatorMap[nodeId]
			delete(validatorMap, nodeId)

			delFunc := func(nodeList []*WaitSlashingNode, index *int) []*WaitSlashingNode {
				if len(nodeList) == 1 {
					return nil
				}
				if len(nodeList)-1 == *index {
					return nodeList[:*index]
				}
				result := append(nodeList[:*index], nodeList[*index+1:]...)
				*index--
				return result
			}

			if ok && isProduced {
				isDelete = true
			} else {
				if amount, err := sp.getPackAmount(blockNumber, blockHash, nodeId); nil != err {
					return nil, err
				} else if amount > 0 {
					isDelete = true
					log.Debug("Call zeroProduceProcess, The current round produced blocks", "blockNumber", blockNumber, "blockHash", blockHash, "nodeId", nodeId.TerminalString(), "packAmount", amount)
				}
			}

			if isDelete {
				waitSlashingNodeList = delFunc(waitSlashingNodeList, &index)
				log.Debug("Call zeroProduceProcess, produced blocks", "blockNumber", blockNumber, "blockHash", blockHash, "nodeId", nodeId.TerminalString(),
					"preRound", preRound, "firstRound", waitSlashingNode.Round, "countBit", fmt.Sprintf("%b", waitSlashingNode.CountBit), "waitSlashingNodeListSize", len(waitSlashingNodeList))
				continue
			}

			log.Debug("Call zeroProduceProcess, Judgment time threshold", "blockNumber", blockNumber, "blockHash", blockHash.TerminalString(), "zeroProduceNumberThreshold", zeroProduceNumberThreshold, "zeroProduceCumulativeTime", zeroProduceCumulativeTime,
				"nodeId", nodeId.TerminalString(), "preRound", preRound, "firstRound", waitSlashingNode.Round, "countBit", fmt.Sprintf("%b", waitSlashingNode.CountBit), "isProduced", isProduced, "isExistPreRound", ok)
			// The time window is full and you need to move the bits to store the previous round of information
			if diff := uint16(preRound - waitSlashingNode.Round); diff >= zeroProduceCumulativeTime {
				// When the value of the time window becomes smaller after being governed, the extra value needs to be cleared
				// Calculate the number of values outside the time window
				// If the value of the time window is not governed, the calculated value is 1.
				moveNumber := (diff + 1) - zeroProduceCumulativeTime
				waitSlashingNode.CountBit = waitSlashingNode.CountBit >> moveNumber

				if waitSlashingNode.CountBit > 0 {
					waitSlashingNode.Round += uint64(moveNumber)
					log.Debug("Call zeroProduceProcess, first move bit, countBit > 0", "blockNumber", blockNumber, "blockHash", blockHash.TerminalString(), "nodeId", nodeId.TerminalString(),
						"moveBitNumber", moveNumber, "firstRound", waitSlashingNode.Round, "countBit", fmt.Sprintf("%b", waitSlashingNode.CountBit))
					for {
						// If the first bit is a zero-out block, then exit the loop directly
						// Otherwise, it will be shifted until it reaches the position where there is an identified zero block
						// If all positions are 0, then delete it directly from the pending list
						if waitSlashingNode.CountBit&1 != 0 {
							break
						}
						waitSlashingNode.CountBit = waitSlashingNode.CountBit >> 1
						if waitSlashingNode.CountBit == 0 {
							log.Debug("Call zeroProduceProcess, for move 1bit, countBit equals 0", "blockNumber", blockNumber, "blockHash", blockHash.TerminalString(), "nodeId", nodeId.TerminalString())
							break
						}
						waitSlashingNode.Round++
						log.Debug("Call zeroProduceProcess, for move 1bit, countBit > 0", "blockNumber", blockNumber, "blockHash", blockHash.TerminalString(), "nodeId", nodeId.TerminalString(),
							"firstRound", waitSlashingNode.Round, "countBit", fmt.Sprintf("%b", waitSlashingNode.CountBit))
					}
				}
			}

			if ok && !isProduced {
				// Mark whether the previous round was a zero-out block
				if waitSlashingNode.CountBit == 0 {
					waitSlashingNode.Round = preRound
					waitSlashingNode.CountBit = 1
				} else {
					diffRound := preRound - waitSlashingNode.Round
					waitSlashingNode.CountBit = waitSlashingNode.CountBit | (1 << diffRound)
				}
				log.Debug("Call zeroProduceProcess, preRound zero produced, set bit", "blockNumber", blockNumber, "blockHash", blockHash.TerminalString(), "nodeId", nodeId.TerminalString(),
					"preRound", preRound, "firstRound", waitSlashingNode.Round, "countBit", fmt.Sprintf("%b", waitSlashingNode.CountBit))
			}

			if waitSlashingNode.CountBit == 0 {
				waitSlashingNodeList = delFunc(waitSlashingNodeList, &index)
				log.Debug("Call zeroProduceProcess, Move and set the bit successfully, countBit equals 0", "blockNumber", blockNumber, "blockHash", blockHash.TerminalString(), "nodeId", nodeId.TerminalString(), "waitSlashingNodeListSize", len(waitSlashingNodeList))
				continue
			}

			slashItem, err := sp.checkSlashing(header.Number.Uint64(), blockHash, waitSlashingNode, preRound, zeroProduceCumulativeTime, zeroProduceNumberThreshold)
			if nil != err {
				return nil, err
			}
			if slashItem != nil {
				waitSlashingNodeList = delFunc(waitSlashingNodeList, &index)
				slashQueue = append(slashQueue, slashItem)
			}

		}

	}
	// The remaining zero-out blocks in the map belong to the first zero-out block,
	// so they are directly added to the list.
	for _, validator := range validatorQueue {
		isProduced, ok := validatorMap[validator.NodeId]
		if ok && !isProduced {
			waitSlashingNode := &WaitSlashingNode{
				NodeId:   validator.NodeId,
				Round:    preRound,
				CountBit: 1,
			}
			slashItem, err := sp.checkSlashing(header.Number.Uint64(), blockHash, waitSlashingNode, preRound, zeroProduceCumulativeTime, zeroProduceNumberThreshold)
			if nil != err {
				return nil, err
			}
			if slashItem != nil {
				slashQueue = append(slashQueue, slashItem)
			} else {
				waitSlashingNodeList = append(waitSlashingNodeList, waitSlashingNode)
				log.Debug("Call zeroProduceProcess, first zero produced", "blockNumber", blockNumber, "blockHash", blockHash.TerminalString(), "nodeId", validator.NodeId.TerminalString(), "preRound", preRound, "waitSlashingNodeListSize", len(waitSlashingNodeList))
			}
		}
	}

	if err := sp.setWaitSlashingNodeList(header.Number.Uint64(), blockHash, waitSlashingNodeList); nil != err {
		return nil, err
	}
	log.Info("Call zeroProduceProcess success", "blockNumber", blockNumber, "blockHash", blockHash.TerminalString(), "waitSlashingNodeList", waitSlashingNodeList)
	return slashQueue, nil
}

func (sp *SlashingPlugin) checkSlashing(blockNumber uint64, blockHash common.Hash, waitSlashingNode *WaitSlashingNode, preRound uint64, zeroProduceCumulativeTime uint16, zeroProduceNumberThreshold uint16) (*staking.SlashNodeItem, error) {
	nodeId := waitSlashingNode.NodeId
	// If the range of the time window is satisfied, and the number of zero blocks is satisfied, a penalty is imposed.
	if diff := uint16(preRound - waitSlashingNode.Round + 1); diff == zeroProduceCumulativeTime {

		// Count the number of flags
		calcBitFunc := func(countBit uint64, number int) uint16 {
			var compareValue uint64 = 1
			var count uint16
			for i := 0; i < number; i++ {
				if countBit&compareValue > 0 {
					count++
				}
				compareValue = compareValue << 1
			}
			return count
		}

		if zeroProduceCount := calcBitFunc(waitSlashingNode.CountBit, int(zeroProduceCumulativeTime)); zeroProduceCount >= zeroProduceNumberThreshold {
			log.Debug("Call zeroProduceProcess, Meet the conditions of punishment", "blockNumber", blockNumber, "blockHash", blockHash.TerminalString(), "nodeId", nodeId.TerminalString(),
				"countBit", fmt.Sprintf("%b", waitSlashingNode.CountBit), "zeroProduceCount", zeroProduceCount, "zeroProduceNumberThreshold", zeroProduceNumberThreshold)

			// Structure for constructing penalty information
			nodeAddr, err := xutil.NodeId2Addr(nodeId)
			if err != nil {
				log.Error("Failed to convert nodeID to address", "nodeId", nodeId.TerminalString(), "error", err)
				return nil, err
			}
			canMutable, err := stk.GetCanMutableByIrr(nodeAddr)
			if nil != err {
				log.Error("Failed to zeroProduceProcess, call candidate mutable info is failed", "blockNumber", blockNumber, "blockHash", blockHash.TerminalString(),
					"nodeAddr", nodeAddr.Hex(), "err", err)
				if err == snapshotdb.ErrNotFound {
					return nil, nil
				}
				return nil, err
			}

			slashAmount := new(big.Int).SetUint64(0)
			totalBalance := calcCanTotalBalance(blockNumber, canMutable)
			blocksReward, err := gov.GovernSlashBlocksReward(blockNumber, blockHash)
			if nil != err {
				log.Error("Failed to zeroProduceProcess, query GovernSlashBlocksReward is failed", "blockNumber", blockNumber, "blockHash", blockHash.TerminalString(), "err", err)
				return nil, err
			}
			if blocksReward > 0 {
				slashAmount, err = calcSlashBlockRewards(sp.db, blockHash, uint64(blocksReward))
				if nil != err {
					log.Error("Failed to zeroProduceProcess, call calcSlashBlockRewards fail", "blockNumber", blockNumber, "blockHash", blockHash.TerminalString(), "err", err)
					return nil, err
				}
				if slashAmount.Cmp(totalBalance) > 0 {
					slashAmount = totalBalance
				}
			}

			slashItem := &staking.SlashNodeItem{
				NodeId:      nodeId,
				Amount:      slashAmount,
				SlashType:   staking.LowRatio,
				BenefitAddr: vm.RewardManagerPoolAddr,
			}
			log.Info("Need to call SlashCandidates anomalous nodes", "blockNumber", blockNumber, "blockHash", blockHash.TerminalString(), "nodeId", nodeId.TerminalString(),
				"zeroProduceCount", zeroProduceCount, "slashType", slashItem.SlashType, "totalBalance", totalBalance, "slashAmount", slashAmount, "SlashBlocksReward", blocksReward)
			return slashItem, nil
		}
	}
	return nil, nil
}

func (sp *SlashingPlugin) getWaitSlashingNodeList(blockNumber uint64, blockHash common.Hash) ([]*WaitSlashingNode, error) {
	value, err := sp.db.Get(blockHash, waitSlashingNodeListKey)
	if snapshotdb.NonDbNotFoundErr(err) {
		return nil, err
	}
	var result []*WaitSlashingNode
	if err != snapshotdb.ErrNotFound {
		if err := rlp.DecodeBytes(value, &result); nil != err {
			log.Error("rlpDecode WaitSlashingNodeList failed", "blockNumber", blockNumber, "blockHash", blockHash.TerminalString(), "key", string(waitSlashingNodeListKey), "err", err)
			return nil, err
		}
	}
	return result, nil
}

func (sp *SlashingPlugin) setWaitSlashingNodeList(blockNumber uint64, blockHash common.Hash, list []*WaitSlashingNode) error {
	if enValue, err := rlp.EncodeToBytes(list); nil != err {
		log.Error("rlpEncode WaitSlashingNodeList failed", "blockNumber", blockNumber, "blockHash", blockHash.TerminalString(), "listSize", len(list), "err", err)
		return err
	} else {
		if err := sp.db.Put(blockHash, waitSlashingNodeListKey, enValue); nil != err {
			log.Error("snapshotDB put WaitSlashingNodeList failed", "blockNumber", blockNumber, "blockHash", blockHash.TerminalString(), "key", string(waitSlashingNodeListKey), "err", err)
			return err
		}
	}
	return nil
}

func (sp *SlashingPlugin) getPackAmount(blockNumber uint64, blockHash common.Hash, nodeId discover.NodeID) (uint32, error) {
	value, err := sp.db.Get(blockHash, buildKey(blockNumber, nodeId.Bytes()))
	if snapshotdb.NonDbNotFoundErr(err) {
		return 0, err
	}
	var amount uint32
	if err == snapshotdb.ErrNotFound {
		amount = 0
	} else {
		amount = common.BytesToUint32(value)
	}
	return amount, nil
}

func (sp *SlashingPlugin) setPackAmount(blockHash common.Hash, header *types.Header) error {
	nodeId, err := parseNodeId(header)
	if nil != err {
		return err
	}
	if value, err := sp.getPackAmount(header.Number.Uint64(), blockHash, nodeId); nil != err {
		return err
	} else {
		value++
		if err := sp.db.Put(blockHash, buildKey(header.Number.Uint64(), nodeId.Bytes()), common.Uint32ToBytes(value)); nil != err {
			return err
		}
		log.Debug("Call setPackAmount finished", "blockNumber", header.Number.Uint64(), "blockHash", blockHash.TerminalString(), "nodeId", nodeId.TerminalString(), "value", value)
	}
	return nil
}

func (sp *SlashingPlugin) switchEpoch(blockNumber uint64, blockHash common.Hash) error {

	iter := sp.db.Ranking(blockHash, buildPrefixByRound(xutil.CalculateRound(blockNumber)-2), 0)
	if err := iter.Error(); nil != err {
		return err
	}
	defer iter.Release()
	count := 0
	for iter.Next() {
		key := iter.Key()
		value := iter.Value()
		log.Debug("Call switchEpoch ranking old", "blockNumber", blockNumber, "key", hex.EncodeToString(key), "value", common.BytesToUint32(value))
		if err := sp.db.Del(blockHash, key); nil != err {
			return err
		}
		count++
	}
	log.Info("Call switchEpoch finished", "blockNumber", blockNumber, "blockHash", blockHash.TerminalString(), "count", count)
	return nil
}

// Get the consensus rate of all nodes in the previous round
func (sp *SlashingPlugin) GetPrePackAmount(blockNumber uint64, parentHash common.Hash) (map[discover.NodeID]uint32, error) {
	result := make(map[discover.NodeID]uint32)
	prefixKey := buildPrefixByRound(xutil.CalculateRound(blockNumber) - 1)
	iter := sp.db.Ranking(parentHash, prefixKey, 0)

	if err := iter.Error(); nil != err {
		return nil, err
	}
	defer iter.Release()
	for iter.Next() {
		key := iter.Key()
		value := iter.Value()
		amount := common.BytesToUint32(value)
		nodeId, err := getNodeId(prefixKey, key)
		if nil != err {
			return nil, err
		}
		result[nodeId] = amount
	}
	return result, nil
}

func (sp *SlashingPlugin) DecodeEvidence(dupType consensus.EvidenceType, data string) (consensus.Evidence, error) {
	if sp.decodeEvidence == nil {
		return nil, common.InternalError.Wrap("decodeEvidence function is nil")
	}
	return sp.decodeEvidence(dupType, data)
}

func (sp *SlashingPlugin) Slash(evidence consensus.Evidence, blockHash common.Hash, blockNumber uint64, stateDB xcom.StateDB, caller common.Address) error {
	if err := evidence.Validate(); nil != err {
		log.Error("Failed to Slash, evidence validate is failed",
			"blockNumber", blockNumber, "blockHash", blockHash.TerminalString(), "err", err)
		return slashing.ErrDuplicateSignVerify
	}
	if evidence.BlockNumber() > blockNumber {
		log.Error("Failed to Slash, Evidence is higher than the current block height",
			"blockNumber", blockNumber, "blockHash", blockHash.TerminalString(), "evidenceBlockNumber", evidence.BlockNumber())
		return slashing.ErrBlockNumberTooHigh
	}
	evidenceEpoch := xutil.CalculateEpoch(evidence.BlockNumber())
	blocksOfEpoch := xutil.CalcBlocksEachEpoch()
	invalidNum := evidenceEpoch * blocksOfEpoch
	if invalidNum < blockNumber {

		evidenceAge, err := gov.GovernMaxEvidenceAge(blockNumber, blockHash)
		if nil != err {
			log.Error("Failed to Slash, query Gov SlashFractionDuplicateSign is failed", "blockNumber", blockNumber, "blockHash", blockHash.TerminalString(),
				"err", err)
			return err
		}

		if validSize := blocksOfEpoch * uint64(evidenceAge); blockNumber-invalidNum > validSize {
			log.Warn("Failed to Slash, Evidence time expired", "blockNumber", blockNumber,
				"blockHash", blockHash.TerminalString(), "evidenceBlockNum", evidence.BlockNumber(),
				"blocksOfEpoch", blocksOfEpoch, "the end blockNum of evidenceEpoch", invalidNum)
			return slashing.ErrIntervalTooLong
		}
	}
	if slashTxHash := sp.getSlashTxHash(evidence.NodeID(), evidence.BlockNumber(), evidence.Type(), stateDB); len(slashTxHash) > 0 {
		log.Error("Failed to Slash, the evidence had slashed", "blockNumber", blockNumber, "blockHash", blockHash.TerminalString(),
			"evidenceBlockNumber", evidence.BlockNumber(), "evidenceHash", hex.EncodeToString(evidence.Hash()),
			"evidenceNodeId", evidence.NodeID().TerminalString(), "evidenceType", evidence.Type(), "err", slashing.ErrSlashingExist)
		return slashing.ErrSlashingExist
	}

	evidencePubKey, err := evidence.NodeID().Pubkey()
	if nil != err {
		log.Error("Failed to Slash, parse pubKey failed", "blockNumber", blockNumber, "blockHash", blockHash.TerminalString(),
			"evidenceBlockNumber", evidence.BlockNumber(), "evidenceNodeId", evidence.NodeID().TerminalString(), "err", err)
		return slashing.ErrDuplicateSignVerify
	}
	canAddr := crypto.PubkeyToNodeAddress(*evidencePubKey)
	canBase, err := stk.GetCanBase(blockHash, canAddr)
	if nil != err {
		log.Error("Failed to Slash, query CandidateBase info is failed", "blockNumber", blockNumber, "blockHash", blockHash.TerminalString(),
			"evidenceBlockNumber", evidence.BlockNumber(), "evidenceNodeId", evidence.NodeID().TerminalString(), "err", err)
		return slashing.ErrGetCandidate
	}

	if canBase.IsEmpty() {
		log.Error("Failed to Slash, the candidate info is nil", "blockNumber", blockNumber, "blockHash", blockHash.TerminalString(),
			"evidenceNodeId", evidence.NodeID().TerminalString(), "evidenceType", evidence.Type())
		return slashing.ErrGetCandidate
	}

	if caller == canBase.StakingAddress {
		log.Error("Failed to Slash, can't report self", "blockNumber", blockNumber, "blockHash", blockHash.TerminalString(),
			"nodeId", canBase.NodeId.TerminalString(), "stakingAddress", caller.String(), "evidenceType", evidence.Type())
		return slashing.ErrSameAddr
	}

	if canBase.NodeId != evidence.NodeID() {
		log.Error("Failed to Slash, Mismatch nodeId", "blockNumber", blockNumber, "blockHash", blockHash.TerminalString(),
			"can nodeId", canBase.NodeId.TerminalString(), "evidence nodeId", evidence.NodeID().TerminalString(), "evidenceType", evidence.Type())
		return slashing.ErrNodeIdMismatch
	}

	blsKey, _ := canBase.BlsPubKey.ParseBlsPubKey()
	if !bytes.Equal(blsKey.Serialize(), evidence.BlsPubKey().Serialize()) {
		log.Error("Failed to Slash, Mismatch blsPubKey", "blockNumber", blockNumber, "blockHash", blockHash.TerminalString(),
			"nodeId", canBase.NodeId.TerminalString(), "can blsKey", hex.EncodeToString(blsKey.Serialize()),
			"evidence blsKey", hex.EncodeToString(evidence.BlsPubKey().Serialize()), "evidenceType", evidence.Type())
		return slashing.ErrBlsPubKeyMismatch
	}

	if has, err := stk.checkRoundValidatorAddr(blockHash, evidence.BlockNumber(), canAddr); nil != err {
		log.Error("Failed to Slash, checkRoundValidatorAddr is failed", "blockNumber", blockNumber, "blockHash", blockHash.TerminalString(),
			"evidenceBlockNum", evidence.BlockNumber(), "canAddr", canAddr.Hex(), "err", err)
		return slashing.ErrDuplicateSignVerify
	} else if !has {
		log.Error("Failed to Slash, this node is not a validator, maybe!", "blockNumber", blockNumber, "blockHash", blockHash.TerminalString(),
			"evidenceBlockNum", evidence.BlockNumber(), "canAddr", canAddr.Hex())
		return slashing.ErrNotValidator
	}

	canMutable, err := stk.GetCanMutable(blockHash, canAddr)
	if nil != err {
		log.Error("Failed to Slash, query CandidateMutable info is failed", "blockNumber", blockNumber, "blockHash", blockHash.TerminalString(),
			"evidenceBlockNumber", evidence.BlockNumber(), "canAddr", canAddr.Hex(), "err", err)
		return slashing.ErrGetCandidate
	}

	fraction, err := gov.GovernSlashFractionDuplicateSign(blockNumber, blockHash)
	if nil != err {
		log.Error("Failed to Slash, query Gov SlashFractionDuplicateSign is failed", "blockNumber", blockNumber, "blockHash", blockHash.TerminalString(),
			"err", err)
		return err
	}

	rewardFraction, err := gov.GovernDuplicateSignReportReward(blockNumber, blockHash)
	if nil != err {
		log.Error("Failed to Slash, query Gov DuplicateSignReportReward is failed", "blockNumber", blockNumber, "blockHash", blockHash.TerminalString(),
			"err", err)
		return err
	}

	totalBalance := calcCanTotalBalance(blockNumber, canMutable)
	slashAmount := calcAmountByRate(totalBalance, uint64(fraction), TenThousandDenominator)

	log.Info("Call SlashCandidates on executeSlash", "blockNumber", blockNumber, "blockHash", blockHash.TerminalString(),
		"nodeId", canBase.NodeId.TerminalString(), "totalBalance", totalBalance, "fraction", fraction, "rewardFraction", rewardFraction,
		"slashAmount", slashAmount, "reporter", caller)

	toCallerAmount := calcAmountByRate(slashAmount, uint64(rewardFraction), HundredDenominator)
	toCallerItem := &staking.SlashNodeItem{
		NodeId:      canBase.NodeId,
		Amount:      toCallerAmount,
		SlashType:   staking.DuplicateSign,
		BenefitAddr: caller,
	}

	toRewardPoolAmount := new(big.Int).Sub(slashAmount, toCallerAmount)
	toRewardPoolItem := &staking.SlashNodeItem{
		NodeId:      canBase.NodeId,
		Amount:      toRewardPoolAmount,
		SlashType:   staking.DuplicateSign,
		BenefitAddr: vm.RewardManagerPoolAddr,
	}

	if err := stk.SlashCandidates(stateDB, blockHash, blockNumber, toCallerItem, toRewardPoolItem); nil != err {
		log.Error("Failed to Slash, call SlashCandidates is failed", "blockNumber", blockNumber, "blockHash", blockHash.TerminalString(),
			"nodeId", canBase.NodeId.TerminalString(), "err", err)
		return slashing.ErrSlashingFail
	}
	sp.putSlashTxHash(evidence.NodeID(), evidence.BlockNumber(), evidence.Type(), stateDB)
	log.Info("Call Slash finished", "blockNumber", blockNumber, "blockHash", blockHash.TerminalString(),
		"evidenceBlockNum", evidence.BlockNumber(), "nodeId", canBase.NodeId.TerminalString(), "evidenceType", evidence.Type(),
		"the txHash", stateDB.TxHash().TerminalString())

	return nil
}

func (sp *SlashingPlugin) CheckDuplicateSign(nodeId discover.NodeID, blockNumber uint64, dupType consensus.EvidenceType, stateDB xcom.StateDB) ([]byte, error) {
	if value := sp.getSlashTxHash(nodeId, blockNumber, dupType, stateDB); len(value) > 0 {
		return value, nil
	}
	return nil, nil
}

func (sp *SlashingPlugin) putSlashTxHash(nodeId discover.NodeID, blockNumber uint64, dupType consensus.EvidenceType, stateDB xcom.StateDB) {
	stateDB.SetState(vm.SlashingContractAddr, duplicateSignKey(nodeId, blockNumber, dupType), stateDB.TxHash().Bytes())
}

func (sp *SlashingPlugin) getSlashTxHash(nodeId discover.NodeID, blockNumber uint64, dupType consensus.EvidenceType, stateDB xcom.StateDB) []byte {
	return stateDB.GetState(vm.SlashingContractAddr, duplicateSignKey(nodeId, blockNumber, dupType))
}

// duplicate signature result key format addr+blockNumber+_+type
func duplicateSignKey(nodeId discover.NodeID, blockNumber uint64, dupType consensus.EvidenceType) []byte {
	return append(append(nodeId.Bytes(), common.Uint64ToBytes(blockNumber)...), common.Uint16ToBytes(uint16(dupType))...)
}

func buildKey(blockNumber uint64, key []byte) []byte {
	return append(buildPrefix(blockNumber), key...)
}

func buildPrefix(blockNumber uint64) []byte {
	return buildPrefixByRound(xutil.CalculateRound(blockNumber))
}

func buildPrefixByRound(round uint64) []byte {
	return append(packAmountPrefix, common.Uint64ToBytes(round)...)
}

func getNodeId(prefix []byte, key []byte) (discover.NodeID, error) {
	key = key[len(prefix):]
	nodeId, err := discover.BytesID(key)
	if nil != err {
		return discover.NodeID{}, err
	}
	return nodeId, nil
}

func parseNodeId(header *types.Header) (discover.NodeID, error) {
	if xutil.IsWorker(header.Extra) {
		return discover.PubkeyID(&SlashInstance().privateKey.PublicKey), nil
	} else {
		pk := header.CachePublicKey()
		if pk == nil {
			return discover.NodeID{}, errors.New("failed to get the public key of the block producer")
		}
		return discover.PubkeyID(pk), nil
	}
}

func calcCanTotalBalance(blockNumber uint64, candidate *staking.CandidateMutable) *big.Int {
	// Recalculate the quality deposit
	lazyCalcStakeAmount(xutil.CalculateEpoch(blockNumber), candidate)
	return new(big.Int).Add(candidate.Released, candidate.RestrictingPlan)
}

func calcAmountByRate(balance *big.Int, numerator, denominator uint64) *big.Int {
	if balance.Cmp(common.Big0) > 0 {
		amount := new(big.Int).Mul(balance, new(big.Int).SetUint64(numerator))
		return amount.Div(amount, new(big.Int).SetUint64(denominator))
	}
	return new(big.Int).SetInt64(0)
}

func calcSlashBlockRewards(db snapshotdb.DB, hash common.Hash, blockRewardAmount uint64) (*big.Int, error) {
	newBlockReward, err := LoadNewBlockReward(hash, db)
	if nil != err {
		return nil, err
	}
	return new(big.Int).Mul(newBlockReward, new(big.Int).SetUint64(blockRewardAmount)), nil
}

func (sp *SlashingPlugin)setSlashData(num uint64,snQueue staking.SlashNodeQueue) {
	log.Debug("setSlashData","num", num,"len(snQueue)",len(snQueue))
	if snQueue == nil || len(snQueue) == 0{
		return
	}
	log.Debug("setSlashData,su", snQueue)
	data, err := rlp.EncodeToBytes(snQueue)
	if nil != err {
		log.Error("wow,Failed to EncodeToBytes on slashingPlugin Confirmed When Election block", "err", err)
	}
	numStr := strconv.FormatUint(num, 10)
	STAKING_DB.HistoryDB.Put([]byte(SlashName+numStr), data)
}<|MERGE_RESOLUTION|>--- conflicted
+++ resolved
@@ -22,16 +22,11 @@
 	"encoding/hex"
 	"encoding/json"
 	"fmt"
-<<<<<<< HEAD
-=======
 	"github.com/PlatONnetwork/PlatON-Go/params"
 	"github.com/PlatONnetwork/PlatON-Go/rlp"
->>>>>>> 922d78e9
 	"math/big"
 	"strconv"
 	"sync"
-
-	"github.com/PlatONnetwork/PlatON-Go/rlp"
 
 	"github.com/PlatONnetwork/PlatON-Go/x/gov"
 
@@ -369,9 +364,7 @@
 				waitSlashingNodeList = delFunc(waitSlashingNodeList, &index)
 				slashQueue = append(slashQueue, slashItem)
 			}
-
-		}
-
+		}
 	}
 	// The remaining zero-out blocks in the map belong to the first zero-out block,
 	// so they are directly added to the list.
