--- conflicted
+++ resolved
@@ -142,23 +142,30 @@
 				log.Error("Failed to BeginBlock, GetCurrentActiveVersion is failed", "blockNumber", header.Number.Uint64(), "blockHash", blockHash.TerminalString())
 				return errors.New("Failed to get CurrentActiveVersion")
 			}
-			// Stores all consensus nodes in the previous round and records whether each node has a production block in the previous round
-			validatorMap := make(map[discover.NodeID]bool)
-			for _, validator := range preRoundVal.Arr {
-				nodeId := validator.NodeId
-				count := result[nodeId]
-				if count > 0 {
-					validatorMap[nodeId] = true
-				} else {
-					validatorMap[nodeId] = false
-				}
-			}
-
-<<<<<<< HEAD
-			if slashQueue, err = sp.zeroProduceProcess(blockHash, header, validatorMap, preRoundVal.Arr); nil != err {
-				log.Error("Failed to BeginBlock, call zeroProduceProcess is failed", "blockNumber", header.Number.Uint64(), "blockHash", blockHash.TerminalString(), "err", err)
-				return err
-=======
+			if currentVersion >= params.FORKVERSION_0_11_0 {
+				// Stores all consensus nodes in the previous round and records whether each node has a production block in the previous round
+				validatorMap := make(map[discover.NodeID]bool)
+				for _, validator := range preRoundVal.Arr {
+					nodeId := validator.NodeId
+					count := result[nodeId]
+					if count > 0 {
+						validatorMap[nodeId] = true
+					} else {
+						validatorMap[nodeId] = false
+					}
+				}
+
+				if slashQueue, err = sp.zeroProduceProcess(blockHash, header, validatorMap, preRoundVal.Arr); nil != err {
+					log.Error("Failed to BeginBlock, call zeroProduceProcess is failed", "blockNumber", header.Number.Uint64(), "blockHash", blockHash.TerminalString(), "err", err)
+					return err
+				}
+			} else {
+				blockReward, err := gov.GovernSlashBlocksReward(header.Number.Uint64(), blockHash)
+				if nil != err {
+					log.Error("Failed to BeginBlock, query GovernSlashBlocksReward is failed", "blockNumber", header.Number.Uint64(), "blockHash", blockHash.TerminalString(), "err", err)
+					return err
+				}
+
 				for _, validator := range preRoundVal.Arr {
 					nodeId := validator.NodeId
 					count := result[nodeId]
@@ -199,7 +206,6 @@
 					slashQueue = append(slashQueue, slashItem)
 
 				}
->>>>>>> bf2d760a
 			}
 
 			// Real to slash the node
