--- conflicted
+++ resolved
@@ -28,13 +28,10 @@
 	"strconv"
 	"sync"
 
-<<<<<<< HEAD
-=======
 	"github.com/PlatONnetwork/PlatON-Go/p2p/enode"
 
 	"github.com/PlatONnetwork/PlatON-Go/rlp"
 
->>>>>>> c94ac598
 	"github.com/PlatONnetwork/PlatON-Go/x/gov"
 
 	"github.com/PlatONnetwork/PlatON-Go/x/slashing"
@@ -149,10 +146,9 @@
 				log.Error("Failed to BeginBlock, GetCurrentActiveVersion is failed", "blockNumber", header.Number.Uint64(), "blockHash", blockHash.TerminalString())
 				return errors.New("Failed to get CurrentActiveVersion")
 			}
-<<<<<<< HEAD
 			if currentVersion >= params.FORKVERSION_0_11_0 {
 				// Stores all consensus nodes in the previous round and records whether each node has a production block in the previous round
-				validatorMap := make(map[discover.NodeID]bool)
+				validatorMap := make(map[enode.IDv0]bool)
 				for _, validator := range preRoundVal.Arr {
 					nodeId := validator.NodeId
 					count := result[nodeId]
@@ -161,17 +157,6 @@
 					} else {
 						validatorMap[nodeId] = false
 					}
-=======
-			// Stores all consensus nodes in the previous round and records whether each node has a production block in the previous round
-			validatorMap := make(map[enode.IDv0]bool)
-			for _, validator := range preRoundVal.Arr {
-				nodeId := validator.NodeId
-				count := result[nodeId]
-				if count > 0 {
-					validatorMap[nodeId] = true
-				} else {
-					validatorMap[nodeId] = false
->>>>>>> c94ac598
 				}
 
 				if slashQueue, err = sp.zeroProduceProcess(blockHash, header, validatorMap, preRoundVal.Arr); nil != err {
