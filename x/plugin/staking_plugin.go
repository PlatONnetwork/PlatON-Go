// Copyright 2021 The PlatON Network Authors
// This file is part of the PlatON-Go library.
//
// The PlatON-Go library is free software: you can redistribute it and/or modify
// it under the terms of the GNU Lesser General Public License as published by
// the Free Software Foundation, either version 3 of the License, or
// (at your option) any later version.
//
// The PlatON-Go library is distributed in the hope that it will be useful,
// but WITHOUT ANY WARRANTY; without even the implied warranty of
// MERCHANTABILITY or FITNESS FOR A PARTICULAR PURPOSE. See the
// GNU Lesser General Public License for more details.
//
// You should have received a copy of the GNU Lesser General Public License
// along with the PlatON-Go library. If not, see <http://www.gnu.org/licenses/>.

package plugin

import (
	"bytes"
	"encoding/hex"
	"errors"
	"fmt"
<<<<<<< HEAD
	"github.com/PlatONnetwork/PlatON-Go/common/sort"
	"github.com/PlatONnetwork/PlatON-Go/ethdb"
	"github.com/PlatONnetwork/PlatON-Go/rlp"
	math2 "math"
=======
	"github.com/PlatONnetwork/PlatON-Go/params"
>>>>>>> b67ea9cf
	"math/big"
	"math/rand"
	"strconv"
	"strings"
	"sync"

	"github.com/PlatONnetwork/PlatON-Go/common"
	"github.com/PlatONnetwork/PlatON-Go/common/hexutil"
	"github.com/PlatONnetwork/PlatON-Go/common/math"
	"github.com/PlatONnetwork/PlatON-Go/common/sort"
	"github.com/PlatONnetwork/PlatON-Go/common/vm"
	"github.com/PlatONnetwork/PlatON-Go/core/cbfttypes"
	"github.com/PlatONnetwork/PlatON-Go/core/snapshotdb"
	"github.com/PlatONnetwork/PlatON-Go/core/types"
	"github.com/PlatONnetwork/PlatON-Go/crypto"
	"github.com/PlatONnetwork/PlatON-Go/crypto/vrf"
	"github.com/PlatONnetwork/PlatON-Go/ethdb"
	"github.com/PlatONnetwork/PlatON-Go/event"
	"github.com/PlatONnetwork/PlatON-Go/log"
	"github.com/PlatONnetwork/PlatON-Go/p2p/enode"
	"github.com/PlatONnetwork/PlatON-Go/rlp"
	"github.com/PlatONnetwork/PlatON-Go/x/gov"
	"github.com/PlatONnetwork/PlatON-Go/x/handler"
	"github.com/PlatONnetwork/PlatON-Go/x/reward"
	"github.com/PlatONnetwork/PlatON-Go/x/staking"
	"github.com/PlatONnetwork/PlatON-Go/x/xcom"
	"github.com/PlatONnetwork/PlatON-Go/x/xutil"
)

// 特殊节点在采集数据过程中，需要临时存储的数据，都存入此db。其实可以移动到一个专门的路径和文件中，参考中心化节点的做法。
var STAKING_DB *StakingDB

type StakingDB struct {
	HistoryDB ethdb.Database
}

type StakingPlugin struct {
	db                      *staking.StakingDB
	eventMux                *event.TypeMux
	chainReaderDB           ethdb.KeyValueReader
	chainWriterDB           ethdb.KeyValueWriter
	enableValidatorsHistory bool
	chainConfig             *params.ChainConfig
}

var (
	stakePlnOnce sync.Once
	stk          *StakingPlugin
)

const (
	FreeVon            = uint16(0)
	RestrictVon        = uint16(1)
	RestrictAndFreeVon = uint16(2)
	LockVon            = uint16(3)

	PreviousRound = uint(0)
	CurrentRound  = uint(1)
	NextRound     = uint(2)

	QueryStartIrr    = true
	QueryStartNotIrr = false

	EpochValIndexSize = 2
	RoundValIndexSize = 6

	ValidatorName       = "Validator"
	VerifierName        = "Verifier"
	RewardName          = "Reward"
	YearName            = "Year"
	InitNodeName        = "InitNode"
	SlashName           = "Slash"
	TransBlockName      = "TransBlock"
	TransHashName       = "TransHash"
	InnerContractCreate = "ContractCreate"
	ContractSuicided    = "ContractSuicided"
	EmbedTransfer       = "EmbedTransfer"
)

// Instance a global StakingPlugin
func StakingInstance() *StakingPlugin {
	stakePlnOnce.Do(func() {
		log.Info("Init Staking plugin ...")
		stk = &StakingPlugin{
			db: staking.NewStakingDB(),
		}
	})
	return stk
}

func NewStakingPlugin(db snapshotdb.DB) *StakingPlugin {
	stakePlnOnce.Do(func() {
		log.Info("Init Staking plugin ...")
		stk = &StakingPlugin{
			db: staking.NewStakingDBWithDB(db),
		}
	})
	return stk
}

func (sk *StakingPlugin) SetEventMux(eventMux *event.TypeMux) {
	sk.eventMux = eventMux
}

func (sk *StakingPlugin) SetChainDB(reader ethdb.KeyValueReader, writer ethdb.KeyValueWriter) {
	sk.chainReaderDB = reader
	sk.chainWriterDB = writer
}

func (sk *StakingPlugin) SetChainConfig(config *params.ChainConfig) {
	sk.chainConfig = config
}

func (sk *StakingPlugin) EnableValidatorsHistory() {
	sk.enableValidatorsHistory = true
}

func (sk *StakingPlugin) BeginBlock(blockHash common.Hash, header *types.Header, state xcom.StateDB) error {
	// adjust rewardPer and nextRewardPer
	blockNumber := header.Number.Uint64()
	if xutil.IsBeginOfEpoch(blockNumber) {
		current, err := sk.getVerifierList(blockHash, blockNumber, QueryStartNotIrr)
		if err != nil {
			log.Error("Failed to query current round validators on stakingPlugin BeginBlock",
				"blockNumber", blockNumber, "blockHash", blockHash.TerminalString(), "err", err)
			return err
		}
		for _, v := range current.Arr {
			canOld, err := sk.GetCanMutable(blockHash, v.NodeAddress)
			if snapshotdb.NonDbNotFoundErr(err) || canOld.IsEmpty() {
				log.Error("Failed to get candidate info on stakingPlugin BeginBlock", "nodeAddress", v.NodeAddress.String(),
					"blockNumber", blockNumber, "blockHash", blockHash.TerminalString(), "err", err)
				return fmt.Errorf("Failed to get candidate info on stakingPlugin BeginBlock, nodeAddress:%s, blockNumber:%d, blockHash:%s", v.NodeAddress.String(), blockNumber, blockHash.TerminalString())
			}
			if canOld.IsInvalid() {
				continue
			}
			var changed bool
			changed = lazyCalcNodeTotalDelegateAmount(xutil.CalculateEpoch(blockNumber), canOld)
			if canOld.RewardPer != canOld.NextRewardPer {
				canOld.RewardPer = canOld.NextRewardPer
				changed = true
			}
			if canOld.CurrentEpochDelegateReward.Cmp(common.Big0) > 0 {
				canOld.CleanCurrentEpochDelegateReward()
				changed = true
			}
			if changed {
				if err = sk.db.SetCanMutableStore(blockHash, v.NodeAddress, canOld); err != nil {
					log.Error("Failed to editCandidate on stakingPlugin BeginBlock", "nodeAddress", v.NodeAddress.String(),
						"blockNumber", blockNumber, "blockHash", blockHash.TerminalString(), "err", err)
					return err
				}
			}

		}
	}
	if xutil.IsEndOfConsensus(blockNumber) {
		if sk.chainConfig.IsHubble(header.Number) {
			// Store the list of consensus nodes for the next round in the DB in the last block of the consensus round.
			// Used to record historical consensus round node information.
			// 1. Simplify the consensus node information
			// 2. Calculate the identification ID
			// 3. Compute the hash of the simplified list of node information
			// 4. Replace the value of header.extra[0:32] with the Hash value.
			// 5. Form a list of identification IDs in the order of block generation and write them into the DB
			next, err := sk.getNextValList(blockHash, blockNumber, QueryStartNotIrr)
			if err != nil {
				log.Error("Failed to Query Next validators on stakingPlugin Begin When end of consensus",
					"blockNumber", blockNumber, "blockHash", blockHash.TerminalString(), "err", err)
				return err
			}
			historyValidatorList := make(staking.HistoryValidatorList, len(next.Arr))
			historyValidatorIDList := make(staking.HistoryValidatorIDList, len(next.Arr))
			for i := 0; i < len(next.Arr); i++ {
				hv := &staking.HistoryValidator{
					NodeId:    next.Arr[i].NodeId,
					BlsPubKey: next.Arr[i].BlsPubKey,
				}
				id := hv.ID()
				historyValidatorList[i] = hv
				historyValidatorIDList[i] = id
				if err := sk.writeHistoryValidator(id, hv, blockHash, header, state); err != nil {
					return err
				}
			}
			if err := sk.writeHistoryValidatorIDList(historyValidatorIDList, next.Start, blockHash, header, state); err != nil {
				return err
			}
			listHash, err := historyValidatorList.Hash()
			if err != nil {
				log.Error("Failed to calculate Hash for consensus round node list", "blockNumber", blockNumber, "blockHash", blockHash.TerminalString(), "err", err)
				return err
			}
			// The outgoing block node writes to extra.
			// Non-outgoing block nodes validate extra.
			if xutil.IsWorker(header.Extra) {
				// The hash value will be signed by the node.
				// will also be counted in the block Hash.
				copy(header.Extra[:32], listHash.Bytes())
			} else {
				if !bytes.Equal(header.Extra[:32], listHash.Bytes()) {
					return errors.New("historical validator list Hash is not the same")
				}
			}
			log.Debug("Historical consensus node information written successfully", "blockNumber", blockNumber, "blockHash", blockHash.TerminalString(), "listHash", listHash.Hex())
		}
	}
	return nil
}

func (sk *StakingPlugin) writeHistoryValidator(id common.Hash, hv *staking.HistoryValidator, blockHash common.Hash, header *types.Header, state xcom.StateDB) error {
	if sk.enableValidatorsHistory {
		blockNumber := header.Number.Uint64()
		dbKey := staking.HistoryValidatorDBKey(id)
		// Check that the simplified historical node information has been stored in the DB.
		if v, err := sk.chainReaderDB.Get(dbKey); err != nil && !strings.Contains(err.Error(), "not found") {
			log.Error("Failed to get history node object", "blockNumber", blockNumber, "blockHash", blockHash.TerminalString(), "err", err)
			return err
		} else if len(v) == 0 {
			if enVal, err := hv.Encode(); err != nil {
				log.Error("rlp failed to encode historical node information", "blockNumber", blockNumber, "blockHash", blockHash.TerminalString(), "err", err)
				return err
			} else {
				if err := sk.chainWriterDB.Put(dbKey, enVal); err != nil {
					log.Error("Failed to write to history node object", "blockNumber", blockNumber, "blockHash", blockHash.TerminalString(), "err", err)
					return err
				}
				log.Debug("History node object written successfully", "blockNumber", blockNumber, "blockHash", blockHash.TerminalString(), "dbKey", hex.EncodeToString(dbKey))
			}
		}
	}
	return nil
}

func (sk *StakingPlugin) writeHistoryValidatorIDList(idList staking.HistoryValidatorIDList, nextStart uint64, blockHash common.Hash, header *types.Header, state xcom.StateDB) error {
	if sk.enableValidatorsHistory {
		blockNumber := header.Number.Uint64()
		// rlp encoded and written to DB
		hvIDListEnVal, err := idList.Encode()
		if err != nil {
			log.Error("rlp failed to encode ID list", "blockNumber", blockNumber, "blockHash", blockHash.TerminalString(), "err", err)
			return err
		}
		dbKey := staking.HistoryValidatorIDListKey(nextStart)
		if err := sk.chainWriterDB.Put(dbKey, hvIDListEnVal); err != nil {
			log.Error("Failed to write to historical consensus round node list", "blockNumber", blockNumber, "blockHash", blockHash.TerminalString(), "err", err)
			return err
		}
		log.Debug("History validator list ID written successfully", "blockNumber", blockNumber, "blockHash", blockHash.TerminalString(),
			"dbKey", hex.EncodeToString(dbKey), "nextBlockNumber", nextStart, "nextRound", xutil.CalculateRound(nextStart))
	}
	return nil
}

// Get the list of consensus nodes for a given consensus round.
func (sk *StakingPlugin) GetValidatorHistoryList(targetBlockNumber uint64) ([]*staking.HistoryValidatorEx, error) {
	key := staking.HistoryValidatorIDListKey(targetBlockNumber)
	valBytes, err := sk.chainReaderDB.Get(key)
	if err != nil {
		return nil, err
	}
	if len(valBytes) == 0 {
		return nil, nil
	}
	historyValidatorIDList := make(staking.HistoryValidatorIDList, 0)
	if err := rlp.DecodeBytes(valBytes, &historyValidatorIDList); err != nil {
		return nil, err
	}
	resultList := make([]*staking.HistoryValidatorEx, 0)
	for _, v := range historyValidatorIDList {
		hv := &staking.HistoryValidator{}
		if enVal, err := sk.chainReaderDB.Get(staking.HistoryValidatorDBKey(v)); err != nil {
			return nil, err
		} else if err := hv.Decode(enVal); err != nil {
			return nil, err
		}
		nodeAddr, err := xutil.NodeId2Addr(hv.NodeId)
		if err != nil {
			return nil, err
		}
		hve := &staking.HistoryValidatorEx{
			Address:   nodeAddr,
			NodeId:    hv.NodeId,
			BlsPubKey: hv.BlsPubKey,
		}
		resultList = append(resultList, hve)
	}
	log.Debug("Query the list of nodes in a given consensus wheel", "targetBlockNumber", targetBlockNumber,
		"targetRound", xutil.CalculateRound(targetBlockNumber), "listLength", len(resultList))
	return resultList, nil
}

func (sk *StakingPlugin) EndBlock(blockHash common.Hash, header *types.Header, state xcom.StateDB) error {

	epoch := xutil.CalculateEpoch(header.Number.Uint64())

	if xutil.IsEndOfEpoch(header.Number.Uint64()) {

		// handle UnStaking Item
		err := sk.HandleUnCandidateItem(state, header.Number.Uint64(), blockHash, epoch)
		if nil != err {
			log.Error("Failed to call HandleUnCandidateItem on stakingPlugin EndBlock",
				"blockNumber", header.Number.Uint64(), "blockHash", blockHash.Hex(), "err", err)
			return err
		}

		// Election next epoch validators
		if err := sk.ElectNextVerifierList(blockHash, header.Number.Uint64(), state); nil != err {
			log.Error("Failed to call ElectNextVerifierList on stakingPlugin EndBlock",
				"blockNumber", header.Number.Uint64(), "blockHash", blockHash.Hex(), "err", err)
			return err
		}
	}

	if xutil.IsElection(header.Number.Uint64()) {

		// ELection next round validators
		err := sk.Election(blockHash, header, state)
		if nil != err {
			log.Error("Failed to call Election on stakingPlugin EndBlock",
				"blockNumber", header.Number.Uint64(), "blockHash", blockHash.Hex(), "err", err)
			return err
		}

	}
	return nil
}

func (sk *StakingPlugin) Confirmed(nodeId enode.IDv0, block *types.Block) error {

	log.Info("Call Confirmed on staking plugin", "blockNumber", block.Number(), "blockHash", block.Hash().String())
	numStr := strconv.FormatUint(block.NumberU64(), 10)
	if block.NumberU64() == uint64(1) {

		_, _, err := sk.SetValidator(block, "0", nodeId)
		if nil != err {
			log.Error("Failed to SetValidator on stakingPlugin Confirmed When Settletmetn block", "err", err)
			return err
		}

		err = sk.SetVerifier(block, "0")
		if nil != err {
			log.Error("Failed to SetVerifier on stakingPlugin Confirmed When Settletmetn block", "err", err)
			return err
		}

		err = sk.SetReward(block, "0")
		if nil != err {
			log.Error("Failed to SetReward on stakingPlugin Confirmed When Settletmetn block", "err", err)
			return err
		}

	}
	if xutil.IsElection(block.NumberU64()) {

		next, err := sk.getNextValList(block.Hash(), block.NumberU64(), QueryStartNotIrr)
		if nil != err {
			log.Error("Failed to Query Next validators on stakingPlugin Confirmed When Election block",
				"blockNumber", block.Number().Uint64(), "blockHash", block.Hash().TerminalString(), "err", err)
			return err
		}

		diff := make(staking.ValidatorQueue, 0)
		var isNext bool

<<<<<<< HEAD
		numStr = strconv.FormatUint(block.NumberU64()+xcom.ElectionDistance(), 10)
		isCurr, currMap, err := sk.SetValidator(block, numStr, nodeId)
		if nil != err {
			log.Error("Failed to SetValidator on stakingPlugin Confirmed When Settletmetn block", "err", err)
			return err
=======
		currMap := make(map[enode.IDv0]struct{})
		for _, v := range current.Arr {
			currMap[v.NodeId] = struct{}{}
			if nodeId == v.NodeId {
				isCurr = true
			}
>>>>>>> b67ea9cf
		}

		//noCache := block.NumberU64() - xcom.GetDBCacheEpoch()*xutil.CalcBlocksEachEpoch()
		//log.Debug("election begin check data, start remove old data", "noCache", noCache, " cache flag", xcom.GetDBDisabledCache())
		//if xcom.GetDBDisabledCache() && noCache > uint64(0){
		//	removeNum := strconv.FormatUint(noCache+xcom.ElectionDistance(), 10)
		//	err := STAKING_DB.HistoryDB.Delete([]byte(ValidatorName + removeNum))
		//	log.Debug("delete Validator suc","removeNum",removeNum)
		//	if nil != err {
		//		log.Error("remove old data err","err data", err.Error())
		//	}
		//}

		for _, v := range next.Arr {
			if _, ok := currMap[v.NodeId]; !ok {
				diff = append(diff, v)
			}

			if nodeId == v.NodeId {
				isNext = true
			}
		}

		// This node will only initiating a pre-connection,
		// When the node is one of the next round of validators.
		if isCurr && isNext {
			sk.addConsensusNode(diff)
			log.Debug("Call addConsensusNode finished on stakingPlugin, node is curr validator AND next validator",
				"blockNumber", block.NumberU64(), "blockHash", block.Hash().TerminalString(), "diff size", len(diff))
		} else if !isCurr && isNext {
			sk.addConsensusNode(next.Arr)
			log.Debug("Call addConsensusNode finished on stakingPlugin, node is new validator",
				"blockNumber", block.NumberU64(), "blockHash", block.Hash().TerminalString(), "diff size", len(next.Arr))
		} else {
			return nil
		}
	}

	if xutil.IsEndOfEpoch(block.NumberU64()) {
		err := sk.SetVerifier(block, numStr)
		if nil != err {
			log.Error("Failed to SetVerifier on stakingPlugin Confirmed When Settletmetn block", "err", err)
			return err
		}
		err = sk.SetReward(block, numStr)
		if nil != err {
			log.Error("Failed to SetReward on stakingPlugin Confirmed When Settletmetn block", "err", err)
			return err
		}

		//noCache := block.NumberU64() - xcom.GetDBCacheEpoch()*xutil.CalcBlocksEachEpoch()
		//log.Debug("begin check epoch data, start remove old data", "noCache", noCache, " cache flag", xcom.GetDBDisabledCache())
		//if xcom.GetDBDisabledCache() && noCache > uint64(0){
		//	removeNum := strconv.FormatUint(noCache, 10)
		//	err := STAKING_DB.HistoryDB.Delete([]byte(VerifierName + removeNum))
		//	log.Debug("delete Verifier suc","removeNum",removeNum)
		//	if nil != err {
		//		log.Error("remove old data err","err data", err.Error())
		//	}
		//	err = STAKING_DB.HistoryDB.Delete([]byte(RewardName + removeNum))
		//	if nil != err {
		//		log.Error("remove old data err","err data", err.Error())
		//	}
		//}
	}

	log.Info("Finished Confirmed on staking plugin", "blockNumber", block.Number(), "blockHash", block.Hash().String())
	return nil
}

func (sk *StakingPlugin) addConsensusNode(nodes staking.ValidatorQueue) {
	adds := make([]*enode.Node, 0)
	for _, node := range nodes {
		pub, err := node.NodeId.Pubkey()
		if err != nil {
			panic(err)
		}
		adds = append(adds, enode.NewV4(pub, nil, 0, 0))
	}
	if err := sk.eventMux.Post(cbfttypes.AddValidatorEvent{Nodes: adds}); nil != err {
		log.Error("post AddValidatorEvent failed", "num", len(adds), "err", err)
	}
}

func (sk *StakingPlugin) GetCandidateInfo(blockHash common.Hash, addr common.NodeAddress) (*staking.Candidate, error) {
	return sk.db.GetCandidateStore(blockHash, addr)
}

func (sk *StakingPlugin) GetCanBase(blockHash common.Hash, addr common.NodeAddress) (*staking.CandidateBase, error) {
	return sk.db.GetCanBaseStore(blockHash, addr)
}

func (sk *StakingPlugin) GetCanMutable(blockHash common.Hash, addr common.NodeAddress) (*staking.CandidateMutable, error) {
	return sk.db.GetCanMutableStore(blockHash, addr)
}

func (sk *StakingPlugin) GetCandidateCompactInfo(blockHash common.Hash, blockNumber uint64, addr common.NodeAddress) (*staking.CandidateHex, error) {
	can, err := sk.GetCandidateInfo(blockHash, addr)
	if nil != err {
		return nil, err
	}

	epoch := xutil.CalculateEpoch(blockNumber)
	lazyCalcStakeAmount(epoch, can.CandidateMutable)
	canHex := buildCanHex(can)
	return canHex, nil
}

func (sk *StakingPlugin) GetCandidateInfoByIrr(addr common.NodeAddress) (*staking.Candidate, error) {
	return sk.db.GetCandidateStoreByIrr(addr)
}

func (sk *StakingPlugin) GetCanBaseByIrr(addr common.NodeAddress) (*staking.CandidateBase, error) {
	return sk.db.GetCanBaseStoreByIrr(addr)
}
func (sk *StakingPlugin) GetCanMutableByIrr(addr common.NodeAddress) (*staking.CandidateMutable, error) {
	return sk.db.GetCanMutableStoreByIrr(addr)
}

func (sk *StakingPlugin) CreateCandidate(state xcom.StateDB, blockHash common.Hash, blockNumber, amount *big.Int,
	typ uint16, addr common.NodeAddress, can *staking.Candidate) error {

	if typ == FreeVon { // from account free von

		origin := state.GetBalance(can.StakingAddress)
		if origin.Cmp(amount) < 0 {
			log.Error("Failed to CreateCandidate on stakingPlugin: the account free von is not Enough",
				"blockNumber", blockNumber.Uint64(), "blockHash", blockHash.Hex(), "nodeId", can.NodeId.String(),
				"stakeAddr", can.StakingAddress, "originVon", origin, "stakingVon", amount)
			return staking.ErrAccountVonNoEnough
		}
		state.SubBalance(can.StakingAddress, amount)
		state.AddBalance(vm.StakingContractAddr, amount)
		can.ReleasedHes = amount

	} else if typ == RestrictVon { //  from account RestrictingPlan von

		err := rt.AdvanceLockedFunds(can.StakingAddress, amount, state)
		if nil != err {
			log.Error("Failed to CreateCandidate on stakingPlugin: call Restricting AdvanceLockedFunds() is failed",
				"blockNumber", blockNumber.Uint64(), "blockHash", blockHash.Hex(), "nodeId", can.NodeId.String(),
				"stakeAddr", can.StakingAddress, "stakingVon", amount, "err", err)
			return err
		}
		can.RestrictingPlanHes = amount
	} else if typ == RestrictAndFreeVon { //  use Restricting and free von
		restrictingPlanHes, releasedHes, err := rt.MixAdvanceLockedFunds(can.StakingAddress, amount, state)
		if nil != err {
			log.Error("Failed to CreateCandidate on stakingPlugin: call Restricting MixAdvanceLockedFunds() is failed",
				"blockNumber", blockNumber.Uint64(), "blockHash", blockHash.Hex(), "nodeId", can.NodeId.String(),
				"stakeAddr", can.StakingAddress, "stakingVon", amount, "err", err)
			return err
		}
		can.RestrictingPlanHes = restrictingPlanHes
		can.ReleasedHes = releasedHes
	} else {

		log.Error("Failed to CreateCandidate on stakingPlugin", "err", staking.ErrWrongVonOptType,
			"got type", typ, "need type", fmt.Sprintf("%d or %d", FreeVon, RestrictVon))
		return staking.ErrWrongVonOptType
	}

	can.StakingEpoch = uint32(xutil.CalculateEpoch(blockNumber.Uint64()))

	if err := sk.db.SetCandidateStore(blockHash, addr, can); nil != err {
		log.Error("Failed to CreateCandidate on stakingPlugin: Store Candidate info is failed",
			"blockNumber", blockNumber.Uint64(), "blockHash", blockHash.Hex(), "nodeId", can.NodeId.String(), "err", err)
		return err
	}

	if err := sk.db.SetCanPowerStore(blockHash, addr, can); nil != err {
		log.Error("Failed to CreateCandidate on stakingPlugin: Store Candidate power is failed",
			"blockNumber", blockNumber.Uint64(), "blockHash", blockHash.Hex(), "nodeId", can.NodeId.String(), "err", err)
		return err
	}

	// add the account staking Reference Count
	if err := sk.db.AddAccountStakeRc(blockHash, can.StakingAddress); nil != err {
		log.Error("Failed to CreateCandidate on stakingPlugin: Store Staking Account Reference Count (add) is failed",
			"blockNumber", blockNumber.Uint64(), "blockHash", blockHash.Hex(), "NodeID", can.NodeId.String(),
			"staking Account", can.StakingAddress.String(), "err", err)
		return err
	}

	return nil
}

// This method may only be called when creatStaking
func (sk *StakingPlugin) RollBackStaking(state xcom.StateDB, blockHash common.Hash, blockNumber *big.Int,
	addr common.NodeAddress, typ uint16) error {

	log.Debug("Call RollBackStaking", "blockNumber", blockNumber.Uint64(), "blockHash", blockHash.Hex(), "nodeAddr", addr.Hex())

	can, err := sk.db.GetCandidateStore(blockHash, addr)
	if nil != err {
		return err
	}

	if blockNumber.Uint64() != can.StakingBlockNum {

		log.Error("Failed to RollBackStaking on stakingPlugin: current blockNumber is not equal stakingBlockNumber",
			"blockNumber", blockNumber, "stakingBlockNumber", can.StakingBlockNum)
		return staking.ErrBlockNumberDisordered
	}

	if typ == FreeVon {

		state.AddBalance(can.StakingAddress, can.ReleasedHes)
		state.SubBalance(vm.StakingContractAddr, can.ReleasedHes)

	} else if typ == RestrictVon {

		err := rt.ReturnLockFunds(can.StakingAddress, can.RestrictingPlanHes, state)
		if nil != err {
			log.Error("Failed to RollBackStaking on stakingPlugin: call Restricting ReturnLockFunds() is failed",
				"blockNumber", blockNumber.Uint64(), "blockHash", blockHash.Hex(), "nodeId", can.NodeId.String(),
				"stakeAddr", can.StakingAddress, "RollBack stakingVon", can.RestrictingPlanHes, "err", err)
			return err
		}
	} else {

		log.Error("Failed to RollBackStaking on stakingPlugin", "err", staking.ErrWrongVonOptType,
			"got type", typ, "need type", fmt.Sprintf("%d or %d", FreeVon, RestrictVon))
		return staking.ErrWrongVonOptType
	}

	if err := sk.db.DelCandidateStore(blockHash, addr); nil != err {
		log.Error("Failed to RollBackStaking on stakingPlugin: Delete Candidate info is failed",
			"blockNumber", blockNumber.Uint64(), "blockHash", blockHash.Hex(), "nodeId", can.NodeId.String(), "err", err)
		return err
	}

	if err := sk.db.DelCanPowerStore(blockHash, can); nil != err {
		log.Error("Failed to RollBackStaking on stakingPlugin: Delete Candidate power failed",
			"blockNumber", blockNumber.Uint64(), "blockHash", blockHash.Hex(), "nodeId", can.NodeId.String(), "err", err)
		return err
	}

	// sub the account staking Reference Count
	if err := sk.db.SubAccountStakeRc(blockHash, can.StakingAddress); nil != err {
		log.Error("Failed to RollBackStaking on stakingPlugin: Store Staking Account Reference Count (sub) is failed",
			"blockNumber", blockNumber.Uint64(), "blockHash", blockHash.Hex(), "nodeId", can.NodeId.String(),
			"staking Account", can.StakingAddress.String(), "err", err)
		return err
	}

	return nil
}

func (sk *StakingPlugin) EditCandidate(blockHash common.Hash, blockNumber *big.Int, canAddr common.NodeAddress, can *staking.Candidate) error {
	if err := sk.db.SetCanBaseStore(blockHash, canAddr, can.CandidateBase); nil != err {
		log.Error("Failed to EditCandidate on stakingPlugin: Store CandidateBase info is failed",
			"nodeId", can.NodeId.String(), "blockNumber", blockNumber.Uint64(),
			"blockHash", blockHash.Hex(), "err", err)
		return err
	}
	if err := sk.db.SetCanMutableStore(blockHash, canAddr, can.CandidateMutable); nil != err {
		log.Error("Failed to EditCandidate on stakingPlugin: Store CandidateMutable info is failed",
			"nodeId", can.NodeId.String(), "blockNumber", blockNumber.Uint64(),
			"blockHash", blockHash.Hex(), "err", err)
		return err
	}
	return nil
}

func (sk *StakingPlugin) IncreaseStaking(state xcom.StateDB, blockHash common.Hash, blockNumber,
	amount *big.Int, typ uint16, canAddr common.NodeAddress, can *staking.Candidate) error {

	epoch := xutil.CalculateEpoch(blockNumber.Uint64())

	lazyCalcStakeAmount(epoch, can.CandidateMutable)

	if typ == FreeVon {
		origin := state.GetBalance(can.StakingAddress)
		if origin.Cmp(amount) < 0 {
			log.Error("Failed to IncreaseStaking on stakingPlugin: the account free von is not Enough",
				"blockNumber", blockNumber.Uint64(), "blockHash", blockHash.Hex(),
				"nodeId", can.NodeId.String(), "account", can.StakingAddress,
				"originVon", origin, "stakingVon", amount)
			return staking.ErrAccountVonNoEnough
		}
		state.SubBalance(can.StakingAddress, amount)
		state.AddBalance(vm.StakingContractAddr, amount)
		can.ReleasedHes = new(big.Int).Add(can.ReleasedHes, amount)

	} else if typ == RestrictVon {

		err := rt.AdvanceLockedFunds(can.StakingAddress, amount, state)
		if nil != err {
			log.Error("Failed to IncreaseStaking on stakingPlugin: call Restricting AdvanceLockedFunds() is failed",
				"blockNumber", blockNumber.Uint64(), "blockHash", blockHash.Hex(),
				"nodeId", can.NodeId.String(), "account", can.StakingAddress, "amount", amount, "err", err)
			return err
		}

		can.RestrictingPlanHes = new(big.Int).Add(can.RestrictingPlanHes, amount)
	} else {

		log.Error("Failed to IncreaseStaking on stakingPlugin", "err", staking.ErrWrongVonOptType,
			"got type", typ, "need type", fmt.Sprintf("%d or %d", FreeVon, RestrictVon))
		return staking.ErrWrongVonOptType
	}

	if err := sk.db.DelCanPowerStore(blockHash, can); nil != err {
		log.Error("Failed to IncreaseStaking on stakingPlugin: Delete Candidate old power is failed",
			"blockNumber", blockNumber.Uint64(), "blockHash", blockHash.Hex(),
			"nodeId", can.NodeId.String(), "err", err)
		return err
	}

	can.StakingEpoch = uint32(epoch)
	can.AddShares(amount)

	if err := sk.db.SetCanPowerStore(blockHash, canAddr, can); nil != err {
		log.Error("Failed to IncreaseStaking on stakingPlugin: Store Candidate new power is failed",
			"blockNumber", blockNumber.Uint64(), "blockHash", blockHash.Hex(),
			"nodeId", can.NodeId.String(), "err", err)
		return err
	}

	if err := sk.db.SetCanMutableStore(blockHash, canAddr, can.CandidateMutable); nil != err {
		log.Error("Failed to IncreaseStaking on stakingPlugin: Store CandidateMutable info is failed",
			"blockNumber", blockNumber.Uint64(), "blockHash", blockHash.Hex(),
			"nodeId", can.NodeId.String(), "err", err)
		return err
	}

	return nil
}

func (sk *StakingPlugin) WithdrewStaking(state xcom.StateDB, blockHash common.Hash, blockNumber *big.Int,
	canAddr common.NodeAddress, can *staking.Candidate) error {

	epoch := xutil.CalculateEpoch(blockNumber.Uint64())

	lazyCalcStakeAmount(epoch, can.CandidateMutable)

	if err := sk.db.DelCanPowerStore(blockHash, can); nil != err {
		log.Error("Failed to WithdrewStaking on stakingPlugin: Delete Candidate old power is failed",
			"blockNumber", blockNumber.Uint64(), "blockHash", blockHash.Hex(), "nodeId", can.NodeId.String(), "err", err)
		return err
	}

	if err := sk.withdrewStakeAmount(state, blockHash, blockNumber.Uint64(), epoch, canAddr, can); nil != err {
		return err
	}

	can.StakingEpoch = uint32(epoch)

	if can.Released.Cmp(common.Big0) > 0 || can.RestrictingPlan.Cmp(common.Big0) > 0 {

		if err := sk.db.SetCanMutableStore(blockHash, canAddr, can.CandidateMutable); nil != err {
			log.Error("Failed to WithdrewStaking on stakingPlugin: Store CandidateMutable info is failed",
				"blockNumber", blockNumber.Uint64(), "blockHash", blockHash.Hex(), "nodeId", can.NodeId.String(), "err", err)
			return err
		}
	} else {

		if err := sk.db.DelCandidateStore(blockHash, canAddr); nil != err {
			log.Error("Failed to WithdrewStaking on stakingPlugin: Delete Candidate info is failed",
				"blockNumber", blockNumber.Uint64(), "blockHash", blockHash.Hex(), "nodeId", can.NodeId.String(), "err", err)
			return err
		}
	}

	// sub the account staking Reference Count
	if err := sk.db.SubAccountStakeRc(blockHash, can.StakingAddress); nil != err {
		log.Error("Failed to WithdrewStaking on stakingPlugin: Store Staking Account Reference Count (sub) is failed",
			"blockNumber", blockNumber.Uint64(), "blockHash", blockHash.Hex(), "nodeId", can.NodeId.String(),
			"staking Account", can.StakingAddress.String(), "err", err)
		return err
	}

	return nil
}

func (sk *StakingPlugin) withdrewStakeAmount(state xcom.StateDB, blockHash common.Hash, blockNumber, epoch uint64,
	canAddr common.NodeAddress, can *staking.Candidate) error {

	// Direct return of money during the hesitation period
	// Return according to the way of coming
	if can.ReleasedHes.Cmp(common.Big0) > 0 {
		state.AddBalance(can.StakingAddress, can.ReleasedHes)
		state.SubBalance(vm.StakingContractAddr, can.ReleasedHes)
		can.ReleasedHes = new(big.Int).SetInt64(0)
	}

	if can.RestrictingPlanHes.Cmp(common.Big0) > 0 {
		err := rt.ReturnLockFunds(can.StakingAddress, can.RestrictingPlanHes, state)
		if nil != err {
			log.Error("Failed to WithdrewStaking on stakingPlugin: call Restricting ReturnLockFunds() is failed",
				"blockNumber", blockNumber, "blockHash", blockHash.Hex(), "nodeId", can.NodeId.String(),
				"stakingAddr", can.StakingAddress, "restrictingPlanHes", can.RestrictingPlanHes, "err", err)
			return err
		}
		can.RestrictingPlanHes = new(big.Int).SetInt64(0)
	}

	if can.Released.Cmp(common.Big0) > 0 || can.RestrictingPlan.Cmp(common.Big0) > 0 {
		if err := sk.addUnStakeItem(state, blockNumber, blockHash, epoch, can.NodeId, canAddr, can.StakingBlockNum); nil != err {
			log.Error("Failed to WithdrewStaking on stakingPlugin: Add UnStakeItemStore failed",
				"blockNumber", blockNumber, "blockHash", blockHash.Hex(), "nodeId", can.NodeId.String(), "err", err)
			return err
		}
	}

	can.CleanShares()
	can.Status |= staking.Invalided | staking.Withdrew

	return nil
}

func (sk *StakingPlugin) HandleUnCandidateItem(state xcom.StateDB, blockNumber uint64, blockHash common.Hash, epoch uint64) error {

	unStakeCount, err := sk.db.GetUnStakeCountStore(blockHash, epoch)
	switch {
	case snapshotdb.NonDbNotFoundErr(err):
		return err
	case snapshotdb.IsDbNotFoundErr(err):
		unStakeCount = 0
	}

	if unStakeCount == 0 {
		return nil
	}

	filterAddr := make(map[common.NodeAddress]struct{})

	for index := 1; index <= int(unStakeCount); index++ {

		stakeItem, err := sk.db.GetUnStakeItemStore(blockHash, epoch, uint64(index))
		if nil != err {
			log.Error("Failed to HandleUnCandidateItem: Query the unStakeItem node addr is failed",
				"blockNUmber", blockNumber, "blockHash", blockHash.Hex(), "err", err)
			return err
		}

		canAddr := stakeItem.NodeAddress

		//log.Debug("Call HandleUnCandidateItem: the candidate Addr",
		//	"blockNUmber", blockNumber, "blockHash", blockHash.Hex(), "addr", canAddr.Hex())

		if _, ok := filterAddr[canAddr]; ok {
			if err := sk.db.DelUnStakeItemStore(blockHash, epoch, uint64(index)); nil != err {
				log.Error("Failed to HandleUnCandidateItem: Delete already handle unstakeItem failed",
					"blockNUmber", blockNumber, "blockHash", blockHash.Hex(), "err", err)
				return err
			}
			continue
		}

		can, err := sk.db.GetCandidateStore(blockHash, canAddr)
		if snapshotdb.NonDbNotFoundErr(err) {
			log.Error("Failed to HandleUnCandidateItem: Query candidate failed",
				"blockNUmber", blockNumber, "blockHash", blockHash.Hex(), "canAddr", canAddr.Hex(), "err", err)
			return err
		}

		// This should not be nil
		if snapshotdb.IsDbNotFoundErr(err) || can.IsEmpty() {

			if err := sk.db.DelUnStakeItemStore(blockHash, epoch, uint64(index)); nil != err {
				log.Error("Failed to HandleUnCandidateItem: Candidate is no exist, Delete unstakeItem failed",
					"blockNUmber", blockNumber, "blockHash", blockHash.Hex(), "err", err)
				return err
			}

			continue
		}

		// if the item stakingBlockNum is not enough the stakingBlockNum of candidate info
		if stakeItem.StakingBlockNum != can.StakingBlockNum {

			log.Warn("Call HandleUnCandidateItem: the item stakingBlockNum no equal current candidate stakingBlockNum",
				"item stakingBlockNum", stakeItem.StakingBlockNum, "candidate stakingBlockNum", can.StakingBlockNum)

			if err := sk.db.DelUnStakeItemStore(blockHash, epoch, uint64(index)); nil != err {
				log.Error("Failed to HandleUnCandidateItem: The Item is invilad, cause the stakingBlockNum is less "+
					"than stakingBlockNum of curr candidate, Delete unstakeItem failed",
					"blockNUmber", blockNumber, "blockHash", blockHash.Hex(), "err", err)
				return err
			}

			continue

		}

		// The state of the node needs to be restored
		if stakeItem.Recovery {
			// If the node is reported double-signed during the lock-up period，
			// Then you need to enter the double-signed lock-up period after the lock-up period expires and release the staking after the expiration
			// Otherwise, the state of the node is restored to the normal staking state
			if can.IsDuplicateSign() {

				// Because there is no need to release the staking when the zero-out block is locked, "SubAccountStakeRc" is not executed
				if err := sk.db.SubAccountStakeRc(blockHash, can.StakingAddress); nil != err {
					log.Error("Failed to HandleUnCandidateItem: Sub Account staking Reference Count is failed",
						"blockNumber", blockNumber, "blockHash", blockHash.Hex(), "nodeId", can.NodeId.String(), "err", err)
					return err
				}

				// Lock the node again and will release the staking
				if err := sk.addUnStakeItem(state, blockNumber, blockHash, epoch, can.NodeId, canAddr, can.StakingBlockNum); nil != err {
					log.Error("Failed to SlashCandidates on stakingPlugin: Add UnStakeItemStore failed",
						"blockNumber", blockNumber, "blockHash", blockHash.Hex(), "nodeId", can.NodeId.String(), "err", err)
					return err
				}
				can.CleanLowRatioStatus()
				if err := sk.db.SetCanMutableStore(blockHash, canAddr, can.CandidateMutable); nil != err {
					log.Error("Failed to HandleUnCandidateItem on stakingPlugin: Store CandidateMutable info is failed",
						"blockNumber", blockNumber, "blockHash", blockHash.Hex(), "nodeId", can.NodeId.String(), "err", err)
					return err
				}
				log.Debug("Call HandleUnCandidateItem: Node double sign", "blockNumber", blockNumber, "blockHash", blockHash.Hex(), "nodeId", can.NodeId.String(),
					"status", can.Status, "shares", can.Shares)
			} else {

				can.SetValided()
				if err := sk.db.SetCanPowerStore(blockHash, canAddr, can); nil != err {
					log.Error("Failed to HandleUnCandidateItem on stakingPlugin: Store Candidate power is failed",
						"blockNumber", blockNumber, "blockHash", blockHash.Hex(), "nodeId", can.NodeId.String(), "err", err)
					return err
				}
				if err := sk.db.SetCanMutableStore(blockHash, canAddr, can.CandidateMutable); nil != err {
					log.Error("Failed to HandleUnCandidateItem on stakingPlugin: Store CandidateMutable info is failed",
						"blockNumber", blockNumber, "blockHash", blockHash.Hex(), "nodeId", can.NodeId.String(), "err", err)
					return err
				}
				log.Debug("Call HandleUnCandidateItem: Node state recovery", "blockNumber", blockNumber, "blockHash", blockHash.Hex(), "nodeId", can.NodeId.String(),
					"status", can.Status, "shares", can.Shares)
			}
		} else {
			// Second handle balabala ...
			if err := sk.handleUnStake(state, blockNumber, blockHash, epoch, canAddr, can); nil != err {
				return err
			}
		}

		if err := sk.db.DelUnStakeItemStore(blockHash, epoch, uint64(index)); nil != err {
			log.Error("Failed to HandleUnCandidateItem: Delete unstakeItem failed",
				"blockNUmber", blockNumber, "blockHash", blockHash.Hex(), "err", err)
			return err
		}

		filterAddr[canAddr] = struct{}{}
	}

	if err := sk.db.DelUnStakeCountStore(blockHash, epoch); nil != err {
		log.Error("Failed to HandleUnCandidateItem: Delete unstakeCount failed",
			"blockNUmber", blockNumber, "blockHash", blockHash.Hex(), "err", err)
		return err
	}

	return nil
}

func (sk *StakingPlugin) handleUnStake(state xcom.StateDB, blockNumber uint64, blockHash common.Hash, epoch uint64,
	addr common.NodeAddress, can *staking.Candidate) error {

	log.Debug("Call handleUnStake", "blockNumber", blockNumber, "blockHash", blockHash.Hex(),
		"epoch", epoch, "nodeId", can.NodeId.String())

	lazyCalcStakeAmount(epoch, can.CandidateMutable)

	refundReleaseFn := func(balance *big.Int) *big.Int {
		if balance.Cmp(common.Big0) > 0 {
			state.AddBalance(can.StakingAddress, balance)
			state.SubBalance(vm.StakingContractAddr, balance)
			return new(big.Int).SetInt64(0)
		}
		return balance
	}

	can.ReleasedHes = refundReleaseFn(can.ReleasedHes)
	can.Released = refundReleaseFn(can.Released)

	refundRestrictFn := func(title string, balance *big.Int) (*big.Int, error) {
		if balance.Cmp(common.Big0) > 0 {
			err := rt.ReturnLockFunds(can.StakingAddress, balance, state)
			if nil != err {
				log.Error("Failed to HandleUnCandidateItem on stakingPlugin: call Restricting ReturnLockFunds() is failed",
					title, balance, "blockNumber", blockNumber, "blockHash", blockHash.Hex(), "nodeId", can.NodeId.String(),
					"stakingAddr", can.StakingAddress, "err", err)
				return new(big.Int).SetInt64(0), err
			}
			return new(big.Int).SetInt64(0), nil
		}
		return balance, nil
	}

	if balance, err := refundRestrictFn("RestrictingPlanHes", can.RestrictingPlanHes); nil != err {
		return err
	} else {
		can.RestrictingPlanHes = balance
	}

	if balance, err := refundRestrictFn("RestrictingPlan", can.RestrictingPlan); nil != err {
		return err
	} else {
		can.RestrictingPlan = balance
	}

	if err := sk.db.DelCandidateStore(blockHash, addr); nil != err {
		log.Error("Failed to HandleUnCandidateItem: Delete candidate info failed",
			"blockNumber", blockNumber, "blockHash", blockHash.Hex(),
			"nodeId", can.NodeId.String(), "err", err)
		return err
	}

	return nil
}

func (sk *StakingPlugin) GetDelegatesInfo(blockHash common.Hash, delAddr common.Address) ([]*staking.DelegationInfo, error) {
	return sk.db.GetDelegatesInfo(blockHash, delAddr)
}

func (sk *StakingPlugin) GetDelegateInfo(blockHash common.Hash, delAddr common.Address,
	nodeId enode.IDv0, stakeBlockNumber uint64) (*staking.Delegation, error) {
	return sk.db.GetDelegateStore(blockHash, delAddr, nodeId, stakeBlockNumber)
}

func (sk *StakingPlugin) GetDelegateExCompactInfo(blockHash common.Hash, blockNumber uint64, delAddr common.Address,
	nodeId enode.IDv0, stakeBlockNumber uint64) (*staking.DelegationEx, error) {

	del, err := sk.db.GetDelegateStore(blockHash, delAddr, nodeId, stakeBlockNumber)
	if nil != err {
		return nil, err
	}

	epoch := xutil.CalculateEpoch(blockNumber)
	lazyCalcDelegateAmount(epoch, del)

	return &staking.DelegationEx{
		Addr:            delAddr,
		NodeId:          nodeId,
		StakingBlockNum: stakeBlockNumber,
		DelegationHex: staking.DelegationHex{
			DelegateEpoch:          del.DelegateEpoch,
			Released:               (*hexutil.Big)(del.Released),
			ReleasedHes:            (*hexutil.Big)(del.ReleasedHes),
			RestrictingPlan:        (*hexutil.Big)(del.RestrictingPlan),
			RestrictingPlanHes:     (*hexutil.Big)(del.RestrictingPlanHes),
			CumulativeIncome:       (*hexutil.Big)(del.CumulativeIncome),
			LockReleasedHes:        (*hexutil.Big)(del.LockReleasedHes),
			LockRestrictingPlanHes: (*hexutil.Big)(del.LockRestrictingPlanHes),
		},
	}, nil
}

func (sk *StakingPlugin) GetGetDelegationLockCompactInfo(blockHash common.Hash, blockNumber uint64, delAddr common.Address) (*staking.DelegationLockHex, error) {
	epoch := xutil.CalculateEpoch(blockNumber)
	locks, err := sk.db.GetDelegationLock(blockHash, delAddr, uint32(epoch))
	if err != nil {
		if err == snapshotdb.ErrNotFound {
			return staking.NewDelegationLock().ToHex(), nil
		}
		return nil, err
	}
	return locks.ToHex(), nil
}

func (sk *StakingPlugin) Delegate(state xcom.StateDB, blockHash common.Hash, blockNumber *big.Int,
	delAddr common.Address, del *staking.Delegation, canAddr common.NodeAddress, can *staking.Candidate,
	typ uint16, amount *big.Int, delegateRewardPerList []*reward.DelegateRewardPer, isEinstein bool) error {

	epoch := xutil.CalculateEpoch(blockNumber.Uint64())

	rewardsReceive := calcDelegateIncome(epoch, del, delegateRewardPerList)

	if err := UpdateDelegateRewardPer(blockHash, can.NodeId, can.StakingBlockNum, rewardsReceive, sk.db.GetDB()); err != nil {
		return err
	}

	if typ == FreeVon { // from account free von
		origin := state.GetBalance(delAddr)
		if origin.Cmp(amount) < 0 {
			log.Error("Failed to Delegate on stakingPlugin: the account free von is not Enough",
				"blockNumber", blockNumber, "blockHash", blockHash.Hex(), "delAddr", delAddr.String(),
				"originVon", origin, "delegateVon", amount)
			return staking.ErrAccountVonNoEnough
		}
		state.SubBalance(delAddr, amount)
		state.AddBalance(vm.StakingContractAddr, amount)
		del.ReleasedHes = new(big.Int).Add(del.ReleasedHes, amount)

	} else if typ == RestrictVon { //  from account RestrictingPlan von
		err := rt.AdvanceLockedFunds(delAddr, amount, state)
		if nil != err {
			log.Error("Failed to Delegate on stakingPlugin: call Restricting AdvanceLockedFunds() is failed",
				"blockNumber", blockNumber, "blockHash", blockHash.Hex(), "epoch", epoch,
				"delAddr", delAddr.String(), "nodeId", can.NodeId.String(), "StakingNum", can.StakingBlockNum,
				"amount", amount, "err", err)
			return err
		}
		del.RestrictingPlanHes = new(big.Int).Add(del.RestrictingPlanHes, amount)

	} else {
		if isEinstein && typ == LockVon {
			lockReleasedHes, lockRestrictingHes, err := sk.AdvanceDelegationLockedFunds(blockHash, delAddr, uint32(epoch), amount)
			if err != nil {
				log.Error("Failed to Delegate on stakingPlugin: call  AdvanceDelegationLockedFunds() is failed",
					"blockNumber", blockNumber, "blockHash", blockHash.Hex(), "epoch", epoch,
					"delAddr", delAddr.String(), "nodeId", can.NodeId.String(), "StakingNum", can.StakingBlockNum,
					"amount", amount, "lockRestrictingHes", lockRestrictingHes, "lockReleasedHes", lockReleasedHes, "err", err)
				return err
			}
			del.LockRestrictingPlanHes = new(big.Int).Add(del.LockRestrictingPlanHes, lockRestrictingHes)
			del.LockReleasedHes = new(big.Int).Add(del.LockReleasedHes, lockReleasedHes)
		} else {
			log.Error("Failed to Delegate on stakingPlugin", "err", staking.ErrWrongVonOptType,
				"got type", typ, "need type", fmt.Sprintf("%d or %d", FreeVon, RestrictVon))
			return staking.ErrWrongVonOptType
		}
	}

	del.DelegateEpoch = uint32(epoch)

	// set new delegate info
	if err := sk.db.SetDelegateStore(blockHash, delAddr, can.NodeId, can.StakingBlockNum, del, isEinstein); nil != err {
		log.Error("Failed to Delegate on stakingPlugin: Store Delegate info is failed",
			"delAddr", delAddr.String(), "nodeId", can.NodeId.String(), "StakingNum",
			can.StakingBlockNum, "blockNumber", blockNumber, "blockHash", blockHash.Hex(), "err", err)
		return err
	}

	// delete old power of can
	if err := sk.db.DelCanPowerStore(blockHash, can); nil != err {
		log.Error("Failed to Delegate on stakingPlugin: Delete Candidate old power is failed",
			"blockNumber", blockNumber, "blockHash", blockHash.Hex(), "nodeId", can.NodeId.String(), "err", err)
		return err
	}

	// add the candidate power
	can.AddShares(amount)
	// Update total delegate
	lazyCalcNodeTotalDelegateAmount(epoch, can.CandidateMutable)
	can.DelegateTotalHes = new(big.Int).Add(can.DelegateTotalHes, amount)
	can.DelegateEpoch = uint32(epoch)

	// set new power of can
	if err := sk.db.SetCanPowerStore(blockHash, canAddr, can); nil != err {
		log.Error("Failed to Delegate on stakingPlugin: Store Candidate new power is failed",
			"blockNumber", blockNumber, "blockHash", blockHash.Hex(), "nodeId", can.NodeId.String(), "err", err)
		return err
	}

	// update can info about Shares
	if err := sk.db.SetCanMutableStore(blockHash, canAddr, can.CandidateMutable); nil != err {
		log.Error("Failed to Delegate on stakingPlugin: Store CandidateMutable info is failed",
			"blockNumber", blockNumber, "blockHash", blockHash.Hex(), "nodeId", can.NodeId.String(), "err", err)
		return err
	}
	return nil
}

// AdvanceDelegationLockedFunds 使用处于锁定期的委托金去重新委托
func (sk *StakingPlugin) AdvanceDelegationLockedFunds(blockHash common.Hash, account common.Address, currentEpoch uint32, amount *big.Int) (*big.Int, *big.Int, error) {
	d, err := sk.db.GetDelegationLock(blockHash, account, currentEpoch)
	if err != nil {
		if err == snapshotdb.ErrNotFound {
			return nil, nil, staking.ErrDelegateLockBalanceNotEnough
		}
		return nil, nil, err
	}
	log.Debug("Call AdvanceDelegationLockedFunds begin", "blockHash", blockHash, "account", account, "amount", amount, "delegationLock", d)

	lockReleasedHes, lockRestrictingHes, err := d.AdvanceLockedFunds(amount)
	if err != nil {
		return nil, nil, err
	}
	if err := sk.db.PutDelegationLock(blockHash, account, d); err != nil {
		return nil, nil, err
	}

	log.Debug("Call AdvanceDelegationLockedFunds finished", "blockHash", blockHash, "lockRestrictingHes", lockRestrictingHes, "lockReleasedHes", lockReleasedHes, "delegationLock", d)
	return lockReleasedHes, lockRestrictingHes, nil
}

func (sk *StakingPlugin) WithdrewDelegation(state xcom.StateDB, blockHash common.Hash, blockNumber, amount *big.Int,
	delAddr common.Address, nodeId enode.IDv0, stakingBlockNum uint64, del *staking.Delegation, delegateRewardPerList []*reward.DelegateRewardPer, isEinstein bool) (*big.Int, *big.Int, *big.Int, *big.Int, *big.Int, error) {
	issueIncome, returnReleased, returnRestrictingPlan, returnLockReleased, returnLockRestrictingPlan := new(big.Int), new(big.Int), new(big.Int), new(big.Int), new(big.Int)
	canAddr, err := xutil.NodeId2Addr(nodeId)
	if nil != err {
		log.Error("Failed to WithdrewDelegation on stakingPlugin: nodeId parse addr failed",
			"blockNumber", blockNumber, "blockHash", blockHash.Hex(), "delAddr", delAddr,
			"nodeId", nodeId.String(), "stakingBlockNum", stakingBlockNum, "err", err)
		return nil, nil, nil, nil, nil, err
	}

	can, err := sk.db.GetCandidateStore(blockHash, canAddr)
	if snapshotdb.NonDbNotFoundErr(err) {
		log.Error("Failed to WithdrewDelegation on stakingPlugin: Query candidate info failed",
			"blockNumber", blockNumber, "blockHash", blockHash.Hex(), "delAddr", delAddr,
			"nodeId", nodeId.String(), "stakingBlockNum", stakingBlockNum, "err", err)
		return nil, nil, nil, nil, nil, err
	}

	total := calcDelegateTotalAmount(del)
	// First need to deduct the von that is being refunded
	if total.Cmp(amount) < 0 {
		log.Error("Failed to WithdrewDelegation on stakingPlugin: the amount of valid delegate is not enough",
			"blockNumber", blockNumber, "blockHash", blockHash.Hex(), "delAddr", delAddr,
			"nodeId", nodeId.String(), "stakingBlockNum", stakingBlockNum, "delegate amount", total,
			"withdrew amount", amount)
		return nil, nil, nil, nil, nil, staking.ErrDelegateVonNoEnough
	}

	epoch := xutil.CalculateEpoch(blockNumber.Uint64())
	refundAmount := calcRealRefund(blockNumber.Uint64(), blockHash, total, amount)
	realSub := refundAmount

	rewardsReceive := calcDelegateIncome(epoch, del, delegateRewardPerList)

	if err := UpdateDelegateRewardPer(blockHash, nodeId, stakingBlockNum, rewardsReceive, RewardMgrInstance().db); err != nil {
		return nil, nil, nil, nil, nil, err
	}

	// Update total delegate
	if can.IsNotEmpty() {
		lazyCalcNodeTotalDelegateAmount(epoch, can.CandidateMutable)
	}

	del.DelegateEpoch = uint32(epoch)

	switch {
	// Illegal parameter
	case can.IsNotEmpty() && stakingBlockNum > can.StakingBlockNum:
		log.Error("Failed to WithdrewDelegation on stakingPlugin: the stakeBlockNum invalid",
			"blockNumber", blockNumber, "blockHash", blockHash.Hex(), "delAddr", delAddr,
			"nodeId", nodeId.String(), "stakingBlockNum", stakingBlockNum, "fn.stakeBlockNum", stakingBlockNum,
			"can.stakeBlockNum", can.StakingBlockNum)
		return nil, nil, nil, nil, nil, staking.ErrBlockNumberDisordered
	default:
		log.Debug("Call WithdrewDelegation", "blockNumber", blockNumber, "blockHash", blockHash.Hex(),
			"delAddr", delAddr.String(), "nodeId", nodeId.String(), "StakingNum", stakingBlockNum,
			"total", total, "amount", amount, "realSub", realSub, "del", del)

		// handle delegate on Hesitate period
		if refundAmount.Cmp(common.Big0) > 0 {
			rm, rbalance, lbalance, err := rufundDelegateFn(refundAmount, del.ReleasedHes, del.RestrictingPlanHes, delAddr, state)
			if nil != err {
				log.Error("Failed  to WithdrewDelegation, refund the hesitate balance is failed", "blockNumber", blockNumber,
					"blockHash", blockHash.Hex(), "delAddr", delAddr.String(), "nodeId", nodeId.String(), "StakingNum", stakingBlockNum,
					"refund balance", refundAmount, "releaseHes", del.ReleasedHes, "restrictingPlanHes", del.RestrictingPlanHes, "err", err)
				return nil, nil, nil, nil, nil, err
			}
			if can.IsNotEmpty() {
				can.DelegateTotalHes = new(big.Int).Sub(can.DelegateTotalHes, new(big.Int).Sub(refundAmount, rm))
			}
			if isEinstein {
				returnReleased.Add(returnReleased, new(big.Int).Sub(del.ReleasedHes, rbalance))
				returnRestrictingPlan.Add(returnRestrictingPlan, new(big.Int).Sub(del.RestrictingPlanHes, lbalance))
			}

			refundAmount, del.ReleasedHes, del.RestrictingPlanHes = rm, rbalance, lbalance
		}

		if isEinstein {
			delegationLock, err := sk.db.GetDelegationLock(blockHash, delAddr, uint32(epoch))
			if err != nil {
				if err == snapshotdb.ErrNotFound {
					delegationLock = staking.NewDelegationLock()
				} else {
					return nil, nil, nil, nil, nil, err
				}
			}
			// 计算委托需要锁定的最后一个周期
			lockEndEpoch, err := calDelegationLockEndEpoch(blockNumber.Uint64(), blockHash, uint32(epoch))
			if err != nil {
				return nil, nil, nil, nil, nil, err
			}

			// 犹豫期,来自锁定部分
			if refundAmount.Cmp(common.Big0) > 0 {
				rm, lockRelease, lockRestrictingPlan := rufundDelegateLockFn(refundAmount, del.LockReleasedHes, del.LockRestrictingPlanHes, lockEndEpoch, delegationLock)

				if can.IsNotEmpty() {
					can.DelegateTotalHes = new(big.Int).Sub(can.DelegateTotalHes, new(big.Int).Sub(refundAmount, rm))
				}

				returnLockReleased.Add(returnLockReleased, lockRelease)
				returnLockRestrictingPlan.Add(returnLockRestrictingPlan, lockRestrictingPlan)

				refundAmount, del.LockReleasedHes, del.LockRestrictingPlanHes = rm, new(big.Int).Sub(del.LockReleasedHes, lockRelease), new(big.Int).Sub(del.LockRestrictingPlanHes, lockRestrictingPlan)
			}

			// 生效期
			if refundAmount.Cmp(common.Big0) > 0 {
				rm, lockRelease, lockRestrictingPlan := rufundDelegateLockFn(refundAmount, del.Released, del.RestrictingPlan, lockEndEpoch, delegationLock)

				if can.IsNotEmpty() {
					can.DelegateTotal = new(big.Int).Sub(can.DelegateTotal, new(big.Int).Sub(refundAmount, rm))
				}

				returnLockReleased.Add(returnLockReleased, lockRelease)
				returnLockRestrictingPlan.Add(returnLockRestrictingPlan, lockRestrictingPlan)

				refundAmount, del.Released, del.RestrictingPlan = rm, new(big.Int).Sub(del.Released, lockRelease), new(big.Int).Sub(del.RestrictingPlan, lockRestrictingPlan)
			}

			if delegationLock.Change() {
				log.Debug("update delegationLock info after withdrew delegation", "blockHash", blockHash, "blockNumber", blockNumber, "delAddr", delAddr, "delegationLock", delegationLock, "del", del, "returnReleased", returnReleased, "returnRestrictingPlan", returnRestrictingPlan, "returnLockReleased", returnLockReleased, "returnLockRestrictingPlan", returnLockRestrictingPlan)

				if err := sk.db.PutDelegationLock(blockHash, delAddr, delegationLock); err != nil {
					return nil, nil, nil, nil, nil, err
				}
			}
		} else {
			// handle delegate on Effective period
			if refundAmount.Cmp(common.Big0) > 0 {
				rm, rbalance, lbalance, err := rufundDelegateFn(refundAmount, del.Released, del.RestrictingPlan, delAddr, state)
				if nil != err {
					log.Error("Failed  to WithdrewDelegation, refund the no hesitate balance is failed", "blockNumber", blockNumber,
						"blockHash", blockHash.Hex(), "delAddr", delAddr.String(), "nodeId", nodeId.String(), "StakingNum", stakingBlockNum,
						"refund balance", refundAmount, "release", del.Released, "restrictingPlan", del.RestrictingPlan, "err", err)
					return nil, nil, nil, nil, nil, err
				}
				if can.IsNotEmpty() {
					can.DelegateTotal = new(big.Int).Sub(can.DelegateTotal, new(big.Int).Sub(refundAmount, rm))
				}
				refundAmount, del.Released, del.RestrictingPlan = rm, rbalance, lbalance
			}
		}

		if refundAmount.Cmp(common.Big0) != 0 {
			log.Error("Failed to WithdrewDelegation on stakingPlugin: the withdrew ramain is not zero",
				"blockNumber", blockNumber, "blockHash", blockHash.Hex(), "delAddr", delAddr,
				"nodeId", nodeId.String(), "stakingBlockNum", stakingBlockNum, "del balance", total,
				"withdrew balance", amount, "realSub amount", realSub, "withdrew remain", refundAmount)
			return nil, nil, nil, nil, nil, staking.ErrWrongWithdrewDelVonCalc
		}

		// If total had full sub,
		// then clean the delegate info
		if total.Cmp(realSub) == 0 {
			// When the entrusted information is deleted, the entrusted proceeds need to be issued automatically
			issueIncome = issueIncome.Add(issueIncome, del.CumulativeIncome)
			if err := RewardMgrInstance().ReturnDelegateReward(delAddr, del.CumulativeIncome, state); err != nil {
				log.Error("Failed to WithdrewDelegation on stakingPlugin: return delegate reward is failed",
					"blockNumber", blockNumber, "blockHash", blockHash.Hex(), "delAddr", delAddr,
					"nodeId", nodeId.String(), "stakingBlockNum", stakingBlockNum, "err", err)
				return nil, nil, nil, nil, nil, common.InternalError
			}
			log.Debug("Successful ReturnDelegateReward", "blockNumber", blockNumber, "blockHash", blockHash.Hex(), "nodeId", nodeId.TerminalString(),
				"delAddr", delAddr, "cumulativeIncome", issueIncome)
			if err := sk.db.DelDelegateStore(blockHash, delAddr, nodeId, stakingBlockNum); nil != err {
				log.Error("Failed to WithdrewDelegation on stakingPlugin: Delete detegate is failed",
					"blockNumber", blockNumber, "blockHash", blockHash.Hex(), "delAddr", delAddr,
					"nodeId", nodeId.String(), "stakingBlockNum", stakingBlockNum, "err", err)
				return nil, nil, nil, nil, nil, err
			}
		} else {
			if err := sk.db.SetDelegateStore(blockHash, delAddr, nodeId, stakingBlockNum, del, isEinstein); nil != err {
				log.Error("Failed to WithdrewDelegation on stakingPlugin: Store detegate is failed",
					"blockNumber", blockNumber, "blockHash", blockHash.Hex(), "delAddr", delAddr,
					"nodeId", nodeId.String(), "stakingBlockNum", stakingBlockNum, "err", err)
				return nil, nil, nil, nil, nil, err
			}
		}
	}

	if can.IsNotEmpty() && stakingBlockNum == can.StakingBlockNum {
		if can.IsValid() {
			if err := sk.db.DelCanPowerStore(blockHash, can); nil != err {
				log.Error("Failed to WithdrewDelegation on stakingPlugin: Delete candidate old power is failed", "blockNumber",
					blockNumber, "blockHash", blockHash.Hex(), "delAddr", delAddr, "nodeId", nodeId.String(),
					"stakingBlockNum", stakingBlockNum, "err", err)
				return nil, nil, nil, nil, nil, err
			}

			// change candidate shares
			if can.Shares.Cmp(realSub) > 0 {
				can.SubShares(realSub)
			} else {
				log.Error("Failed to WithdrewDelegation on stakingPlugin: the candidate shares is no enough", "blockNumber",
					blockNumber, "blockHash", blockHash.Hex(), "delAddr", delAddr, "nodeId", nodeId.String(), "stakingBlockNum",
					stakingBlockNum, "can shares", can.Shares, "real withdrew delegate amount", realSub)
				panic("the candidate shares is no enough")
			}

			if err := sk.db.SetCanPowerStore(blockHash, canAddr, can); nil != err {
				log.Error("Failed to WithdrewDelegation on stakingPlugin: Store candidate old power is failed", "blockNumber",
					blockNumber, "blockHash", blockHash.Hex(), "delAddr", delAddr, "nodeId", nodeId.String(),
					"stakingBlockNum", stakingBlockNum, "err", err)
				return nil, nil, nil, nil, nil, err
			}
		} else {
			if can.Shares != nil && can.Shares.Cmp(realSub) > 0 {
				can.SubShares(realSub)
			}
		}

		if err := sk.db.SetCanMutableStore(blockHash, canAddr, can.CandidateMutable); nil != err {
			log.Error("Failed to WithdrewDelegation on stakingPlugin: Store CandidateMutable info is failed", "blockNumber",
				blockNumber, "blockHash", blockHash.Hex(), "delAddr", delAddr, "nodeId", nodeId.String(),
				"stakingBlockNum", stakingBlockNum, "candidateMutable", can.CandidateMutable, "err", err)
			return nil, nil, nil, nil, nil, err
		}
	}
	return issueIncome, returnReleased, returnRestrictingPlan, returnLockReleased, returnLockRestrictingPlan, nil
}

func (sk *StakingPlugin) RedeemDelegation(state xcom.StateDB, blockHash common.Hash, blockNumber *big.Int, delAddr common.Address) (*big.Int, *big.Int, error) {
	currentEpoch := uint32(xutil.CalculateEpoch(blockNumber.Uint64()))
	delegationLock, err := sk.db.GetDelegationLock(blockHash, delAddr, currentEpoch)
	if err != nil {
		if err == snapshotdb.ErrNotFound {
			return new(big.Int), new(big.Int), nil
		}
		return nil, nil, err
	}

	released, restrictingPlan := new(big.Int), new(big.Int)
	redeem := false

	if delegationLock.Released.Cmp(common.Big0) > 0 {
		state.SubBalance(vm.StakingContractAddr, delegationLock.Released)
		state.AddBalance(delAddr, delegationLock.Released)
		released.Set(delegationLock.Released)
		delegationLock.Released = new(big.Int)
		redeem = true
	}

	if delegationLock.RestrictingPlan.Cmp(common.Big0) > 0 {
		if err := rt.ReturnLockFunds(delAddr, delegationLock.RestrictingPlan, state); err != nil {
			return nil, nil, err
		}
		restrictingPlan.Set(delegationLock.RestrictingPlan)
		delegationLock.RestrictingPlan = new(big.Int)
		redeem = true
	}

	log.Debug("Call redeemDelegation of StakingPlugin", "blockHash", blockHash.Hex(),
		"blockNumber", blockNumber.Uint64(), "delAddr", delAddr, "info", delegationLock, "released", released, "restrictingPlan", restrictingPlan)

	if delegationLock.Change() || redeem {
		if err := sk.db.PutDelegationLock(blockHash, delAddr, delegationLock); err != nil {
			return nil, nil, err
		}
	}
	return released, restrictingPlan, nil
}

func rufundDelegateFn(refundBalance, aboutRelease, aboutRestrictingPlan *big.Int, delAddr common.Address, state xcom.StateDB) (*big.Int, *big.Int, *big.Int, error) {

	refundTmp := refundBalance
	releaseTmp := aboutRelease
	restrictingPlanTmp := aboutRestrictingPlan

	subDelegateFn := func(source, sub *big.Int) (*big.Int, *big.Int) {
		state.AddBalance(delAddr, sub)
		state.SubBalance(vm.StakingContractAddr, sub)
		return new(big.Int).Sub(source, sub), new(big.Int).SetInt64(0)
	}

	// When remain is greater than or equal to del.ReleasedHes/del.Released
	if refundTmp.Cmp(common.Big0) > 0 {
		if refundTmp.Cmp(releaseTmp) >= 0 && releaseTmp.Cmp(common.Big0) > 0 {
			refundTmp, releaseTmp = subDelegateFn(refundTmp, releaseTmp)
		} else if refundTmp.Cmp(releaseTmp) < 0 {
			// When remain is less than or equal to del.ReleasedHes/del.Released
			releaseTmp, refundTmp = subDelegateFn(releaseTmp, refundTmp)
		}
	}

	if refundTmp.Cmp(common.Big0) > 0 {
		// When remain is greater than or equal to del.RestrictingPlanHes/del.RestrictingPlan
		if refundTmp.Cmp(restrictingPlanTmp) >= 0 && restrictingPlanTmp.Cmp(common.Big0) > 0 {
			err := rt.ReturnLockFunds(delAddr, restrictingPlanTmp, state)
			if nil != err {
				return refundTmp, releaseTmp, restrictingPlanTmp, err
			}
			refundTmp = new(big.Int).Sub(refundTmp, restrictingPlanTmp)
			restrictingPlanTmp = new(big.Int).SetInt64(0)
		} else if refundTmp.Cmp(restrictingPlanTmp) < 0 {
			// When remain is less than or equal to del.RestrictingPlanHes/del.RestrictingPlan
			err := rt.ReturnLockFunds(delAddr, refundTmp, state)
			if nil != err {
				return refundTmp, releaseTmp, restrictingPlanTmp, err
			}
			restrictingPlanTmp = new(big.Int).Sub(restrictingPlanTmp, refundTmp)
			refundTmp = new(big.Int).SetInt64(0)
		}
	}
	return refundTmp, releaseTmp, restrictingPlanTmp, nil
}

func rufundDelegateLockFn(refundBalance, aboutRelease, aboutRestrictingPlan *big.Int, lockEpoch uint32, lockInfos *staking.DelegationLock) (*big.Int, *big.Int, *big.Int) {
	total := new(big.Int).Add(aboutRelease, aboutRestrictingPlan)
	refundTmp := new(big.Int).Set(refundBalance)

	// 当前计算中,被锁定的金额,源自余额/锁仓
	lockRelease, lockRestrictingPlan := new(big.Int), new(big.Int)

	if total.Cmp(common.Big0) > 0 {
		if total.Cmp(refundBalance) <= 0 {
			// 需要撤销的委托>=剩余的余额+锁仓,  余额/锁仓均需要全部被锁定
			refundTmp.Sub(refundTmp, total)
			lockRelease = new(big.Int).Set(aboutRelease)
			lockRestrictingPlan = new(big.Int).Set(aboutRestrictingPlan)
		} else {
			// 需要撤销的委托<剩余的余额+锁仓
			refundTmp = new(big.Int)
			if refundBalance.Cmp(aboutRelease) <= 0 {
				// 需要撤销的委托<剩余的余额 ,仅锁定部分余额
				lockRelease = new(big.Int).Set(refundBalance)
			} else {
				// 需要撤销的委托<剩余的余额+锁仓,全部余额/部分锁仓均需要被锁定
				lockRelease = new(big.Int).Set(aboutRelease)
				lockRestrictingPlan = new(big.Int).Sub(refundBalance, aboutRelease)
			}
		}
		lockInfos.AddLock(lockEpoch, lockRelease, lockRestrictingPlan)
	}
	return refundTmp, lockRelease, lockRestrictingPlan
}

func calDelegationLockEndEpoch(blockNumber uint64, blockHash common.Hash, currentEpoch uint32) (uint32, error) {
	unDelegateFreezeDuration, err := gov.GovernUnDelegateFreezeDuration(blockNumber, blockHash)
	if err != nil {
		return 0, err
	}
	return currentEpoch + uint32(unDelegateFreezeDuration) - 1, nil
}

func (sk *StakingPlugin) ElectNextVerifierList(blockHash common.Hash, blockNumber uint64, state xcom.StateDB) error {

	oldIndex, err := sk.getVeriferIndex(blockHash, blockNumber, QueryStartNotIrr)
	if nil != err {
		log.Error("Failed to ElectNextVerifierList: Not found the VerifierIndex", "blockNumber",
			blockNumber, "blockHash", blockHash.Hex(), "err", err)
		return err
	}

	log.Debug("Call ElectNextVerifierList old verifiers Index", "blockNumber", blockNumber, "blockHash", blockHash.Hex(), "index", oldIndex)

	if oldIndex.End != blockNumber {
		log.Error("Failed to ElectNextVerifierList: this blockNumber invalid", "Old Epoch End blockNumber",
			oldIndex.End, "Current blockNumber", blockNumber)
		return staking.ErrBlockNumberDisordered
	}

	// caculate the new epoch start and end
	newVerifierArr := &staking.ValidatorArray{
		Start: oldIndex.End + 1,
		End:   oldIndex.End + xutil.CalcBlocksEachEpoch(),
	}

	currOriginVersion := gov.GetVersionForStaking(blockHash, state)
	currVersion := xutil.CalcVersion(currOriginVersion)

	currentVersion := gov.GetCurrentActiveVersion(state)
	if currentVersion == 0 {
		log.Error("Failed to ElectNextVerifierList, GetCurrentActiveVersion is failed", "blockNumber", blockNumber, "blockHash", blockHash.TerminalString())
		return errors.New("Failed to get CurrentActiveVersion")
	}

	maxvalidators, err := gov.GovernMaxValidators(blockNumber, blockHash)
	if nil != err {
		log.Error("Failed to ElectNextVerifierList: query govern params `maxvalidators` is failed", "blockNumber",
			blockNumber, "blockHash", blockHash.Hex(), "err", err)
		return err
	}

	iter := sk.db.IteratorCandidatePowerByBlockHash(blockHash, int(maxvalidators))
	if err := iter.Error(); nil != err {
		log.Error("Failed to ElectNextVerifierList: take iter by candidate power is failed", "blockNumber",
			blockNumber, "blockHash", blockHash.Hex(), "err", err)
		return err
	}
	defer iter.Release()

	queue := make(staking.ValidatorQueue, 0)

	for iter.Valid(); iter.Next(); {

		addrSuffix := iter.Value()
		canBase, err := sk.db.GetCanBaseStoreWithSuffix(blockHash, addrSuffix)
		if nil != err {
			log.Error("Failed to ElectNextVerifierList: Query CandidateBase info is failed", "blockNumber", blockNumber,
				"blockHash", blockHash.Hex(), "canAddr", common.BytesToNodeAddress(addrSuffix).Hex(), "err", err)
			if err == snapshotdb.ErrNotFound {
				if err := sk.db.Del(blockHash, iter.Key()); err != nil {
					return err
				}
				// for fix bug Power exist, bug Base is del
				continue
			}
			return err
		}

		if xutil.CalcVersion(canBase.ProgramVersion) < currVersion {
			log.Warn("Warn ElectNextVerifierList: the can ProgramVersion is less than currVersion",
				"blockNumber", blockNumber, "blockHash", blockHash.Hex(), "canVersion",
				"nodeId", canBase.NodeId.String(), "canAddr", common.BytesToNodeAddress(addrSuffix).Hex(),
				canBase.ProgramVersion, "currVersion", currVersion)

			// Low program version cannot be elected for epoch validator
			continue
		}

		addr := common.BytesToNodeAddress(addrSuffix)

		canMutable, err := sk.db.GetCanMutableStoreWithSuffix(blockHash, addrSuffix)
		if nil != err {
			log.Error("Failed to ElectNextVerifierList: Query CandidateMutable info is failed", "blockNumber", blockNumber,
				"blockHash", blockHash.Hex(), "canAddr", common.BytesToNodeAddress(addrSuffix).Hex(), "err", err)
			return err
		}

		val := &staking.Validator{
			NodeAddress:     addr,
			NodeId:          canBase.NodeId,
			BlsPubKey:       canBase.BlsPubKey,
			ProgramVersion:  canBase.ProgramVersion,
			Shares:          canMutable.Shares,
			StakingBlockNum: canBase.StakingBlockNum,
			StakingTxIndex:  canBase.StakingTxIndex,
			ValidatorTerm:   0,
		}
		queue = append(queue, val)
	}

	if len(queue) == 0 {
		panic("Failed to ElectNextVerifierList: Select zero size validators~")
	}

	newVerifierArr.Arr = queue
	err = sk.setVerifierListAndIndex(blockNumber, blockHash, newVerifierArr)
	if nil != err {
		log.Error("Failed to ElectNextVerifierList: Set Next Epoch VerifierList is failed", "blockNumber",
			blockNumber, "blockHash", blockHash.Hex(), "err", err)
		return err
	}

	log.Debug("Call ElectNextVerifierList  Next verifiers", "blockNumber", blockNumber, "blockHash", blockHash.Hex(),
		"list length", len(queue), "list", newVerifierArr)

	return nil
}

func (sk *StakingPlugin) GetVerifierCandidateInfo(blockHash common.Hash, blockNumber uint64) ([]*staking.Candidate, error) {
	verifierList, err := sk.getVerifierList(blockHash, blockNumber, false)
	if nil != err {
		return nil, err
	}

	if blockNumber < verifierList.Start || blockNumber > verifierList.End {
		log.Error("Failed to GetVerifierList", "start", verifierList.Start,
			"end", verifierList.End, "currentNumer", blockNumber)
		return nil, staking.ErrBlockNumberDisordered
	}

	queue := make([]*staking.Candidate, len(verifierList.Arr))

	for i, v := range verifierList.Arr {
		//var can *staking.CandidateBase
		c, err := sk.db.GetCandidateStore(blockHash, v.NodeAddress)
		if nil != err {
			log.Error("Failed to call GetVerifierList, Query Candidate Store info is failed",
				"blockNumber", blockNumber, "blockHash", blockHash.Hex(), "nodeId", v.NodeId.String(),
				"canAddr", v.NodeAddress.Hex(), "err", err.Error())
			return nil, err
		}
		queue[i] = c
	}
	return queue, nil
}

func (sk *StakingPlugin) GetVerifierList(blockHash common.Hash, blockNumber uint64, isCommit bool) (staking.ValidatorExQueue, error) {
	verifierList, err := sk.getVerifierList(blockHash, blockNumber, isCommit)
	if nil != err {
		return nil, err
	}

	if !isCommit && (blockNumber < verifierList.Start || blockNumber > verifierList.End) {
		log.Error("Failed to GetVerifierList", "start", verifierList.Start,
			"end", verifierList.End, "currentNumer", blockNumber)
		return nil, staking.ErrBlockNumberDisordered
	}

	queue := make(staking.ValidatorExQueue, len(verifierList.Arr))

	for i, v := range verifierList.Arr {
		//can, err := sk.GetCandidateInfo(blockHash, v.NodeAddress)

		//var can *staking.CandidateBase
		var can *staking.Candidate
		if !isCommit {
			//c, err := sk.db.GetCanBaseStore(blockHash, v.NodeAddress)
			c, err := sk.db.GetCandidateStore(blockHash, v.NodeAddress)
			if nil != err {
				log.Error("Failed to call GetVerifierList, Query Candidate Store info is failed",
					"blockNumber", blockNumber, "blockHash", blockHash.Hex(), "nodeId", v.NodeId.String(),
					"canAddr", v.NodeAddress.Hex(), "isCommit", isCommit, "err", err.Error())
				return nil, err
			}
			can = c
		} else {
			//c, err := sk.db.GetCanBaseStoreByIrr(v.NodeAddress)
			c, err := sk.db.GetCandidateStoreByIrr(v.NodeAddress)
			if nil != err {
				log.Error("Failed to call GetVerifierList, Query Candidate Store info is failed",
					"blockNumber", blockNumber, "blockHash", blockHash.Hex(), "nodeId", v.NodeId.String(),
					"canAddr", v.NodeAddress.Hex(), "isCommit", isCommit, "err", err.Error())
				return nil, err
			}
			can = c
		}

		//shares, _ := new(big.Int).SetString(v.StakingWeight[1], 10)

		valEx := &staking.ValidatorEx{
			NodeId:               can.NodeId,
			BlsPubKey:            can.BlsPubKey,
			StakingAddress:       can.StakingAddress,
			BenefitAddress:       can.BenefitAddress,
			RewardPer:            can.RewardPer,
			NextRewardPer:        can.NextRewardPer,
			RewardPerChangeEpoch: can.RewardPerChangeEpoch,
			StakingTxIndex:       can.StakingTxIndex,
			ProgramVersion:       can.ProgramVersion,
			StakingBlockNum:      can.StakingBlockNum,
			Shares:               (*hexutil.Big)(v.Shares),
			Description:          can.Description,
			ValidatorTerm:        v.ValidatorTerm,
			DelegateTotal:        (*hexutil.Big)(can.DelegateTotal),
			DelegateRewardTotal:  (*hexutil.Big)(can.DelegateRewardTotal),
		}
		queue[i] = valEx
	}
	return queue, nil
}

<<<<<<< HEAD
func (sk *StakingPlugin) GetHistoryVerifierList(blockHash common.Hash, blockNumber uint64, isCommit bool) (staking.ValidatorExQueue, error) {

	i := uint64(0)
	if blockNumber != i {
		i = xutil.CalculateEpoch(blockNumber)
	}

	queryNumber := i * xutil.CalcBlocksEachEpoch()
	numStr := strconv.FormatUint(queryNumber, 10)
	log.Debug("wow,GetHistoryVerifierList query number:", "num string", numStr)
	data, err := STAKING_DB.HistoryDB.Get([]byte(VerifierName + numStr))
	if nil != err {
		return nil, err
	}
	var verifierList staking.ValidatorArraySave
	err = rlp.DecodeBytes(data, &verifierList)
	if nil != err {
		return nil, err
	}
	log.Debug("wow,GetHistoryVerifierList", verifierList)

	queue := make(staking.ValidatorExQueue, len(verifierList.Arr))

	var candidateHexQueue staking.CandidateHexQueue

	if queryNumber == 0 {
		data, err := STAKING_DB.HistoryDB.Get([]byte(InitNodeName + numStr))
		if nil != err {
			return nil, err
		}

		err = rlp.DecodeBytes(data, &candidateHexQueue)
		if nil != err {
			return nil, err
		}
		log.Debug("wow,GetHistoryVerifierList candidateHexQueue", candidateHexQueue)
	}
	for i, v := range verifierList.Arr {

		valEx := &staking.ValidatorEx{
			NodeId:              v.NodeId,
			ValidatorTerm:       v.ValidatorTerm,
			DelegateRewardTotal: (*hexutil.Big)(v.DelegateRewardTotal),
			DelegateTotal:       (*hexutil.Big)(v.DelegateTotal),
			StakingBlockNum:     v.StakingBlockNum,
		}
		if queryNumber == 0 {
			for _, vc := range candidateHexQueue {
				if vc.NodeId == v.NodeId {
					valEx.BenefitAddress = vc.BenefitAddress
					valEx.StakingAddress = vc.StakingAddress
					valEx.Website = vc.Website
					valEx.Description = vc.Description
					valEx.ExternalId = vc.ExternalId
					valEx.NodeName = vc.NodeName
					break
				}
			}
		}
		queue[i] = valEx
	}

	return queue, nil
}

func (sk *StakingPlugin) GetSlashData(blockHash common.Hash, blockNumber uint64) (staking.SlashNodeQueue, error) {
	numStr := strconv.FormatUint(blockNumber, 10)
	log.Debug("wow,GetSlashData query number:", "num string", numStr)
	data, err := STAKING_DB.HistoryDB.Get([]byte(SlashName + numStr))
	if nil != err {
		return nil, err
	}
	var slashNodeQueue staking.SlashNodeQueue
	err = rlp.DecodeBytes(data, &slashNodeQueue)
	if nil != err {
		return nil, err
	}
	snq := make(staking.SlashNodeQueue, len(slashNodeQueue))
	for i, v := range slashNodeQueue {
		snq[i] = &staking.SlashNodeData{
			NodeId: v.NodeId,
			Amount: v.Amount,
		}
	}
	log.Debug("wow,GetSlashData", "snq", snq)
	return snq, nil
}

func (sk *StakingPlugin) GetTransData(blockHash common.Hash, blockNumber uint64) (staking.TransBlockReturnQueue, error) {
	numStr := strconv.FormatUint(blockNumber, 10)
	log.Debug("wow,GetTransData query number:", "num string", numStr)
	blockKey := TransBlockName + numStr
	transKey := TransHashName + numStr

	blockData, err := STAKING_DB.HistoryDB.Get([]byte(blockKey))
	if nil != err {
		return nil, err
	}
	var transBlock staking.TransBlock
	err = rlp.DecodeBytes(blockData, &transBlock)
	if nil != err {
		return nil, err
	}

	transDataQuene := make(staking.TransBlockReturnQueue, len(transBlock.TransHashStr))

	for i, v := range transBlock.TransHashStr {

		transInputBytes, err := STAKING_DB.HistoryDB.Get([]byte(transKey + v))
		if nil != err {
			log.Error("get transData error", err)
			continue
		}
		var transInput staking.TransInput
		err = rlp.DecodeBytes(transInputBytes, &transInput)
		if nil != err {
			return nil, err
		}
		transDataQuene[i] = &staking.TransBlockReturn{
			TxHash:     v,
			From:       common.BytesToAddress(transInput.From),
			To:         common.BytesToAddress(transInput.To),
			TransDatas: transInput.TransDatas,
		}
	}
	log.Debug("wow,GetTransData", "transDataQuene", transDataQuene)
	return transDataQuene, nil
}

func (sk *StakingPlugin) IsCurrVerifier(blockHash common.Hash, blockNumber uint64, nodeId discover.NodeID, isCommit bool) (bool, error) {
=======
func (sk *StakingPlugin) IsCurrVerifier(blockHash common.Hash, blockNumber uint64, nodeId enode.IDv0, isCommit bool) (bool, error) {
>>>>>>> b67ea9cf

	verifierList, err := sk.getVerifierList(blockHash, blockNumber, isCommit)
	if nil != err {
		return false, err
	}

	var flag bool
	for _, v := range verifierList.Arr {
		if v.NodeId == nodeId {
			flag = true
			break
		}
	}
	return flag, nil
}

func (sk *StakingPlugin) ListVerifierNodeID(blockHash common.Hash, blockNumber uint64) ([]enode.IDv0, error) {

	verifierList, err := sk.getVerifierList(blockHash, blockNumber, QueryStartNotIrr)
	if nil != err {
		return nil, err
	}

	if blockNumber < verifierList.Start || blockNumber > verifierList.End {

		log.Error("Failed to ListVerifierNodeID", "start", verifierList.Start,
			"end", verifierList.End, "currentNumer", blockNumber)

		return nil, staking.ErrBlockNumberDisordered
	}

	queue := make([]enode.IDv0, len(verifierList.Arr))

	for i, v := range verifierList.Arr {
		queue[i] = v.NodeId
	}
	return queue, nil
}

func (sk *StakingPlugin) GetCandidateONEpoch(blockHash common.Hash, blockNumber uint64, isCommit bool) (staking.CandidateQueue, error) {

	verifierList, err := sk.getVerifierList(blockHash, blockNumber, isCommit)
	if nil != err {
		return nil, err
	}

	queue := make(staking.CandidateQueue, len(verifierList.Arr))

	for i, v := range verifierList.Arr {
		var can *staking.Candidate
		if !isCommit {
			c, err := sk.db.GetCandidateStore(blockHash, v.NodeAddress)
			if nil != err {
				log.Error("Failed to call GetCandidateONEpoch, Quey candidate info is failed",
					"blockNumber", blockNumber, "blockHash", blockHash.Hex(), "nodeId", v.NodeId.String(),
					"canAddr", v.NodeAddress.Hex(), "isCommit", isCommit, "err", err.Error())
				return nil, err
			}
			can = c
		} else {
			c, err := sk.db.GetCandidateStoreByIrr(v.NodeAddress)
			if nil != err {
				log.Error("Failed to call GetCandidateONEpoch, Quey candidate info is failed",
					"blockNumber", blockNumber, "blockHash", blockHash.Hex(), "nodeId", v.NodeId.String(),
					"canAddr", v.NodeAddress.Hex(), "isCommit", isCommit, "err", err.Error())
				return nil, err
			}
			can = c
		}
		queue[i] = can
	}
	return queue, nil
}

// flag:NOTE
// 0: 	Query previous round consensus validator
// 1:  	Query current round consensus validaor
// 2:  	Query next round consensus validator
func (sk *StakingPlugin) GetValidatorList(blockHash common.Hash, blockNumber uint64, flag uint, isCommit bool) (
	staking.ValidatorExQueue, error) {

	var validatorArr *staking.ValidatorArray

	switch flag {
	case PreviousRound:
		arr, err := sk.getPreValList(blockHash, blockNumber, isCommit)
		if nil != err {
			return nil, err
		}
		validatorArr = arr

	case CurrentRound:
		arr, err := sk.getCurrValList(blockHash, blockNumber, isCommit)
		if nil != err {
			return nil, err
		}
		validatorArr = arr
	case NextRound:
		arr, err := sk.getNextValList(blockHash, blockNumber, isCommit)
		if nil != err {
			return nil, err
		}
		validatorArr = arr
	default:
		log.Error("Failed to call GetValidatorList", "err", staking.ErrWrongFuncParams, "flag", flag)
		return nil, staking.ErrWrongFuncParams
	}

	queue := make(staking.ValidatorExQueue, len(validatorArr.Arr))

	for i, v := range validatorArr.Arr {

		//var can *staking.CandidateBase
		var can *staking.Candidate
		if !isCommit {
			//c, err := sk.db.GetCanBaseStore(blockHash, v.NodeAddress)
			c, err := sk.db.GetCandidateStore(blockHash, v.NodeAddress)
			if nil != err {
				log.Error("Failed to call GetValidatorList, Quey Candidate Store info is failed",
					"blockNumber", blockNumber, "blockHash", blockHash.Hex(), "nodeId", v.NodeId.String(),
					"canAddr", v.NodeAddress.Hex(), "isCommit", isCommit, "err", err.Error())
				return nil, err
			}
			can = c
		} else {
			c, err := sk.db.GetCandidateStoreByIrr(v.NodeAddress)
			if nil != err {
				log.Error("Failed to call GetValidatorList, Quey Candidate Store info is failed",
					"blockNumber", blockNumber, "blockHash", blockHash.Hex(), "nodeId", v.NodeId.String(),
					"canAddr", v.NodeAddress.Hex(), "isCommit", isCommit, "err", err.Error())
				return nil, err
			}
			can = c
		}

		valEx := &staking.ValidatorEx{
			NodeId:               can.NodeId,
			BlsPubKey:            can.BlsPubKey,
			StakingAddress:       can.StakingAddress,
			BenefitAddress:       can.BenefitAddress,
			RewardPer:            can.RewardPer,
			NextRewardPer:        can.NextRewardPer,
			RewardPerChangeEpoch: can.RewardPerChangeEpoch,
			StakingTxIndex:       can.StakingTxIndex,
			ProgramVersion:       can.ProgramVersion,
			StakingBlockNum:      can.StakingBlockNum,
			Shares:               (*hexutil.Big)(v.Shares),
			Description:          can.Description,
			ValidatorTerm:        v.ValidatorTerm,
			DelegateTotal:        (*hexutil.Big)(can.DelegateTotal),
			DelegateRewardTotal:  (*hexutil.Big)(can.DelegateRewardTotal),
		}
		queue[i] = valEx
	}
	return queue, nil
}

func (sk *StakingPlugin) GetHistoryValidatorList(blockHash common.Hash, blockNumber uint64, flag uint, isCommit bool) (
	staking.ValidatorExQueue, error) {

	i := uint64(0)
	if blockNumber != i {
		i = xutil.CalculateRound(blockNumber)
	}
	queryNumber := i * xutil.ConsensusSize()
	numStr := strconv.FormatUint(queryNumber, 10)
	log.Debug("wow,GetHistoryValidatorList query number:", "num string", numStr)
	data, err := STAKING_DB.HistoryDB.Get([]byte(ValidatorName + numStr))
	if nil != err {
		return nil, err
	}
	var validatorArr staking.ValidatorArraySave
	err = rlp.DecodeBytes(data, &validatorArr)
	if nil != err {
		return nil, err
	}
	log.Debug("wow,GetHistoryValidatorList", validatorArr)
	queue := make(staking.ValidatorExQueue, len(validatorArr.Arr))
	var candidateHexQueue staking.CandidateHexQueue

	if queryNumber == 0 {
		data, err := STAKING_DB.HistoryDB.Get([]byte(InitNodeName + numStr))
		if nil != err {
			return nil, err
		}

		err = rlp.DecodeBytes(data, &candidateHexQueue)
		if nil != err {
			return nil, err
		}
		log.Debug("wow,GetHistoryValidatorList candidateHexQueue", candidateHexQueue)
	}
	for i, v := range validatorArr.Arr {

		valEx := &staking.ValidatorEx{
			NodeId:              v.NodeId,
			ValidatorTerm:       v.ValidatorTerm,
			DelegateRewardTotal: (*hexutil.Big)(v.DelegateRewardTotal),
		}
		if queryNumber == 0 {
			for _, vc := range candidateHexQueue {
				if vc.NodeId == v.NodeId {
					valEx.BenefitAddress = vc.BenefitAddress
					valEx.StakingAddress = vc.StakingAddress
					valEx.Website = vc.Website
					valEx.Description = vc.Description
					valEx.ExternalId = vc.ExternalId
					valEx.NodeName = vc.NodeName
					break
				}
			}
		}
		queue[i] = valEx
	}
	return queue, nil
}

func (sk *StakingPlugin) GetHistoryReward(blockHash common.Hash, blockNumber uint64) (
	staking.RewardReturn, error) {

	i := uint64(0)
	if blockNumber != i {
		i = xutil.CalculateEpoch(blockNumber)
	}

	queryNumber := i * xutil.CalcBlocksEachEpoch()
	numStr := strconv.FormatUint(queryNumber, 10)
	log.Debug("wow,GetHistoryReward query number:", "num string", numStr)
	data, err := STAKING_DB.HistoryDB.Get([]byte(RewardName + numStr))
	var reward staking.Reward
	var rewardReturn staking.RewardReturn
	if nil != err {
		return rewardReturn, err
	}

	err = rlp.DecodeBytes(data, &reward)
	if nil != err {
		return rewardReturn, err
	}
	log.Debug("wow,GetHistoryReward reward:", "PackageReward", reward.PackageReward, "StakingReward", reward.StakingReward)

	// 查询当前结算周期出块及质押经理
	curPackageReward := big.NewInt(0)
	curStakingReward := big.NewInt(0)
	if i > 0 {
		numStr := strconv.FormatUint(queryNumber-xutil.CalcBlocksEachEpoch(), 10)
		log.Debug("wow,GetCurHistoryReward query number:", "num string", numStr)
		data, err := STAKING_DB.HistoryDB.Get([]byte(RewardName + numStr))
		var curReward staking.Reward
		if nil != err {
			return rewardReturn, err
		}

		err = rlp.DecodeBytes(data, &curReward)
		if nil != err {
			return rewardReturn, err
		}
		log.Debug("wow,GetCurHistoryReward reward:", "PackageReward", curReward.PackageReward, "StakingReward", curReward.StakingReward)

		curPackageReward = curReward.PackageReward
		curStakingReward = curReward.StakingReward
	}

	rewardReturn = staking.RewardReturn{
		CurPackageReward:  (*hexutil.Big)(curPackageReward),
		CurStakingReward:  (*hexutil.Big)(curStakingReward),
		NextPackageReward: (*hexutil.Big)(reward.PackageReward),
		NextStakingReward: (*hexutil.Big)(reward.StakingReward),
		PackageReward:     (*hexutil.Big)(reward.PackageReward),
		StakingReward:     (*hexutil.Big)(reward.StakingReward),
		YearNum:           reward.YearNum,
		YearStartNum:      reward.YearStartNum,
		YearEndNum:        reward.YearEndNum,
		RemainEpoch:       reward.RemainEpoch,
		AvgPackTime:       reward.AvgPackTime,
	}
	log.Debug("wow,GetHistoryReward rewardReturn:", "PackageReward", rewardReturn.PackageReward, "StakingReward", rewardReturn.StakingReward)
	log.Debug("wow,GetHistoryReward", rewardReturn)

	return rewardReturn, nil
}

func (sk *StakingPlugin) GetNodeVersion(blockHash common.Hash, blockNumber uint64) (staking.CandidateVersionQueue, error) {

	iter := sk.db.IteratorCandidatePowerByBlockHash(blockHash, 0)
	if err := iter.Error(); nil != err {
		return nil, err
	}
	defer iter.Release()

	queue := make(staking.CandidateVersionQueue, 0)

	count := 0

	for iter.Valid(); iter.Next(); {

		count++

		log.Debug("GetNodeVersion: iter", "key", hex.EncodeToString(iter.Key()))

		addrSuffix := iter.Value()
		can, err := sk.db.GetCandidateStoreWithSuffix(blockHash, addrSuffix)
		if nil != err {
			return nil, err
		}

		canVersion := buildCanVersion(can)
		queue = append(queue, canVersion)
	}
	log.Debug("GetNodeVersion: loop count", "count", count)

	return queue, nil
}

func (sk *StakingPlugin) GetCandidateONRound(blockHash common.Hash, blockNumber uint64,
	flag uint, isCommit bool) (staking.CandidateQueue, error) {

	var validatorArr *staking.ValidatorArray

	switch flag {
	case PreviousRound:
		arr, err := sk.getPreValList(blockHash, blockNumber, isCommit)
		if nil != err {
			return nil, err
		}
		validatorArr = arr
	case CurrentRound:
		arr, err := sk.getCurrValList(blockHash, blockNumber, isCommit)
		if nil != err {
			return nil, err
		}
		validatorArr = arr
	case NextRound:
		arr, err := sk.getNextValList(blockHash, blockNumber, isCommit)
		if nil != err {
			return nil, err
		}
		validatorArr = arr
	default:
		log.Error("Failed to call GetCandidateONRound", "err", staking.ErrWrongFuncParams, "flag", flag)
		return nil, staking.ErrWrongFuncParams

	}

	queue := make(staking.CandidateQueue, len(validatorArr.Arr))

	for i, v := range validatorArr.Arr {

		var can *staking.Candidate

		if !isCommit {

			c, err := sk.db.GetCandidateStore(blockHash, v.NodeAddress)
			if nil != err {
				log.Error("Failed to call GetCandidateONRound, Quey candidate info is failed",
					"blockNumber", blockNumber, "blockHash", blockHash.Hex(), "nodeId", v.NodeId.String(),
					"canAddr", v.NodeAddress.Hex(), "isCommit", isCommit, "err", err.Error())
				return nil, err
			}

			can = c
		} else {
			c, err := sk.db.GetCandidateStoreByIrr(v.NodeAddress)
			if nil != err {
				log.Error("Failed to call GetCandidateONRound, Quey candidate info is failed",
					"blockNumber", blockNumber, "blockHash", blockHash.Hex(), "nodeId", v.NodeId.String(),
					"canAddr", v.NodeAddress.Hex(), "isCommit", isCommit, "err", err.Error())
				return nil, err
			}
			can = c
		}
		queue[i] = can
	}
	return queue, nil
}

func (sk *StakingPlugin) ListCurrentValidatorID(blockHash common.Hash, blockNumber uint64) ([]enode.IDv0, error) {

	arr, err := sk.getCurrValList(blockHash, blockNumber, QueryStartNotIrr)
	if nil != err {
		return nil, err
	}

	queue := make([]enode.IDv0, len(arr.Arr))

	for i, candidate := range arr.Arr {
		queue[i] = candidate.NodeId
	}
	return queue, err
}

func (sk *StakingPlugin) IsCurrValidator(blockHash common.Hash, blockNumber uint64, nodeId enode.IDv0, isCommit bool) (bool, error) {

	validatorArr, err := sk.getCurrValList(blockHash, blockNumber, QueryStartNotIrr)
	if nil != err {
		return false, err
	}

	var flag bool
	for _, v := range validatorArr.Arr {
		if v.NodeId == nodeId {
			flag = true
			break
		}
	}
	return flag, nil
}

func (sk *StakingPlugin) GetCandidateList(blockHash common.Hash, blockNumber uint64) (staking.CandidateHexQueue, error) {

	epoch := xutil.CalculateEpoch(blockNumber)

	iter := sk.db.IteratorCandidatePowerByBlockHash(blockHash, 0)
	if err := iter.Error(); nil != err {
		return nil, err
	}
	defer iter.Release()

	queue := make(staking.CandidateHexQueue, 0)

	for iter.Valid(); iter.Next(); {

		addrSuffix := iter.Value()
		can, err := sk.db.GetCandidateStoreWithSuffix(blockHash, addrSuffix)
		if nil != err {
			return nil, err
		}

		lazyCalcStakeAmount(epoch, can.CandidateMutable)
		canHex := buildCanHex(can)
		queue = append(queue, canHex)
	}

	return queue, nil
}

func (sk *StakingPlugin) GetCanBaseList(blockHash common.Hash, blockNumber uint64) (staking.CandidateBaseQueue, error) {

	iter := sk.db.IteratorCandidatePowerByBlockHash(blockHash, 0)
	if err := iter.Error(); nil != err {
		return nil, err
	}
	defer iter.Release()

	queue := make(staking.CandidateBaseQueue, 0)

	for iter.Valid(); iter.Next(); {

		addrSuffix := iter.Value()
		can, err := sk.db.GetCanBaseStoreWithSuffix(blockHash, addrSuffix)
		if nil != err {
			return nil, err
		}
		queue = append(queue, can)
	}

	return queue, nil
}

func (sk *StakingPlugin) IsCandidate(blockHash common.Hash, nodeId enode.IDv0, isCommit bool) (bool, error) {

	var can *staking.Candidate
	addr, err := xutil.NodeId2Addr(nodeId)
	if nil != err {
		return false, err
	}

	if !isCommit {
		c, err := sk.db.GetCandidateStore(blockHash, addr)
		if nil != err {
			return false, err
		}
		can = c
	} else {
		c, err := sk.db.GetCandidateStoreByIrr(addr)
		if nil != err {
			return false, err
		}
		can = c
	}

	if can.IsEmpty() || can.IsInvalid() {
		return false, nil
	}
	return true, nil
}

func (sk *StakingPlugin) GetRelatedListByDelAddr(blockHash common.Hash, addr common.Address) (staking.DelRelatedQueue, error) {

	iter := sk.db.IteratorDelegateByBlockHashWithAddr(blockHash, addr, 0)
	if err := iter.Error(); nil != err {
		return nil, err
	}
	defer iter.Release()

	queue := make(staking.DelRelatedQueue, 0)

	for iter.Valid(); iter.Next(); {
		key := iter.Key()

		prefixLen := len(staking.DelegateKeyPrefix)

		nodeIdLen := crypto.PubkeyBytesBits / 8

		// delAddr
		delAddrByte := key[prefixLen : prefixLen+common.AddressLength]
		delAddr := common.BytesToAddress(delAddrByte)

		// nodeId
		nodeIdByte := key[prefixLen+common.AddressLength : prefixLen+common.AddressLength+nodeIdLen]
		nodeId := enode.MustBytesToIDv0(nodeIdByte)

		// stakenum
		stakeNumByte := key[prefixLen+common.AddressLength+nodeIdLen:]

		num := common.BytesToUint64(stakeNumByte)

		// related
		related := &staking.DelegateRelated{
			Addr:            delAddr,
			NodeId:          nodeId,
			StakingBlockNum: num,
		}
		queue = append(queue, related)
	}
	return queue, nil
}

func (sk *StakingPlugin) Election(blockHash common.Hash, header *types.Header, state xcom.StateDB) error {

	blockNumber := header.Number.Uint64()

	// the validators of Current Epoch
	verifiers, err := sk.getVerifierList(blockHash, blockNumber, QueryStartNotIrr)
	if nil != err {
		log.Error("Failed to call Election: Not found current epoch validators", "blockNumber",
			blockNumber, "blockHash", blockHash.Hex(), "err", err)
		return staking.ErrValidatorNoExist
	}

	// the validators of Current Round
	curr, err := sk.getCurrValList(blockHash, blockNumber, QueryStartNotIrr)
	if nil != err {
		log.Error("Failed to Election: Not found the current round validators", "blockNumber",
			blockNumber, "blockHash", blockHash.Hex(), "err", err)
		return staking.ErrValidatorNoExist
	}

	if blockNumber != (curr.End - xcom.ElectionDistance()) {
		log.Error("Failed to Election: Current blockNumber invalid", "blockNumber", blockNumber, "blockHash", blockHash.Hex(),
			"Target blockNumber", curr.End-xcom.ElectionDistance())
		return staking.ErrBlockNumberDisordered
	}

	// Never match, maybe!!!
	if nil == verifiers || len(verifiers.Arr) == 0 {
		panic("The Current Epoch VerifierList is empty, blockNumber: " + fmt.Sprint(blockNumber))
	}

	// caculate the next round start and end
	start := curr.End + 1
	end := curr.End + xutil.ConsensusSize()

	hasSlashLen := 0 // duplicateSign And lowRatio No enough von
	needRMwithdrewLen := 0
	needRMLowVersionLen := 0
	invalidLen := 0 // the num that the can need to remove

	invalidCan := make(map[enode.IDv0]struct{})
	removeCans := make(staking.NeedRemoveCans) // the candidates need to remove
	withdrewCans := make(staking.CandidateMap) // the candidates had withdrew

	withdrewQueue := make([]enode.IDv0, 0)
	lowRatioValidAddrs := make([]common.NodeAddress, 0)                 // The addr of candidate that need to clean lowRatio status
	lowRatioValidMap := make(map[common.NodeAddress]*staking.Candidate) // The map collect candidate info that need to clean lowRatio status

	// Query Valid programVersion
	originVersion := gov.GetVersionForStaking(blockHash, state)
	currVersion := xutil.CalcVersion(originVersion)

	// Collecting removed as a result of being slashed
	// That is not withdrew to invalid
	//
	// eg. (lowRatio and must delete) OR (lowRatio and balance no enough) OR duplicateSign
	//
	checkHaveSlash := func(status staking.CandidateStatus) bool {
		return status.IsInvalidLowRatioDel() ||
			status.IsInvalidLowRatio() ||
			status.IsInvalidLowRatioNotEnough() ||
			status.IsInvalidDuplicateSign()
	}

	isCopernicus := sk.chainConfig.IsCopernicus(header.Number)
	/*if currentVersion == 0 {
		log.Error("Failed to Election, GetCurrentActiveVersion is failed", "blockNumber", header.Number.Uint64(), "blockHash", blockHash.TerminalString())
		return errors.New("Failed to get CurrentActiveVersion")
	}*/

	currMap := make(map[enode.IDv0]*big.Int, len(curr.Arr))
	currqueen := make([]*staking.Validator, 0)
	for _, v := range curr.Arr {

		canAddr, _ := xutil.NodeId2Addr(v.NodeId)
		can, err := sk.db.GetCandidateStore(blockHash, canAddr)
		if nil != err {
			log.Error("Failed to Query Candidate Info on Election", "blockNumber", blockNumber,
				"blockHash", blockHash.Hex(), "nodeId", v.NodeId.String(), "err", err)
			if err == snapshotdb.ErrNotFound {
				// for fix bug Power exist, bug Base is del
				continue
			}
			return err
		}

		var isSlash bool

		if checkHaveSlash(can.Status) {
			removeCans[v.NodeId] = can
			hasSlashLen++
			invalidCan[can.NodeId] = struct{}{}
			isSlash = true
		}

		// Collecting candidate information that active withdrawal
		if can.IsInvalidWithdrew() && !isSlash {
			withdrewCans[v.NodeId] = can
			withdrewQueue = append(withdrewQueue, v.NodeId)
		}

		// valid AND lowRatio status, that candidate need to clean the lowRatio status
		if can.IsValid() && can.IsLowRatio() {
			lowRatioValidAddrs = append(lowRatioValidAddrs, canAddr)
			lowRatioValidMap[canAddr] = can
		}

		// Collect candidate who need to be removed
		// from the validators because the version is too low

		if xutil.CalcVersion(can.ProgramVersion) < currVersion {
			removeCans[v.NodeId] = can
			invalidCan[can.NodeId] = struct{}{}
			needRMLowVersionLen++
		}

		currMap[v.NodeId] = v.Shares
		currqueen = append(currqueen, v)
	}

	// Exclude the current consensus round validators from the validators of the Epoch
	diffQueue := make(staking.ValidatorQueue, 0)
	for _, v := range verifiers.Arr {

		if _, ok := withdrewCans[v.NodeId]; ok {
			delete(withdrewCans, v.NodeId)
		}

		if _, ok := currMap[v.NodeId]; ok {
			currMap[v.NodeId] = new(big.Int).Set(v.Shares)
			continue
		}

		addr, _ := xutil.NodeId2Addr(v.NodeId)
		can, err := sk.db.GetCandidateStore(blockHash, addr)
		if nil != err {
			log.Error("Failed to Get Candidate on Election", "blockNumber", blockNumber,
				"blockHash", blockHash.Hex(), "nodeId", v.NodeId.String(), "err", err)
			if err == snapshotdb.ErrNotFound {
				// for fix bug Power exist, bug Base is del
				continue
			}
			return err
		}

		// Jump the slashed candidate
		if checkHaveSlash(can.Status) {
			continue
		}

		// Ignore the low version
		if xutil.CalcVersion(can.ProgramVersion) < currVersion {
			continue
		}

		diffQueue = append(diffQueue, v)
	}

	for i := 0; i < len(withdrewQueue); i++ {

		nodeId := withdrewQueue[i]
		if can, ok := withdrewCans[nodeId]; !ok {
			// remove the can on withdrewqueue
			withdrewQueue = append(withdrewQueue[:i], withdrewQueue[i+1:]...)
			i--
		} else {
			// append to the collection that needs to be removed
			removeCans[nodeId] = can
		}

	}
	needRMwithdrewLen = len(withdrewQueue)
	for _, nodeID := range withdrewQueue {
		invalidCan[nodeID] = struct{}{}
	}

	// some validators that meets the following conditions must be replaced first.
	// eg.
	// 1. Be reported as evil
	// 2. The package ratio is low and the remaining deposit balance is less than the minimum staking threshold
	// 3. The version number in the validator's real-time details
	// 	  is lower than the version of the governance module on the current chain.
	// 4. withdrew staking and not in the current epoch validator list
	//
	//invalidLen = hasSlashLen + needRMwithdrewLen + needRMLowVersionLen
	invalidLen = len(invalidCan)

	shuffle := func(invalidLen int, currQueue, vrfQueue staking.ValidatorQueue, blockNumber uint64, parentHash common.Hash) (staking.ValidatorQueue, error) {

		// increase term and use new shares  one by one
		for i, v := range currQueue {
			v.ValidatorTerm++
			v.Shares = currMap[v.NodeId]
			currQueue[i] = v
		}

		// sort the validator by del rule
		currQueue.ValidatorSort(removeCans, staking.CompareForDel)
		// Increase term of validator
		copyCurrQueue := make(staking.ValidatorQueue, len(currQueue)-invalidLen)
		// Remove the invalid validators
		copy(copyCurrQueue, currQueue[invalidLen:])
		return shuffleQueue(copyCurrQueue, vrfQueue, blockNumber, parentHash)
	}

	var vrfQueue staking.ValidatorQueue
	var vrfLen int
	if len(diffQueue) > int(xcom.MaxConsensusVals()) {
		vrfLen = int(xcom.MaxConsensusVals())
	} else {
		vrfLen = len(diffQueue)
	}

	if vrfLen != 0 {
		if queue, err := vrfElection(diffQueue, vrfLen, header.Nonce.Bytes(), header.ParentHash, blockNumber, isCopernicus); nil != err {
			log.Error("Failed to VrfElection on Election",
				"blockNumber", blockNumber, "blockHash", blockHash.Hex(), "err", err)
			return err
		} else {
			vrfQueue = queue
		}
	}

	log.Debug("Call Election, statistics need to remove node num",
		"has slash count", hasSlashLen, "withdrew and need remove count",
		needRMwithdrewLen, "low version need remove count", needRMLowVersionLen,
		"total remove count", invalidLen, "remove map size", len(removeCans),
		"current validators Size", len(curr.Arr), "MaxConsensusVals", xcom.MaxConsensusVals(),
		"ShiftValidatorNum", xcom.ShiftValidatorNum(), "diffQueueLen", len(diffQueue),
		"vrfQueueLen", len(vrfQueue))

	nextQueue, err := shuffle(invalidLen, currqueen, vrfQueue, blockNumber, header.ParentHash)
	if nil != err {
		return err
	}

	if len(nextQueue) == 0 {
		panic("The Next Round Validator is empty, blockNumber: " + fmt.Sprint(blockNumber))
	}

	next := &staking.ValidatorArray{
		Start: start,
		End:   end,
		Arr:   nextQueue,
	}

	if err := sk.setRoundValListAndIndex(blockNumber, blockHash, next); nil != err {
		log.Error("Failed to SetNextValidatorList on Election", "blockNumber", blockNumber,
			"blockHash", blockHash.Hex(), "err", err)
		return err
	}

	// update candidate status
	// Must sort
	for _, canAddr := range lowRatioValidAddrs {

		can := lowRatioValidMap[canAddr]
		// clean the low package ratio status
		can.CleanLowRatioStatus()

		addr, _ := xutil.NodeId2Addr(can.NodeId)
		if err := sk.db.SetCandidateStore(blockHash, addr, can); nil != err {
			log.Error("Failed to Store Candidate on Election", "blockNumber", blockNumber,
				"blockHash", blockHash.Hex(), "nodeId", can.NodeId.String(), "err", err)
			return err
		}
	}

	if err := sk.storeRoundValidatorAddrs(blockNumber, blockHash, start, nextQueue); nil != err {
		log.Error("Failed to storeRoundValidatorAddrs on Election", "blockNumber", blockNumber,
			"blockHash", blockHash.TerminalString(), "err", err)
		return err
	}

	log.Debug("Call Election Next validators", "blockNumber", header.Number.Uint64(), "blockHash", blockHash.Hex(),
		"list length", len(next.Arr), "list", next)

	return nil
}

func shuffleQueue(remainCurrQueue, vrfQueue staking.ValidatorQueue, blockNumber uint64, parentHash common.Hash) (staking.ValidatorQueue, error) {

	remainLen := len(remainCurrQueue)
	totalQueue := append(remainCurrQueue, vrfQueue...)

	for remainLen > int(xcom.MaxConsensusVals()-xcom.ShiftValidatorNum()) && len(totalQueue) > int(xcom.MaxConsensusVals()) {
		totalQueue = totalQueue[1:]
		remainLen--
	}

	if len(totalQueue) > int(xcom.MaxConsensusVals()) {
		totalQueue = totalQueue[:xcom.MaxConsensusVals()]
	}

	next := make(staking.ValidatorQueue, len(totalQueue))

	copy(next, totalQueue)

	// Divide all consensus nodes into two groups, the front and back positions of each group are not changed,
	// but random ordering is performed in each group
	// The first group: the first f nodes
	// The second group: the last 2f + 1 nodes
	next, err := randomOrderValidatorQueue(blockNumber, parentHash, next)
	if nil != err {
		return nil, err
	}
	return next, nil
}

type randomOrderValidator struct {
	validator *staking.Validator
	value     *big.Int
}
type randomOrderValidatorList []*randomOrderValidator

func (r randomOrderValidatorList) Len() int {
	return len(r)
}

func (r randomOrderValidatorList) Less(i, j int) bool {
	return r[i].value.Cmp(r[j].value) > 0
}

func (r randomOrderValidatorList) Swap(i, j int) {
	r[i], r[j] = r[j], r[i]
}

// Randomly sort nodes
func randomOrderValidatorQueue(blockNumber uint64, parentHash common.Hash, queue staking.ValidatorQueue) (staking.ValidatorQueue, error) {
	preNonces, err := handler.GetVrfHandlerInstance().Load(parentHash)
	if nil != err {
		return nil, err
	}
	if len(preNonces) < len(queue) {
		log.Error("Failed to randomOrderValidatorQueue on Election", "blockNumber", blockNumber, "validatorListSize", len(queue),
			"preNoncesSize", len(preNonces), "parentHash", parentHash.TerminalString())
		return nil, staking.ErrWrongFuncParams
	}
	if len(preNonces) > len(queue) {
		preNonces = preNonces[len(preNonces)-len(queue):]
	}

	if len(queue) <= int(xcom.ShiftValidatorNum()) {
		return queue, nil
	}

	orderList := make(randomOrderValidatorList, len(queue))
	for i, v := range queue {
		value := new(big.Int).Xor(new(big.Int).SetBytes(v.NodeAddress.Bytes()), new(big.Int).SetBytes(preNonces[i][:common.AddressLength]))
		orderList[i] = &randomOrderValidator{
			validator: v,
			value:     value,
		}
		log.Debug("Call randomOrderValidatorQueue xor", "nodeId", v.NodeId.TerminalString(), "nodeAddress", v.NodeAddress.Hex(), "nonce", hexutil.Encode(preNonces[i]), "xorValue", value)
	}

	frontPart := orderList[:xcom.ShiftValidatorNum()]
	backPart := orderList[xcom.ShiftValidatorNum():]

	sort.Sort(frontPart)
	sort.Sort(backPart)

	orderList = make(randomOrderValidatorList, 0)
	orderList = append(orderList, frontPart...)
	orderList = append(orderList, backPart...)

	resultQueue := make(staking.ValidatorQueue, len(orderList))
	for i, v := range orderList {
		resultQueue[i] = v.validator
	}
	log.Debug("Call randomOrderValidatorQueue success", "blockNumber", blockNumber, "parentHash", parentHash.TerminalString(), "resultQueueSize", len(resultQueue))
	return resultQueue, nil
}

// NotifyPunishedVerifiers
func (sk *StakingPlugin) SlashCandidates(state xcom.StateDB, blockHash common.Hash, blockNumber uint64, queue ...*staking.SlashNodeItem) error {

	// Nodes that need to be deleted from the candidate list
	// Keep governance votes that have been voted
	invalidNodeIdMap := make(map[enode.IDv0]struct{}, 0)
	// Need to remove eligibility to govern voting
	invalidRemoveGovNodeIdMap := make(map[enode.IDv0]struct{}, 0)

	for _, slashItem := range queue {
		needRemove, err := sk.toSlash(state, blockNumber, blockHash, slashItem)
		if nil != err {
			return err
		}
		if needRemove {
			invalidNodeIdMap[slashItem.NodeId] = struct{}{}
			if slashItem.SlashType != staking.LowRatio {
				invalidRemoveGovNodeIdMap[slashItem.NodeId] = struct{}{}
			}
		}
	}

	if len(invalidNodeIdMap) != 0 {
		// remove the validator from epoch verifierList
		if err := sk.removeFromVerifiers(blockNumber, blockHash, invalidNodeIdMap); nil != err {
			return err
		}
		if len(invalidRemoveGovNodeIdMap) > 0 {
			// notify gov to do somethings
			if err := gov.NotifyPunishedVerifiers(blockHash, invalidRemoveGovNodeIdMap, state); nil != err {
				log.Error("Failed to SlashCandidates: call NotifyPunishedVerifiers of gov is failed", "blockNumber", blockNumber,
					"blockHash", blockHash.Hex(), "invalidNodeId Size", len(invalidRemoveGovNodeIdMap), "err", err)
				return err
			}
		}
	}

	return nil
}

func (sk *StakingPlugin) toSlash(state xcom.StateDB, blockNumber uint64, blockHash common.Hash, slashItem *staking.SlashNodeItem) (bool, error) {

	log.Debug("Call SlashCandidates: call toSlash", "blockNumber", blockNumber, "blockHash", blockHash.Hex(),
		"nodeId", slashItem.NodeId.String(), "amount", slashItem.Amount, "slashType", slashItem.SlashType,
		"benefitAddr", slashItem.BenefitAddr)

	var needRemove bool

	// check slash type is right
	slashTypeIsWrong := func() bool {
		return !slashItem.SlashType.IsLowRatio() &&
			!slashItem.SlashType.IsLowRatioDel() &&
			!slashItem.SlashType.IsDuplicateSign()
	}
	if slashTypeIsWrong() {
		log.Error("Failed to SlashCandidates: the slashType is wrong", "blockNumber", blockNumber,
			"blockHash", blockHash.Hex(), "slashType", slashItem.SlashType, "benefitAddr", slashItem.BenefitAddr)
		return needRemove, staking.ErrWrongSlashType
	}

	canAddr, _ := xutil.NodeId2Addr(slashItem.NodeId)
	can, err := sk.db.GetCandidateStore(blockHash, canAddr)
	if snapshotdb.NonDbNotFoundErr(err) {
		log.Error("Failed to SlashCandidates: Query can is failed", "blockNumber", blockNumber,
			"blockHash", blockHash.Hex(), "nodeId", slashItem.NodeId.String(), "err", err)
		return needRemove, err
	}

	if can.IsEmpty() {
		log.Error("Failed to SlashCandidates: the can is empty", "blockNumber", blockNumber,
			"blockHash", blockHash.Hex(), "nodeId", slashItem.NodeId.String())
		return needRemove, staking.ErrCanNoExist
	}

	epoch := xutil.CalculateEpoch(blockNumber)
	lazyCalcStakeAmount(epoch, can.CandidateMutable)

	// Balance that can only be effective for Slash
	total := new(big.Int).Add(can.Released, can.RestrictingPlan)

	if slashItem.Amount != nil && total.Cmp(slashItem.Amount) < 0 {
		log.Error("Warned to SlashCandidates: the candidate total staking amount is not enough",
			"blockNumber", blockNumber, "blockHash", blockHash.Hex(), "nodeId", slashItem.NodeId.String(),
			"candidate total amount", total, "slashing amount", slashItem.Amount)
		return needRemove, staking.ErrSlashVonOverflow
	}

	// clean the candidate power, first
	if err := sk.db.DelCanPowerStore(blockHash, can); nil != err {
		log.Error("Failed to SlashCandidates: Delete candidate old power is failed", "blockNumber", blockNumber,
			"blockHash", blockHash.Hex(), "nodeId", slashItem.NodeId.String())
		return needRemove, err
	}

	// If the node is already in a state of low block rate,
	// it will not punish the behavior of low block rate again
	// If the penalty is imposed again,
	// the deposit may be lower than the minimum deposit and may be forced to release the staking during the lock-in period
	if can.IsLowRatio() && slashItem.SlashType.IsLowRatio() {
		log.Info("Call SlashCandidates: node has already been punished", "nodeId", slashItem.NodeId.String(), "nodeStatus", can.Status,
			"blockNumber", blockNumber, "blockHash", blockHash.Hex(), "slashType", slashItem.SlashType, "slashAmount", slashItem.Amount)
	} else {
		slashBalance := slashItem.Amount
		// slash the balance
		if slashBalance.Cmp(common.Big0) > 0 && can.Released.Cmp(common.Big0) > 0 {
			val, rval, err := slashBalanceFn(slashBalance, can.Released, false, slashItem.SlashType,
				slashItem.BenefitAddr, can.StakingAddress, state)
			if nil != err {
				log.Error("Failed to SlashCandidates: slash Released", "slashed amount", slashBalance,
					"blockNumber", blockNumber, "blockHash", blockHash.Hex(), "nodeId", slashItem.NodeId.String(), "err", err)
				return needRemove, err
			}
			slashBalance, can.Released = val, rval
		}
		if slashBalance.Cmp(common.Big0) > 0 && can.RestrictingPlan.Cmp(common.Big0) > 0 {
			val, rval, err := slashBalanceFn(slashBalance, can.RestrictingPlan, true, slashItem.SlashType,
				slashItem.BenefitAddr, can.StakingAddress, state)
			if nil != err {
				log.Error("Failed to SlashCandidates: slash RestrictingPlan", "slashed amount", slashBalance,
					"blockNumber", blockNumber, "blockHash", blockHash.Hex(), "nodeId", slashItem.NodeId.String(), "err", err)
				return needRemove, err
			}
			slashBalance, can.RestrictingPlan = val, rval
		}

		// check slash remain balance
		if slashBalance.Cmp(common.Big0) != 0 {
			log.Error("Failed to SlashCandidates: the ramain is not zero",
				"slashAmount", slashItem.Amount, "slashed remain", slashBalance,
				"blockNumber", blockNumber, "blockHash", blockHash.Hex(), "nodeId", slashItem.NodeId.String())
			return needRemove, staking.ErrWrongSlashVonCalc
		}

		sharesHaveBeenClean := func() bool {
			return (can.IsInvalidLowRatioNotEnough() ||
				can.IsInvalidLowRatioDel() ||
				can.IsInvalidDuplicateSign() ||
				can.IsInvalidWithdrew())
		}

		// If the shares is zero, don't need to sub shares
		if !sharesHaveBeenClean() {

			// first slash and no withdrew
			// sub Shares to effect power
			if can.Shares.Cmp(slashItem.Amount) >= 0 {
				can.SubShares(slashItem.Amount)
			} else {
				log.Error("Failed to SlashCandidates: the candidate shares is no enough", "slashType", slashItem.SlashType,
					"blockNumber", blockNumber, "blockHash", blockHash.Hex(), "nodeId", slashItem.NodeId.String(), "candidate shares",
					can.Shares, "slash amount", slashItem.Amount)
				panic("the candidate shares is no enough")
			}
		}
	}

	// need invalid candidate status
	// need remove from verifierList
	needInvalid, needRemove, needReturnHes, changeStatus := handleSlashTypeFn(blockNumber, blockHash, slashItem.SlashType, calcCandidateTotalAmount(can))

	log.Debug("Call SlashCandidates: the status", "needInvalid", needInvalid,
		"needRemove", needRemove, "needReturnHes", needReturnHes, "current can.Status", can.Status, "need to superpose status", changeStatus)

	if needRemove {
		if err := RewardMgrInstance().ReturnDelegateReward(can.BenefitAddress, can.CurrentEpochDelegateReward, state); err != nil {
			log.Error("Call SlashCandidates:return delegateReward", "err", err)
		}
		can.CleanCurrentEpochDelegateReward()
	}

	// Only when the staking is released, the staking-related information needs to be emptied.
	// When penalizing the low block rate first, and then report double signing, the staked deposit in the period of hesitation should be returned
	if needReturnHes {
		// Return the staked deposit during the hesitation period
		if can.ReleasedHes.Cmp(common.Big0) > 0 {
			state.AddBalance(can.StakingAddress, can.ReleasedHes)
			state.SubBalance(vm.StakingContractAddr, can.ReleasedHes)
			can.ReleasedHes = new(big.Int).SetInt64(0)
		}
		if can.RestrictingPlanHes.Cmp(common.Big0) > 0 {
			err := rt.ReturnLockFunds(can.StakingAddress, can.RestrictingPlanHes, state)
			if nil != err {
				log.Error("Failed to SlashCandidates on stakingPlugin: call Restricting ReturnLockFunds() is failed",
					"blockNumber", blockNumber, "blockHash", blockHash.Hex(), "stakingAddr", can.StakingAddress,
					"restrictingPlanHes", can.RestrictingPlanHes, "err", err)
				return needRemove, err
			}
			can.RestrictingPlanHes = new(big.Int).SetInt64(0)
		}

		//because of deleted candidate info ,clean Shares
		can.CleanShares()
	}

	if needInvalid && can.IsValid() {
		can.AppendStatus(changeStatus)
		// Only when the staking is released, the staking-related information needs to be emptied.
		if needReturnHes {
			// need to sub account rc
			// Only need to be executed if the staking is released
			if err := sk.db.SubAccountStakeRc(blockHash, can.StakingAddress); nil != err {
				log.Error("Failed to SlashCandidates: Sub Account staking Reference Count is failed", "slashType", slashItem.SlashType,
					"blockNumber", blockNumber, "blockHash", blockHash.Hex(), "nodeId", slashItem.NodeId.String(), "err", err)
				return needRemove, err
			}
			// Must be guaranteed to be the first slash to invalid can status and no active withdrewStake
			if err := sk.addUnStakeItem(state, blockNumber, blockHash, epoch, can.NodeId, canAddr, can.StakingBlockNum); nil != err {
				log.Error("Failed to SlashCandidates on stakingPlugin: Add UnStakeItemStore failed",
					"blockNumber", blockNumber, "blockHash", blockHash.Hex(), "nodeId", can.NodeId.String(), "err", err)
				return needRemove, err
			}
		} else {
			// Add a freeze message, after the freeze is over, it can return to normal state
			if err := sk.addRecoveryUnStakeItem(blockNumber, blockHash, can.NodeId, canAddr, can.StakingBlockNum); nil != err {
				log.Error("Failed to SlashCandidates on stakingPlugin: addRecoveryUnStakeItem failed",
					"blockNumber", blockNumber, "blockHash", blockHash.Hex(), "nodeId", can.NodeId.String(), "err", err)
				return needRemove, err
			}
		}

		if err := sk.db.SetCanMutableStore(blockHash, canAddr, can.CandidateMutable); nil != err {
			log.Error("Failed to SlashCandidates on stakingPlugin: Store CandidateMutable info is failed",
				"blockNumber", blockNumber, "blockHash", blockHash.Hex(), "nodeId", can.NodeId.String(), "err", err)
			return needRemove, err
		}

	} else if !needInvalid && can.IsValid() {

		// update the candidate power, If do not need to delete power (the candidate status still be valid)
		if err := sk.db.SetCanPowerStore(blockHash, canAddr, can); nil != err {
			log.Error("Failed to SlashCandidates: Store candidate power is failed", "slashType", slashItem.SlashType,
				"blockNumber", blockNumber, "blockHash", blockHash.Hex(), "nodeId", slashItem.NodeId.String(), "err", err)
			return needRemove, err
		}

		can.AppendStatus(changeStatus)
		if err := sk.db.SetCanMutableStore(blockHash, canAddr, can.CandidateMutable); nil != err {
			log.Error("Failed to SlashCandidates: Store CandidateMutable is failed", "slashType", slashItem.SlashType,
				"blockNumber", blockNumber, "blockHash", blockHash.Hex(), "nodeId", slashItem.NodeId.String(), "err", err)
			return needRemove, err
		}

	} else {
		can.AppendStatus(changeStatus)
		if err := sk.db.SetCanMutableStore(blockHash, canAddr, can.CandidateMutable); nil != err {
			log.Error("Failed to SlashCandidates: Store CandidateMutable is failed", "slashType", slashItem.SlashType,
				"blockNumber", blockNumber, "blockHash", blockHash.Hex(), "nodeId", slashItem.NodeId.String(), "err", err)
			return needRemove, err
		}
	}
	return needRemove, nil
}

func (sk *StakingPlugin) removeFromVerifiers(blockNumber uint64, blockHash common.Hash, slashNodeIdMap map[enode.IDv0]struct{}) error {
	verifier, err := sk.getVerifierList(blockHash, blockNumber, QueryStartNotIrr)
	if nil != err {
		log.Error("Failed to SlashCandidates: Query Verifier List is failed", "blockNumber", blockNumber,
			"blockHash", blockHash.Hex(), "nodeIdQueue Size", len(slashNodeIdMap), "err", err)
		return err
	}

	// remove the val from epoch validators,
	// because the candidate status is invalid after slashed
	orginLen := len(verifier.Arr)
	for i := 0; i < len(verifier.Arr); i++ {

		val := verifier.Arr[i]

		if _, ok := slashNodeIdMap[val.NodeId]; ok {

			log.Info("Call SlashCandidates, Delete the validator", "blockNumber", blockNumber,
				"blockHash", blockHash.Hex(), "nodeId", val.NodeId.String())

			verifier.Arr = append(verifier.Arr[:i], verifier.Arr[i+1:]...)
			i--
		}
	}

	dirtyLen := len(verifier.Arr)

	if dirtyLen != orginLen {

		if err := sk.setVerifierListByIndex(blockNumber, blockHash, verifier); nil != err {
			log.Error("Failed to SlashCandidates: Store Verifier List is failed", "blockNumber", blockNumber,
				"blockHash", blockHash.Hex(), "err", err)
			return err
		}
	}
	return nil
}

func handleSlashTypeFn(blockNumber uint64, blockHash common.Hash, slashType staking.CandidateStatus, remain *big.Int) (bool, bool, bool, staking.CandidateStatus) {

	var needInvalid, needRemove, needReturnHes bool // need invalid candidate status And need remove from verifierList,Refund of staked deposits during hesitation period
	var changeStatus staking.CandidateStatus        // need to add this status

	switch slashType {
	case staking.LowRatio:
		if ok, _ := CheckStakeThreshold(blockNumber, blockHash, remain); !ok {
			changeStatus |= staking.NotEnough
			needReturnHes = true
		}
		changeStatus |= staking.Invalided
		needInvalid = true
		needRemove = true
	case staking.LowRatioDel:
		changeStatus |= staking.Invalided
		needInvalid = true
		needRemove = true
		needReturnHes = true
	case staking.DuplicateSign:
		changeStatus |= staking.Invalided
		needInvalid = true
		needRemove = true
		needReturnHes = true
	}
	changeStatus |= slashType

	return needInvalid, needRemove, needReturnHes, changeStatus
}

func slashBalanceFn(slashAmount, canBalance *big.Int, isNotify bool,
	slashType staking.CandidateStatus, benefitAddr, stakingAddr common.Address, state xcom.StateDB) (*big.Int, *big.Int, error) {

	// check zero value
	// If there is a zero value, no logic is done.
	if canBalance.Cmp(common.Big0) == 0 || slashAmount.Cmp(common.Big0) == 0 {
		return slashAmount, canBalance, nil
	}

	slashAmountTmp := new(big.Int).SetInt64(0)
	balanceTmp := new(big.Int).SetInt64(0)

	if slashAmount.Cmp(canBalance) >= 0 {

		state.SubBalance(vm.StakingContractAddr, canBalance)

		if slashType.IsDuplicateSign() {
			state.AddBalance(benefitAddr, canBalance)
		} else {
			state.AddBalance(vm.RewardManagerPoolAddr, canBalance)
		}

		if isNotify {
			err := rt.SlashingNotify(stakingAddr, canBalance, state)
			if nil != err {
				return slashAmountTmp, balanceTmp, err
			}
		}

		slashAmountTmp = new(big.Int).Sub(slashAmount, canBalance)
		balanceTmp = new(big.Int).SetInt64(0)

	} else {
		state.SubBalance(vm.StakingContractAddr, slashAmount)
		if slashType.IsDuplicateSign() {
			state.AddBalance(benefitAddr, slashAmount)
		} else {
			state.AddBalance(vm.RewardManagerPoolAddr, slashAmount)
		}

		if isNotify {
			err := rt.SlashingNotify(stakingAddr, slashAmount, state)
			if nil != err {
				return slashAmountTmp, balanceTmp, err
			}
		}

		slashAmountTmp = new(big.Int).SetInt64(0)
		balanceTmp = new(big.Int).Sub(canBalance, slashAmount)
	}

	return slashAmountTmp, balanceTmp, nil
}

func (sk *StakingPlugin) ProposalPassedNotify(blockHash common.Hash, blockNumber uint64, nodeIds []enode.IDv0,
	programVersion uint32) error {

	log.Info("Call ProposalPassedNotify to promote candidate programVersion", "blockNumber", blockNumber,
		"blockHash", blockHash.Hex(), "version", programVersion, "nodeIdQueueSize", len(nodeIds))

	for _, nodeId := range nodeIds {
		log.Info("Call ProposalPassedNotify itr nodeId", "blockNumber", blockNumber,
			"blockHash", blockHash.Hex(), "nodeid", nodeId)
		addr, _ := xutil.NodeId2Addr(nodeId)
		can, err := sk.db.GetCandidateStore(blockHash, addr)
		if snapshotdb.NonDbNotFoundErr(err) {
			log.Error("Failed to ProposalPassedNotify: Query Candidate is failed", "blockNumber", blockNumber,
				"blockHash", blockHash.Hex(), "nodeId", nodeId.String(), "err", err)
			return err
		}

		if snapshotdb.IsDbNotFoundErr(err) || can.IsEmpty() {
			log.Error("Failed to ProposalPassedNotify: Promote candidate programVersion failed, the can is empty",
				"blockNumber", blockNumber, "blockHash", blockHash.Hex(), "nodeId", nodeId.String())
			continue
		}

		if err := sk.db.DelCanPowerStore(blockHash, can); nil != err {
			log.Error("Failed to ProposalPassedNotify: Delete Candidate old power is failed", "blockNumber", blockNumber,
				"blockHash", blockHash.Hex(), "nodeId", nodeId.String(), "err", err)
			return err
		}
		can.ProgramVersion = programVersion
		//Store full version
		if err := sk.db.SetCanBaseStore(blockHash, addr, can.CandidateBase); nil != err {
			log.Error("Failed to ProposalPassedNotify: Store CandidateBase info is failed", "blockNumber", blockNumber,
				"blockHash", blockHash.Hex(), "nodeId", nodeId.String(), "err", err)
			return err
		}

		if can.IsInvalid() {
			log.Warn(" can status is invalid,no need set can power", blockNumber, "blockHash", blockHash.Hex(), "nodeId", nodeId.String(), "status", can.Status)
			continue
		}
		if err := sk.db.SetCanPowerStore(blockHash, addr, can); nil != err {
			log.Error("Failed to ProposalPassedNotify: Store Candidate new power is failed", "blockNumber", blockNumber,
				"blockHash", blockHash.Hex(), "nodeId", nodeId.String(), "err", err)
			return err
		}

	}

	return nil
}

func (sk *StakingPlugin) DeclarePromoteNotify(blockHash common.Hash, blockNumber uint64, nodeId enode.IDv0,
	programVersion uint32) error {

	log.Info("Call DeclarePromoteNotify to promote candidate programVersion", "blockNumber", blockNumber,
		"blockHash", blockHash.Hex(), "real version", programVersion, "calc version", xutil.CalcVersion(programVersion), "nodeId", nodeId.String())

	addr, _ := xutil.NodeId2Addr(nodeId)
	can, err := sk.db.GetCandidateStore(blockHash, addr)
	if snapshotdb.NonDbNotFoundErr(err) {
		log.Error("Failed to DeclarePromoteNotify: Query Candidate is failed", "blockNumber", blockNumber,
			"blockHash", blockHash.Hex(), "nodeId", nodeId.String(), "err", err)
		return err
	}

	if snapshotdb.IsDbNotFoundErr(err) || can.IsEmpty() {
		log.Error("Failed to DeclarePromoteNotify: Promote candidate programVersion failed, the can is empty",
			"blockNumber", blockNumber, "blockHash", blockHash.Hex(), "nodeId", nodeId.String(),
			"version", programVersion)
		return nil
	}

	if can.IsInvalid() {
		log.Warn(" can status is invalid,no need set can power", blockNumber, "blockHash", blockHash.Hex(), "nodeId", nodeId.String(), "status", can.Status)
		return nil
	}

	if err := sk.db.DelCanPowerStore(blockHash, can); nil != err {
		log.Error("Failed to DeclarePromoteNotify: Delete Candidate old power is failed", "blockNumber", blockNumber,
			"blockHash", blockHash.Hex(), "nodeId", nodeId.String(), "err", err)
		return err
	}

	can.ProgramVersion = programVersion

	if err := sk.db.SetCanPowerStore(blockHash, addr, can); nil != err {
		log.Error("Failed to DeclarePromoteNotify: Store Candidate new power is failed", "blockNumber", blockNumber,
			"blockHash", blockHash.Hex(), "nodeId", nodeId.String(), "err", err)
		return err
	}
	//Store full version
	if err := sk.db.SetCanBaseStore(blockHash, addr, can.CandidateBase); nil != err {
		log.Error("Failed to DeclarePromoteNotify: Store CandidateBase info is failed", "blockNumber", blockNumber,
			"blockHash", blockHash.Hex(), "nodeId", nodeId.String(), "err", err)
		return err
	}

	return nil
}

func (sk *StakingPlugin) GetLastNumber(blockNumber uint64) uint64 {

	valIndex, err := sk.getCurrValIndex(common.ZeroHash, blockNumber, QueryStartIrr)
	if nil != err {
		log.Error("Failed to GetLastNumber", "blockNumber", blockNumber, "err", err)
		return 0
	}

	if nil == err && nil != valIndex {
		return valIndex.End
	}
	return 0
}

func (sk *StakingPlugin) GetValidator(blockNumber uint64) (*cbfttypes.Validators, error) {

	valArr, err := sk.getCurrValList(common.ZeroHash, blockNumber, QueryStartIrr)
	if snapshotdb.NonDbNotFoundErr(err) {
		return nil, err
	}

	if nil == err && nil != valArr {
		return buildCbftValidators(valArr.Start, valArr.Arr), nil
	}
	return nil, fmt.Errorf("Not Found Validators by blockNumber: %d", blockNumber)
}

// NOTE: Verify that it is the validator of the current Epoch
func (sk *StakingPlugin) IsCandidateNode(nodeID enode.IDv0) bool {

	indexs, err := sk.db.GetEpochValIndexByIrr()
	if nil != err {
		log.Error("Failed to IsCandidateNode: query epoch validators indexArr is failed", "err", err)
		return false
	}

	isCandidate := false

	for i, indexInfo := range indexs {
		queue, err := sk.db.GetEpochValListByIrr(indexInfo.Start, indexInfo.End)
		if nil != err {
			log.Error("Failed to IsCandidateNode: Query epoch validators is failed",
				"index length", len(indexs), "the loop number", i+1, "Start", indexInfo.Start, "End", indexInfo.End, "err", err)
			continue
		} else {
			for _, val := range queue {
				if val.NodeId == nodeID {
					isCandidate = true
					goto label
				}
			}
		}
	}
label:
	return isCandidate
}

func buildCbftValidators(start uint64, arr staking.ValidatorQueue) *cbfttypes.Validators {
	valMap := make(cbfttypes.ValidateNodeMap, len(arr))

	for i, v := range arr {

		pubKey, _ := v.NodeId.Pubkey()
		blsPk, _ := v.BlsPubKey.ParseBlsPubKey()

		vn := &cbfttypes.ValidateNode{
			Index:     uint32(i),
			Address:   v.NodeAddress,
			PubKey:    pubKey,
			NodeID:    enode.PubkeyToIDV4(pubKey),
			BlsPubKey: blsPk,
		}

		valMap[v.NodeId.ID()] = vn
	}

	res := &cbfttypes.Validators{
		Nodes:            valMap,
		ValidBlockNumber: start,
	}
	return res
}

func lazyCalcStakeAmount(epoch uint64, can *staking.CandidateMutable) {
	if can.IsEmpty() {
		return
	}

	changeAmountEpoch := can.StakingEpoch

	sub := epoch - uint64(changeAmountEpoch)

	log.Debug("lazyCalcStakeAmount before", "current epoch", epoch, "canMutable", can)

	// If it is during the same hesitation period, short circuit
	if sub < xcom.HesitateRatio() {
		return
	}

	if can.ReleasedHes.Cmp(common.Big0) > 0 {
		can.Released = new(big.Int).Add(can.Released, can.ReleasedHes)
		can.ReleasedHes = new(big.Int).SetInt64(0)
	}

	if can.RestrictingPlanHes.Cmp(common.Big0) > 0 {
		can.RestrictingPlan = new(big.Int).Add(can.RestrictingPlan, can.RestrictingPlanHes)
		can.RestrictingPlanHes = new(big.Int).SetInt64(0)
	}

	log.Debug("lazyCalcStakeAmount end", "current epoch", epoch, "canMutable", can)

}

// The total delegate amount of the compute node
func lazyCalcNodeTotalDelegateAmount(epoch uint64, can *staking.CandidateMutable) bool {
	if can.IsEmpty() {
		return false
	}
	changeAmountEpoch := can.DelegateEpoch
	sub := epoch - uint64(changeAmountEpoch)
	log.Debug("lazyCalcNodeTotalDelegateAmount before", "current epoch", epoch, "canMutable", can)

	// If it is during the same hesitation period, short circuit
	if sub < xcom.HesitateRatio() {
		return false
	}
	if can.DelegateTotalHes.Cmp(common.Big0) > 0 {
		can.DelegateTotal = new(big.Int).Add(can.DelegateTotal, can.DelegateTotalHes)
		can.DelegateTotalHes = new(big.Int).SetInt64(0)
		return true
	}
	return false
}

func lazyCalcDelegateAmount(epoch uint64, del *staking.Delegation) {
	if del.IsEmpty() {
		return
	}

	// When the first time, there was no previous changeAmountEpoch
	if del.DelegateEpoch == 0 {
		return
	}

	changeAmountEpoch := del.DelegateEpoch

	sub := epoch - uint64(changeAmountEpoch)

	log.Debug("lazyCalcDelegateAmount before", "epoch", epoch, "del", del)

	// If it is during the same hesitation period, short circuit
	if sub < xcom.HesitateRatio() {
		return
	}

	if del.ReleasedHes.Cmp(common.Big0) > 0 {
		del.Released = new(big.Int).Add(del.Released, del.ReleasedHes)
		del.ReleasedHes = new(big.Int).SetInt64(0)
	}

	if del.RestrictingPlanHes.Cmp(common.Big0) > 0 {
		del.RestrictingPlan = new(big.Int).Add(del.RestrictingPlan, del.RestrictingPlanHes)
		del.RestrictingPlanHes = new(big.Int).SetInt64(0)
	}
	if del.LockReleasedHes.Cmp(common.Big0) > 0 {
		del.Released = new(big.Int).Add(del.Released, del.LockReleasedHes)
		del.LockReleasedHes = new(big.Int).SetInt64(0)
	}
	if del.LockRestrictingPlanHes.Cmp(common.Big0) > 0 {
		del.RestrictingPlan = new(big.Int).Add(del.RestrictingPlan, del.LockRestrictingPlanHes)
		del.LockRestrictingPlanHes = new(big.Int).SetInt64(0)
	}

	log.Debug("lazyCalcDelegateAmount end", "epoch", epoch, "del", del)
}

// Calculating Total Entrusted Income
func calcDelegateIncome(epoch uint64, del *staking.Delegation, per []*reward.DelegateRewardPer) []reward.DelegateRewardReceipt {
	if del.IsEmpty() {
		return nil
	}
	// Triggered again in the same cycle, no need to calculate revenue
	if uint64(del.DelegateEpoch) == epoch {
		return nil
	}
	// When the settlement period when the first delegation is the same as the settlement period when the node is staking,
	// and when the delegation is performed again in the next settlement cycle,
	// the "per" value of the node is not available at this time, so you need to directly lazy
	if len(per) == 0 {
		lazyCalcDelegateAmount(epoch, del)
		return nil
	}

	delegateRewardReceives := make([]reward.DelegateRewardReceipt, 0)
	// When the settlement period at the first delegation is the same as the settlement period at the node's staking,
	// , And when a second delegation is made after multiple billing cycles,
	// For example: the node staking when the settlement period = 1, and the delegation is also in this settlement period. At this time,
	// the node's "per" value only starts when the settlement period = 2; now it is the settlement period = 5, and this time it needs to be calculated When entrusting the income,
	// you need to convert the entrustment from the hesitation period to the lock-in period before calculating.
	if per[0].Epoch > uint64(del.DelegateEpoch) {
		lazyCalcDelegateAmount(epoch, del)
	}
	totalReleased := new(big.Int).Add(del.Released, del.RestrictingPlan)
	for i, rewardPer := range per {
		if totalReleased.Cmp(common.Big0) > 0 {
			if nil == del.CumulativeIncome {
				del.CumulativeIncome = new(big.Int)
			}
			delegateRewardReceive := reward.DelegateRewardReceipt{
				Epoch:    rewardPer.Epoch,
				Delegate: new(big.Int).Set(totalReleased),
			}
			delegateRewardReceives = append(delegateRewardReceives, delegateRewardReceive)
			del.CumulativeIncome = new(big.Int).Add(del.CumulativeIncome, rewardPer.CalDelegateReward(totalReleased))
		}
		if i == 0 {
			lazyCalcDelegateAmount(epoch, del)
			totalReleased = new(big.Int).Add(del.Released, del.RestrictingPlan)
		}
	}
	log.Debug("Call calcDelegateIncome end", "currEpoch", epoch, "perLen", len(per), "delegateRewardReceivesLen", len(delegateRewardReceives),
		"totalDelegate", totalReleased, "totalHes", del.TotalHes(), "income", del.CumulativeIncome)
	return delegateRewardReceives
}

type sortValidator struct {
	v           *staking.Validator
	x           int64
	weights     int64
	version     uint32
	blockNumber uint64
	txIndex     uint32
}

type sortValidatorQueue []*sortValidator

func (svs sortValidatorQueue) Len() int {
	return len(svs)
}

func (svs sortValidatorQueue) Less(i, j int) bool {
	if xutil.CalcVersion(svs[i].version) == xutil.CalcVersion(svs[j].version) {
		if svs[i].x == svs[j].x {
			if svs[i].blockNumber == svs[j].blockNumber {
				if svs[i].txIndex == svs[j].txIndex {
					return false
				} else {
					return svs[i].txIndex < svs[j].txIndex
				}
			} else {
				return svs[i].blockNumber < svs[j].blockNumber
			}
		} else {
			return svs[i].x > svs[j].x
		}
	} else {
		return xutil.CalcVersion(svs[i].version) > xutil.CalcVersion(svs[j].version)
	}
}

func (svs sortValidatorQueue) Swap(i, j int) {
	svs[i], svs[j] = svs[j], svs[i]
}

type newSortValidatorQueue []*sortValidator

func (svs newSortValidatorQueue) Len() int {
	return len(svs)
}

func (svs newSortValidatorQueue) Less(i, j int) bool {
	if xutil.CalcVersion(svs[i].version) == xutil.CalcVersion(svs[j].version) {
		return svs[i].x > svs[j].x
	} else {
		return xutil.CalcVersion(svs[i].version) > xutil.CalcVersion(svs[j].version)
	}
}

func (svs newSortValidatorQueue) Swap(i, j int) {
	svs[i], svs[j] = svs[j], svs[i]
}

// Elected verifier by vrf random election
// validatorList：Waiting for the elected node
// nonce：Vrf proof of the current block
// parentHash：Parent block hash
func vrfElection(validatorList staking.ValidatorQueue, shiftLen int, nonce []byte, parentHash common.Hash, blockNumber uint64, copernicus bool) (staking.ValidatorQueue, error) {
	preNonces, err := handler.GetVrfHandlerInstance().Load(parentHash)
	if nil != err {
		return nil, err
	}
	if len(preNonces) < len(validatorList) {
		log.Error("Failed to vrfElection on Election", "blockNumber", blockNumber, "validatorListSize", len(validatorList),
			"nonceSize", len(nonce), "preNoncesSize", len(preNonces), "parentHash", hex.EncodeToString(parentHash.Bytes()))
		return nil, staking.ErrWrongFuncParams
	}
	if len(preNonces) > len(validatorList) {
		preNonces = preNonces[len(preNonces)-len(validatorList):]
	}
	return probabilityElection(validatorList, shiftLen, vrf.ProofToHash(nonce), preNonces, blockNumber, copernicus)
}

func probabilityElection(validatorList staking.ValidatorQueue, shiftLen int, currentNonce []byte, preNonces [][]byte, blockNumber uint64, copernicus bool) (staking.ValidatorQueue, error) {
	if len(currentNonce) == 0 || len(preNonces) == 0 || len(validatorList) != len(preNonces) {
		log.Error("Failed to probabilityElection", "blockNumber", blockNumber, "copernicus", copernicus, "validators Size", len(validatorList),
			"currentNonceSize", len(currentNonce), "preNoncesSize", len(preNonces))
		return nil, staking.ErrWrongFuncParams
	}
	totalWeights := new(big.Int)
	totalSqrtWeights := new(big.Int)
	svList := make(sortValidatorQueue, 0)
	for _, val := range validatorList {

		weights := new(big.Int).Div(val.Shares, new(big.Int).SetUint64(1e18))
		totalWeights.Add(totalWeights, weights)
		weights = new(big.Int).Sqrt(weights)
		totalSqrtWeights.Add(totalSqrtWeights, weights)

		sv := &sortValidator{
			v:           val,
			weights:     int64(weights.Uint64()),
			version:     val.ProgramVersion,
			blockNumber: val.StakingBlockNum,
			txIndex:     val.StakingTxIndex,
		}
		svList = append(svList, sv)
	}
	var maxValue float64 = (1 << 256) - 1
	totalWeightsFloat, err := strconv.ParseFloat(totalWeights.Text(10), 64)
	if nil != err {
		return nil, err
	}
	totalSqrtWeightsFloat, err := strconv.ParseFloat(totalSqrtWeights.Text(10), 64)
	if nil != err {
		return nil, err
	}

	var p float64
	if copernicus {
		p = xcom.CalcPV110(totalSqrtWeightsFloat)
	} else {
		p = xcom.CalcP(totalWeightsFloat, totalSqrtWeightsFloat)
	}

	shuffleSeed := new(big.Int).SetBytes(preNonces[0]).Int64()
	log.Debug("Call probabilityElection Basic parameter on Election", "blockNumber", blockNumber, "copernicus", copernicus, "validatorListSize", len(validatorList),
		"p", p, "totalWeights", totalWeightsFloat, "totalSqrtWeightsFloat", totalSqrtWeightsFloat, "shiftValidatorNum", shiftLen, "shuffleSeed", shuffleSeed)

	if copernicus {
		rd := rand.New(rand.NewSource(shuffleSeed))
		rd.Shuffle(len(svList), func(i, j int) {
			svList[i], svList[j] = svList[j], svList[i]
		})
	}

	for index, sv := range svList {
		resultStr := new(big.Int).Xor(new(big.Int).SetBytes(currentNonce), new(big.Int).SetBytes(preNonces[index])).Text(10)
		target, err := strconv.ParseFloat(resultStr, 64)
		if nil != err {
			return nil, err
		}
		targetP := target / maxValue
		bd := math.NewBinomialDistribution(sv.weights, p)
		x, err := bd.InverseCumulativeProbability(targetP)
		if nil != err {
			return nil, err
		}
		sv.x = x

		log.Debug("Call probabilityElection, calculated probability on Election", "nodeId", sv.v.NodeId.TerminalString(),
			"addr", sv.v.NodeAddress.Hex(), "index", index, "currentNonce",
			hex.EncodeToString(currentNonce), "preNonce", hex.EncodeToString(preNonces[index]),
			"target", target, "targetP", targetP, "weight", sv.weights, "x", x, "version", sv.version,
			"blockNumber", sv.blockNumber, "txIndex", sv.txIndex)
	}

	vrfQueue := make(staking.ValidatorQueue, shiftLen)

	log.Debug("Call probabilityElection, sort probability queue", "blockNumber", blockNumber, "copernicus", copernicus, "list", svList)

	if copernicus {
		sort.Sort(newSortValidatorQueue(svList))
	} else {
		sort.Sort(svList)
	}
	for index, sv := range svList {
		if index == shiftLen {
			break
		}
		vrfQueue[index] = sv.v
	}

	log.Debug("Call probabilityElection finished", "blockNumber", blockNumber, "copernicus", copernicus, "vrfQueue", vrfQueue)

	return vrfQueue, nil
}

/**
Internal expansion function
*/

// previous round validators
func (sk *StakingPlugin) getPreValList(blockHash common.Hash, blockNumber uint64, isCommit bool) (*staking.ValidatorArray, error) {

	targetIndex, err := sk.getPreValIndex(blockHash, blockNumber, isCommit)
	if nil != err {
		return nil, err
	}

	var queue staking.ValidatorQueue

	if !isCommit {
		arr, err := sk.db.GetRoundValListByBlockHash(blockHash, targetIndex.Start, targetIndex.End)
		if snapshotdb.NonDbNotFoundErr(err) {
			return nil, err
		}
		queue = arr

	} else {
		arr, err := sk.db.GetRoundValListByIrr(targetIndex.Start, targetIndex.End)
		if snapshotdb.NonDbNotFoundErr(err) {
			return nil, err
		}
		queue = arr

	}

	if len(queue) == 0 {
		log.Error("Not Found previous validators, the queue length is zero", "isCommit", isCommit, "start", targetIndex.Start,
			"end", targetIndex.End, "current blockNumber", blockNumber, "current blockHash", blockHash.Hex())
		return nil, staking.ErrValidatorNoExist
	}

	return &staking.ValidatorArray{
		Start: targetIndex.Start,
		End:   targetIndex.End,
		Arr:   queue,
	}, nil
}

func (sk *StakingPlugin) getPreValIndex(blockHash common.Hash, blockNumber uint64, isCommit bool) (*staking.ValArrIndex, error) {
	var targetIndex *staking.ValArrIndex

	var preTargetNumber uint64
	if blockNumber > xutil.ConsensusSize() {
		preTargetNumber = blockNumber - xutil.ConsensusSize()
	}

	var indexArr staking.ValArrIndexQueue

	if !isCommit {
		indexs, err := sk.db.GetRoundValIndexByBlockHash(blockHash)
		if snapshotdb.NonDbNotFoundErr(err) {
			return nil, err
		}

		indexArr = indexs

		for i, index := range indexs {
			if index.Start <= preTargetNumber && index.End >= preTargetNumber {
				targetIndex = indexs[i]
				break
			}
		}
	} else {
		indexs, err := sk.db.GetRoundValIndexByIrr()
		if snapshotdb.NonDbNotFoundErr(err) {
			return nil, err
		}

		indexArr = indexs

		for i, index := range indexs {
			if index.Start <= preTargetNumber && index.End >= preTargetNumber {
				targetIndex = indexs[i]
				break
			}
		}
	}

	if nil == targetIndex {
		log.Error("Not Found previous validators index", "isCommit", isCommit,
			"current blockNumber", blockNumber, "current blockHash", blockHash.Hex(),
			"\nThe round indexs arr", indexArr)
		return nil, staking.ErrValidatorNoExist
	}
	return targetIndex, nil
}

func (sk *StakingPlugin) getCurrValList(blockHash common.Hash, blockNumber uint64, isCommit bool) (*staking.ValidatorArray, error) {

	targetIndex, err := sk.getCurrValIndex(blockHash, blockNumber, isCommit)
	if nil != err {
		return nil, err
	}

	var queue staking.ValidatorQueue

	if !isCommit {
		arr, err := sk.db.GetRoundValListByBlockHash(blockHash, targetIndex.Start, targetIndex.End)
		if snapshotdb.NonDbNotFoundErr(err) {
			return nil, err
		}
		queue = arr

	} else {
		arr, err := sk.db.GetRoundValListByIrr(targetIndex.Start, targetIndex.End)
		if snapshotdb.NonDbNotFoundErr(err) {
			return nil, err
		}
		queue = arr

	}

	if len(queue) == 0 {
		log.Error("Not Found current validators, the queue length is zero", "isCommit", isCommit, "start", targetIndex.Start,
			"end", targetIndex.End, "current blockNumber", blockNumber, "current blockHash", blockHash.Hex())
		return nil, staking.ErrValidatorNoExist
	}

	return &staking.ValidatorArray{
		Start: targetIndex.Start,
		End:   targetIndex.End,
		Arr:   queue,
	}, nil
}

func (sk *StakingPlugin) getCurrValIndex(blockHash common.Hash, blockNumber uint64, isCommit bool) (*staking.ValArrIndex, error) {
	var targetIndex *staking.ValArrIndex

	var indexArr staking.ValArrIndexQueue

	if !isCommit {
		indexs, err := sk.db.GetRoundValIndexByBlockHash(blockHash)
		if snapshotdb.NonDbNotFoundErr(err) {
			return nil, err
		}

		indexArr = indexs

		for i, index := range indexs {
			if index.Start <= blockNumber && index.End >= blockNumber {
				targetIndex = indexs[i]
				break
			}
		}
	} else {
		indexs, err := sk.db.GetRoundValIndexByIrr()
		if snapshotdb.NonDbNotFoundErr(err) {
			return nil, err
		}

		indexArr = indexs

		for i, index := range indexs {
			if index.Start <= blockNumber && index.End >= blockNumber {
				targetIndex = indexs[i]
				break
			}
		}
	}

	if nil == targetIndex {
		log.Error("Not Found current validators index", "isCommit", isCommit,
			"current blockNumber", blockNumber, "current blockHash", blockHash.Hex(),
			"\nThe round indexs arr", indexArr)
		return nil, staking.ErrValidatorNoExist
	}

	return targetIndex, nil
}

func (sk *StakingPlugin) getNextValList(blockHash common.Hash, blockNumber uint64, isCommit bool) (*staking.ValidatorArray, error) {

	targetIndex, err := sk.getNextValIndex(blockHash, blockNumber, isCommit)
	if nil != err {
		return nil, err
	}

	var queue staking.ValidatorQueue

	if !isCommit {
		arr, err := sk.db.GetRoundValListByBlockHash(blockHash, targetIndex.Start, targetIndex.End)
		if snapshotdb.NonDbNotFoundErr(err) {
			return nil, err
		}
		queue = arr

	} else {
		arr, err := sk.db.GetRoundValListByIrr(targetIndex.Start, targetIndex.End)
		if snapshotdb.NonDbNotFoundErr(err) {
			return nil, err
		}
		queue = arr
	}

	if len(queue) == 0 {
		log.Error("Not Found next validators, the queue length is zero", "isCommit", isCommit, "start", targetIndex.Start,
			"end", targetIndex.End, "current blockNumber", blockNumber, "current blockHash", blockHash.Hex())
		return nil, staking.ErrValidatorNoExist
	}

	return &staking.ValidatorArray{
		Start: targetIndex.Start,
		End:   targetIndex.End,
		Arr:   queue,
	}, nil
}

func (sk *StakingPlugin) getNextValIndex(blockHash common.Hash, blockNumber uint64, isCommit bool) (*staking.ValArrIndex, error) {
	var targetIndex *staking.ValArrIndex

	var indexArr staking.ValArrIndexQueue

	if !isCommit {
		indexs, err := sk.db.GetRoundValIndexByBlockHash(blockHash)
		if snapshotdb.NonDbNotFoundErr(err) {
			return nil, err
		}

		indexArr = indexs

		for i, index := range indexs {
			if index.Start <= blockNumber && index.End >= blockNumber && i < len(indexs)-1 {
				targetIndex = indexs[i+1]
				break
			}
		}
	} else {
		indexs, err := sk.db.GetRoundValIndexByIrr()
		if snapshotdb.NonDbNotFoundErr(err) {
			return nil, err
		}

		indexArr = indexs

		for i, index := range indexs {
			if index.Start <= blockNumber && index.End >= blockNumber && i < len(indexs)-1 {
				targetIndex = indexs[i+1]
				break
			}
		}
	}

	if nil == targetIndex {
		log.Error("Not Found next validators index", "isCommit", isCommit,
			"current blockNumber", blockNumber, "current blockHash", blockHash.Hex(),
			"\nThe round indexs arr", indexArr)
		return nil, staking.ErrValidatorNoExist
	}

	return targetIndex, nil
}

func (sk *StakingPlugin) setRoundValListAndIndex(blockNumber uint64, blockHash common.Hash, valArr *staking.ValidatorArray) error {

	log.Debug("Call setRoundValListAndIndex", "blockNumber", blockNumber, "blockHash", blockHash.Hex(),
		"Start", valArr.Start, "End", valArr.End, "arr size", len(valArr.Arr))

	queue, err := sk.db.GetRoundValIndexByBlockHash(blockHash)
	if nil != err {
		log.Error("Failed to setRoundValListAndIndex: Query round valIndex is failed",
			"blockNumber", blockNumber, "blockHash", blockHash.Hex(),
			"Start", valArr.Start, "End", valArr.End, "err", err)
		return err
	}

	index := &staking.ValArrIndex{
		Start: valArr.Start,
		End:   valArr.End,
	}

	shabby, queue := queue.ConstantAppend(index, RoundValIndexSize)

	// delete the shabby validators
	if nil != shabby {

		log.Debug("Call setRoundValListAndIndex, DelEpochValListByBlockHash",
			"blockNumber", blockNumber, "blockHash", blockHash.Hex(),
			"shabby.Start", shabby.Start, "shabby.End", shabby.End)

		if err := sk.db.DelRoundValListByBlockHash(blockHash, shabby.Start, shabby.End); nil != err {
			log.Error("Failed to setRoundValListAndIndex: delete shabby validators is failed",
				"shabby start", shabby.Start, "shabby end", shabby.End,
				"blockNumber", blockNumber, "blockHash", blockHash.Hex(), "err", err)
			return err
		}
	}

	// Store new index Arr
	if err := sk.db.SetRoundValIndex(blockHash, queue); nil != err {
		log.Error("Failed to setRoundValListAndIndex: store round validators new indexArr is failed",
			"blockNumber", blockNumber, "blockHash", blockHash.Hex(), "indexs length", len(queue), "err", err)
		return err
	}

	// Store new round validator Item
	if err := sk.db.SetRoundValList(blockHash, index.Start, index.End, valArr.Arr); nil != err {
		log.Error("Failed to setRoundValListAndIndex: store new round validators is failed",
			"blockNumber", blockNumber, "blockHash", blockHash.Hex(),
			"start", index.Start, "end", index.End, "val arr length", len(valArr.Arr), "err", err)
		return err
	}

	return nil
}

func (sk *StakingPlugin) setRoundValListByIndex(blockNumber uint64, blockHash common.Hash, valArr *staking.ValidatorArray) error {

	log.Debug("Call setRoundValListByIndex", "blockNumber", blockNumber, "blockHash", blockHash.Hex(),
		"Start", valArr.Start, "End", valArr.End, "arr size", len(valArr.Arr))

	queue, err := sk.db.GetRoundValIndexByBlockHash(blockHash)
	if nil != err {
		log.Error("Failed to setRoundValListByIndex: Query round valIndex is failed",
			"blockNumber", blockNumber, "blockHash", blockHash.Hex(),
			"Start", valArr.Start, "End", valArr.End, "err", err)
		return err
	}

	var hasIndex bool
	// check the Round Index
	for _, indexInfo := range queue {
		if valArr.Start == indexInfo.Start && valArr.End == indexInfo.End {
			hasIndex = true
			break
		}
	}

	if !hasIndex {
		log.Error("Not Found current validatorList index", "blockNumber", blockNumber,
			"blockHash", blockHash.Hex(), "input Start", valArr.Start, "input End", valArr.End, "queue", queue)
		return staking.ErrValidatorNoExist
	}

	// Store new round validator Item
	if err := sk.db.SetRoundValList(blockHash, valArr.Start, valArr.End, valArr.Arr); nil != err {
		log.Error("Failed to setRoundValListByIndex: store new round validators is failed",
			"blockNumber", blockNumber, "blockHash", blockHash.Hex(),
			"start", valArr.Start, "end", valArr.End, "val arr length", len(valArr.Arr), "err", err)
		return err
	}

	return nil
}

func (sk *StakingPlugin) getVerifierList(blockHash common.Hash, blockNumber uint64, isCommit bool) (*staking.ValidatorArray, error) {

	targetIndex, err := sk.getVeriferIndex(blockHash, blockNumber, isCommit)
	if nil != err {
		return nil, err
	}

	var queue staking.ValidatorQueue

	if !isCommit {
		arr, err := sk.db.GetEpochValListByBlockHash(blockHash, targetIndex.Start, targetIndex.End)
		if snapshotdb.NonDbNotFoundErr(err) {
			return nil, err
		}
		queue = arr
	} else {
		arr, err := sk.db.GetEpochValListByIrr(targetIndex.Start, targetIndex.End)
		if snapshotdb.NonDbNotFoundErr(err) {
			return nil, err
		}
		queue = arr
	}

	if len(queue) == 0 {
		log.Error("Not Found epoch validators, the queue is zero", "isCommit", isCommit, "start", targetIndex.Start,
			"end", targetIndex.End, "current blockNumber", blockNumber, "current blockHash", blockHash.Hex())
		return nil, staking.ErrValidatorNoExist
	}

	return &staking.ValidatorArray{
		Start: targetIndex.Start,
		End:   targetIndex.End,
		Arr:   queue,
	}, nil
}

func (sk *StakingPlugin) getVeriferIndex(blockHash common.Hash, blockNumber uint64, isCommit bool) (*staking.ValArrIndex, error) {
	var targetIndex *staking.ValArrIndex

	var indexArr staking.ValArrIndexQueue

	if !isCommit {
		indexs, err := sk.db.GetEpochValIndexByBlockHash(blockHash)
		if snapshotdb.NonDbNotFoundErr(err) {
			return nil, err
		}

		indexArr = indexs

		for i, index := range indexs {
			if index.Start <= blockNumber && index.End >= blockNumber {
				targetIndex = indexs[i]
				break
			}
		}
	} else {
		indexs, err := sk.db.GetEpochValIndexByIrr()
		if snapshotdb.NonDbNotFoundErr(err) {
			return nil, err
		}

		indexArr = indexs

		for i, index := range indexs {
			if index.Start <= blockNumber && index.End >= blockNumber {
				targetIndex = indexs[i]
				break
			}
		}
	}

	if nil == targetIndex {
		log.Error("Not Found epoch validators index", "isCommit", isCommit,
			"current blockNumber", blockNumber, "current blockHash", blockHash.Hex(),
			"\nThe epoch indexs arr", indexArr)
		return nil, staking.ErrValidatorNoExist
	}
	return targetIndex, nil
}

func (sk *StakingPlugin) setVerifierListAndIndex(blockNumber uint64, blockHash common.Hash, valArr *staking.ValidatorArray) error {

	queue, err := sk.db.GetEpochValIndexByBlockHash(blockHash)
	if nil != err {
		log.Error("Failed to setVerifierListAndIndex: Query epoch valIndex is failed",
			"blockNumber", blockNumber, "blockHash", blockHash.Hex(),
			"Start", valArr.Start, "End", valArr.End, "err", err)
		return err
	}

	index := &staking.ValArrIndex{
		Start: valArr.Start,
		End:   valArr.End,
	}

	shabby, queue := queue.ConstantAppend(index, EpochValIndexSize)

	// delete the shabby validators
	if nil != shabby {
		log.Debug("Call setVerifierListAndIndex, DelEpochValListByBlockHash",
			"blockNumber", blockNumber, "blockHash", blockHash.Hex(),
			"shabby.Start", shabby.Start, "shabby.End", shabby.End)
		if err := sk.db.DelEpochValListByBlockHash(blockHash, shabby.Start, shabby.End); nil != err {
			log.Error("Failed to setVerifierList: delete shabby validators is failed",
				"shabby start", shabby.Start, "shabby end", shabby.End,
				"blockNumber", blockNumber, "blockHash", blockHash.Hex(), "err", err)
			return err
		}
	}

	// Store new index Arr
	if err := sk.db.SetEpochValIndex(blockHash, queue); nil != err {
		log.Error("Failed to setVerifierListAndIndex: store epoch validators new indexArr is failed",
			"blockNumber", blockNumber, "blockHash", blockHash.Hex(), "indexs length", len(queue), "err", err)
		return err
	}

	// Store new epoch validator Item
	if err := sk.db.SetEpochValList(blockHash, index.Start, index.End, valArr.Arr); nil != err {
		log.Error("Failed to setVerifierListAndIndex: store new epoch validators is failed",
			"blockNumber", blockNumber, "blockHash", blockHash.Hex(),
			"start", index.Start, "end", index.End, "val arr length", len(valArr.Arr), "err", err)
		return err
	}
	return nil
}

func (sk *StakingPlugin) setVerifierListByIndex(blockNumber uint64, blockHash common.Hash, valArr *staking.ValidatorArray) error {

	queue, err := sk.db.GetEpochValIndexByBlockHash(blockHash)
	if nil != err {
		log.Error("Failed to setVerifierListByIndex: Query epoch valIndex is failed",
			"blockNumber", blockNumber, "blockHash", blockHash.Hex(),
			"Start", valArr.Start, "End", valArr.End, "err", err)
		return err
	}

	var hasIndex bool
	// check the Epoch Index
	for _, indexInfo := range queue {
		if valArr.Start == indexInfo.Start && valArr.End == indexInfo.End {
			hasIndex = true
			break
		}
	}

	if !hasIndex {
		log.Error("Not Found current verifierList index", "blockNumber", blockNumber,
			"blockHash", blockHash.Hex(), "input Start", valArr.Start, "input End", valArr.End,
			"\nThe history epoch indexs arr", queue)
		return staking.ErrValidatorNoExist
	}

	// Store new epoch validator Item
	if err := sk.db.SetEpochValList(blockHash, valArr.Start, valArr.End, valArr.Arr); nil != err {
		log.Error("Failed to setVerifierListByIndex: store new epoch validators is failed",
			"blockNumber", blockNumber, "blockHash", blockHash.Hex(),
			"start", valArr.Start, "end", valArr.End, "val arr length", len(valArr.Arr), "err", err)
		return err
	}
	return nil
}

func (sk *StakingPlugin) addUnStakeItem(state xcom.StateDB, blockNumber uint64, blockHash common.Hash, epoch uint64,
	nodeId enode.IDv0, canAddr common.NodeAddress, stakingBlockNum uint64) error {

	endVoteNum, err := gov.GetMaxEndVotingBlock(nodeId, blockHash, state)
	if nil != err {
		return err
	}
	var refundEpoch, maxEndVoteEpoch, targetEpoch uint64
	if endVoteNum != 0 {
		maxEndVoteEpoch = xutil.CalculateEpoch(endVoteNum)
	}

	duration, err := gov.GovernUnStakeFreezeDuration(blockNumber, blockHash)
	if nil != err {
		return err
	}

	refundEpoch = xutil.CalculateEpoch(blockNumber) + duration

	if maxEndVoteEpoch <= refundEpoch {
		targetEpoch = refundEpoch
	} else {
		targetEpoch = maxEndVoteEpoch
	}

	log.Debug("Call addUnStakeItem, AddUnStakeItemStore start", "current blockNumber", blockNumber,
		"govenance max end vote blokNumber", endVoteNum, "unStakeFreeze Epoch", refundEpoch,
		"govenance max end vote epoch", maxEndVoteEpoch, "unstake item target Epoch", targetEpoch,
		"nodeId", nodeId.String())

	if err := sk.db.AddUnStakeItemStore(blockHash, targetEpoch, canAddr, stakingBlockNum, false); nil != err {
		return err
	}
	return nil
}

func (sk *StakingPlugin) addRecoveryUnStakeItem(blockNumber uint64, blockHash common.Hash, nodeId enode.IDv0,
	canAddr common.NodeAddress, stakingBlockNum uint64) error {

	duration, err := gov.GovernZeroProduceFreezeDuration(blockNumber, blockHash)
	if nil != err {
		return err
	}

	targetEpoch := xutil.CalculateEpoch(blockNumber) + duration

	log.Debug("Call addRecoveryUnStakeItem, AddUnStakeItemStore start", "current blockNumber", blockNumber,
		"duration", duration, "unstake item target Epoch", targetEpoch,
		"nodeId", nodeId.String())

	if err := sk.db.AddUnStakeItemStore(blockHash, targetEpoch, canAddr, stakingBlockNum, true); nil != err {
		return err
	}
	return nil
}

// Record the address of the verification node for each consensus round within a certain block range.
func (sk *StakingPlugin) storeRoundValidatorAddrs(blockNumber uint64, blockHash common.Hash, nextStart uint64, array staking.ValidatorQueue) error {
	nextRound := xutil.CalculateRound(nextStart)
	nextEpoch := xutil.CalculateEpoch(nextStart)

	evidenceAge, err := gov.GovernMaxEvidenceAge(blockNumber, blockHash)
	if nil != err {
		log.Error("Failed to storeRoundValidatorAddrs, query Gov SlashFractionDuplicateSign is failed", "blockNumber", blockNumber, "blockHash", blockHash.TerminalString(),
			"err", err)
		return err
	}

	validEpochCount := uint64(evidenceAge + 1)
	validRoundCount := xutil.EpochSize() * validEpochCount

	// Only store the address of last consensus rounds on `validEpochCount` epochs
	if nextEpoch > validEpochCount {
		invalidRound := nextRound - validRoundCount

		boundary, er := sk.db.GetRoundAddrBoundary(blockHash)
		if snapshotdb.NonDbNotFoundErr(er) {
			return er
		}
		if boundary == 0 && (invalidRound-1) >= 0 {
			boundary = invalidRound - 1
		}

		// Clean all outside the boundarys of previous valAddrs
		var count int
		for invalidRound > boundary {
			key := staking.GetRoundValAddrArrKey(invalidRound)
			if err := sk.db.DelRoundValidatorAddrs(blockHash, key); nil != err {
				log.Error("Failed to DelRoundValidatorAddrs", "blockHash", blockHash.TerminalString(), "nextStart", nextStart,
					"nextRound", nextRound, "nextEpoch", nextEpoch, "validEpochCount", validEpochCount, "validRoundCount", validRoundCount, "invalidRound", invalidRound, "key", hex.EncodeToString(key), "err", err)
				return err
			}

			if count == 0 {
				if err := sk.db.SetRoundAddrBoundary(blockHash, nextRound-validRoundCount); nil != err {
					return err
				}
			}
			count++
			invalidRound--
		}

	}
	newKey := staking.GetRoundValAddrArrKey(nextRound)
	newValue := make([]common.NodeAddress, 0, len(array))
	for _, v := range array {
		newValue = append(newValue, v.NodeAddress)
	}
	if err := sk.db.StoreRoundValidatorAddrs(blockHash, newKey, newValue); nil != err {
		log.Error("Failed to StoreRoundValidatorAddrs", "blockHash", blockHash.TerminalString(), "nextStart", nextStart,
			"nextRound", nextRound, "nextEpoch", nextEpoch, "validEpochCount", validEpochCount, "validRoundCount", validRoundCount,
			"validatorLen", len(array), "newKey", hex.EncodeToString(newKey), "err", err)
		return err
	}
	return nil
}

func (sk *StakingPlugin) checkRoundValidatorAddr(blockHash common.Hash, targetBlockNumber uint64, addr common.NodeAddress) (bool, error) {
	targetRound := xutil.CalculateRound(targetBlockNumber)
	addrList, err := sk.db.LoadRoundValidatorAddrs(blockHash, staking.GetRoundValAddrArrKey(targetRound))
	if nil != err {
		log.Error("Failed to checkRoundValidatorAddr", "blockHash", blockHash.TerminalString(), "targetBlockNumber", targetBlockNumber,
			"addr", addr.Hex(), "targetRound", targetRound, "addrListLen", len(addrList), "err", err)
		return false, err
	}
	if len(addrList) > 0 {
		for _, v := range addrList {
			if bytes.Equal(v.Bytes(), addr.Bytes()) {
				return true, nil
			}
		}
	}
	return false, nil
}

func (sk *StakingPlugin) HasStake(blockHash common.Hash, addr common.Address) (bool, error) {
	return sk.db.HasAccountStakeRc(blockHash, addr)
}

func calcCandidateTotalAmount(can *staking.Candidate) *big.Int {
	release := new(big.Int).Add(can.Released, can.ReleasedHes)
	restrictingPlan := new(big.Int).Add(can.RestrictingPlan, can.RestrictingPlanHes)
	return new(big.Int).Add(release, restrictingPlan)
}

func calcDelegateTotalAmount(del *staking.Delegation) *big.Int {
	release := new(big.Int).Add(del.Released, del.ReleasedHes)
	release.Add(release, del.LockReleasedHes)
	restrictingPlan := new(big.Int).Add(del.RestrictingPlan, del.RestrictingPlanHes)
	restrictingPlan.Add(restrictingPlan, del.LockRestrictingPlanHes)
	return new(big.Int).Add(release, restrictingPlan)
}

func calcRealRefund(blockNumber uint64, blockHash common.Hash, realtotal, amount *big.Int) *big.Int {
	refundAmount := new(big.Int).SetInt64(0)
	sub := new(big.Int).Sub(realtotal, amount)
	// When the sub less than threshold
	if ok, _ := CheckOperatingThreshold(blockNumber, blockHash, sub); !ok {
		refundAmount = realtotal
	} else {
		refundAmount = amount
	}
	return refundAmount
}

func buildCanHex(can *staking.Candidate) *staking.CandidateHex {
	return &staking.CandidateHex{
		NodeId:               can.NodeId,
		BlsPubKey:            can.BlsPubKey,
		StakingAddress:       can.StakingAddress,
		BenefitAddress:       can.BenefitAddress,
		RewardPer:            can.RewardPer,
		NextRewardPer:        can.NextRewardPer,
		RewardPerChangeEpoch: can.RewardPerChangeEpoch,
		StakingTxIndex:       can.StakingTxIndex,
		ProgramVersion:       can.ProgramVersion,
		Status:               can.Status,
		StakingEpoch:         can.StakingEpoch,
		StakingBlockNum:      can.StakingBlockNum,
		Shares:               (*hexutil.Big)(can.Shares),
		Released:             (*hexutil.Big)(can.Released),
		ReleasedHes:          (*hexutil.Big)(can.ReleasedHes),
		RestrictingPlan:      (*hexutil.Big)(can.RestrictingPlan),
		RestrictingPlanHes:   (*hexutil.Big)(can.RestrictingPlanHes),
		DelegateEpoch:        can.DelegateEpoch,
		DelegateTotal:        (*hexutil.Big)(can.DelegateTotal),
		DelegateTotalHes:     (*hexutil.Big)(can.DelegateTotalHes),
		Description:          can.Description,
		DelegateRewardTotal:  (*hexutil.Big)(can.DelegateRewardTotal),
	}
}

func buildCanVersion(can *staking.Candidate) *staking.CandidateVersion {
	return &staking.CandidateVersion{
		NodeId:         can.NodeId,
		ProgramVersion: can.ProgramVersion,
	}
}

func CheckStakeThreshold(blockNumber uint64, blockHash common.Hash, stake *big.Int) (bool, *big.Int) {

	threshold, err := gov.GovernStakeThreshold(blockNumber, blockHash)
	if nil != err {
		log.Error("Failed to CheckStakeThreshold, query governParams is failed", "err", err)
		return false, common.Big0
	}

	return stake.Cmp(threshold) >= 0, threshold
}

func CheckOperatingThreshold(blockNumber uint64, blockHash common.Hash, balance *big.Int) (bool, *big.Int) {

	threshold, err := gov.GovernOperatingThreshold(blockNumber, blockHash)
	if nil != err {
		log.Error("Failed to CheckOperatingThreshold, query governParams is failed", "err", err)
		return false, common.Big0
	}
	return balance.Cmp(threshold) >= 0, threshold
}

func (sk *StakingPlugin) SetReward(block *types.Block, numStr string) error {
	//set reward history
	packageReward, err := LoadNewBlockReward(block.Hash(), sk.db.GetDB())
	if nil != err {
		log.Error("Failed to LoadNewBlockReward on stakingPlugin Confirmed When Settletmetn block", "err", err)
		return err
	}
	stakingReward, err := LoadStakingReward(block.Hash(), sk.db.GetDB())
	if nil != err {
		log.Error("Failed to LoadStakingReward on stakingPlugin Confirmed When Settletmetn block", "err", err)
		return err
	}
	yearNum, err := LoadChainYearNumber(block.Hash(), sk.db.GetDB())
	if nil != err {
		log.Error("Failed to LoadChainYearNumber on stakingPlugin Confirmed When Settletmetn block", "err", err)
		return err
	}
	var reward staking.Reward
	if numStr == "0" {
		reward = staking.Reward{
			PackageReward: packageReward,
			StakingReward: stakingReward,
			YearNum:       yearNum + 1,
			YearStartNum:  0,
			YearEndNum:    xutil.CalcBlocksEachYear(),
			RemainEpoch:   uint32(xutil.EpochsPerYear()),
			AvgPackTime:   xcom.Interval() * 1000,
		}
		numberStart, err := rlp.EncodeToBytes(uint64(0))
		if nil != err {
			log.Error("Failed to EncodeToBytes on stakingPlugin Confirmed When Settletmetn block", "err", err)
			return err
		}
		STAKING_DB.HistoryDB.Put([]byte(YearName+"1"), numberStart)
	} else {
		incIssuanceTime, err := xcom.LoadIncIssuanceTime(block.Hash(), sk.db.GetDB())
		if nil != err {
			log.Error("Failed to LoadIncIssuanceTime on stakingPlugin Confirmed When Settletmetn block", "err", err)
			return err
		}
		number, err := xcom.LoadIncIssuanceNumber(block.Hash(), sk.db.GetDB())
		if nil != err {
			log.Error("Failed to LoadIncIssuanceTime on stakingPlugin Confirmed When Settletmetn block", "err", err)
			return err
		}

		avgPackTime, err := xcom.LoadCurrentAvgPackTime()
		if nil != err {
			log.Error("Failed to LoadAvgPackTime on stakingPlugin Confirmed When Settletmetn block", "err", err)
			return err
		}
		epochBlocks := xutil.CalcBlocksEachEpoch()
		remainTime := incIssuanceTime - int64(block.Header().Time)
		remainEpoch := 1
		remainBlocks := math2.Ceil(float64(remainTime) / float64(avgPackTime))
		if remainBlocks > float64(epochBlocks) {
			remainEpoch = int(math2.Ceil(remainBlocks / float64(epochBlocks)))
		}
		//get the num of year
		blocks := block.Number().Uint64() + uint64(remainEpoch)*epochBlocks
		if number != 0 && block.Number().Uint64()%number == 0 {
			yearTemp := strconv.FormatUint(uint64(yearNum+1), 10)
			numberStart, err := rlp.EncodeToBytes(number)
			if nil != err {
				log.Error("mygod,Failed to EncodeToBytes on stakingPlugin Confirmed When Settletmetn block", "err", err)
				return err
			}
			STAKING_DB.HistoryDB.Put([]byte(YearName+yearTemp), numberStart)
			log.Debug("set yearNum", "yearTemp", yearTemp, "number", block.Number())
		}
		if number == blocks {
			yearTemp := strconv.FormatUint(uint64(yearNum+1), 10)
			data, err := STAKING_DB.HistoryDB.Get([]byte(YearName + yearTemp))
			if nil != err {
				log.Error("mygod,get YearName error", "key", YearName+yearTemp, "err", err)
			}
			err = rlp.DecodeBytes(data, &number)
			if nil != err {
				log.Error("mygod,DecodeBytes YearName error", "key", YearName+yearTemp, "err", err)
			}
		}
		log.Debug("LoadNewBlockReward and LoadStakingReward", "packageReward", packageReward, "stakingReward", stakingReward, "hash", block.Hash(), "block number", block.Number(),
			"blocks", blocks, "number", number)
		reward = staking.Reward{
			PackageReward: packageReward,
			StakingReward: stakingReward,
			YearNum:       yearNum + 1,
			YearStartNum:  number,
			YearEndNum:    blocks,
			RemainEpoch:   uint32(remainEpoch),
			AvgPackTime:   avgPackTime,
		}
	}
	log.Debug("staking.Reward ,LoadNewBlockReward and LoadStakingReward", "packageReward", reward.PackageReward, "stakingReward", reward.StakingReward, "hash", block.Hash(), "number", block.Number())
	dataReward, err := rlp.EncodeToBytes(reward)
	if nil != err {
		log.Error("Failed to EncodeToBytes on stakingPlugin Confirmed When Settletmetn block", "err", err)
		return err
	}
	STAKING_DB.HistoryDB.Put([]byte(RewardName+numStr), dataReward)
	log.Debug("wow,insert rewardName history :", dataReward)
	return nil
}

func (sk *StakingPlugin) SetValidator(block *types.Block, numStr string, nodeId discover.NodeID) (bool, map[discover.NodeID]struct{}, error) {
	var isCurr bool
	currMap := make(map[discover.NodeID]struct{})
	current, err := sk.getCurrValList(block.Hash(), block.NumberU64(), QueryStartNotIrr)
	if nil != err {
		log.Error("Failed to Query Current Round validators on stakingPlugin Confirmed When Election block",
			"blockNumber", block.Number().Uint64(), "blockHash", block.Hash().TerminalString(), "err", err)
		return isCurr, currMap, err
	}
	currentValidatorArray := &staking.ValidatorArraySave{
		Start: current.Start,
		End:   current.End,
	}
	vQSave := make(staking.ValidatorQueueSave, len(current.Arr))
	for k, v := range current.Arr {
		currMap[v.NodeId] = struct{}{}
		if nodeId == v.NodeId {
			isCurr = true
		}
		vQSave[k] = &staking.ValidatorSave{
			ValidatorTerm: v.ValidatorTerm,
			NodeId:        v.NodeId,
		}
	}
	currentValidatorArray.Arr = vQSave
	data, err := rlp.EncodeToBytes(currentValidatorArray)
	if nil != err {
		log.Error("Failed to EncodeToBytes on stakingPlugin Confirmed When Election block", "err", err)
		return isCurr, currMap, err
	}

	STAKING_DB.HistoryDB.Put([]byte(ValidatorName+numStr), data)
	log.Debug("wow,insert validator history", "blockNumber", block.Number(), "blockHash", block.Hash().String(), "insertNum", ValidatorName+numStr)
	log.Debug("wow,insert validator history :", currentValidatorArray)
	return isCurr, currMap, nil
}

func (sk *StakingPlugin) SetVerifier(block *types.Block, numStr string) error {
	current, err := sk.getVerifierList(block.Hash(), block.NumberU64(), QueryStartNotIrr)
	if nil != err {
		log.Error("Failed to Query Current Round verifiers on stakingPlugin Confirmed When Settletmetn block",
			"blockHash", block.Hash().Hex(), "blockNumber", block.Number().Uint64(), "err", err)
		return err
	}

	currentCandidate, error := sk.GetCandidateList(block.Hash(), block.NumberU64())
	if nil != error {
		log.Error("Failed to Query Current Round candidate on stakingPlugin Confirmed When Settletmetn block",
			"blockHash", block.Hash().Hex(), "blockNumber", block.Number().Uint64(), "err", error)
		return error
	}
	currentValidatorArray := &staking.ValidatorArraySave{
		Start: current.Start,
		End:   current.End,
	}
	vQSave := make(staking.ValidatorQueueSave, len(current.Arr))
	for k, v := range current.Arr {
		vQSave[k] = &staking.ValidatorSave{
			ValidatorTerm:   v.ValidatorTerm,
			NodeId:          v.NodeId,
			StakingBlockNum: v.StakingBlockNum,
		}
		var isCurrent = false
		for _, cv := range currentCandidate {
			if cv.NodeId == v.NodeId {
				vQSave[k].DelegateRewardTotal = cv.DelegateRewardTotal.ToInt()
				vQSave[k].DelegateTotal = cv.DelegateTotal.ToInt()
				isCurrent = true
				break
			}
		}
		if !isCurrent {
			nodeIdAddr, err := xutil.NodeId2Addr(v.NodeId)
			if nil != err {
				log.Error("Failed to NodeId2Addr: parse current nodeId is failed", "err", err)
			}
			can, err := sk.GetCandidateInfo(block.Hash(), nodeIdAddr)
			if err != nil || can == nil {
				log.Error("Failed to Query Current Round candidate info on stakingPlugin Confirmed When Settletmetn block",
					"blockHash", block.Hash().Hex(), "blockNumber", block.Number().Uint64(), "err", err)
				log.Debug("Failed get can :", can)
			} else {
				vQSave[k].DelegateRewardTotal = can.DelegateRewardTotal
				vQSave[k].DelegateTotal = can.DelegateTotal
			}
		}

	}
	currentValidatorArray.Arr = vQSave
	data, err := rlp.EncodeToBytes(currentValidatorArray)
	if nil != err {
		log.Error("Failed to EncodeToBytes on stakingPlugin Confirmed When Settletmetn block", "err", err)
		return err
	}
	STAKING_DB.HistoryDB.Put([]byte(VerifierName+numStr), data)
	log.Debug("wow,insert verifier history", "blockNumber", block.Number(), "blockHash", block.Hash().String(), "insertNum", VerifierName+numStr)
	log.Debug("wow,insert verifier history :", currentValidatorArray)

	if numStr == "0" {
		dataCandidate, err := rlp.EncodeToBytes(currentCandidate)
		if nil != err {
			log.Error("Failed to EncodeToBytes on stakingPlugin Confirmed When Settletmetn block", "err", err)
			return err
		}
		STAKING_DB.HistoryDB.Put([]byte(InitNodeName+"0"), dataCandidate)
		log.Debug("wow,insert candidate  0:", currentCandidate)
	}
	return nil
}<|MERGE_RESOLUTION|>--- conflicted
+++ resolved
@@ -21,14 +21,7 @@
 	"encoding/hex"
 	"errors"
 	"fmt"
-<<<<<<< HEAD
-	"github.com/PlatONnetwork/PlatON-Go/common/sort"
-	"github.com/PlatONnetwork/PlatON-Go/ethdb"
-	"github.com/PlatONnetwork/PlatON-Go/rlp"
-	math2 "math"
-=======
 	"github.com/PlatONnetwork/PlatON-Go/params"
->>>>>>> b67ea9cf
 	"math/big"
 	"math/rand"
 	"strconv"
@@ -360,29 +353,6 @@
 
 func (sk *StakingPlugin) Confirmed(nodeId enode.IDv0, block *types.Block) error {
 
-	log.Info("Call Confirmed on staking plugin", "blockNumber", block.Number(), "blockHash", block.Hash().String())
-	numStr := strconv.FormatUint(block.NumberU64(), 10)
-	if block.NumberU64() == uint64(1) {
-
-		_, _, err := sk.SetValidator(block, "0", nodeId)
-		if nil != err {
-			log.Error("Failed to SetValidator on stakingPlugin Confirmed When Settletmetn block", "err", err)
-			return err
-		}
-
-		err = sk.SetVerifier(block, "0")
-		if nil != err {
-			log.Error("Failed to SetVerifier on stakingPlugin Confirmed When Settletmetn block", "err", err)
-			return err
-		}
-
-		err = sk.SetReward(block, "0")
-		if nil != err {
-			log.Error("Failed to SetReward on stakingPlugin Confirmed When Settletmetn block", "err", err)
-			return err
-		}
-
-	}
 	if xutil.IsElection(block.NumberU64()) {
 
 		next, err := sk.getNextValList(block.Hash(), block.NumberU64(), QueryStartNotIrr)
@@ -392,35 +362,23 @@
 			return err
 		}
 
+		current, err := sk.getCurrValList(block.Hash(), block.NumberU64(), QueryStartNotIrr)
+		if nil != err {
+			log.Error("Failed to Query Current Round validators on stakingPlugin Confirmed When Election block",
+				"blockNumber", block.Number().Uint64(), "blockHash", block.Hash().TerminalString(), "err", err)
+			return err
+		}
+
 		diff := make(staking.ValidatorQueue, 0)
-		var isNext bool
-
-<<<<<<< HEAD
-		numStr = strconv.FormatUint(block.NumberU64()+xcom.ElectionDistance(), 10)
-		isCurr, currMap, err := sk.SetValidator(block, numStr, nodeId)
-		if nil != err {
-			log.Error("Failed to SetValidator on stakingPlugin Confirmed When Settletmetn block", "err", err)
-			return err
-=======
+		var isCurr, isNext bool
+
 		currMap := make(map[enode.IDv0]struct{})
 		for _, v := range current.Arr {
 			currMap[v.NodeId] = struct{}{}
 			if nodeId == v.NodeId {
 				isCurr = true
 			}
->>>>>>> b67ea9cf
-		}
-
-		//noCache := block.NumberU64() - xcom.GetDBCacheEpoch()*xutil.CalcBlocksEachEpoch()
-		//log.Debug("election begin check data, start remove old data", "noCache", noCache, " cache flag", xcom.GetDBDisabledCache())
-		//if xcom.GetDBDisabledCache() && noCache > uint64(0){
-		//	removeNum := strconv.FormatUint(noCache+xcom.ElectionDistance(), 10)
-		//	err := STAKING_DB.HistoryDB.Delete([]byte(ValidatorName + removeNum))
-		//	log.Debug("delete Validator suc","removeNum",removeNum)
-		//	if nil != err {
-		//		log.Error("remove old data err","err data", err.Error())
-		//	}
-		//}
+		}
 
 		for _, v := range next.Arr {
 			if _, ok := currMap[v.NodeId]; !ok {
@@ -447,35 +405,6 @@
 		}
 	}
 
-	if xutil.IsEndOfEpoch(block.NumberU64()) {
-		err := sk.SetVerifier(block, numStr)
-		if nil != err {
-			log.Error("Failed to SetVerifier on stakingPlugin Confirmed When Settletmetn block", "err", err)
-			return err
-		}
-		err = sk.SetReward(block, numStr)
-		if nil != err {
-			log.Error("Failed to SetReward on stakingPlugin Confirmed When Settletmetn block", "err", err)
-			return err
-		}
-
-		//noCache := block.NumberU64() - xcom.GetDBCacheEpoch()*xutil.CalcBlocksEachEpoch()
-		//log.Debug("begin check epoch data, start remove old data", "noCache", noCache, " cache flag", xcom.GetDBDisabledCache())
-		//if xcom.GetDBDisabledCache() && noCache > uint64(0){
-		//	removeNum := strconv.FormatUint(noCache, 10)
-		//	err := STAKING_DB.HistoryDB.Delete([]byte(VerifierName + removeNum))
-		//	log.Debug("delete Verifier suc","removeNum",removeNum)
-		//	if nil != err {
-		//		log.Error("remove old data err","err data", err.Error())
-		//	}
-		//	err = STAKING_DB.HistoryDB.Delete([]byte(RewardName + removeNum))
-		//	if nil != err {
-		//		log.Error("remove old data err","err data", err.Error())
-		//	}
-		//}
-	}
-
-	log.Info("Finished Confirmed on staking plugin", "blockNumber", block.Number(), "blockHash", block.Hash().String())
 	return nil
 }
 
@@ -1743,7 +1672,6 @@
 	return queue, nil
 }
 
-<<<<<<< HEAD
 func (sk *StakingPlugin) GetHistoryVerifierList(blockHash common.Hash, blockNumber uint64, isCommit bool) (staking.ValidatorExQueue, error) {
 
 	i := uint64(0)
@@ -1873,10 +1801,7 @@
 	return transDataQuene, nil
 }
 
-func (sk *StakingPlugin) IsCurrVerifier(blockHash common.Hash, blockNumber uint64, nodeId discover.NodeID, isCommit bool) (bool, error) {
-=======
 func (sk *StakingPlugin) IsCurrVerifier(blockHash common.Hash, blockNumber uint64, nodeId enode.IDv0, isCommit bool) (bool, error) {
->>>>>>> b67ea9cf
 
 	verifierList, err := sk.getVerifierList(blockHash, blockNumber, isCommit)
 	if nil != err {
