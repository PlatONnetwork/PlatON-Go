--- conflicted
+++ resolved
@@ -28,21 +28,6 @@
 	"strings"
 	"sync"
 
-<<<<<<< HEAD
-	"github.com/PlatONnetwork/PlatON-Go/p2p"
-
-	"github.com/PlatONnetwork/PlatON-Go/x/reward"
-
-	"github.com/PlatONnetwork/PlatON-Go/common/math"
-
-	"github.com/PlatONnetwork/PlatON-Go/x/handler"
-
-	"github.com/PlatONnetwork/PlatON-Go/common/hexutil"
-
-	"github.com/PlatONnetwork/PlatON-Go/x/gov"
-
-=======
->>>>>>> b67ea9cf
 	"github.com/PlatONnetwork/PlatON-Go/common"
 	"github.com/PlatONnetwork/PlatON-Go/common/hexutil"
 	"github.com/PlatONnetwork/PlatON-Go/common/math"
@@ -770,7 +755,6 @@
 		can.RestrictingPlanHes = new(big.Int).SetInt64(0)
 	}
 
-	//var realSettleEpoch uint64
 	if can.Released.Cmp(common.Big0) > 0 || can.RestrictingPlan.Cmp(common.Big0) > 0 {
 		if err := sk.addUnStakeItem(state, blockNumber, blockHash, epoch, can.NodeId, canAddr, can.StakingBlockNum); nil != err {
 			log.Error("Failed to WithdrewStaking on stakingPlugin: Add UnStakeItemStore failed",
@@ -1165,16 +1149,12 @@
 	return lockReleasedHes, lockRestrictingHes, nil
 }
 
-<<<<<<< HEAD
 // stats:撤回委托，可以部分撤回。
 // 0.15.0之前，委托用户可以撤销委托，马上到账。待赎回委托：委托的节点如果撤销质押了，委托用户需自己赎回委托，这种委托，成为待赎回委托。
 // 0.15.0之后，委托用户撤销委托，要先发撤回委托交易，委托进入冻结状态，冻结期满；委托进入待赎回状态，委托用户再发赎回委托才能到账；委托的节点如果撤销质押了，委托用户需要自己发送撤回委托交易，待冻结结满，再发赎回交易。待赎回委托：处于冻结期的委托。
-func (sk *StakingPlugin) WithdrewDelegation(state xcom.StateDB, blockHash common.Hash, blockNumber *big.Int, txHash common.Hash, amount *big.Int,
-	delAddr common.Address, nodeId discover.NodeID, stakingBlockNum uint64, del *staking.Delegation, delegateRewardPerList []*reward.DelegateRewardPer) (*big.Int, *big.Int, *big.Int, *big.Int, *big.Int, error) {
-=======
-func (sk *StakingPlugin) WithdrewDelegation(state xcom.StateDB, blockHash common.Hash, blockNumber, amount *big.Int,
+
+func (sk *StakingPlugin) WithdrewDelegation(state xcom.StateDB, blockHash common.Hash, blockNumber, txHash common.Hash, amount *big.Int,
 	delAddr common.Address, nodeId enode.IDv0, stakingBlockNum uint64, del *staking.Delegation, delegateRewardPerList []*reward.DelegateRewardPer, isEinstein bool) (*big.Int, *big.Int, *big.Int, *big.Int, *big.Int, error) {
->>>>>>> b67ea9cf
 	issueIncome, returnReleased, returnRestrictingPlan, returnLockReleased, returnLockRestrictingPlan := new(big.Int), new(big.Int), new(big.Int), new(big.Int), new(big.Int)
 	canAddr, err := xutil.NodeId2Addr(nodeId)
 	if nil != err {
@@ -1753,14 +1733,11 @@
 	return queue, nil
 }
 
-<<<<<<< HEAD
 /**
 判断 nodeId 是否是101备选节点之一
 */
-func (sk *StakingPlugin) IsCurrVerifier(blockHash common.Hash, blockNumber uint64, nodeId discover.NodeID, isCommit bool) (bool, error) {
-=======
+
 func (sk *StakingPlugin) IsCurrVerifier(blockHash common.Hash, blockNumber uint64, nodeId enode.IDv0, isCommit bool) (bool, error) {
->>>>>>> b67ea9cf
 
 	verifierList, err := sk.getVerifierList(blockHash, blockNumber, isCommit)
 	if nil != err {
@@ -2173,27 +2150,24 @@
 	needRMLowVersionLen := 0
 	invalidLen := 0 // the num that the can need to remove
 
-<<<<<<< HEAD
 	// 收集 失效的 can集合 (被惩罚的 + 主动解除质押的 + 版本号低的)
-	invalidCan := make(map[discover.NodeID]struct{})
+
+	invalidCan := make(map[enode.IDv0]struct{})
+
 	// 收集需要被优先移除的 can集合 (被惩罚的 + 版本号低的 + 主动撤销且不在当前101人中的<一般是处于跨epoch时处理>)
-=======
-	invalidCan := make(map[enode.IDv0]struct{})
->>>>>>> b67ea9cf
+
 	removeCans := make(staking.NeedRemoveCans) // the candidates need to remove
 
-<<<<<<< HEAD
 	// 先从 当前 25 人中收集 到 withdrewCans 和 withdrewQueue
 	//
 	// 收集 主动解除质押 (但 没有被 惩罚过的， 主要用来做 过滤的， 使之继续保留在 当前epoch 101人中)
+
 	withdrewCans := make(staking.CandidateMap) // the candidates had withdrew
-	// 其实 和 withdrewCans 是对应的 (可以考虑合成一个)
-	withdrewQueue := make([]discover.NodeID, 0)
+
+	withdrewQueue := make([]enode.IDv0, 0)
 
 	// 收集 低出块率的  (现有的 代码逻辑 基本不会进入这个,  最后为 空)
-=======
-	withdrewQueue := make([]enode.IDv0, 0)
->>>>>>> b67ea9cf
+
 	lowRatioValidAddrs := make([]common.NodeAddress, 0)                 // The addr of candidate that need to clean lowRatio status
 	lowRatioValidMap := make(map[common.NodeAddress]*staking.Candidate) // The map collect candidate info that need to clean lowRatio status
 
@@ -2219,13 +2193,9 @@
 		return errors.New("Failed to get CurrentActiveVersion")
 	}*/
 
-<<<<<<< HEAD
-	// 收集当前的  (验证人Id => Power)
-	currMap := make(map[discover.NodeID]*big.Int, len(curr.Arr))
-	// 验证人信息  (基本上和  curr.Arr 一致)
-=======
+	// 收集 低出块率的  (现有的 代码逻辑 基本不会进入这个,  最后为 空)
+
 	currMap := make(map[enode.IDv0]*big.Int, len(curr.Arr))
->>>>>>> b67ea9cf
 	currqueen := make([]*staking.Validator, 0)
 	for _, v := range curr.Arr {
 
