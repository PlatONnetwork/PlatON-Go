// Copyright 2021 The PlatON Network Authors
// This file is part of the PlatON-Go library.
//
// The PlatON-Go library is free software: you can redistribute it and/or modify
// it under the terms of the GNU Lesser General Public License as published by
// the Free Software Foundation, either version 3 of the License, or
// (at your option) any later version.
//
// The PlatON-Go library is distributed in the hope that it will be useful,
// but WITHOUT ANY WARRANTY; without even the implied warranty of
// MERCHANTABILITY or FITNESS FOR A PARTICULAR PURPOSE. See the
// GNU Lesser General Public License for more details.
//
// You should have received a copy of the GNU Lesser General Public License
// along with the PlatON-Go library. If not, see <http://www.gnu.org/licenses/>.

package plugin

import (
	"bytes"
	"encoding/hex"
	"errors"
	"fmt"
<<<<<<< HEAD
	"github.com/PlatONnetwork/PlatON-Go/common/sort"
	"github.com/PlatONnetwork/PlatON-Go/ethdb"
	"github.com/PlatONnetwork/PlatON-Go/rlp"
	math2 "math"
=======
	"github.com/PlatONnetwork/PlatON-Go/params"
>>>>>>> c94ac598
	"math/big"
	"math/rand"
	"strconv"
	"strings"
	"sync"

	"github.com/PlatONnetwork/PlatON-Go/common"
	"github.com/PlatONnetwork/PlatON-Go/common/hexutil"
	"github.com/PlatONnetwork/PlatON-Go/common/math"
	"github.com/PlatONnetwork/PlatON-Go/common/sort"
	"github.com/PlatONnetwork/PlatON-Go/common/vm"
	"github.com/PlatONnetwork/PlatON-Go/core/cbfttypes"
	"github.com/PlatONnetwork/PlatON-Go/core/snapshotdb"
	"github.com/PlatONnetwork/PlatON-Go/core/types"
	"github.com/PlatONnetwork/PlatON-Go/crypto"
	"github.com/PlatONnetwork/PlatON-Go/crypto/vrf"
	"github.com/PlatONnetwork/PlatON-Go/ethdb"
	"github.com/PlatONnetwork/PlatON-Go/event"
	"github.com/PlatONnetwork/PlatON-Go/log"
	"github.com/PlatONnetwork/PlatON-Go/p2p/enode"
	"github.com/PlatONnetwork/PlatON-Go/rlp"
	"github.com/PlatONnetwork/PlatON-Go/x/gov"
	"github.com/PlatONnetwork/PlatON-Go/x/handler"
	"github.com/PlatONnetwork/PlatON-Go/x/reward"
	"github.com/PlatONnetwork/PlatON-Go/x/staking"
	"github.com/PlatONnetwork/PlatON-Go/x/xcom"
	"github.com/PlatONnetwork/PlatON-Go/x/xutil"
)

// 特殊节点在采集数据过程中，需要临时存储的数据，都存入此db。其实可以移动到一个专门的路径和文件中，参考中心化节点的做法。
var STAKING_DB *StakingDB

type StakingDB struct {
	HistoryDB ethdb.Database
}

type StakingPlugin struct {
	db                      *staking.StakingDB
	eventMux                *event.TypeMux
	chainReaderDB           ethdb.KeyValueReader
	chainWriterDB           ethdb.KeyValueWriter
	enableValidatorsHistory bool
	chainConfig             *params.ChainConfig
}

var (
	stakePlnOnce sync.Once
	stk          *StakingPlugin
)

const (
	FreeVon            = uint16(0)
	RestrictVon        = uint16(1)
	RestrictAndFreeVon = uint16(2)
	LockVon            = uint16(3)

	PreviousRound = uint(0)
	CurrentRound  = uint(1)
	NextRound     = uint(2)

	QueryStartIrr    = true
	QueryStartNotIrr = false

	EpochValIndexSize = 2
	RoundValIndexSize = 6

	ValidatorName       = "Validator"
	VerifierName        = "Verifier"
	RewardName          = "Reward"
	YearName            = "Year"
	InitNodeName        = "InitNode"
	SlashName           = "Slash"
	TransBlockName      = "TransBlock"
	TransHashName       = "TransHash"
	InnerContractCreate = "ContractCreate"
	ContractSuicided    = "ContractSuicided"
	EmbedTransfer       = "EmbedTransfer"
)

// Instance a global StakingPlugin
func StakingInstance() *StakingPlugin {
	stakePlnOnce.Do(func() {
		log.Info("Init Staking plugin ...")
		stk = &StakingPlugin{
			db: staking.NewStakingDB(),
		}
	})
	return stk
}

func NewStakingPlugin(db snapshotdb.DB) *StakingPlugin {
	stakePlnOnce.Do(func() {
		log.Info("Init Staking plugin ...")
		stk = &StakingPlugin{
			db: staking.NewStakingDBWithDB(db),
		}
	})
	return stk
}

func (sk *StakingPlugin) SetEventMux(eventMux *event.TypeMux) {
	sk.eventMux = eventMux
}

func (sk *StakingPlugin) SetChainDB(reader ethdb.KeyValueReader, writer ethdb.KeyValueWriter) {
	sk.chainReaderDB = reader
	sk.chainWriterDB = writer
}

func (sk *StakingPlugin) SetChainConfig(config *params.ChainConfig) {
	sk.chainConfig = config
}

func (sk *StakingPlugin) EnableValidatorsHistory() {
	sk.enableValidatorsHistory = true
}

func (sk *StakingPlugin) BeginBlock(blockHash common.Hash, header *types.Header, state xcom.StateDB) error {
	// adjust rewardPer and nextRewardPer
	blockNumber := header.Number.Uint64()
	if xutil.IsBeginOfEpoch(blockNumber) {
		current, err := sk.getVerifierList(blockHash, blockNumber, QueryStartNotIrr)
		if err != nil {
			log.Error("Failed to query current round validators on stakingPlugin BeginBlock",
				"blockNumber", blockNumber, "blockHash", blockHash.TerminalString(), "err", err)
			return err
		}
		for _, v := range current.Arr {
			canOld, err := sk.GetCanMutable(blockHash, v.NodeAddress)
			if snapshotdb.NonDbNotFoundErr(err) || canOld.IsEmpty() {
				log.Error("Failed to get candidate info on stakingPlugin BeginBlock", "nodeAddress", v.NodeAddress.String(),
					"blockNumber", blockNumber, "blockHash", blockHash.TerminalString(), "err", err)
				return fmt.Errorf("Failed to get candidate info on stakingPlugin BeginBlock, nodeAddress:%s, blockNumber:%d, blockHash:%s", v.NodeAddress.String(), blockNumber, blockHash.TerminalString())
			}
			if canOld.IsInvalid() {
				continue
			}
			var changed bool
			changed = lazyCalcNodeTotalDelegateAmount(xutil.CalculateEpoch(blockNumber), canOld)
			if canOld.RewardPer != canOld.NextRewardPer {
				canOld.RewardPer = canOld.NextRewardPer
				changed = true
			}
			if canOld.CurrentEpochDelegateReward.Cmp(common.Big0) > 0 {
				canOld.CleanCurrentEpochDelegateReward()
				changed = true
			}
			if changed {
				if err = sk.db.SetCanMutableStore(blockHash, v.NodeAddress, canOld); err != nil {
					log.Error("Failed to editCandidate on stakingPlugin BeginBlock", "nodeAddress", v.NodeAddress.String(),
						"blockNumber", blockNumber, "blockHash", blockHash.TerminalString(), "err", err)
					return err
				}
			}

		}
	}
	if xutil.IsEndOfConsensus(blockNumber) {
		if sk.chainConfig.IsHubble(header.Number) {
			// Store the list of consensus nodes for the next round in the DB in the last block of the consensus round.
			// Used to record historical consensus round node information.
			// 1. Simplify the consensus node information
			// 2. Calculate the identification ID
			// 3. Compute the hash of the simplified list of node information
			// 4. Replace the value of header.extra[0:32] with the Hash value.
			// 5. Form a list of identification IDs in the order of block generation and write them into the DB
			next, err := sk.getNextValList(blockHash, blockNumber, QueryStartNotIrr)
			if err != nil {
				log.Error("Failed to Query Next validators on stakingPlugin Begin When end of consensus",
					"blockNumber", blockNumber, "blockHash", blockHash.TerminalString(), "err", err)
				return err
			}
			historyValidatorList := make(staking.HistoryValidatorList, len(next.Arr))
			historyValidatorIDList := make(staking.HistoryValidatorIDList, len(next.Arr))
			for i := 0; i < len(next.Arr); i++ {
				hv := &staking.HistoryValidator{
					NodeId:    next.Arr[i].NodeId,
					BlsPubKey: next.Arr[i].BlsPubKey,
				}
				id := hv.ID()
				historyValidatorList[i] = hv
				historyValidatorIDList[i] = id
				if err := sk.writeHistoryValidator(id, hv, blockHash, header, state); err != nil {
					return err
				}
			}
			if err := sk.writeHistoryValidatorIDList(historyValidatorIDList, next.Start, blockHash, header, state); err != nil {
				return err
			}
			listHash, err := historyValidatorList.Hash()
			if err != nil {
				log.Error("Failed to calculate Hash for consensus round node list", "blockNumber", blockNumber, "blockHash", blockHash.TerminalString(), "err", err)
				return err
			}
			// The outgoing block node writes to extra.
			// Non-outgoing block nodes validate extra.
			if xutil.IsWorker(header.Extra) {
				// The hash value will be signed by the node.
				// will also be counted in the block Hash.
				copy(header.Extra[:32], listHash.Bytes())
			} else {
				if !bytes.Equal(header.Extra[:32], listHash.Bytes()) {
					return errors.New("historical validator list Hash is not the same")
				}
			}
			log.Debug("Historical consensus node information written successfully", "blockNumber", blockNumber, "blockHash", blockHash.TerminalString(), "listHash", listHash.Hex())
		}
	}
	return nil
}

func (sk *StakingPlugin) writeHistoryValidator(id common.Hash, hv *staking.HistoryValidator, blockHash common.Hash, header *types.Header, state xcom.StateDB) error {
	if sk.enableValidatorsHistory {
		blockNumber := header.Number.Uint64()
		dbKey := staking.HistoryValidatorDBKey(id)
		// Check that the simplified historical node information has been stored in the DB.
		if v, err := sk.chainReaderDB.Get(dbKey); err != nil && !strings.Contains(err.Error(), "not found") {
			log.Error("Failed to get history node object", "blockNumber", blockNumber, "blockHash", blockHash.TerminalString(), "err", err)
			return err
		} else if len(v) == 0 {
			if enVal, err := hv.Encode(); err != nil {
				log.Error("rlp failed to encode historical node information", "blockNumber", blockNumber, "blockHash", blockHash.TerminalString(), "err", err)
				return err
			} else {
				if err := sk.chainWriterDB.Put(dbKey, enVal); err != nil {
					log.Error("Failed to write to history node object", "blockNumber", blockNumber, "blockHash", blockHash.TerminalString(), "err", err)
					return err
				}
				log.Debug("History node object written successfully", "blockNumber", blockNumber, "blockHash", blockHash.TerminalString(), "dbKey", hex.EncodeToString(dbKey))
			}
		}
	}
	return nil
}

func (sk *StakingPlugin) writeHistoryValidatorIDList(idList staking.HistoryValidatorIDList, nextStart uint64, blockHash common.Hash, header *types.Header, state xcom.StateDB) error {
	if sk.enableValidatorsHistory {
		blockNumber := header.Number.Uint64()
		// rlp encoded and written to DB
		hvIDListEnVal, err := idList.Encode()
		if err != nil {
			log.Error("rlp failed to encode ID list", "blockNumber", blockNumber, "blockHash", blockHash.TerminalString(), "err", err)
			return err
		}
		dbKey := staking.HistoryValidatorIDListKey(nextStart)
		if err := sk.chainWriterDB.Put(dbKey, hvIDListEnVal); err != nil {
			log.Error("Failed to write to historical consensus round node list", "blockNumber", blockNumber, "blockHash", blockHash.TerminalString(), "err", err)
			return err
		}
		log.Debug("History validator list ID written successfully", "blockNumber", blockNumber, "blockHash", blockHash.TerminalString(),
			"dbKey", hex.EncodeToString(dbKey), "nextBlockNumber", nextStart, "nextRound", xutil.CalculateRound(nextStart))
	}
	return nil
}

// Get the list of consensus nodes for a given consensus round.
func (sk *StakingPlugin) GetValidatorHistoryList(targetBlockNumber uint64) ([]*staking.HistoryValidatorEx, error) {
	key := staking.HistoryValidatorIDListKey(targetBlockNumber)
	valBytes, err := sk.chainReaderDB.Get(key)
	if err != nil {
		return nil, err
	}
	if len(valBytes) == 0 {
		return nil, nil
	}
	historyValidatorIDList := make(staking.HistoryValidatorIDList, 0)
	if err := rlp.DecodeBytes(valBytes, &historyValidatorIDList); err != nil {
		return nil, err
	}
	resultList := make([]*staking.HistoryValidatorEx, 0)
	for _, v := range historyValidatorIDList {
		hv := &staking.HistoryValidator{}
		if enVal, err := sk.chainReaderDB.Get(staking.HistoryValidatorDBKey(v)); err != nil {
			return nil, err
		} else if err := hv.Decode(enVal); err != nil {
			return nil, err
		}
		nodeAddr, err := xutil.NodeId2Addr(hv.NodeId)
		if err != nil {
			return nil, err
		}
		hve := &staking.HistoryValidatorEx{
			Address:   nodeAddr,
			NodeId:    hv.NodeId,
			BlsPubKey: hv.BlsPubKey,
		}
		resultList = append(resultList, hve)
	}
	log.Debug("Query the list of nodes in a given consensus wheel", "targetBlockNumber", targetBlockNumber,
		"targetRound", xutil.CalculateRound(targetBlockNumber), "listLength", len(resultList))
	return resultList, nil
}

func (sk *StakingPlugin) EndBlock(blockHash common.Hash, header *types.Header, state xcom.StateDB) error {

	epoch := xutil.CalculateEpoch(header.Number.Uint64())

	if xutil.IsEndOfEpoch(header.Number.Uint64()) {

		// handle UnStaking Item
		err := sk.HandleUnCandidateItem(state, header.Number.Uint64(), blockHash, epoch)
		if nil != err {
			log.Error("Failed to call HandleUnCandidateItem on stakingPlugin EndBlock",
				"blockNumber", header.Number.Uint64(), "blockHash", blockHash.Hex(), "err", err)
			return err
		}

		// Election next epoch validators
		if err := sk.ElectNextVerifierList(blockHash, header.Number.Uint64(), state); nil != err {
			log.Error("Failed to call ElectNextVerifierList on stakingPlugin EndBlock",
				"blockNumber", header.Number.Uint64(), "blockHash", blockHash.Hex(), "err", err)
			return err
		}
	}

	if xutil.IsElection(header.Number.Uint64()) {

		// ELection next round validators
		err := sk.Election(blockHash, header, state)
		if nil != err {
			log.Error("Failed to call Election on stakingPlugin EndBlock",
				"blockNumber", header.Number.Uint64(), "blockHash", blockHash.Hex(), "err", err)
			return err
		}

	}
	return nil
}

func (sk *StakingPlugin) Confirmed(nodeId enode.IDv0, block *types.Block) error {

	log.Info("Call Confirmed on staking plugin", "blockNumber", block.Number(), "blockHash", block.Hash().String())
	numStr := strconv.FormatUint(block.NumberU64(), 10)
	if block.NumberU64() == uint64(1) {

		_, _, err := sk.SetValidator(block, "0", nodeId)
		if nil != err {
			log.Error("Failed to SetValidator on stakingPlugin Confirmed When Settletmetn block", "err", err)
			return err
		}

		err = sk.SetVerifier(block, "0")
		if nil != err {
			log.Error("Failed to SetVerifier on stakingPlugin Confirmed When Settletmetn block", "err", err)
			return err
		}

		err = sk.SetReward(block, "0")
		if nil != err {
			log.Error("Failed to SetReward on stakingPlugin Confirmed When Settletmetn block", "err", err)
			return err
		}

	}
	if xutil.IsElection(block.NumberU64()) {

		next, err := sk.getNextValList(block.Hash(), block.NumberU64(), QueryStartNotIrr)
		if nil != err {
			log.Error("Failed to Query Next validators on stakingPlugin Confirmed When Election block",
				"blockNumber", block.Number().Uint64(), "blockHash", block.Hash().TerminalString(), "err", err)
			return err
		}

		diff := make(staking.ValidatorQueue, 0)
		var isNext bool

<<<<<<< HEAD
		numStr = strconv.FormatUint(block.NumberU64()+xcom.ElectionDistance(), 10)
		isCurr, currMap, err := sk.SetValidator(block, numStr, nodeId)
		if nil != err {
			log.Error("Failed to SetValidator on stakingPlugin Confirmed When Settletmetn block", "err", err)
			return err
=======
		currMap := make(map[enode.IDv0]struct{})
		for _, v := range current.Arr {
			currMap[v.NodeId] = struct{}{}
			if nodeId == v.NodeId {
				isCurr = true
			}
>>>>>>> c94ac598
		}

		//noCache := block.NumberU64() - xcom.GetDBCacheEpoch()*xutil.CalcBlocksEachEpoch()
		//log.Debug("election begin check data, start remove old data", "noCache", noCache, " cache flag", xcom.GetDBDisabledCache())
		//if xcom.GetDBDisabledCache() && noCache > uint64(0){
		//	removeNum := strconv.FormatUint(noCache+xcom.ElectionDistance(), 10)
		//	err := STAKING_DB.HistoryDB.Delete([]byte(ValidatorName + removeNum))
		//	log.Debug("delete Validator suc","removeNum",removeNum)
		//	if nil != err {
		//		log.Error("remove old data err","err data", err.Error())
		//	}
		//}

		for _, v := range next.Arr {
			if _, ok := currMap[v.NodeId]; !ok {
				diff = append(diff, v)
			}

			if nodeId == v.NodeId {
				isNext = true
			}
		}

		// This node will only initiating a pre-connection,
		// When the node is one of the next round of validators.
		if isCurr && isNext {
			sk.addConsensusNode(diff)
			log.Debug("Call addConsensusNode finished on stakingPlugin, node is curr validator AND next validator",
				"blockNumber", block.NumberU64(), "blockHash", block.Hash().TerminalString(), "diff size", len(diff))
		} else if !isCurr && isNext {
			sk.addConsensusNode(next.Arr)
			log.Debug("Call addConsensusNode finished on stakingPlugin, node is new validator",
				"blockNumber", block.NumberU64(), "blockHash", block.Hash().TerminalString(), "diff size", len(next.Arr))
		} else {
			return nil
		}
	}

	if xutil.IsEndOfEpoch(block.NumberU64()) {
		err := sk.SetVerifier(block, numStr)
		if nil != err {
			log.Error("Failed to SetVerifier on stakingPlugin Confirmed When Settletmetn block", "err", err)
			return err
		}
		err = sk.SetReward(block, numStr)
		if nil != err {
			log.Error("Failed to SetReward on stakingPlugin Confirmed When Settletmetn block", "err", err)
			return err
		}

		//noCache := block.NumberU64() - xcom.GetDBCacheEpoch()*xutil.CalcBlocksEachEpoch()
		//log.Debug("begin check epoch data, start remove old data", "noCache", noCache, " cache flag", xcom.GetDBDisabledCache())
		//if xcom.GetDBDisabledCache() && noCache > uint64(0){
		//	removeNum := strconv.FormatUint(noCache, 10)
		//	err := STAKING_DB.HistoryDB.Delete([]byte(VerifierName + removeNum))
		//	log.Debug("delete Verifier suc","removeNum",removeNum)
		//	if nil != err {
		//		log.Error("remove old data err","err data", err.Error())
		//	}
		//	err = STAKING_DB.HistoryDB.Delete([]byte(RewardName + removeNum))
		//	if nil != err {
		//		log.Error("remove old data err","err data", err.Error())
		//	}
		//}
	}

	log.Info("Finished Confirmed on staking plugin", "blockNumber", block.Number(), "blockHash", block.Hash().String())
	return nil
}

func (sk *StakingPlugin) addConsensusNode(nodes staking.ValidatorQueue) {
	adds := make([]*enode.Node, 0)
	for _, node := range nodes {
		pub, err := node.NodeId.Pubkey()
		if err != nil {
			panic(err)
		}
		adds = append(adds, enode.NewV4(pub, nil, 0, 0))
	}
	if err := sk.eventMux.Post(cbfttypes.AddValidatorEvent{Nodes: adds}); nil != err {
		log.Error("post AddValidatorEvent failed", "num", len(adds), "err", err)
	}
}

func (sk *StakingPlugin) GetCandidateInfo(blockHash common.Hash, addr common.NodeAddress) (*staking.Candidate, error) {
	return sk.db.GetCandidateStore(blockHash, addr)
}

func (sk *StakingPlugin) GetCanBase(blockHash common.Hash, addr common.NodeAddress) (*staking.CandidateBase, error) {
	return sk.db.GetCanBaseStore(blockHash, addr)
}

func (sk *StakingPlugin) GetCanMutable(blockHash common.Hash, addr common.NodeAddress) (*staking.CandidateMutable, error) {
	return sk.db.GetCanMutableStore(blockHash, addr)
}

func (sk *StakingPlugin) GetCandidateCompactInfo(blockHash common.Hash, blockNumber uint64, addr common.NodeAddress) (*staking.CandidateHex, error) {
	can, err := sk.GetCandidateInfo(blockHash, addr)
	if nil != err {
		return nil, err
	}

	epoch := xutil.CalculateEpoch(blockNumber)
	lazyCalcStakeAmount(epoch, can.CandidateMutable)
	canHex := buildCanHex(can)
	return canHex, nil
}

func (sk *StakingPlugin) GetCandidateInfoByIrr(addr common.NodeAddress) (*staking.Candidate, error) {
	return sk.db.GetCandidateStoreByIrr(addr)
}

func (sk *StakingPlugin) GetCanBaseByIrr(addr common.NodeAddress) (*staking.CandidateBase, error) {
	return sk.db.GetCanBaseStoreByIrr(addr)
}
func (sk *StakingPlugin) GetCanMutableByIrr(addr common.NodeAddress) (*staking.CandidateMutable, error) {
	return sk.db.GetCanMutableStoreByIrr(addr)
}

func (sk *StakingPlugin) CreateCandidate(state xcom.StateDB, blockHash common.Hash, blockNumber, amount *big.Int,
	typ uint16, addr common.NodeAddress, can *staking.Candidate) error {

	if typ == FreeVon { // from account free von

		origin := state.GetBalance(can.StakingAddress)
		if origin.Cmp(amount) < 0 {
			log.Error("Failed to CreateCandidate on stakingPlugin: the account free von is not Enough",
				"blockNumber", blockNumber.Uint64(), "blockHash", blockHash.Hex(), "nodeId", can.NodeId.String(),
				"stakeAddr", can.StakingAddress, "originVon", origin, "stakingVon", amount)
			return staking.ErrAccountVonNoEnough
		}
		state.SubBalance(can.StakingAddress, amount)
		state.AddBalance(vm.StakingContractAddr, amount)
		can.ReleasedHes = amount

	} else if typ == RestrictVon { //  from account RestrictingPlan von

		err := rt.AdvanceLockedFunds(can.StakingAddress, amount, state)
		if nil != err {
			log.Error("Failed to CreateCandidate on stakingPlugin: call Restricting AdvanceLockedFunds() is failed",
				"blockNumber", blockNumber.Uint64(), "blockHash", blockHash.Hex(), "nodeId", can.NodeId.String(),
				"stakeAddr", can.StakingAddress, "stakingVon", amount, "err", err)
			return err
		}
		can.RestrictingPlanHes = amount
	} else if typ == RestrictAndFreeVon { //  use Restricting and free von
		restrictingPlanHes, releasedHes, err := rt.MixAdvanceLockedFunds(can.StakingAddress, amount, state)
		if nil != err {
			log.Error("Failed to CreateCandidate on stakingPlugin: call Restricting MixAdvanceLockedFunds() is failed",
				"blockNumber", blockNumber.Uint64(), "blockHash", blockHash.Hex(), "nodeId", can.NodeId.String(),
				"stakeAddr", can.StakingAddress, "stakingVon", amount, "err", err)
			return err
		}
		can.RestrictingPlanHes = restrictingPlanHes
		can.ReleasedHes = releasedHes
	} else {

		log.Error("Failed to CreateCandidate on stakingPlugin", "err", staking.ErrWrongVonOptType,
			"got type", typ, "need type", fmt.Sprintf("%d or %d", FreeVon, RestrictVon))
		return staking.ErrWrongVonOptType
	}

	can.StakingEpoch = uint32(xutil.CalculateEpoch(blockNumber.Uint64()))

	if err := sk.db.SetCandidateStore(blockHash, addr, can); nil != err {
		log.Error("Failed to CreateCandidate on stakingPlugin: Store Candidate info is failed",
			"blockNumber", blockNumber.Uint64(), "blockHash", blockHash.Hex(), "nodeId", can.NodeId.String(), "err", err)
		return err
	}

	if err := sk.db.SetCanPowerStore(blockHash, addr, can); nil != err {
		log.Error("Failed to CreateCandidate on stakingPlugin: Store Candidate power is failed",
			"blockNumber", blockNumber.Uint64(), "blockHash", blockHash.Hex(), "nodeId", can.NodeId.String(), "err", err)
		return err
	}

	// add the account staking Reference Count
	if err := sk.db.AddAccountStakeRc(blockHash, can.StakingAddress); nil != err {
		log.Error("Failed to CreateCandidate on stakingPlugin: Store Staking Account Reference Count (add) is failed",
			"blockNumber", blockNumber.Uint64(), "blockHash", blockHash.Hex(), "NodeID", can.NodeId.String(),
			"staking Account", can.StakingAddress.String(), "err", err)
		return err
	}

	return nil
}

// This method may only be called when creatStaking
func (sk *StakingPlugin) RollBackStaking(state xcom.StateDB, blockHash common.Hash, blockNumber *big.Int,
	addr common.NodeAddress, typ uint16) error {

	log.Debug("Call RollBackStaking", "blockNumber", blockNumber.Uint64(), "blockHash", blockHash.Hex(), "nodeAddr", addr.Hex())

	can, err := sk.db.GetCandidateStore(blockHash, addr)
	if nil != err {
		return err
	}

	if blockNumber.Uint64() != can.StakingBlockNum {

		log.Error("Failed to RollBackStaking on stakingPlugin: current blockNumber is not equal stakingBlockNumber",
			"blockNumber", blockNumber, "stakingBlockNumber", can.StakingBlockNum)
		return staking.ErrBlockNumberDisordered
	}

	if typ == FreeVon {

		state.AddBalance(can.StakingAddress, can.ReleasedHes)
		state.SubBalance(vm.StakingContractAddr, can.ReleasedHes)

	} else if typ == RestrictVon {

		err := rt.ReturnLockFunds(can.StakingAddress, can.RestrictingPlanHes, state)
		if nil != err {
			log.Error("Failed to RollBackStaking on stakingPlugin: call Restricting ReturnLockFunds() is failed",
				"blockNumber", blockNumber.Uint64(), "blockHash", blockHash.Hex(), "nodeId", can.NodeId.String(),
				"stakeAddr", can.StakingAddress, "RollBack stakingVon", can.RestrictingPlanHes, "err", err)
			return err
		}
	} else {

		log.Error("Failed to RollBackStaking on stakingPlugin", "err", staking.ErrWrongVonOptType,
			"got type", typ, "need type", fmt.Sprintf("%d or %d", FreeVon, RestrictVon))
		return staking.ErrWrongVonOptType
	}

	if err := sk.db.DelCandidateStore(blockHash, addr); nil != err {
		log.Error("Failed to RollBackStaking on stakingPlugin: Delete Candidate info is failed",
			"blockNumber", blockNumber.Uint64(), "blockHash", blockHash.Hex(), "nodeId", can.NodeId.String(), "err", err)
		return err
	}

	if err := sk.db.DelCanPowerStore(blockHash, can); nil != err {
		log.Error("Failed to RollBackStaking on stakingPlugin: Delete Candidate power failed",
			"blockNumber", blockNumber.Uint64(), "blockHash", blockHash.Hex(), "nodeId", can.NodeId.String(), "err", err)
		return err
	}

	// sub the account staking Reference Count
	if err := sk.db.SubAccountStakeRc(blockHash, can.StakingAddress); nil != err {
		log.Error("Failed to RollBackStaking on stakingPlugin: Store Staking Account Reference Count (sub) is failed",
			"blockNumber", blockNumber.Uint64(), "blockHash", blockHash.Hex(), "nodeId", can.NodeId.String(),
			"staking Account", can.StakingAddress.String(), "err", err)
		return err
	}

	return nil
}

func (sk *StakingPlugin) EditCandidate(blockHash common.Hash, blockNumber *big.Int, canAddr common.NodeAddress, can *staking.Candidate) error {
	if err := sk.db.SetCanBaseStore(blockHash, canAddr, can.CandidateBase); nil != err {
		log.Error("Failed to EditCandidate on stakingPlugin: Store CandidateBase info is failed",
			"nodeId", can.NodeId.String(), "blockNumber", blockNumber.Uint64(),
			"blockHash", blockHash.Hex(), "err", err)
		return err
	}
	if err := sk.db.SetCanMutableStore(blockHash, canAddr, can.CandidateMutable); nil != err {
		log.Error("Failed to EditCandidate on stakingPlugin: Store CandidateMutable info is failed",
			"nodeId", can.NodeId.String(), "blockNumber", blockNumber.Uint64(),
			"blockHash", blockHash.Hex(), "err", err)
		return err
	}
	return nil
}

func (sk *StakingPlugin) IncreaseStaking(state xcom.StateDB, blockHash common.Hash, blockNumber,
	amount *big.Int, typ uint16, canAddr common.NodeAddress, can *staking.Candidate) error {

	epoch := xutil.CalculateEpoch(blockNumber.Uint64())

	lazyCalcStakeAmount(epoch, can.CandidateMutable)

	if typ == FreeVon {
		origin := state.GetBalance(can.StakingAddress)
		if origin.Cmp(amount) < 0 {
			log.Error("Failed to IncreaseStaking on stakingPlugin: the account free von is not Enough",
				"blockNumber", blockNumber.Uint64(), "blockHash", blockHash.Hex(),
				"nodeId", can.NodeId.String(), "account", can.StakingAddress,
				"originVon", origin, "stakingVon", amount)
			return staking.ErrAccountVonNoEnough
		}
		state.SubBalance(can.StakingAddress, amount)
		state.AddBalance(vm.StakingContractAddr, amount)
		can.ReleasedHes = new(big.Int).Add(can.ReleasedHes, amount)

	} else if typ == RestrictVon {

		err := rt.AdvanceLockedFunds(can.StakingAddress, amount, state)
		if nil != err {
			log.Error("Failed to IncreaseStaking on stakingPlugin: call Restricting AdvanceLockedFunds() is failed",
				"blockNumber", blockNumber.Uint64(), "blockHash", blockHash.Hex(),
				"nodeId", can.NodeId.String(), "account", can.StakingAddress, "amount", amount, "err", err)
			return err
		}

		can.RestrictingPlanHes = new(big.Int).Add(can.RestrictingPlanHes, amount)
	} else {

		log.Error("Failed to IncreaseStaking on stakingPlugin", "err", staking.ErrWrongVonOptType,
			"got type", typ, "need type", fmt.Sprintf("%d or %d", FreeVon, RestrictVon))
		return staking.ErrWrongVonOptType
	}

	if err := sk.db.DelCanPowerStore(blockHash, can); nil != err {
		log.Error("Failed to IncreaseStaking on stakingPlugin: Delete Candidate old power is failed",
			"blockNumber", blockNumber.Uint64(), "blockHash", blockHash.Hex(),
			"nodeId", can.NodeId.String(), "err", err)
		return err
	}

	can.StakingEpoch = uint32(epoch)
	can.AddShares(amount)

	if err := sk.db.SetCanPowerStore(blockHash, canAddr, can); nil != err {
		log.Error("Failed to IncreaseStaking on stakingPlugin: Store Candidate new power is failed",
			"blockNumber", blockNumber.Uint64(), "blockHash", blockHash.Hex(),
			"nodeId", can.NodeId.String(), "err", err)
		return err
	}

	if err := sk.db.SetCanMutableStore(blockHash, canAddr, can.CandidateMutable); nil != err {
		log.Error("Failed to IncreaseStaking on stakingPlugin: Store CandidateMutable info is failed",
			"blockNumber", blockNumber.Uint64(), "blockHash", blockHash.Hex(),
			"nodeId", can.NodeId.String(), "err", err)
		return err
	}

	return nil
}

func (sk *StakingPlugin) WithdrewStaking(state xcom.StateDB, blockHash common.Hash, blockNumber *big.Int,
	canAddr common.NodeAddress, can *staking.Candidate) error {

	epoch := xutil.CalculateEpoch(blockNumber.Uint64())

	lazyCalcStakeAmount(epoch, can.CandidateMutable)

	if err := sk.db.DelCanPowerStore(blockHash, can); nil != err {
		log.Error("Failed to WithdrewStaking on stakingPlugin: Delete Candidate old power is failed",
			"blockNumber", blockNumber.Uint64(), "blockHash", blockHash.Hex(), "nodeId", can.NodeId.String(), "err", err)
		return err
	}

	if err := sk.withdrewStakeAmount(state, blockHash, blockNumber.Uint64(), epoch, canAddr, can); nil != err {
		return err
	}

	can.StakingEpoch = uint32(epoch)

	if can.Released.Cmp(common.Big0) > 0 || can.RestrictingPlan.Cmp(common.Big0) > 0 {

		if err := sk.db.SetCanMutableStore(blockHash, canAddr, can.CandidateMutable); nil != err {
			log.Error("Failed to WithdrewStaking on stakingPlugin: Store CandidateMutable info is failed",
				"blockNumber", blockNumber.Uint64(), "blockHash", blockHash.Hex(), "nodeId", can.NodeId.String(), "err", err)
			return err
		}
	} else {

		if err := sk.db.DelCandidateStore(blockHash, canAddr); nil != err {
			log.Error("Failed to WithdrewStaking on stakingPlugin: Delete Candidate info is failed",
				"blockNumber", blockNumber.Uint64(), "blockHash", blockHash.Hex(), "nodeId", can.NodeId.String(), "err", err)
			return err
		}
	}

	// sub the account staking Reference Count
	if err := sk.db.SubAccountStakeRc(blockHash, can.StakingAddress); nil != err {
		log.Error("Failed to WithdrewStaking on stakingPlugin: Store Staking Account Reference Count (sub) is failed",
			"blockNumber", blockNumber.Uint64(), "blockHash", blockHash.Hex(), "nodeId", can.NodeId.String(),
			"staking Account", can.StakingAddress.String(), "err", err)
		return err
	}

	return nil
}

func (sk *StakingPlugin) withdrewStakeAmount(state xcom.StateDB, blockHash common.Hash, blockNumber, epoch uint64,
	canAddr common.NodeAddress, can *staking.Candidate) error {

	// Direct return of money during the hesitation period
	// Return according to the way of coming
	if can.ReleasedHes.Cmp(common.Big0) > 0 {
		state.AddBalance(can.StakingAddress, can.ReleasedHes)
		state.SubBalance(vm.StakingContractAddr, can.ReleasedHes)
		can.ReleasedHes = new(big.Int).SetInt64(0)
	}

	if can.RestrictingPlanHes.Cmp(common.Big0) > 0 {
		err := rt.ReturnLockFunds(can.StakingAddress, can.RestrictingPlanHes, state)
		if nil != err {
			log.Error("Failed to WithdrewStaking on stakingPlugin: call Restricting ReturnLockFunds() is failed",
				"blockNumber", blockNumber, "blockHash", blockHash.Hex(), "nodeId", can.NodeId.String(),
				"stakingAddr", can.StakingAddress, "restrictingPlanHes", can.RestrictingPlanHes, "err", err)
			return err
		}
		can.RestrictingPlanHes = new(big.Int).SetInt64(0)
	}

	if can.Released.Cmp(common.Big0) > 0 || can.RestrictingPlan.Cmp(common.Big0) > 0 {
		if err := sk.addUnStakeItem(state, blockNumber, blockHash, epoch, can.NodeId, canAddr, can.StakingBlockNum); nil != err {
			log.Error("Failed to WithdrewStaking on stakingPlugin: Add UnStakeItemStore failed",
				"blockNumber", blockNumber, "blockHash", blockHash.Hex(), "nodeId", can.NodeId.String(), "err", err)
			return err
		}
	}

	can.CleanShares()
	can.Status |= staking.Invalided | staking.Withdrew

	return nil
}

func (sk *StakingPlugin) HandleUnCandidateItem(state xcom.StateDB, blockNumber uint64, blockHash common.Hash, epoch uint64) error {

	unStakeCount, err := sk.db.GetUnStakeCountStore(blockHash, epoch)
	switch {
	case snapshotdb.NonDbNotFoundErr(err):
		return err
	case snapshotdb.IsDbNotFoundErr(err):
		unStakeCount = 0
	}

	if unStakeCount == 0 {
		return nil
	}

	filterAddr := make(map[common.NodeAddress]struct{})

	for index := 1; index <= int(unStakeCount); index++ {

		stakeItem, err := sk.db.GetUnStakeItemStore(blockHash, epoch, uint64(index))
		if nil != err {
			log.Error("Failed to HandleUnCandidateItem: Query the unStakeItem node addr is failed",
				"blockNUmber", blockNumber, "blockHash", blockHash.Hex(), "err", err)
			return err
		}

		canAddr := stakeItem.NodeAddress

		//log.Debug("Call HandleUnCandidateItem: the candidate Addr",
		//	"blockNUmber", blockNumber, "blockHash", blockHash.Hex(), "addr", canAddr.Hex())

		if _, ok := filterAddr[canAddr]; ok {
			if err := sk.db.DelUnStakeItemStore(blockHash, epoch, uint64(index)); nil != err {
				log.Error("Failed to HandleUnCandidateItem: Delete already handle unstakeItem failed",
					"blockNUmber", blockNumber, "blockHash", blockHash.Hex(), "err", err)
				return err
			}
			continue
		}

		can, err := sk.db.GetCandidateStore(blockHash, canAddr)
		if snapshotdb.NonDbNotFoundErr(err) {
			log.Error("Failed to HandleUnCandidateItem: Query candidate failed",
				"blockNUmber", blockNumber, "blockHash", blockHash.Hex(), "canAddr", canAddr.Hex(), "err", err)
			return err
		}

		// This should not be nil
		if snapshotdb.IsDbNotFoundErr(err) || can.IsEmpty() {

			if err := sk.db.DelUnStakeItemStore(blockHash, epoch, uint64(index)); nil != err {
				log.Error("Failed to HandleUnCandidateItem: Candidate is no exist, Delete unstakeItem failed",
					"blockNUmber", blockNumber, "blockHash", blockHash.Hex(), "err", err)
				return err
			}

			continue
		}

		// if the item stakingBlockNum is not enough the stakingBlockNum of candidate info
		if stakeItem.StakingBlockNum != can.StakingBlockNum {

			log.Warn("Call HandleUnCandidateItem: the item stakingBlockNum no equal current candidate stakingBlockNum",
				"item stakingBlockNum", stakeItem.StakingBlockNum, "candidate stakingBlockNum", can.StakingBlockNum)

			if err := sk.db.DelUnStakeItemStore(blockHash, epoch, uint64(index)); nil != err {
				log.Error("Failed to HandleUnCandidateItem: The Item is invilad, cause the stakingBlockNum is less "+
					"than stakingBlockNum of curr candidate, Delete unstakeItem failed",
					"blockNUmber", blockNumber, "blockHash", blockHash.Hex(), "err", err)
				return err
			}

			continue

		}

		// The state of the node needs to be restored
		if stakeItem.Recovery {
			// If the node is reported double-signed during the lock-up period，
			// Then you need to enter the double-signed lock-up period after the lock-up period expires and release the staking after the expiration
			// Otherwise, the state of the node is restored to the normal staking state
			if can.IsDuplicateSign() {

				// Because there is no need to release the staking when the zero-out block is locked, "SubAccountStakeRc" is not executed
				if err := sk.db.SubAccountStakeRc(blockHash, can.StakingAddress); nil != err {
					log.Error("Failed to HandleUnCandidateItem: Sub Account staking Reference Count is failed",
						"blockNumber", blockNumber, "blockHash", blockHash.Hex(), "nodeId", can.NodeId.String(), "err", err)
					return err
				}

				// Lock the node again and will release the staking
				if err := sk.addUnStakeItem(state, blockNumber, blockHash, epoch, can.NodeId, canAddr, can.StakingBlockNum); nil != err {
					log.Error("Failed to SlashCandidates on stakingPlugin: Add UnStakeItemStore failed",
						"blockNumber", blockNumber, "blockHash", blockHash.Hex(), "nodeId", can.NodeId.String(), "err", err)
					return err
				}
				can.CleanLowRatioStatus()
				if err := sk.db.SetCanMutableStore(blockHash, canAddr, can.CandidateMutable); nil != err {
					log.Error("Failed to HandleUnCandidateItem on stakingPlugin: Store CandidateMutable info is failed",
						"blockNumber", blockNumber, "blockHash", blockHash.Hex(), "nodeId", can.NodeId.String(), "err", err)
					return err
				}
				log.Debug("Call HandleUnCandidateItem: Node double sign", "blockNumber", blockNumber, "blockHash", blockHash.Hex(), "nodeId", can.NodeId.String(),
					"status", can.Status, "shares", can.Shares)
			} else {

				can.SetValided()
				if err := sk.db.SetCanPowerStore(blockHash, canAddr, can); nil != err {
					log.Error("Failed to HandleUnCandidateItem on stakingPlugin: Store Candidate power is failed",
						"blockNumber", blockNumber, "blockHash", blockHash.Hex(), "nodeId", can.NodeId.String(), "err", err)
					return err
				}
				if err := sk.db.SetCanMutableStore(blockHash, canAddr, can.CandidateMutable); nil != err {
					log.Error("Failed to HandleUnCandidateItem on stakingPlugin: Store CandidateMutable info is failed",
						"blockNumber", blockNumber, "blockHash", blockHash.Hex(), "nodeId", can.NodeId.String(), "err", err)
					return err
				}
				log.Debug("Call HandleUnCandidateItem: Node state recovery", "blockNumber", blockNumber, "blockHash", blockHash.Hex(), "nodeId", can.NodeId.String(),
					"status", can.Status, "shares", can.Shares)
			}
		} else {
			// Second handle balabala ...
			if err := sk.handleUnStake(state, blockNumber, blockHash, epoch, canAddr, can); nil != err {
				return err
			}
		}

		if err := sk.db.DelUnStakeItemStore(blockHash, epoch, uint64(index)); nil != err {
			log.Error("Failed to HandleUnCandidateItem: Delete unstakeItem failed",
				"blockNUmber", blockNumber, "blockHash", blockHash.Hex(), "err", err)
			return err
		}

		filterAddr[canAddr] = struct{}{}
	}

	if err := sk.db.DelUnStakeCountStore(blockHash, epoch); nil != err {
		log.Error("Failed to HandleUnCandidateItem: Delete unstakeCount failed",
			"blockNUmber", blockNumber, "blockHash", blockHash.Hex(), "err", err)
		return err
	}

	return nil
}

func (sk *StakingPlugin) handleUnStake(state xcom.StateDB, blockNumber uint64, blockHash common.Hash, epoch uint64,
	addr common.NodeAddress, can *staking.Candidate) error {

	log.Debug("Call handleUnStake", "blockNumber", blockNumber, "blockHash", blockHash.Hex(),
		"epoch", epoch, "nodeId", can.NodeId.String())

	lazyCalcStakeAmount(epoch, can.CandidateMutable)

	refundReleaseFn := func(balance *big.Int) *big.Int {
		if balance.Cmp(common.Big0) > 0 {
			state.AddBalance(can.StakingAddress, balance)
			state.SubBalance(vm.StakingContractAddr, balance)
			return new(big.Int).SetInt64(0)
		}
		return balance
	}

	can.ReleasedHes = refundReleaseFn(can.ReleasedHes)
	can.Released = refundReleaseFn(can.Released)

	refundRestrictFn := func(title string, balance *big.Int) (*big.Int, error) {
		if balance.Cmp(common.Big0) > 0 {
			err := rt.ReturnLockFunds(can.StakingAddress, balance, state)
			if nil != err {
				log.Error("Failed to HandleUnCandidateItem on stakingPlugin: call Restricting ReturnLockFunds() is failed",
					title, balance, "blockNumber", blockNumber, "blockHash", blockHash.Hex(), "nodeId", can.NodeId.String(),
					"stakingAddr", can.StakingAddress, "err", err)
				return new(big.Int).SetInt64(0), err
			}
			return new(big.Int).SetInt64(0), nil
		}
		return balance, nil
	}

	if balance, err := refundRestrictFn("RestrictingPlanHes", can.RestrictingPlanHes); nil != err {
		return err
	} else {
		can.RestrictingPlanHes = balance
	}

	if balance, err := refundRestrictFn("RestrictingPlan", can.RestrictingPlan); nil != err {
		return err
	} else {
		can.RestrictingPlan = balance
	}

	if err := sk.db.DelCandidateStore(blockHash, addr); nil != err {
		log.Error("Failed to HandleUnCandidateItem: Delete candidate info failed",
			"blockNumber", blockNumber, "blockHash", blockHash.Hex(),
			"nodeId", can.NodeId.String(), "err", err)
		return err
	}

	return nil
}

func (sk *StakingPlugin) GetDelegatesInfo(blockHash common.Hash, delAddr common.Address) ([]*staking.DelegationInfo, error) {
	return sk.db.GetDelegatesInfo(blockHash, delAddr)
}

func (sk *StakingPlugin) GetDelegateInfo(blockHash common.Hash, delAddr common.Address,
	nodeId enode.IDv0, stakeBlockNumber uint64) (*staking.Delegation, error) {
	return sk.db.GetDelegateStore(blockHash, delAddr, nodeId, stakeBlockNumber)
}

func (sk *StakingPlugin) GetDelegateExCompactInfo(blockHash common.Hash, blockNumber uint64, delAddr common.Address,
	nodeId enode.IDv0, stakeBlockNumber uint64) (*staking.DelegationEx, error) {

	del, err := sk.db.GetDelegateStore(blockHash, delAddr, nodeId, stakeBlockNumber)
	if nil != err {
		return nil, err
	}

	epoch := xutil.CalculateEpoch(blockNumber)
	lazyCalcDelegateAmount(epoch, del)

	return &staking.DelegationEx{
		Addr:            delAddr,
		NodeId:          nodeId,
		StakingBlockNum: stakeBlockNumber,
		DelegationHex: staking.DelegationHex{
			DelegateEpoch:          del.DelegateEpoch,
			Released:               (*hexutil.Big)(del.Released),
			ReleasedHes:            (*hexutil.Big)(del.ReleasedHes),
			RestrictingPlan:        (*hexutil.Big)(del.RestrictingPlan),
			RestrictingPlanHes:     (*hexutil.Big)(del.RestrictingPlanHes),
			CumulativeIncome:       (*hexutil.Big)(del.CumulativeIncome),
			LockReleasedHes:        (*hexutil.Big)(del.LockReleasedHes),
			LockRestrictingPlanHes: (*hexutil.Big)(del.LockRestrictingPlanHes),
		},
	}, nil
}

func (sk *StakingPlugin) GetGetDelegationLockCompactInfo(blockHash common.Hash, blockNumber uint64, delAddr common.Address) (*staking.DelegationLockHex, error) {
	epoch := xutil.CalculateEpoch(blockNumber)
	locks, err := sk.db.GetDelegationLock(blockHash, delAddr, uint32(epoch))
	if err != nil {
		if err == snapshotdb.ErrNotFound {
			return staking.NewDelegationLock().ToHex(), nil
		}
		return nil, err
	}
	return locks.ToHex(), nil
}

func (sk *StakingPlugin) Delegate(state xcom.StateDB, blockHash common.Hash, blockNumber *big.Int,
	delAddr common.Address, del *staking.Delegation, canAddr common.NodeAddress, can *staking.Candidate,
	typ uint16, amount *big.Int, delegateRewardPerList []*reward.DelegateRewardPer, isEinstein bool) error {

	epoch := xutil.CalculateEpoch(blockNumber.Uint64())

	rewardsReceive := calcDelegateIncome(epoch, del, delegateRewardPerList)

	if err := UpdateDelegateRewardPer(blockHash, can.NodeId, can.StakingBlockNum, rewardsReceive, sk.db.GetDB()); err != nil {
		return err
	}

	if typ == FreeVon { // from account free von
		origin := state.GetBalance(delAddr)
		if origin.Cmp(amount) < 0 {
			log.Error("Failed to Delegate on stakingPlugin: the account free von is not Enough",
				"blockNumber", blockNumber, "blockHash", blockHash.Hex(), "delAddr", delAddr.String(),
				"originVon", origin, "delegateVon", amount)
			return staking.ErrAccountVonNoEnough
		}
		state.SubBalance(delAddr, amount)
		state.AddBalance(vm.StakingContractAddr, amount)
		del.ReleasedHes = new(big.Int).Add(del.ReleasedHes, amount)

	} else if typ == RestrictVon { //  from account RestrictingPlan von
		err := rt.AdvanceLockedFunds(delAddr, amount, state)
		if nil != err {
			log.Error("Failed to Delegate on stakingPlugin: call Restricting AdvanceLockedFunds() is failed",
				"blockNumber", blockNumber, "blockHash", blockHash.Hex(), "epoch", epoch,
				"delAddr", delAddr.String(), "nodeId", can.NodeId.String(), "StakingNum", can.StakingBlockNum,
				"amount", amount, "err", err)
			return err
		}
		del.RestrictingPlanHes = new(big.Int).Add(del.RestrictingPlanHes, amount)

	} else {
		if isEinstein && typ == LockVon {
			lockReleasedHes, lockRestrictingHes, err := sk.AdvanceDelegationLockedFunds(blockHash, delAddr, uint32(epoch), amount)
			if err != nil {
				log.Error("Failed to Delegate on stakingPlugin: call  AdvanceDelegationLockedFunds() is failed",
					"blockNumber", blockNumber, "blockHash", blockHash.Hex(), "epoch", epoch,
					"delAddr", delAddr.String(), "nodeId", can.NodeId.String(), "StakingNum", can.StakingBlockNum,
					"amount", amount, "lockRestrictingHes", lockRestrictingHes, "lockReleasedHes", lockReleasedHes, "err", err)
				return err
			}
			del.LockRestrictingPlanHes = new(big.Int).Add(del.LockRestrictingPlanHes, lockRestrictingHes)
			del.LockReleasedHes = new(big.Int).Add(del.LockReleasedHes, lockReleasedHes)
		} else {
			log.Error("Failed to Delegate on stakingPlugin", "err", staking.ErrWrongVonOptType,
				"got type", typ, "need type", fmt.Sprintf("%d or %d", FreeVon, RestrictVon))
			return staking.ErrWrongVonOptType
		}
	}

	del.DelegateEpoch = uint32(epoch)

	// set new delegate info
	if err := sk.db.SetDelegateStore(blockHash, delAddr, can.NodeId, can.StakingBlockNum, del, isEinstein); nil != err {
		log.Error("Failed to Delegate on stakingPlugin: Store Delegate info is failed",
			"delAddr", delAddr.String(), "nodeId", can.NodeId.String(), "StakingNum",
			can.StakingBlockNum, "blockNumber", blockNumber, "blockHash", blockHash.Hex(), "err", err)
		return err
	}

	// delete old power of can
	if err := sk.db.DelCanPowerStore(blockHash, can); nil != err {
		log.Error("Failed to Delegate on stakingPlugin: Delete Candidate old power is failed",
			"blockNumber", blockNumber, "blockHash", blockHash.Hex(), "nodeId", can.NodeId.String(), "err", err)
		return err
	}

	// add the candidate power
	can.AddShares(amount)
	// Update total delegate
	lazyCalcNodeTotalDelegateAmount(epoch, can.CandidateMutable)
	can.DelegateTotalHes = new(big.Int).Add(can.DelegateTotalHes, amount)
	can.DelegateEpoch = uint32(epoch)

	// set new power of can
	if err := sk.db.SetCanPowerStore(blockHash, canAddr, can); nil != err {
		log.Error("Failed to Delegate on stakingPlugin: Store Candidate new power is failed",
			"blockNumber", blockNumber, "blockHash", blockHash.Hex(), "nodeId", can.NodeId.String(), "err", err)
		return err
	}

	// update can info about Shares
	if err := sk.db.SetCanMutableStore(blockHash, canAddr, can.CandidateMutable); nil != err {
		log.Error("Failed to Delegate on stakingPlugin: Store CandidateMutable info is failed",
			"blockNumber", blockNumber, "blockHash", blockHash.Hex(), "nodeId", can.NodeId.String(), "err", err)
		return err
	}
	return nil
}

// AdvanceDelegationLockedFunds 使用处于锁定期的委托金去重新委托
func (sk *StakingPlugin) AdvanceDelegationLockedFunds(blockHash common.Hash, account common.Address, currentEpoch uint32, amount *big.Int) (*big.Int, *big.Int, error) {
	d, err := sk.db.GetDelegationLock(blockHash, account, currentEpoch)
	if err != nil {
		if err == snapshotdb.ErrNotFound {
			return nil, nil, staking.ErrDelegateLockBalanceNotEnough
		}
		return nil, nil, err
	}
	log.Debug("Call AdvanceDelegationLockedFunds begin", "blockHash", blockHash, "account", account, "amount", amount, "delegationLock", d)

	lockReleasedHes, lockRestrictingHes, err := d.AdvanceLockedFunds(amount)
	if err != nil {
		return nil, nil, err
	}
	if err := sk.db.PutDelegationLock(blockHash, account, d); err != nil {
		return nil, nil, err
	}

	log.Debug("Call AdvanceDelegationLockedFunds finished", "blockHash", blockHash, "lockRestrictingHes", lockRestrictingHes, "lockReleasedHes", lockReleasedHes, "delegationLock", d)
	return lockReleasedHes, lockRestrictingHes, nil
}

func (sk *StakingPlugin) WithdrewDelegation(state xcom.StateDB, blockHash common.Hash, blockNumber, amount *big.Int,
	delAddr common.Address, nodeId enode.IDv0, stakingBlockNum uint64, del *staking.Delegation, delegateRewardPerList []*reward.DelegateRewardPer, isEinstein bool) (*big.Int, *big.Int, *big.Int, *big.Int, *big.Int, error) {
	issueIncome, returnReleased, returnRestrictingPlan, returnLockReleased, returnLockRestrictingPlan := new(big.Int), new(big.Int), new(big.Int), new(big.Int), new(big.Int)
	canAddr, err := xutil.NodeId2Addr(nodeId)
	if nil != err {
		log.Error("Failed to WithdrewDelegation on stakingPlugin: nodeId parse addr failed",
			"blockNumber", blockNumber, "blockHash", blockHash.Hex(), "delAddr", delAddr,
			"nodeId", nodeId.String(), "stakingBlockNum", stakingBlockNum, "err", err)
		return nil, nil, nil, nil, nil, err
	}

	can, err := sk.db.GetCandidateStore(blockHash, canAddr)
	if snapshotdb.NonDbNotFoundErr(err) {
		log.Error("Failed to WithdrewDelegation on stakingPlugin: Query candidate info failed",
			"blockNumber", blockNumber, "blockHash", blockHash.Hex(), "delAddr", delAddr,
			"nodeId", nodeId.String(), "stakingBlockNum", stakingBlockNum, "err", err)
		return nil, nil, nil, nil, nil, err
	}

	total := calcDelegateTotalAmount(del)
	// First need to deduct the von that is being refunded
	if total.Cmp(amount) < 0 {
		log.Error("Failed to WithdrewDelegation on stakingPlugin: the amount of valid delegate is not enough",
			"blockNumber", blockNumber, "blockHash", blockHash.Hex(), "delAddr", delAddr,
			"nodeId", nodeId.String(), "stakingBlockNum", stakingBlockNum, "delegate amount", total,
			"withdrew amount", amount)
		return nil, nil, nil, nil, nil, staking.ErrDelegateVonNoEnough
	}

	epoch := xutil.CalculateEpoch(blockNumber.Uint64())
	refundAmount := calcRealRefund(blockNumber.Uint64(), blockHash, total, amount)
	realSub := refundAmount

	rewardsReceive := calcDelegateIncome(epoch, del, delegateRewardPerList)

	if err := UpdateDelegateRewardPer(blockHash, nodeId, stakingBlockNum, rewardsReceive, RewardMgrInstance().db); err != nil {
		return nil, nil, nil, nil, nil, err
	}

	// Update total delegate
	if can.IsNotEmpty() {
		lazyCalcNodeTotalDelegateAmount(epoch, can.CandidateMutable)
	}

	del.DelegateEpoch = uint32(epoch)

	switch {
	// Illegal parameter
	case can.IsNotEmpty() && stakingBlockNum > can.StakingBlockNum:
		log.Error("Failed to WithdrewDelegation on stakingPlugin: the stakeBlockNum invalid",
			"blockNumber", blockNumber, "blockHash", blockHash.Hex(), "delAddr", delAddr,
			"nodeId", nodeId.String(), "stakingBlockNum", stakingBlockNum, "fn.stakeBlockNum", stakingBlockNum,
			"can.stakeBlockNum", can.StakingBlockNum)
		return nil, nil, nil, nil, nil, staking.ErrBlockNumberDisordered
	default:
		log.Debug("Call WithdrewDelegation", "blockNumber", blockNumber, "blockHash", blockHash.Hex(),
			"delAddr", delAddr.String(), "nodeId", nodeId.String(), "StakingNum", stakingBlockNum,
			"total", total, "amount", amount, "realSub", realSub, "del", del)

		// handle delegate on Hesitate period
		if refundAmount.Cmp(common.Big0) > 0 {
			rm, rbalance, lbalance, err := rufundDelegateFn(refundAmount, del.ReleasedHes, del.RestrictingPlanHes, delAddr, state)
			if nil != err {
				log.Error("Failed  to WithdrewDelegation, refund the hesitate balance is failed", "blockNumber", blockNumber,
					"blockHash", blockHash.Hex(), "delAddr", delAddr.String(), "nodeId", nodeId.String(), "StakingNum", stakingBlockNum,
					"refund balance", refundAmount, "releaseHes", del.ReleasedHes, "restrictingPlanHes", del.RestrictingPlanHes, "err", err)
				return nil, nil, nil, nil, nil, err
			}
			if can.IsNotEmpty() {
				can.DelegateTotalHes = new(big.Int).Sub(can.DelegateTotalHes, new(big.Int).Sub(refundAmount, rm))
			}
			if isEinstein {
				returnReleased.Add(returnReleased, new(big.Int).Sub(del.ReleasedHes, rbalance))
				returnRestrictingPlan.Add(returnRestrictingPlan, new(big.Int).Sub(del.RestrictingPlanHes, lbalance))
			}

			refundAmount, del.ReleasedHes, del.RestrictingPlanHes = rm, rbalance, lbalance
		}

		if isEinstein {
			delegationLock, err := sk.db.GetDelegationLock(blockHash, delAddr, uint32(epoch))
			if err != nil {
				if err == snapshotdb.ErrNotFound {
					delegationLock = staking.NewDelegationLock()
				} else {
					return nil, nil, nil, nil, nil, err
				}
			}
			// 计算委托需要锁定的最后一个周期
			lockEndEpoch, err := calDelegationLockEndEpoch(blockNumber.Uint64(), blockHash, uint32(epoch))
			if err != nil {
				return nil, nil, nil, nil, nil, err
			}

			// 犹豫期,来自锁定部分
			if refundAmount.Cmp(common.Big0) > 0 {
				rm, lockRelease, lockRestrictingPlan := rufundDelegateLockFn(refundAmount, del.LockReleasedHes, del.LockRestrictingPlanHes, lockEndEpoch, delegationLock)

				if can.IsNotEmpty() {
					can.DelegateTotalHes = new(big.Int).Sub(can.DelegateTotalHes, new(big.Int).Sub(refundAmount, rm))
				}

				returnLockReleased.Add(returnLockReleased, lockRelease)
				returnLockRestrictingPlan.Add(returnLockRestrictingPlan, lockRestrictingPlan)

				refundAmount, del.LockReleasedHes, del.LockRestrictingPlanHes = rm, new(big.Int).Sub(del.LockReleasedHes, lockRelease), new(big.Int).Sub(del.LockRestrictingPlanHes, lockRestrictingPlan)
			}

			// 生效期
			if refundAmount.Cmp(common.Big0) > 0 {
				rm, lockRelease, lockRestrictingPlan := rufundDelegateLockFn(refundAmount, del.Released, del.RestrictingPlan, lockEndEpoch, delegationLock)

				if can.IsNotEmpty() {
					can.DelegateTotal = new(big.Int).Sub(can.DelegateTotal, new(big.Int).Sub(refundAmount, rm))
				}

				returnLockReleased.Add(returnLockReleased, lockRelease)
				returnLockRestrictingPlan.Add(returnLockRestrictingPlan, lockRestrictingPlan)

				refundAmount, del.Released, del.RestrictingPlan = rm, new(big.Int).Sub(del.Released, lockRelease), new(big.Int).Sub(del.RestrictingPlan, lockRestrictingPlan)
			}

			if delegationLock.Change() {
				log.Debug("update delegationLock info after withdrew delegation", "blockHash", blockHash, "blockNumber", blockNumber, "delAddr", delAddr, "delegationLock", delegationLock, "del", del, "returnReleased", returnReleased, "returnRestrictingPlan", returnRestrictingPlan, "returnLockReleased", returnLockReleased, "returnLockRestrictingPlan", returnLockRestrictingPlan)

				if err := sk.db.PutDelegationLock(blockHash, delAddr, delegationLock); err != nil {
					return nil, nil, nil, nil, nil, err
				}
			}
		} else {
			// handle delegate on Effective period
			if refundAmount.Cmp(common.Big0) > 0 {
				rm, rbalance, lbalance, err := rufundDelegateFn(refundAmount, del.Released, del.RestrictingPlan, delAddr, state)
				if nil != err {
					log.Error("Failed  to WithdrewDelegation, refund the no hesitate balance is failed", "blockNumber", blockNumber,
						"blockHash", blockHash.Hex(), "delAddr", delAddr.String(), "nodeId", nodeId.String(), "StakingNum", stakingBlockNum,
						"refund balance", refundAmount, "release", del.Released, "restrictingPlan", del.RestrictingPlan, "err", err)
					return nil, nil, nil, nil, nil, err
				}
				if can.IsNotEmpty() {
					can.DelegateTotal = new(big.Int).Sub(can.DelegateTotal, new(big.Int).Sub(refundAmount, rm))
				}
				refundAmount, del.Released, del.RestrictingPlan = rm, rbalance, lbalance
			}
		}

		if refundAmount.Cmp(common.Big0) != 0 {
			log.Error("Failed to WithdrewDelegation on stakingPlugin: the withdrew ramain is not zero",
				"blockNumber", blockNumber, "blockHash", blockHash.Hex(), "delAddr", delAddr,
				"nodeId", nodeId.String(), "stakingBlockNum", stakingBlockNum, "del balance", total,
				"withdrew balance", amount, "realSub amount", realSub, "withdrew remain", refundAmount)
			return nil, nil, nil, nil, nil, staking.ErrWrongWithdrewDelVonCalc
		}

		// If total had full sub,
		// then clean the delegate info
		if total.Cmp(realSub) == 0 {
			// When the entrusted information is deleted, the entrusted proceeds need to be issued automatically
			issueIncome = issueIncome.Add(issueIncome, del.CumulativeIncome)
			if err := RewardMgrInstance().ReturnDelegateReward(delAddr, del.CumulativeIncome, state); err != nil {
				log.Error("Failed to WithdrewDelegation on stakingPlugin: return delegate reward is failed",
					"blockNumber", blockNumber, "blockHash", blockHash.Hex(), "delAddr", delAddr,
					"nodeId", nodeId.String(), "stakingBlockNum", stakingBlockNum, "err", err)
				return nil, nil, nil, nil, nil, common.InternalError
			}
			log.Debug("Successful ReturnDelegateReward", "blockNumber", blockNumber, "blockHash", blockHash.Hex(), "nodeId", nodeId.TerminalString(),
				"delAddr", delAddr, "cumulativeIncome", issueIncome)
			if err := sk.db.DelDelegateStore(blockHash, delAddr, nodeId, stakingBlockNum); nil != err {
				log.Error("Failed to WithdrewDelegation on stakingPlugin: Delete detegate is failed",
					"blockNumber", blockNumber, "blockHash", blockHash.Hex(), "delAddr", delAddr,
					"nodeId", nodeId.String(), "stakingBlockNum", stakingBlockNum, "err", err)
				return nil, nil, nil, nil, nil, err
			}
		} else {
			if err := sk.db.SetDelegateStore(blockHash, delAddr, nodeId, stakingBlockNum, del, isEinstein); nil != err {
				log.Error("Failed to WithdrewDelegation on stakingPlugin: Store detegate is failed",
					"blockNumber", blockNumber, "blockHash", blockHash.Hex(), "delAddr", delAddr,
					"nodeId", nodeId.String(), "stakingBlockNum", stakingBlockNum, "err", err)
				return nil, nil, nil, nil, nil, err
			}
		}
	}

	if can.IsNotEmpty() && stakingBlockNum == can.StakingBlockNum {
		if can.IsValid() {
			if err := sk.db.DelCanPowerStore(blockHash, can); nil != err {
				log.Error("Failed to WithdrewDelegation on stakingPlugin: Delete candidate old power is failed", "blockNumber",
					blockNumber, "blockHash", blockHash.Hex(), "delAddr", delAddr, "nodeId", nodeId.String(),
					"stakingBlockNum", stakingBlockNum, "err", err)
				return nil, nil, nil, nil, nil, err
			}

			// change candidate shares
			if can.Shares.Cmp(realSub) > 0 {
				can.SubShares(realSub)
			} else {
				log.Error("Failed to WithdrewDelegation on stakingPlugin: the candidate shares is no enough", "blockNumber",
					blockNumber, "blockHash", blockHash.Hex(), "delAddr", delAddr, "nodeId", nodeId.String(), "stakingBlockNum",
					stakingBlockNum, "can shares", can.Shares, "real withdrew delegate amount", realSub)
				panic("the candidate shares is no enough")
			}

			if err := sk.db.SetCanPowerStore(blockHash, canAddr, can); nil != err {
				log.Error("Failed to WithdrewDelegation on stakingPlugin: Store candidate old power is failed", "blockNumber",
					blockNumber, "blockHash", blockHash.Hex(), "delAddr", delAddr, "nodeId", nodeId.String(),
					"stakingBlockNum", stakingBlockNum, "err", err)
				return nil, nil, nil, nil, nil, err
			}
		} else {
			if can.Shares != nil && can.Shares.Cmp(realSub) > 0 {
				can.SubShares(realSub)
			}
		}

		if err := sk.db.SetCanMutableStore(blockHash, canAddr, can.CandidateMutable); nil != err {
			log.Error("Failed to WithdrewDelegation on stakingPlugin: Store CandidateMutable info is failed", "blockNumber",
				blockNumber, "blockHash", blockHash.Hex(), "delAddr", delAddr, "nodeId", nodeId.String(),
				"stakingBlockNum", stakingBlockNum, "candidateMutable", can.CandidateMutable, "err", err)
			return nil, nil, nil, nil, nil, err
		}
	}
	return issueIncome, returnReleased, returnRestrictingPlan, returnLockReleased, returnLockRestrictingPlan, nil
}

func (sk *StakingPlugin) RedeemDelegation(state xcom.StateDB, blockHash common.Hash, blockNumber *big.Int, delAddr common.Address) (*big.Int, *big.Int, error) {
	currentEpoch := uint32(xutil.CalculateEpoch(blockNumber.Uint64()))
	delegationLock, err := sk.db.GetDelegationLock(blockHash, delAddr, currentEpoch)
	if err != nil {
		if err == snapshotdb.ErrNotFound {
			return new(big.Int), new(big.Int), nil
		}
		return nil, nil, err
	}

	released, restrictingPlan := new(big.Int), new(big.Int)
	redeem := false

	if delegationLock.Released.Cmp(common.Big0) > 0 {
		state.SubBalance(vm.StakingContractAddr, delegationLock.Released)
		state.AddBalance(delAddr, delegationLock.Released)
		released.Set(delegationLock.Released)
		delegationLock.Released = new(big.Int)
		redeem = true
	}

	if delegationLock.RestrictingPlan.Cmp(common.Big0) > 0 {
		if err := rt.ReturnLockFunds(delAddr, delegationLock.RestrictingPlan, state); err != nil {
			return nil, nil, err
		}
		restrictingPlan.Set(delegationLock.RestrictingPlan)
		delegationLock.RestrictingPlan = new(big.Int)
		redeem = true
	}

	log.Debug("Call redeemDelegation of StakingPlugin", "blockHash", blockHash.Hex(),
		"blockNumber", blockNumber.Uint64(), "delAddr", delAddr, "info", delegationLock, "released", released, "restrictingPlan", restrictingPlan)

	if delegationLock.Change() || redeem {
		if err := sk.db.PutDelegationLock(blockHash, delAddr, delegationLock); err != nil {
			return nil, nil, err
		}
	}
	return released, restrictingPlan, nil
}

func rufundDelegateFn(refundBalance, aboutRelease, aboutRestrictingPlan *big.Int, delAddr common.Address, state xcom.StateDB) (*big.Int, *big.Int, *big.Int, error) {

	refundTmp := refundBalance
	releaseTmp := aboutRelease
	restrictingPlanTmp := aboutRestrictingPlan

	subDelegateFn := func(source, sub *big.Int) (*big.Int, *big.Int) {
		state.AddBalance(delAddr, sub)
		state.SubBalance(vm.StakingContractAddr, sub)
		return new(big.Int).Sub(source, sub), new(big.Int).SetInt64(0)
	}

	// When remain is greater than or equal to del.ReleasedHes/del.Released
	if refundTmp.Cmp(common.Big0) > 0 {
		if refundTmp.Cmp(releaseTmp) >= 0 && releaseTmp.Cmp(common.Big0) > 0 {
			refundTmp, releaseTmp = subDelegateFn(refundTmp, releaseTmp)
		} else if refundTmp.Cmp(releaseTmp) < 0 {
			// When remain is less than or equal to del.ReleasedHes/del.Released
			releaseTmp, refundTmp = subDelegateFn(releaseTmp, refundTmp)
		}
	}

	if refundTmp.Cmp(common.Big0) > 0 {
		// When remain is greater than or equal to del.RestrictingPlanHes/del.RestrictingPlan
		if refundTmp.Cmp(restrictingPlanTmp) >= 0 && restrictingPlanTmp.Cmp(common.Big0) > 0 {
			err := rt.ReturnLockFunds(delAddr, restrictingPlanTmp, state)
			if nil != err {
				return refundTmp, releaseTmp, restrictingPlanTmp, err
			}
			refundTmp = new(big.Int).Sub(refundTmp, restrictingPlanTmp)
			restrictingPlanTmp = new(big.Int).SetInt64(0)
		} else if refundTmp.Cmp(restrictingPlanTmp) < 0 {
			// When remain is less than or equal to del.RestrictingPlanHes/del.RestrictingPlan
			err := rt.ReturnLockFunds(delAddr, refundTmp, state)
			if nil != err {
				return refundTmp, releaseTmp, restrictingPlanTmp, err
			}
			restrictingPlanTmp = new(big.Int).Sub(restrictingPlanTmp, refundTmp)
			refundTmp = new(big.Int).SetInt64(0)
		}
	}
	return refundTmp, releaseTmp, restrictingPlanTmp, nil
}

func rufundDelegateLockFn(refundBalance, aboutRelease, aboutRestrictingPlan *big.Int, lockEpoch uint32, lockInfos *staking.DelegationLock) (*big.Int, *big.Int, *big.Int) {
	total := new(big.Int).Add(aboutRelease, aboutRestrictingPlan)
	refundTmp := new(big.Int).Set(refundBalance)

	// 当前计算中,被锁定的金额,源自余额/锁仓
	lockRelease, lockRestrictingPlan := new(big.Int), new(big.Int)

	if total.Cmp(common.Big0) > 0 {
		if total.Cmp(refundBalance) <= 0 {
			// 需要撤销的委托>=剩余的余额+锁仓,  余额/锁仓均需要全部被锁定
			refundTmp.Sub(refundTmp, total)
			lockRelease = new(big.Int).Set(aboutRelease)
			lockRestrictingPlan = new(big.Int).Set(aboutRestrictingPlan)
		} else {
			// 需要撤销的委托<剩余的余额+锁仓
			refundTmp = new(big.Int)
			if refundBalance.Cmp(aboutRelease) <= 0 {
				// 需要撤销的委托<剩余的余额 ,仅锁定部分余额
				lockRelease = new(big.Int).Set(refundBalance)
			} else {
				// 需要撤销的委托<剩余的余额+锁仓,全部余额/部分锁仓均需要被锁定
				lockRelease = new(big.Int).Set(aboutRelease)
				lockRestrictingPlan = new(big.Int).Sub(refundBalance, aboutRelease)
			}
		}
		lockInfos.AddLock(lockEpoch, lockRelease, lockRestrictingPlan)
	}
	return refundTmp, lockRelease, lockRestrictingPlan
}

func calDelegationLockEndEpoch(blockNumber uint64, blockHash common.Hash, currentEpoch uint32) (uint32, error) {
	unDelegateFreezeDuration, err := gov.GovernUnDelegateFreezeDuration(blockNumber, blockHash)
	if err != nil {
		return 0, err
	}
	return currentEpoch + uint32(unDelegateFreezeDuration) - 1, nil
}

func (sk *StakingPlugin) ElectNextVerifierList(blockHash common.Hash, blockNumber uint64, state xcom.StateDB) error {

	oldIndex, err := sk.getVeriferIndex(blockHash, blockNumber, QueryStartNotIrr)
	if nil != err {
		log.Error("Failed to ElectNextVerifierList: Not found the VerifierIndex", "blockNumber",
			blockNumber, "blockHash", blockHash.Hex(), "err", err)
		return err
	}

	log.Debug("Call ElectNextVerifierList old verifiers Index", "blockNumber", blockNumber, "blockHash", blockHash.Hex(), "index", oldIndex)

	if oldIndex.End != blockNumber {
		log.Error("Failed to ElectNextVerifierList: this blockNumber invalid", "Old Epoch End blockNumber",
			oldIndex.End, "Current blockNumber", blockNumber)
		return staking.ErrBlockNumberDisordered
	}

	// caculate the new epoch start and end
	newVerifierArr := &staking.ValidatorArray{
		Start: oldIndex.End + 1,
		End:   oldIndex.End + xutil.CalcBlocksEachEpoch(),
	}

	currOriginVersion := gov.GetVersionForStaking(blockHash, state)
	currVersion := xutil.CalcVersion(currOriginVersion)

	currentVersion := gov.GetCurrentActiveVersion(state)
	if currentVersion == 0 {
		log.Error("Failed to ElectNextVerifierList, GetCurrentActiveVersion is failed", "blockNumber", blockNumber, "blockHash", blockHash.TerminalString())
		return errors.New("Failed to get CurrentActiveVersion")
	}

	maxvalidators, err := gov.GovernMaxValidators(blockNumber, blockHash)
	if nil != err {
		log.Error("Failed to ElectNextVerifierList: query govern params `maxvalidators` is failed", "blockNumber",
			blockNumber, "blockHash", blockHash.Hex(), "err", err)
		return err
	}

	iter := sk.db.IteratorCandidatePowerByBlockHash(blockHash, int(maxvalidators))
	if err := iter.Error(); nil != err {
		log.Error("Failed to ElectNextVerifierList: take iter by candidate power is failed", "blockNumber",
			blockNumber, "blockHash", blockHash.Hex(), "err", err)
		return err
	}
	defer iter.Release()

	queue := make(staking.ValidatorQueue, 0)

	for iter.Valid(); iter.Next(); {

		addrSuffix := iter.Value()
		canBase, err := sk.db.GetCanBaseStoreWithSuffix(blockHash, addrSuffix)
		if nil != err {
			log.Error("Failed to ElectNextVerifierList: Query CandidateBase info is failed", "blockNumber", blockNumber,
				"blockHash", blockHash.Hex(), "canAddr", common.BytesToNodeAddress(addrSuffix).Hex(), "err", err)
			if err == snapshotdb.ErrNotFound {
				if err := sk.db.Del(blockHash, iter.Key()); err != nil {
					return err
				}
				// for fix bug Power exist, bug Base is del
				continue
			}
			return err
		}

		if xutil.CalcVersion(canBase.ProgramVersion) < currVersion {
			log.Warn("Warn ElectNextVerifierList: the can ProgramVersion is less than currVersion",
				"blockNumber", blockNumber, "blockHash", blockHash.Hex(), "canVersion",
				"nodeId", canBase.NodeId.String(), "canAddr", common.BytesToNodeAddress(addrSuffix).Hex(),
				canBase.ProgramVersion, "currVersion", currVersion)

			// Low program version cannot be elected for epoch validator
			continue
		}

		addr := common.BytesToNodeAddress(addrSuffix)

		canMutable, err := sk.db.GetCanMutableStoreWithSuffix(blockHash, addrSuffix)
		if nil != err {
			log.Error("Failed to ElectNextVerifierList: Query CandidateMutable info is failed", "blockNumber", blockNumber,
				"blockHash", blockHash.Hex(), "canAddr", common.BytesToNodeAddress(addrSuffix).Hex(), "err", err)
			return err
		}

		val := &staking.Validator{
			NodeAddress:     addr,
			NodeId:          canBase.NodeId,
			BlsPubKey:       canBase.BlsPubKey,
			ProgramVersion:  canBase.ProgramVersion,
			Shares:          canMutable.Shares,
			StakingBlockNum: canBase.StakingBlockNum,
			StakingTxIndex:  canBase.StakingTxIndex,
			ValidatorTerm:   0,
		}
		queue = append(queue, val)
	}

	if len(queue) == 0 {
		panic("Failed to ElectNextVerifierList: Select zero size validators~")
	}

	newVerifierArr.Arr = queue
	err = sk.setVerifierListAndIndex(blockNumber, blockHash, newVerifierArr)
	if nil != err {
		log.Error("Failed to ElectNextVerifierList: Set Next Epoch VerifierList is failed", "blockNumber",
			blockNumber, "blockHash", blockHash.Hex(), "err", err)
		return err
	}

	log.Debug("Call ElectNextVerifierList  Next verifiers", "blockNumber", blockNumber, "blockHash", blockHash.Hex(),
		"list length", len(queue), "list", newVerifierArr)

	return nil
}

func (sk *StakingPlugin) GetVerifierCandidateInfo(blockHash common.Hash, blockNumber uint64) ([]*staking.Candidate, error) {
	verifierList, err := sk.getVerifierList(blockHash, blockNumber, false)
	if nil != err {
		return nil, err
	}

	if blockNumber < verifierList.Start || blockNumber > verifierList.End {
		log.Error("Failed to GetVerifierList", "start", verifierList.Start,
			"end", verifierList.End, "currentNumer", blockNumber)
		return nil, staking.ErrBlockNumberDisordered
	}

	queue := make([]*staking.Candidate, len(verifierList.Arr))

	for i, v := range verifierList.Arr {
		//var can *staking.CandidateBase
		c, err := sk.db.GetCandidateStore(blockHash, v.NodeAddress)
		if nil != err {
			log.Error("Failed to call GetVerifierList, Query Candidate Store info is failed",
				"blockNumber", blockNumber, "blockHash", blockHash.Hex(), "nodeId", v.NodeId.String(),
				"canAddr", v.NodeAddress.Hex(), "err", err.Error())
			return nil, err
		}
		queue[i] = c
	}
	return queue, nil
}

func (sk *StakingPlugin) GetVerifierList(blockHash common.Hash, blockNumber uint64, isCommit bool) (staking.ValidatorExQueue, error) {
	verifierList, err := sk.getVerifierList(blockHash, blockNumber, isCommit)
	if nil != err {
		return nil, err
	}

	if !isCommit && (blockNumber < verifierList.Start || blockNumber > verifierList.End) {
		log.Error("Failed to GetVerifierList", "start", verifierList.Start,
			"end", verifierList.End, "currentNumer", blockNumber)
		return nil, staking.ErrBlockNumberDisordered
	}

	queue := make(staking.ValidatorExQueue, len(verifierList.Arr))

	for i, v := range verifierList.Arr {
		//can, err := sk.GetCandidateInfo(blockHash, v.NodeAddress)

		//var can *staking.CandidateBase
		var can *staking.Candidate
		if !isCommit {
			//c, err := sk.db.GetCanBaseStore(blockHash, v.NodeAddress)
			c, err := sk.db.GetCandidateStore(blockHash, v.NodeAddress)
			if nil != err {
				log.Error("Failed to call GetVerifierList, Query Candidate Store info is failed",
					"blockNumber", blockNumber, "blockHash", blockHash.Hex(), "nodeId", v.NodeId.String(),
					"canAddr", v.NodeAddress.Hex(), "isCommit", isCommit, "err", err.Error())
				return nil, err
			}
			can = c
		} else {
			//c, err := sk.db.GetCanBaseStoreByIrr(v.NodeAddress)
			c, err := sk.db.GetCandidateStoreByIrr(v.NodeAddress)
			if nil != err {
				log.Error("Failed to call GetVerifierList, Query Candidate Store info is failed",
					"blockNumber", blockNumber, "blockHash", blockHash.Hex(), "nodeId", v.NodeId.String(),
					"canAddr", v.NodeAddress.Hex(), "isCommit", isCommit, "err", err.Error())
				return nil, err
			}
			can = c
		}

		//shares, _ := new(big.Int).SetString(v.StakingWeight[1], 10)

		valEx := &staking.ValidatorEx{
			NodeId:               can.NodeId,
			BlsPubKey:            can.BlsPubKey,
			StakingAddress:       can.StakingAddress,
			BenefitAddress:       can.BenefitAddress,
			RewardPer:            can.RewardPer,
			NextRewardPer:        can.NextRewardPer,
			RewardPerChangeEpoch: can.RewardPerChangeEpoch,
			StakingTxIndex:       can.StakingTxIndex,
			ProgramVersion:       can.ProgramVersion,
			StakingBlockNum:      can.StakingBlockNum,
			Shares:               (*hexutil.Big)(v.Shares),
			Description:          can.Description,
			ValidatorTerm:        v.ValidatorTerm,
			DelegateTotal:        (*hexutil.Big)(can.DelegateTotal),
			DelegateRewardTotal:  (*hexutil.Big)(can.DelegateRewardTotal),
		}
		queue[i] = valEx
	}
	return queue, nil
}

<<<<<<< HEAD
func (sk *StakingPlugin) GetHistoryVerifierList(blockHash common.Hash, blockNumber uint64, isCommit bool) (staking.ValidatorExQueue, error) {

	i := uint64(0)
	if blockNumber != i {
		i = xutil.CalculateEpoch(blockNumber)
	}

	queryNumber := i * xutil.CalcBlocksEachEpoch()
	numStr := strconv.FormatUint(queryNumber, 10)
	log.Debug("wow,GetHistoryVerifierList query number:", "num string", numStr)
	data, err := STAKING_DB.HistoryDB.Get([]byte(VerifierName + numStr))
	if nil != err {
		return nil, err
	}
	var verifierList staking.ValidatorArraySave
	err = rlp.DecodeBytes(data, &verifierList)
	if nil != err {
		return nil, err
	}
	log.Debug("wow,GetHistoryVerifierList", verifierList)

	queue := make(staking.ValidatorExQueue, len(verifierList.Arr))

	var candidateHexQueue staking.CandidateHexQueue

	if queryNumber == 0 {
		data, err := STAKING_DB.HistoryDB.Get([]byte(InitNodeName + numStr))
		if nil != err {
			return nil, err
		}

		err = rlp.DecodeBytes(data, &candidateHexQueue)
		if nil != err {
			return nil, err
		}
		log.Debug("wow,GetHistoryVerifierList candidateHexQueue", candidateHexQueue)
	}
	for i, v := range verifierList.Arr {

		valEx := &staking.ValidatorEx{
			NodeId:              v.NodeId,
			ValidatorTerm:       v.ValidatorTerm,
			DelegateRewardTotal: (*hexutil.Big)(v.DelegateRewardTotal),
			DelegateTotal:       (*hexutil.Big)(v.DelegateTotal),
			StakingBlockNum:     v.StakingBlockNum,
		}
		if queryNumber == 0 {
			for _, vc := range candidateHexQueue {
				if vc.NodeId == v.NodeId {
					valEx.BenefitAddress = vc.BenefitAddress
					valEx.StakingAddress = vc.StakingAddress
					valEx.Website = vc.Website
					valEx.Description = vc.Description
					valEx.ExternalId = vc.ExternalId
					valEx.NodeName = vc.NodeName
					break
				}
			}
		}
		queue[i] = valEx
	}

	return queue, nil
}

func (sk *StakingPlugin) GetSlashData(blockHash common.Hash, blockNumber uint64) (staking.SlashNodeQueue, error) {
	numStr := strconv.FormatUint(blockNumber, 10)
	log.Debug("wow,GetSlashData query number:", "num string", numStr)
	data, err := STAKING_DB.HistoryDB.Get([]byte(SlashName + numStr))
	if nil != err {
		return nil, err
	}
	var slashNodeQueue staking.SlashNodeQueue
	err = rlp.DecodeBytes(data, &slashNodeQueue)
	if nil != err {
		return nil, err
	}
	snq := make(staking.SlashNodeQueue, len(slashNodeQueue))
	for i, v := range slashNodeQueue {
		snq[i] = &staking.SlashNodeData{
			NodeId: v.NodeId,
			Amount: v.Amount,
		}
	}
	log.Debug("wow,GetSlashData", "snq", snq)
	return snq, nil
}

func (sk *StakingPlugin) GetTransData(blockHash common.Hash, blockNumber uint64) (staking.TransBlockReturnQueue, error) {
	numStr := strconv.FormatUint(blockNumber, 10)
	log.Debug("wow,GetTransData query number:", "num string", numStr)
	blockKey := TransBlockName + numStr
	transKey := TransHashName + numStr

	blockData, err := STAKING_DB.HistoryDB.Get([]byte(blockKey))
	if nil != err {
		return nil, err
	}
	var transBlock staking.TransBlock
	err = rlp.DecodeBytes(blockData, &transBlock)
	if nil != err {
		return nil, err
	}

	transDataQuene := make(staking.TransBlockReturnQueue, len(transBlock.TransHashStr))

	for i, v := range transBlock.TransHashStr {

		transInputBytes, err := STAKING_DB.HistoryDB.Get([]byte(transKey + v))
		if nil != err {
			log.Error("get transData error", err)
			continue
		}
		var transInput staking.TransInput
		err = rlp.DecodeBytes(transInputBytes, &transInput)
		if nil != err {
			return nil, err
		}
		transDataQuene[i] = &staking.TransBlockReturn{
			TxHash:     v,
			From:       common.BytesToAddress(transInput.From),
			To:         common.BytesToAddress(transInput.To),
			TransDatas: transInput.TransDatas,
		}
	}
	log.Debug("wow,GetTransData", "transDataQuene", transDataQuene)
	return transDataQuene, nil
}

func (sk *StakingPlugin) IsCurrVerifier(blockHash common.Hash, blockNumber uint64, nodeId discover.NodeID, isCommit bool) (bool, error) {
=======
func (sk *StakingPlugin) IsCurrVerifier(blockHash common.Hash, blockNumber uint64, nodeId enode.IDv0, isCommit bool) (bool, error) {
>>>>>>> c94ac598

	verifierList, err := sk.getVerifierList(blockHash, blockNumber, isCommit)
	if nil != err {
		return false, err
	}

	var flag bool
	for _, v := range verifierList.Arr {
		if v.NodeId == nodeId {
			flag = true
			break
		}
	}
	return flag, nil
}

func (sk *StakingPlugin) ListVerifierNodeID(blockHash common.Hash, blockNumber uint64) ([]enode.IDv0, error) {

	verifierList, err := sk.getVerifierList(blockHash, blockNumber, QueryStartNotIrr)
	if nil != err {
		return nil, err
	}

	if blockNumber < verifierList.Start || blockNumber > verifierList.End {

		log.Error("Failed to ListVerifierNodeID", "start", verifierList.Start,
			"end", verifierList.End, "currentNumer", blockNumber)

		return nil, staking.ErrBlockNumberDisordered
	}

	queue := make([]enode.IDv0, len(verifierList.Arr))

	for i, v := range verifierList.Arr {
		queue[i] = v.NodeId
	}
	return queue, nil
}

func (sk *StakingPlugin) GetCandidateONEpoch(blockHash common.Hash, blockNumber uint64, isCommit bool) (staking.CandidateQueue, error) {

	verifierList, err := sk.getVerifierList(blockHash, blockNumber, isCommit)
	if nil != err {
		return nil, err
	}

	queue := make(staking.CandidateQueue, len(verifierList.Arr))

	for i, v := range verifierList.Arr {
		var can *staking.Candidate
		if !isCommit {
			c, err := sk.db.GetCandidateStore(blockHash, v.NodeAddress)
			if nil != err {
				log.Error("Failed to call GetCandidateONEpoch, Quey candidate info is failed",
					"blockNumber", blockNumber, "blockHash", blockHash.Hex(), "nodeId", v.NodeId.String(),
					"canAddr", v.NodeAddress.Hex(), "isCommit", isCommit, "err", err.Error())
				return nil, err
			}
			can = c
		} else {
			c, err := sk.db.GetCandidateStoreByIrr(v.NodeAddress)
			if nil != err {
				log.Error("Failed to call GetCandidateONEpoch, Quey candidate info is failed",
					"blockNumber", blockNumber, "blockHash", blockHash.Hex(), "nodeId", v.NodeId.String(),
					"canAddr", v.NodeAddress.Hex(), "isCommit", isCommit, "err", err.Error())
				return nil, err
			}
			can = c
		}
		queue[i] = can
	}
	return queue, nil
}

// flag:NOTE
// 0: 	Query previous round consensus validator
// 1:  	Query current round consensus validaor
// 2:  	Query next round consensus validator
func (sk *StakingPlugin) GetValidatorList(blockHash common.Hash, blockNumber uint64, flag uint, isCommit bool) (
	staking.ValidatorExQueue, error) {

	var validatorArr *staking.ValidatorArray

	switch flag {
	case PreviousRound:
		arr, err := sk.getPreValList(blockHash, blockNumber, isCommit)
		if nil != err {
			return nil, err
		}
		validatorArr = arr

	case CurrentRound:
		arr, err := sk.getCurrValList(blockHash, blockNumber, isCommit)
		if nil != err {
			return nil, err
		}
		validatorArr = arr
	case NextRound:
		arr, err := sk.getNextValList(blockHash, blockNumber, isCommit)
		if nil != err {
			return nil, err
		}
		validatorArr = arr
	default:
		log.Error("Failed to call GetValidatorList", "err", staking.ErrWrongFuncParams, "flag", flag)
		return nil, staking.ErrWrongFuncParams
	}

	queue := make(staking.ValidatorExQueue, len(validatorArr.Arr))

	for i, v := range validatorArr.Arr {

		//var can *staking.CandidateBase
		var can *staking.Candidate
		if !isCommit {
			//c, err := sk.db.GetCanBaseStore(blockHash, v.NodeAddress)
			c, err := sk.db.GetCandidateStore(blockHash, v.NodeAddress)
			if nil != err {
				log.Error("Failed to call GetValidatorList, Quey Candidate Store info is failed",
					"blockNumber", blockNumber, "blockHash", blockHash.Hex(), "nodeId", v.NodeId.String(),
					"canAddr", v.NodeAddress.Hex(), "isCommit", isCommit, "err", err.Error())
				return nil, err
			}
			can = c
		} else {
			c, err := sk.db.GetCandidateStoreByIrr(v.NodeAddress)
			if nil != err {
				log.Error("Failed to call GetValidatorList, Quey Candidate Store info is failed",
					"blockNumber", blockNumber, "blockHash", blockHash.Hex(), "nodeId", v.NodeId.String(),
					"canAddr", v.NodeAddress.Hex(), "isCommit", isCommit, "err", err.Error())
				return nil, err
			}
			can = c
		}

		valEx := &staking.ValidatorEx{
			NodeId:               can.NodeId,
			BlsPubKey:            can.BlsPubKey,
			StakingAddress:       can.StakingAddress,
			BenefitAddress:       can.BenefitAddress,
			RewardPer:            can.RewardPer,
			NextRewardPer:        can.NextRewardPer,
			RewardPerChangeEpoch: can.RewardPerChangeEpoch,
			StakingTxIndex:       can.StakingTxIndex,
			ProgramVersion:       can.ProgramVersion,
			StakingBlockNum:      can.StakingBlockNum,
			Shares:               (*hexutil.Big)(v.Shares),
			Description:          can.Description,
			ValidatorTerm:        v.ValidatorTerm,
			DelegateTotal:        (*hexutil.Big)(can.DelegateTotal),
			DelegateRewardTotal:  (*hexutil.Big)(can.DelegateRewardTotal),
		}
		queue[i] = valEx
	}
	return queue, nil
}

func (sk *StakingPlugin) GetHistoryValidatorList(blockHash common.Hash, blockNumber uint64, flag uint, isCommit bool) (
	staking.ValidatorExQueue, error) {

	i := uint64(0)
	if blockNumber != i {
		i = xutil.CalculateRound(blockNumber)
	}
	queryNumber := i * xutil.ConsensusSize()
	numStr := strconv.FormatUint(queryNumber, 10)
	log.Debug("wow,GetHistoryValidatorList query number:", "num string", numStr)
	data, err := STAKING_DB.HistoryDB.Get([]byte(ValidatorName + numStr))
	if nil != err {
		return nil, err
	}
	var validatorArr staking.ValidatorArraySave
	err = rlp.DecodeBytes(data, &validatorArr)
	if nil != err {
		return nil, err
	}
	log.Debug("wow,GetHistoryValidatorList", validatorArr)
	queue := make(staking.ValidatorExQueue, len(validatorArr.Arr))
	var candidateHexQueue staking.CandidateHexQueue

	if queryNumber == 0 {
		data, err := STAKING_DB.HistoryDB.Get([]byte(InitNodeName + numStr))
		if nil != err {
			return nil, err
		}

		err = rlp.DecodeBytes(data, &candidateHexQueue)
		if nil != err {
			return nil, err
		}
		log.Debug("wow,GetHistoryValidatorList candidateHexQueue", candidateHexQueue)
	}
	for i, v := range validatorArr.Arr {

		valEx := &staking.ValidatorEx{
			NodeId:              v.NodeId,
			ValidatorTerm:       v.ValidatorTerm,
			DelegateRewardTotal: (*hexutil.Big)(v.DelegateRewardTotal),
		}
		if queryNumber == 0 {
			for _, vc := range candidateHexQueue {
				if vc.NodeId == v.NodeId {
					valEx.BenefitAddress = vc.BenefitAddress
					valEx.StakingAddress = vc.StakingAddress
					valEx.Website = vc.Website
					valEx.Description = vc.Description
					valEx.ExternalId = vc.ExternalId
					valEx.NodeName = vc.NodeName
					break
				}
			}
		}
		queue[i] = valEx
	}
	return queue, nil
}

func (sk *StakingPlugin) GetHistoryReward(blockHash common.Hash, blockNumber uint64) (
	staking.RewardReturn, error) {

	i := uint64(0)
	if blockNumber != i {
		i = xutil.CalculateEpoch(blockNumber)
	}

	queryNumber := i * xutil.CalcBlocksEachEpoch()
	numStr := strconv.FormatUint(queryNumber, 10)
	log.Debug("wow,GetHistoryReward query number:", "num string", numStr)
	data, err := STAKING_DB.HistoryDB.Get([]byte(RewardName + numStr))
	var reward staking.Reward
	var rewardReturn staking.RewardReturn
	if nil != err {
		return rewardReturn, err
	}

	err = rlp.DecodeBytes(data, &reward)
	if nil != err {
		return rewardReturn, err
	}
	log.Debug("wow,GetHistoryReward reward:", "PackageReward", reward.PackageReward, "StakingReward", reward.StakingReward)

	// 查询当前结算周期出块及质押经理
	curPackageReward := big.NewInt(0)
	curStakingReward := big.NewInt(0)
	if i > 0 {
		numStr := strconv.FormatUint(queryNumber-xutil.CalcBlocksEachEpoch(), 10)
		log.Debug("wow,GetCurHistoryReward query number:", "num string", numStr)
		data, err := STAKING_DB.HistoryDB.Get([]byte(RewardName + numStr))
		var curReward staking.Reward
		if nil != err {
			return rewardReturn, err
		}

		err = rlp.DecodeBytes(data, &curReward)
		if nil != err {
			return rewardReturn, err
		}
		log.Debug("wow,GetCurHistoryReward reward:", "PackageReward", curReward.PackageReward, "StakingReward", curReward.StakingReward)

		curPackageReward = curReward.PackageReward
		curStakingReward = curReward.StakingReward
	}

	rewardReturn = staking.RewardReturn{
		CurPackageReward:  (*hexutil.Big)(curPackageReward),
		CurStakingReward:  (*hexutil.Big)(curStakingReward),
		NextPackageReward: (*hexutil.Big)(reward.PackageReward),
		NextStakingReward: (*hexutil.Big)(reward.StakingReward),
		PackageReward:     (*hexutil.Big)(reward.PackageReward),
		StakingReward:     (*hexutil.Big)(reward.StakingReward),
		YearNum:           reward.YearNum,
		YearStartNum:      reward.YearStartNum,
		YearEndNum:        reward.YearEndNum,
		RemainEpoch:       reward.RemainEpoch,
		AvgPackTime:       reward.AvgPackTime,
	}
	log.Debug("wow,GetHistoryReward rewardReturn:", "PackageReward", rewardReturn.PackageReward, "StakingReward", rewardReturn.StakingReward)
	log.Debug("wow,GetHistoryReward", rewardReturn)

	return rewardReturn, nil
}

func (sk *StakingPlugin) GetNodeVersion(blockHash common.Hash, blockNumber uint64) (staking.CandidateVersionQueue, error) {

	iter := sk.db.IteratorCandidatePowerByBlockHash(blockHash, 0)
	if err := iter.Error(); nil != err {
		return nil, err
	}
	defer iter.Release()

	queue := make(staking.CandidateVersionQueue, 0)

	count := 0

	for iter.Valid(); iter.Next(); {

		count++

		log.Debug("GetNodeVersion: iter", "key", hex.EncodeToString(iter.Key()))

		addrSuffix := iter.Value()
		can, err := sk.db.GetCandidateStoreWithSuffix(blockHash, addrSuffix)
		if nil != err {
			return nil, err
		}

		canVersion := buildCanVersion(can)
		queue = append(queue, canVersion)
	}
	log.Debug("GetNodeVersion: loop count", "count", count)

	return queue, nil
}

func (sk *StakingPlugin) GetCandidateONRound(blockHash common.Hash, blockNumber uint64,
	flag uint, isCommit bool) (staking.CandidateQueue, error) {

	var validatorArr *staking.ValidatorArray

	switch flag {
	case PreviousRound:
		arr, err := sk.getPreValList(blockHash, blockNumber, isCommit)
		if nil != err {
			return nil, err
		}
		validatorArr = arr
	case CurrentRound:
		arr, err := sk.getCurrValList(blockHash, blockNumber, isCommit)
		if nil != err {
			return nil, err
		}
		validatorArr = arr
	case NextRound:
		arr, err := sk.getNextValList(blockHash, blockNumber, isCommit)
		if nil != err {
			return nil, err
		}
		validatorArr = arr
	default:
		log.Error("Failed to call GetCandidateONRound", "err", staking.ErrWrongFuncParams, "flag", flag)
		return nil, staking.ErrWrongFuncParams

	}

	queue := make(staking.CandidateQueue, len(validatorArr.Arr))

	for i, v := range validatorArr.Arr {

		var can *staking.Candidate

		if !isCommit {

			c, err := sk.db.GetCandidateStore(blockHash, v.NodeAddress)
			if nil != err {
				log.Error("Failed to call GetCandidateONRound, Quey candidate info is failed",
					"blockNumber", blockNumber, "blockHash", blockHash.Hex(), "nodeId", v.NodeId.String(),
					"canAddr", v.NodeAddress.Hex(), "isCommit", isCommit, "err", err.Error())
				return nil, err
			}

			can = c
		} else {
			c, err := sk.db.GetCandidateStoreByIrr(v.NodeAddress)
			if nil != err {
				log.Error("Failed to call GetCandidateONRound, Quey candidate info is failed",
					"blockNumber", blockNumber, "blockHash", blockHash.Hex(), "nodeId", v.NodeId.String(),
					"canAddr", v.NodeAddress.Hex(), "isCommit", isCommit, "err", err.Error())
				return nil, err
			}
			can = c
		}
		queue[i] = can
	}
	return queue, nil
}

func (sk *StakingPlugin) ListCurrentValidatorID(blockHash common.Hash, blockNumber uint64) ([]enode.IDv0, error) {

	arr, err := sk.getCurrValList(blockHash, blockNumber, QueryStartNotIrr)
	if nil != err {
		return nil, err
	}

	queue := make([]enode.IDv0, len(arr.Arr))

	for i, candidate := range arr.Arr {
		queue[i] = candidate.NodeId
	}
	return queue, err
}

func (sk *StakingPlugin) IsCurrValidator(blockHash common.Hash, blockNumber uint64, nodeId enode.IDv0, isCommit bool) (bool, error) {

	validatorArr, err := sk.getCurrValList(blockHash, blockNumber, QueryStartNotIrr)
	if nil != err {
		return false, err
	}

	var flag bool
	for _, v := range validatorArr.Arr {
		if v.NodeId == nodeId {
			flag = true
			break
		}
	}
	return flag, nil
}

func (sk *StakingPlugin) GetCandidateList(blockHash common.Hash, blockNumber uint64) (staking.CandidateHexQueue, error) {

	epoch := xutil.CalculateEpoch(blockNumber)

	iter := sk.db.IteratorCandidatePowerByBlockHash(blockHash, 0)
	if err := iter.Error(); nil != err {
		return nil, err
	}
	defer iter.Release()

	queue := make(staking.CandidateHexQueue, 0)

	for iter.Valid(); iter.Next(); {

		addrSuffix := iter.Value()
		can, err := sk.db.GetCandidateStoreWithSuffix(blockHash, addrSuffix)
		if nil != err {
			return nil, err
		}

		lazyCalcStakeAmount(epoch, can.CandidateMutable)
		canHex := buildCanHex(can)
		queue = append(queue, canHex)
	}

	return queue, nil
}

func (sk *StakingPlugin) GetCanBaseList(blockHash common.Hash, blockNumber uint64) (staking.CandidateBaseQueue, error) {

	iter := sk.db.IteratorCandidatePowerByBlockHash(blockHash, 0)
	if err := iter.Error(); nil != err {
		return nil, err
	}
	defer iter.Release()

	queue := make(staking.CandidateBaseQueue, 0)

	for iter.Valid(); iter.Next(); {

		addrSuffix := iter.Value()
		can, err := sk.db.GetCanBaseStoreWithSuffix(blockHash, addrSuffix)
		if nil != err {
			return nil, err
		}
		queue = append(queue, can)
	}

	return queue, nil
}

func (sk *StakingPlugin) IsCandidate(blockHash common.Hash, nodeId enode.IDv0, isCommit bool) (bool, error) {

	var can *staking.Candidate
	addr, err := xutil.NodeId2Addr(nodeId)
	if nil != err {
		return false, err
	}

	if !isCommit {
		c, err := sk.db.GetCandidateStore(blockHash, addr)
		if nil != err {
			return false, err
		}
		can = c
	} else {
		c, err := sk.db.GetCandidateStoreByIrr(addr)
		if nil != err {
			return false, err
		}
		can = c
	}

	if can.IsEmpty() || can.IsInvalid() {
		return false, nil
	}
	return true, nil
}

func (sk *StakingPlugin) GetRelatedListByDelAddr(blockHash common.Hash, addr common.Address) (staking.DelRelatedQueue, error) {

	iter := sk.db.IteratorDelegateByBlockHashWithAddr(blockHash, addr, 0)
	if err := iter.Error(); nil != err {
		return nil, err
	}
	defer iter.Release()

	queue := make(staking.DelRelatedQueue, 0)

	for iter.Valid(); iter.Next(); {
		key := iter.Key()

		prefixLen := len(staking.DelegateKeyPrefix)

		nodeIdLen := crypto.PubkeyBytesBits / 8

		// delAddr
		delAddrByte := key[prefixLen : prefixLen+common.AddressLength]
		delAddr := common.BytesToAddress(delAddrByte)

		// nodeId
		nodeIdByte := key[prefixLen+common.AddressLength : prefixLen+common.AddressLength+nodeIdLen]
		nodeId := enode.MustBytesToIDv0(nodeIdByte)

		// stakenum
		stakeNumByte := key[prefixLen+common.AddressLength+nodeIdLen:]

		num := common.BytesToUint64(stakeNumByte)

		// related
		related := &staking.DelegateRelated{
			Addr:            delAddr,
			NodeId:          nodeId,
			StakingBlockNum: num,
		}
		queue = append(queue, related)
	}
	return queue, nil
}

func (sk *StakingPlugin) Election(blockHash common.Hash, header *types.Header, state xcom.StateDB) error {

	blockNumber := header.Number.Uint64()

	// the validators of Current Epoch
	verifiers, err := sk.getVerifierList(blockHash, blockNumber, QueryStartNotIrr)
	if nil != err {
		log.Error("Failed to call Election: Not found current epoch validators", "blockNumber",
			blockNumber, "blockHash", blockHash.Hex(), "err", err)
		return staking.ErrValidatorNoExist
	}

	// the validators of Current Round
	curr, err := sk.getCurrValList(blockHash, blockNumber, QueryStartNotIrr)
	if nil != err {
		log.Error("Failed to Election: Not found the current round validators", "blockNumber",
			blockNumber, "blockHash", blockHash.Hex(), "err", err)
		return staking.ErrValidatorNoExist
	}

	if blockNumber != (curr.End - xcom.ElectionDistance()) {
		log.Error("Failed to Election: Current blockNumber invalid", "blockNumber", blockNumber, "blockHash", blockHash.Hex(),
			"Target blockNumber", curr.End-xcom.ElectionDistance())
		return staking.ErrBlockNumberDisordered
	}

	// Never match, maybe!!!
	if nil == verifiers || len(verifiers.Arr) == 0 {
		panic("The Current Epoch VerifierList is empty, blockNumber: " + fmt.Sprint(blockNumber))
	}

	// caculate the next round start and end
	start := curr.End + 1
	end := curr.End + xutil.ConsensusSize()

	hasSlashLen := 0 // duplicateSign And lowRatio No enough von
	needRMwithdrewLen := 0
	needRMLowVersionLen := 0
	invalidLen := 0 // the num that the can need to remove

	invalidCan := make(map[enode.IDv0]struct{})
	removeCans := make(staking.NeedRemoveCans) // the candidates need to remove
	withdrewCans := make(staking.CandidateMap) // the candidates had withdrew

	withdrewQueue := make([]enode.IDv0, 0)
	lowRatioValidAddrs := make([]common.NodeAddress, 0)                 // The addr of candidate that need to clean lowRatio status
	lowRatioValidMap := make(map[common.NodeAddress]*staking.Candidate) // The map collect candidate info that need to clean lowRatio status

	// Query Valid programVersion
	originVersion := gov.GetVersionForStaking(blockHash, state)
	currVersion := xutil.CalcVersion(originVersion)

	// Collecting removed as a result of being slashed
	// That is not withdrew to invalid
	//
	// eg. (lowRatio and must delete) OR (lowRatio and balance no enough) OR duplicateSign
	//
	checkHaveSlash := func(status staking.CandidateStatus) bool {
		return status.IsInvalidLowRatioDel() ||
			status.IsInvalidLowRatio() ||
			status.IsInvalidLowRatioNotEnough() ||
			status.IsInvalidDuplicateSign()
	}

	isCopernicus := sk.chainConfig.IsCopernicus(header.Number)
	/*if currentVersion == 0 {
		log.Error("Failed to Election, GetCurrentActiveVersion is failed", "blockNumber", header.Number.Uint64(), "blockHash", blockHash.TerminalString())
		return errors.New("Failed to get CurrentActiveVersion")
	}*/

	currMap := make(map[enode.IDv0]*big.Int, len(curr.Arr))
	currqueen := make([]*staking.Validator, 0)
	for _, v := range curr.Arr {

		canAddr, _ := xutil.NodeId2Addr(v.NodeId)
		can, err := sk.db.GetCandidateStore(blockHash, canAddr)
		if nil != err {
			log.Error("Failed to Query Candidate Info on Election", "blockNumber", blockNumber,
				"blockHash", blockHash.Hex(), "nodeId", v.NodeId.String(), "err", err)
			if err == snapshotdb.ErrNotFound {
				// for fix bug Power exist, bug Base is del
				continue
			}
			return err
		}

		var isSlash bool

		if checkHaveSlash(can.Status) {
			removeCans[v.NodeId] = can
			hasSlashLen++
			invalidCan[can.NodeId] = struct{}{}
			isSlash = true
		}

		// Collecting candidate information that active withdrawal
		if can.IsInvalidWithdrew() && !isSlash {
			withdrewCans[v.NodeId] = can
			withdrewQueue = append(withdrewQueue, v.NodeId)
		}

		// valid AND lowRatio status, that candidate need to clean the lowRatio status
		if can.IsValid() && can.IsLowRatio() {
			lowRatioValidAddrs = append(lowRatioValidAddrs, canAddr)
			lowRatioValidMap[canAddr] = can
		}

		// Collect candidate who need to be removed
		// from the validators because the version is too low

		if xutil.CalcVersion(can.ProgramVersion) < currVersion {
			removeCans[v.NodeId] = can
			invalidCan[can.NodeId] = struct{}{}
			needRMLowVersionLen++
		}

		currMap[v.NodeId] = v.Shares
		currqueen = append(currqueen, v)
	}

	// Exclude the current consensus round validators from the validators of the Epoch
	diffQueue := make(staking.ValidatorQueue, 0)
	for _, v := range verifiers.Arr {

		if _, ok := withdrewCans[v.NodeId]; ok {
			delete(withdrewCans, v.NodeId)
		}

		if _, ok := currMap[v.NodeId]; ok {
			currMap[v.NodeId] = new(big.Int).Set(v.Shares)
			continue
		}

		addr, _ := xutil.NodeId2Addr(v.NodeId)
		can, err := sk.db.GetCandidateStore(blockHash, addr)
		if nil != err {
			log.Error("Failed to Get Candidate on Election", "blockNumber", blockNumber,
				"blockHash", blockHash.Hex(), "nodeId", v.NodeId.String(), "err", err)
			if err == snapshotdb.ErrNotFound {
				// for fix bug Power exist, bug Base is del
				continue
			}
			return err
		}

		// Jump the slashed candidate
		if checkHaveSlash(can.Status) {
			continue
		}

		// Ignore the low version
		if xutil.CalcVersion(can.ProgramVersion) < currVersion {
			continue
		}

		diffQueue = append(diffQueue, v)
	}

	for i := 0; i < len(withdrewQueue); i++ {

		nodeId := withdrewQueue[i]
		if can, ok := withdrewCans[nodeId]; !ok {
			// remove the can on withdrewqueue
			withdrewQueue = append(withdrewQueue[:i], withdrewQueue[i+1:]...)
			i--
		} else {
			// append to the collection that needs to be removed
			removeCans[nodeId] = can
		}

	}
	needRMwithdrewLen = len(withdrewQueue)
	for _, nodeID := range withdrewQueue {
		invalidCan[nodeID] = struct{}{}
	}

	// some validators that meets the following conditions must be replaced first.
	// eg.
	// 1. Be reported as evil
	// 2. The package ratio is low and the remaining deposit balance is less than the minimum staking threshold
	// 3. The version number in the validator's real-time details
	// 	  is lower than the version of the governance module on the current chain.
	// 4. withdrew staking and not in the current epoch validator list
	//
	//invalidLen = hasSlashLen + needRMwithdrewLen + needRMLowVersionLen
	invalidLen = len(invalidCan)

	shuffle := func(invalidLen int, currQueue, vrfQueue staking.ValidatorQueue, blockNumber uint64, parentHash common.Hash) (staking.ValidatorQueue, error) {

		// increase term and use new shares  one by one
		for i, v := range currQueue {
			v.ValidatorTerm++
			v.Shares = currMap[v.NodeId]
			currQueue[i] = v
		}

		// sort the validator by del rule
		currQueue.ValidatorSort(removeCans, staking.CompareForDel)
		// Increase term of validator
		copyCurrQueue := make(staking.ValidatorQueue, len(currQueue)-invalidLen)
		// Remove the invalid validators
		copy(copyCurrQueue, currQueue[invalidLen:])
		return shuffleQueue(copyCurrQueue, vrfQueue, blockNumber, parentHash)
	}

	var vrfQueue staking.ValidatorQueue
	var vrfLen int
	if len(diffQueue) > int(xcom.MaxConsensusVals()) {
		vrfLen = int(xcom.MaxConsensusVals())
	} else {
		vrfLen = len(diffQueue)
	}

	if vrfLen != 0 {
		if queue, err := vrfElection(diffQueue, vrfLen, header.Nonce.Bytes(), header.ParentHash, blockNumber, isCopernicus); nil != err {
			log.Error("Failed to VrfElection on Election",
				"blockNumber", blockNumber, "blockHash", blockHash.Hex(), "err", err)
			return err
		} else {
			vrfQueue = queue
		}
	}

	log.Debug("Call Election, statistics need to remove node num",
		"has slash count", hasSlashLen, "withdrew and need remove count",
		needRMwithdrewLen, "low version need remove count", needRMLowVersionLen,
		"total remove count", invalidLen, "remove map size", len(removeCans),
		"current validators Size", len(curr.Arr), "MaxConsensusVals", xcom.MaxConsensusVals(),
		"ShiftValidatorNum", xcom.ShiftValidatorNum(), "diffQueueLen", len(diffQueue),
		"vrfQueueLen", len(vrfQueue))

	nextQueue, err := shuffle(invalidLen, currqueen, vrfQueue, blockNumber, header.ParentHash)
	if nil != err {
		return err
	}

	if len(nextQueue) == 0 {
		panic("The Next Round Validator is empty, blockNumber: " + fmt.Sprint(blockNumber))
	}

	next := &staking.ValidatorArray{
		Start: start,
		End:   end,
		Arr:   nextQueue,
	}

	if err := sk.setRoundValListAndIndex(blockNumber, blockHash, next); nil != err {
		log.Error("Failed to SetNextValidatorList on Election", "blockNumber", blockNumber,
			"blockHash", blockHash.Hex(), "err", err)
		return err
	}

	// update candidate status
	// Must sort
	for _, canAddr := range lowRatioValidAddrs {

		can := lowRatioValidMap[canAddr]
		// clean the low package ratio status
		can.CleanLowRatioStatus()

		addr, _ := xutil.NodeId2Addr(can.NodeId)
		if err := sk.db.SetCandidateStore(blockHash, addr, can); nil != err {
			log.Error("Failed to Store Candidate on Election", "blockNumber", blockNumber,
				"blockHash", blockHash.Hex(), "nodeId", can.NodeId.String(), "err", err)
			return err
		}
	}

	if err := sk.storeRoundValidatorAddrs(blockNumber, blockHash, start, nextQueue); nil != err {
		log.Error("Failed to storeRoundValidatorAddrs on Election", "blockNumber", blockNumber,
			"blockHash", blockHash.TerminalString(), "err", err)
		return err
	}

	log.Debug("Call Election Next validators", "blockNumber", header.Number.Uint64(), "blockHash", blockHash.Hex(),
		"list length", len(next.Arr), "list", next)

	return nil
}

func shuffleQueue(remainCurrQueue, vrfQueue staking.ValidatorQueue, blockNumber uint64, parentHash common.Hash) (staking.ValidatorQueue, error) {

	remainLen := len(remainCurrQueue)
	totalQueue := append(remainCurrQueue, vrfQueue...)

	for remainLen > int(xcom.MaxConsensusVals()-xcom.ShiftValidatorNum()) && len(totalQueue) > int(xcom.MaxConsensusVals()) {
		totalQueue = totalQueue[1:]
		remainLen--
	}

	if len(totalQueue) > int(xcom.MaxConsensusVals()) {
		totalQueue = totalQueue[:xcom.MaxConsensusVals()]
	}

	next := make(staking.ValidatorQueue, len(totalQueue))

	copy(next, totalQueue)

	// Divide all consensus nodes into two groups, the front and back positions of each group are not changed,
	// but random ordering is performed in each group
	// The first group: the first f nodes
	// The second group: the last 2f + 1 nodes
	next, err := randomOrderValidatorQueue(blockNumber, parentHash, next)
	if nil != err {
		return nil, err
	}
	return next, nil
}

type randomOrderValidator struct {
	validator *staking.Validator
	value     *big.Int
}
type randomOrderValidatorList []*randomOrderValidator

func (r randomOrderValidatorList) Len() int {
	return len(r)
}

func (r randomOrderValidatorList) Less(i, j int) bool {
	return r[i].value.Cmp(r[j].value) > 0
}

func (r randomOrderValidatorList) Swap(i, j int) {
	r[i], r[j] = r[j], r[i]
}

// Randomly sort nodes
func randomOrderValidatorQueue(blockNumber uint64, parentHash common.Hash, queue staking.ValidatorQueue) (staking.ValidatorQueue, error) {
	preNonces, err := handler.GetVrfHandlerInstance().Load(parentHash)
	if nil != err {
		return nil, err
	}
	if len(preNonces) < len(queue) {
		log.Error("Failed to randomOrderValidatorQueue on Election", "blockNumber", blockNumber, "validatorListSize", len(queue),
			"preNoncesSize", len(preNonces), "parentHash", parentHash.TerminalString())
		return nil, staking.ErrWrongFuncParams
	}
	if len(preNonces) > len(queue) {
		preNonces = preNonces[len(preNonces)-len(queue):]
	}

	if len(queue) <= int(xcom.ShiftValidatorNum()) {
		return queue, nil
	}

	orderList := make(randomOrderValidatorList, len(queue))
	for i, v := range queue {
		value := new(big.Int).Xor(new(big.Int).SetBytes(v.NodeAddress.Bytes()), new(big.Int).SetBytes(preNonces[i][:common.AddressLength]))
		orderList[i] = &randomOrderValidator{
			validator: v,
			value:     value,
		}
		log.Debug("Call randomOrderValidatorQueue xor", "nodeId", v.NodeId.TerminalString(), "nodeAddress", v.NodeAddress.Hex(), "nonce", hexutil.Encode(preNonces[i]), "xorValue", value)
	}

	frontPart := orderList[:xcom.ShiftValidatorNum()]
	backPart := orderList[xcom.ShiftValidatorNum():]

	sort.Sort(frontPart)
	sort.Sort(backPart)

	orderList = make(randomOrderValidatorList, 0)
	orderList = append(orderList, frontPart...)
	orderList = append(orderList, backPart...)

	resultQueue := make(staking.ValidatorQueue, len(orderList))
	for i, v := range orderList {
		resultQueue[i] = v.validator
	}
	log.Debug("Call randomOrderValidatorQueue success", "blockNumber", blockNumber, "parentHash", parentHash.TerminalString(), "resultQueueSize", len(resultQueue))
	return resultQueue, nil
}

// NotifyPunishedVerifiers
func (sk *StakingPlugin) SlashCandidates(state xcom.StateDB, blockHash common.Hash, blockNumber uint64, queue ...*staking.SlashNodeItem) error {

	// Nodes that need to be deleted from the candidate list
	// Keep governance votes that have been voted
	invalidNodeIdMap := make(map[enode.IDv0]struct{}, 0)
	// Need to remove eligibility to govern voting
	invalidRemoveGovNodeIdMap := make(map[enode.IDv0]struct{}, 0)

	for _, slashItem := range queue {
		needRemove, err := sk.toSlash(state, blockNumber, blockHash, slashItem)
		if nil != err {
			return err
		}
		if needRemove {
			invalidNodeIdMap[slashItem.NodeId] = struct{}{}
			if slashItem.SlashType != staking.LowRatio {
				invalidRemoveGovNodeIdMap[slashItem.NodeId] = struct{}{}
			}
		}
	}

	if len(invalidNodeIdMap) != 0 {
		// remove the validator from epoch verifierList
		if err := sk.removeFromVerifiers(blockNumber, blockHash, invalidNodeIdMap); nil != err {
			return err
		}
		if len(invalidRemoveGovNodeIdMap) > 0 {
			// notify gov to do somethings
			if err := gov.NotifyPunishedVerifiers(blockHash, invalidRemoveGovNodeIdMap, state); nil != err {
				log.Error("Failed to SlashCandidates: call NotifyPunishedVerifiers of gov is failed", "blockNumber", blockNumber,
					"blockHash", blockHash.Hex(), "invalidNodeId Size", len(invalidRemoveGovNodeIdMap), "err", err)
				return err
			}
		}
	}

	return nil
}

func (sk *StakingPlugin) toSlash(state xcom.StateDB, blockNumber uint64, blockHash common.Hash, slashItem *staking.SlashNodeItem) (bool, error) {

	log.Debug("Call SlashCandidates: call toSlash", "blockNumber", blockNumber, "blockHash", blockHash.Hex(),
		"nodeId", slashItem.NodeId.String(), "amount", slashItem.Amount, "slashType", slashItem.SlashType,
		"benefitAddr", slashItem.BenefitAddr)

	var needRemove bool

	// check slash type is right
	slashTypeIsWrong := func() bool {
		return !slashItem.SlashType.IsLowRatio() &&
			!slashItem.SlashType.IsLowRatioDel() &&
			!slashItem.SlashType.IsDuplicateSign()
	}
	if slashTypeIsWrong() {
		log.Error("Failed to SlashCandidates: the slashType is wrong", "blockNumber", blockNumber,
			"blockHash", blockHash.Hex(), "slashType", slashItem.SlashType, "benefitAddr", slashItem.BenefitAddr)
		return needRemove, staking.ErrWrongSlashType
	}

	canAddr, _ := xutil.NodeId2Addr(slashItem.NodeId)
	can, err := sk.db.GetCandidateStore(blockHash, canAddr)
	if snapshotdb.NonDbNotFoundErr(err) {
		log.Error("Failed to SlashCandidates: Query can is failed", "blockNumber", blockNumber,
			"blockHash", blockHash.Hex(), "nodeId", slashItem.NodeId.String(), "err", err)
		return needRemove, err
	}

	if can.IsEmpty() {
		log.Error("Failed to SlashCandidates: the can is empty", "blockNumber", blockNumber,
			"blockHash", blockHash.Hex(), "nodeId", slashItem.NodeId.String())
		return needRemove, staking.ErrCanNoExist
	}

	epoch := xutil.CalculateEpoch(blockNumber)
	lazyCalcStakeAmount(epoch, can.CandidateMutable)

	// Balance that can only be effective for Slash
	total := new(big.Int).Add(can.Released, can.RestrictingPlan)

	if slashItem.Amount != nil && total.Cmp(slashItem.Amount) < 0 {
		log.Error("Warned to SlashCandidates: the candidate total staking amount is not enough",
			"blockNumber", blockNumber, "blockHash", blockHash.Hex(), "nodeId", slashItem.NodeId.String(),
			"candidate total amount", total, "slashing amount", slashItem.Amount)
		return needRemove, staking.ErrSlashVonOverflow
	}

	// clean the candidate power, first
	if err := sk.db.DelCanPowerStore(blockHash, can); nil != err {
		log.Error("Failed to SlashCandidates: Delete candidate old power is failed", "blockNumber", blockNumber,
			"blockHash", blockHash.Hex(), "nodeId", slashItem.NodeId.String())
		return needRemove, err
	}

	// If the node is already in a state of low block rate,
	// it will not punish the behavior of low block rate again
	// If the penalty is imposed again,
	// the deposit may be lower than the minimum deposit and may be forced to release the staking during the lock-in period
	if can.IsLowRatio() && slashItem.SlashType.IsLowRatio() {
		log.Info("Call SlashCandidates: node has already been punished", "nodeId", slashItem.NodeId.String(), "nodeStatus", can.Status,
			"blockNumber", blockNumber, "blockHash", blockHash.Hex(), "slashType", slashItem.SlashType, "slashAmount", slashItem.Amount)
	} else {
		slashBalance := slashItem.Amount
		// slash the balance
		if slashBalance.Cmp(common.Big0) > 0 && can.Released.Cmp(common.Big0) > 0 {
			val, rval, err := slashBalanceFn(slashBalance, can.Released, false, slashItem.SlashType,
				slashItem.BenefitAddr, can.StakingAddress, state)
			if nil != err {
				log.Error("Failed to SlashCandidates: slash Released", "slashed amount", slashBalance,
					"blockNumber", blockNumber, "blockHash", blockHash.Hex(), "nodeId", slashItem.NodeId.String(), "err", err)
				return needRemove, err
			}
			slashBalance, can.Released = val, rval
		}
		if slashBalance.Cmp(common.Big0) > 0 && can.RestrictingPlan.Cmp(common.Big0) > 0 {
			val, rval, err := slashBalanceFn(slashBalance, can.RestrictingPlan, true, slashItem.SlashType,
				slashItem.BenefitAddr, can.StakingAddress, state)
			if nil != err {
				log.Error("Failed to SlashCandidates: slash RestrictingPlan", "slashed amount", slashBalance,
					"blockNumber", blockNumber, "blockHash", blockHash.Hex(), "nodeId", slashItem.NodeId.String(), "err", err)
				return needRemove, err
			}
			slashBalance, can.RestrictingPlan = val, rval
		}

		// check slash remain balance
		if slashBalance.Cmp(common.Big0) != 0 {
			log.Error("Failed to SlashCandidates: the ramain is not zero",
				"slashAmount", slashItem.Amount, "slashed remain", slashBalance,
				"blockNumber", blockNumber, "blockHash", blockHash.Hex(), "nodeId", slashItem.NodeId.String())
			return needRemove, staking.ErrWrongSlashVonCalc
		}

		sharesHaveBeenClean := func() bool {
			return (can.IsInvalidLowRatioNotEnough() ||
				can.IsInvalidLowRatioDel() ||
				can.IsInvalidDuplicateSign() ||
				can.IsInvalidWithdrew())
		}

		// If the shares is zero, don't need to sub shares
		if !sharesHaveBeenClean() {

			// first slash and no withdrew
			// sub Shares to effect power
			if can.Shares.Cmp(slashItem.Amount) >= 0 {
				can.SubShares(slashItem.Amount)
			} else {
				log.Error("Failed to SlashCandidates: the candidate shares is no enough", "slashType", slashItem.SlashType,
					"blockNumber", blockNumber, "blockHash", blockHash.Hex(), "nodeId", slashItem.NodeId.String(), "candidate shares",
					can.Shares, "slash amount", slashItem.Amount)
				panic("the candidate shares is no enough")
			}
		}
	}

	// need invalid candidate status
	// need remove from verifierList
	needInvalid, needRemove, needReturnHes, changeStatus := handleSlashTypeFn(blockNumber, blockHash, slashItem.SlashType, calcCandidateTotalAmount(can))

	log.Debug("Call SlashCandidates: the status", "needInvalid", needInvalid,
		"needRemove", needRemove, "needReturnHes", needReturnHes, "current can.Status", can.Status, "need to superpose status", changeStatus)

	if needRemove {
		if err := RewardMgrInstance().ReturnDelegateReward(can.BenefitAddress, can.CurrentEpochDelegateReward, state); err != nil {
			log.Error("Call SlashCandidates:return delegateReward", "err", err)
		}
		can.CleanCurrentEpochDelegateReward()
	}

	// Only when the staking is released, the staking-related information needs to be emptied.
	// When penalizing the low block rate first, and then report double signing, the staked deposit in the period of hesitation should be returned
	if needReturnHes {
		// Return the staked deposit during the hesitation period
		if can.ReleasedHes.Cmp(common.Big0) > 0 {
			state.AddBalance(can.StakingAddress, can.ReleasedHes)
			state.SubBalance(vm.StakingContractAddr, can.ReleasedHes)
			can.ReleasedHes = new(big.Int).SetInt64(0)
		}
		if can.RestrictingPlanHes.Cmp(common.Big0) > 0 {
			err := rt.ReturnLockFunds(can.StakingAddress, can.RestrictingPlanHes, state)
			if nil != err {
				log.Error("Failed to SlashCandidates on stakingPlugin: call Restricting ReturnLockFunds() is failed",
					"blockNumber", blockNumber, "blockHash", blockHash.Hex(), "stakingAddr", can.StakingAddress,
					"restrictingPlanHes", can.RestrictingPlanHes, "err", err)
				return needRemove, err
			}
			can.RestrictingPlanHes = new(big.Int).SetInt64(0)
		}

		//because of deleted candidate info ,clean Shares
		can.CleanShares()
	}

	if needInvalid && can.IsValid() {
		can.AppendStatus(changeStatus)
		// Only when the staking is released, the staking-related information needs to be emptied.
		if needReturnHes {
			// need to sub account rc
			// Only need to be executed if the staking is released
			if err := sk.db.SubAccountStakeRc(blockHash, can.StakingAddress); nil != err {
				log.Error("Failed to SlashCandidates: Sub Account staking Reference Count is failed", "slashType", slashItem.SlashType,
					"blockNumber", blockNumber, "blockHash", blockHash.Hex(), "nodeId", slashItem.NodeId.String(), "err", err)
				return needRemove, err
			}
			// Must be guaranteed to be the first slash to invalid can status and no active withdrewStake
			if err := sk.addUnStakeItem(state, blockNumber, blockHash, epoch, can.NodeId, canAddr, can.StakingBlockNum); nil != err {
				log.Error("Failed to SlashCandidates on stakingPlugin: Add UnStakeItemStore failed",
					"blockNumber", blockNumber, "blockHash", blockHash.Hex(), "nodeId", can.NodeId.String(), "err", err)
				return needRemove, err
			}
		} else {
			// Add a freeze message, after the freeze is over, it can return to normal state
			if err := sk.addRecoveryUnStakeItem(blockNumber, blockHash, can.NodeId, canAddr, can.StakingBlockNum); nil != err {
				log.Error("Failed to SlashCandidates on stakingPlugin: addRecoveryUnStakeItem failed",
					"blockNumber", blockNumber, "blockHash", blockHash.Hex(), "nodeId", can.NodeId.String(), "err", err)
				return needRemove, err
			}
		}

		if err := sk.db.SetCanMutableStore(blockHash, canAddr, can.CandidateMutable); nil != err {
			log.Error("Failed to SlashCandidates on stakingPlugin: Store CandidateMutable info is failed",
				"blockNumber", blockNumber, "blockHash", blockHash.Hex(), "nodeId", can.NodeId.String(), "err", err)
			return needRemove, err
		}

	} else if !needInvalid && can.IsValid() {

		// update the candidate power, If do not need to delete power (the candidate status still be valid)
		if err := sk.db.SetCanPowerStore(blockHash, canAddr, can); nil != err {
			log.Error("Failed to SlashCandidates: Store candidate power is failed", "slashType", slashItem.SlashType,
				"blockNumber", blockNumber, "blockHash", blockHash.Hex(), "nodeId", slashItem.NodeId.String(), "err", err)
			return needRemove, err
		}

		can.AppendStatus(changeStatus)
		if err := sk.db.SetCanMutableStore(blockHash, canAddr, can.CandidateMutable); nil != err {
			log.Error("Failed to SlashCandidates: Store CandidateMutable is failed", "slashType", slashItem.SlashType,
				"blockNumber", blockNumber, "blockHash", blockHash.Hex(), "nodeId", slashItem.NodeId.String(), "err", err)
			return needRemove, err
		}

	} else {
		can.AppendStatus(changeStatus)
		if err := sk.db.SetCanMutableStore(blockHash, canAddr, can.CandidateMutable); nil != err {
			log.Error("Failed to SlashCandidates: Store CandidateMutable is failed", "slashType", slashItem.SlashType,
				"blockNumber", blockNumber, "blockHash", blockHash.Hex(), "nodeId", slashItem.NodeId.String(), "err", err)
			return needRemove, err
		}
	}
	return needRemove, nil
}

func (sk *StakingPlugin) removeFromVerifiers(blockNumber uint64, blockHash common.Hash, slashNodeIdMap map[enode.IDv0]struct{}) error {
	verifier, err := sk.getVerifierList(blockHash, blockNumber, QueryStartNotIrr)
	if nil != err {
		log.Error("Failed to SlashCandidates: Query Verifier List is failed", "blockNumber", blockNumber,
			"blockHash", blockHash.Hex(), "nodeIdQueue Size", len(slashNodeIdMap), "err", err)
		return err
	}

	// remove the val from epoch validators,
	// because the candidate status is invalid after slashed
	orginLen := len(verifier.Arr)
	for i := 0; i < len(verifier.Arr); i++ {

		val := verifier.Arr[i]

		if _, ok := slashNodeIdMap[val.NodeId]; ok {

			log.Info("Call SlashCandidates, Delete the validator", "blockNumber", blockNumber,
				"blockHash", blockHash.Hex(), "nodeId", val.NodeId.String())

			verifier.Arr = append(verifier.Arr[:i], verifier.Arr[i+1:]...)
			i--
		}
	}

	dirtyLen := len(verifier.Arr)

	if dirtyLen != orginLen {

		if err := sk.setVerifierListByIndex(blockNumber, blockHash, verifier); nil != err {
			log.Error("Failed to SlashCandidates: Store Verifier List is failed", "blockNumber", blockNumber,
				"blockHash", blockHash.Hex(), "err", err)
			return err
		}
	}
	return nil
}

func handleSlashTypeFn(blockNumber uint64, blockHash common.Hash, slashType staking.CandidateStatus, remain *big.Int) (bool, bool, bool, staking.CandidateStatus) {

	var needInvalid, needRemove, needReturnHes bool // need invalid candidate status And need remove from verifierList,Refund of staked deposits during hesitation period
	var changeStatus staking.CandidateStatus        // need to add this status

	switch slashType {
	case staking.LowRatio:
		if ok, _ := CheckStakeThreshold(blockNumber, blockHash, remain); !ok {
			changeStatus |= staking.NotEnough
			needReturnHes = true
		}
		changeStatus |= staking.Invalided
		needInvalid = true
		needRemove = true
	case staking.LowRatioDel:
		changeStatus |= staking.Invalided
		needInvalid = true
		needRemove = true
		needReturnHes = true
	case staking.DuplicateSign:
		changeStatus |= staking.Invalided
		needInvalid = true
		needRemove = true
		needReturnHes = true
	}
	changeStatus |= slashType

	return needInvalid, needRemove, needReturnHes, changeStatus
}

func slashBalanceFn(slashAmount, canBalance *big.Int, isNotify bool,
	slashType staking.CandidateStatus, benefitAddr, stakingAddr common.Address, state xcom.StateDB) (*big.Int, *big.Int, error) {

	// check zero value
	// If there is a zero value, no logic is done.
	if canBalance.Cmp(common.Big0) == 0 || slashAmount.Cmp(common.Big0) == 0 {
		return slashAmount, canBalance, nil
	}

	slashAmountTmp := new(big.Int).SetInt64(0)
	balanceTmp := new(big.Int).SetInt64(0)

	if slashAmount.Cmp(canBalance) >= 0 {

		state.SubBalance(vm.StakingContractAddr, canBalance)

		if slashType.IsDuplicateSign() {
			state.AddBalance(benefitAddr, canBalance)
		} else {
			state.AddBalance(vm.RewardManagerPoolAddr, canBalance)
		}

		if isNotify {
			err := rt.SlashingNotify(stakingAddr, canBalance, state)
			if nil != err {
				return slashAmountTmp, balanceTmp, err
			}
		}

		slashAmountTmp = new(big.Int).Sub(slashAmount, canBalance)
		balanceTmp = new(big.Int).SetInt64(0)

	} else {
		state.SubBalance(vm.StakingContractAddr, slashAmount)
		if slashType.IsDuplicateSign() {
			state.AddBalance(benefitAddr, slashAmount)
		} else {
			state.AddBalance(vm.RewardManagerPoolAddr, slashAmount)
		}

		if isNotify {
			err := rt.SlashingNotify(stakingAddr, slashAmount, state)
			if nil != err {
				return slashAmountTmp, balanceTmp, err
			}
		}

		slashAmountTmp = new(big.Int).SetInt64(0)
		balanceTmp = new(big.Int).Sub(canBalance, slashAmount)
	}

	return slashAmountTmp, balanceTmp, nil
}

func (sk *StakingPlugin) ProposalPassedNotify(blockHash common.Hash, blockNumber uint64, nodeIds []enode.IDv0,
	programVersion uint32) error {

	log.Info("Call ProposalPassedNotify to promote candidate programVersion", "blockNumber", blockNumber,
		"blockHash", blockHash.Hex(), "version", programVersion, "nodeIdQueueSize", len(nodeIds))

	for _, nodeId := range nodeIds {
		log.Info("Call ProposalPassedNotify itr nodeId", "blockNumber", blockNumber,
			"blockHash", blockHash.Hex(), "nodeid", nodeId)
		addr, _ := xutil.NodeId2Addr(nodeId)
		can, err := sk.db.GetCandidateStore(blockHash, addr)
		if snapshotdb.NonDbNotFoundErr(err) {
			log.Error("Failed to ProposalPassedNotify: Query Candidate is failed", "blockNumber", blockNumber,
				"blockHash", blockHash.Hex(), "nodeId", nodeId.String(), "err", err)
			return err
		}

		if snapshotdb.IsDbNotFoundErr(err) || can.IsEmpty() {
			log.Error("Failed to ProposalPassedNotify: Promote candidate programVersion failed, the can is empty",
				"blockNumber", blockNumber, "blockHash", blockHash.Hex(), "nodeId", nodeId.String())
			continue
		}

		if err := sk.db.DelCanPowerStore(blockHash, can); nil != err {
			log.Error("Failed to ProposalPassedNotify: Delete Candidate old power is failed", "blockNumber", blockNumber,
				"blockHash", blockHash.Hex(), "nodeId", nodeId.String(), "err", err)
			return err
		}
		can.ProgramVersion = programVersion
		//Store full version
		if err := sk.db.SetCanBaseStore(blockHash, addr, can.CandidateBase); nil != err {
			log.Error("Failed to ProposalPassedNotify: Store CandidateBase info is failed", "blockNumber", blockNumber,
				"blockHash", blockHash.Hex(), "nodeId", nodeId.String(), "err", err)
			return err
		}

		if can.IsInvalid() {
			log.Warn(" can status is invalid,no need set can power", blockNumber, "blockHash", blockHash.Hex(), "nodeId", nodeId.String(), "status", can.Status)
			continue
		}
		if err := sk.db.SetCanPowerStore(blockHash, addr, can); nil != err {
			log.Error("Failed to ProposalPassedNotify: Store Candidate new power is failed", "blockNumber", blockNumber,
				"blockHash", blockHash.Hex(), "nodeId", nodeId.String(), "err", err)
			return err
		}

	}

	return nil
}

func (sk *StakingPlugin) DeclarePromoteNotify(blockHash common.Hash, blockNumber uint64, nodeId enode.IDv0,
	programVersion uint32) error {

	log.Info("Call DeclarePromoteNotify to promote candidate programVersion", "blockNumber", blockNumber,
		"blockHash", blockHash.Hex(), "real version", programVersion, "calc version", xutil.CalcVersion(programVersion), "nodeId", nodeId.String())

	addr, _ := xutil.NodeId2Addr(nodeId)
	can, err := sk.db.GetCandidateStore(blockHash, addr)
	if snapshotdb.NonDbNotFoundErr(err) {
		log.Error("Failed to DeclarePromoteNotify: Query Candidate is failed", "blockNumber", blockNumber,
			"blockHash", blockHash.Hex(), "nodeId", nodeId.String(), "err", err)
		return err
	}

	if snapshotdb.IsDbNotFoundErr(err) || can.IsEmpty() {
		log.Error("Failed to DeclarePromoteNotify: Promote candidate programVersion failed, the can is empty",
			"blockNumber", blockNumber, "blockHash", blockHash.Hex(), "nodeId", nodeId.String(),
			"version", programVersion)
		return nil
	}

	if can.IsInvalid() {
		log.Warn(" can status is invalid,no need set can power", blockNumber, "blockHash", blockHash.Hex(), "nodeId", nodeId.String(), "status", can.Status)
		return nil
	}

	if err := sk.db.DelCanPowerStore(blockHash, can); nil != err {
		log.Error("Failed to DeclarePromoteNotify: Delete Candidate old power is failed", "blockNumber", blockNumber,
			"blockHash", blockHash.Hex(), "nodeId", nodeId.String(), "err", err)
		return err
	}

	can.ProgramVersion = programVersion

	if err := sk.db.SetCanPowerStore(blockHash, addr, can); nil != err {
		log.Error("Failed to DeclarePromoteNotify: Store Candidate new power is failed", "blockNumber", blockNumber,
			"blockHash", blockHash.Hex(), "nodeId", nodeId.String(), "err", err)
		return err
	}
	//Store full version
	if err := sk.db.SetCanBaseStore(blockHash, addr, can.CandidateBase); nil != err {
		log.Error("Failed to DeclarePromoteNotify: Store CandidateBase info is failed", "blockNumber", blockNumber,
			"blockHash", blockHash.Hex(), "nodeId", nodeId.String(), "err", err)
		return err
	}

	return nil
}

func (sk *StakingPlugin) GetLastNumber(blockNumber uint64) uint64 {

	valIndex, err := sk.getCurrValIndex(common.ZeroHash, blockNumber, QueryStartIrr)
	if nil != err {
		log.Error("Failed to GetLastNumber", "blockNumber", blockNumber, "err", err)
		return 0
	}

	if nil == err && nil != valIndex {
		return valIndex.End
	}
	return 0
}

func (sk *StakingPlugin) GetValidator(blockNumber uint64) (*cbfttypes.Validators, error) {

	valArr, err := sk.getCurrValList(common.ZeroHash, blockNumber, QueryStartIrr)
	if snapshotdb.NonDbNotFoundErr(err) {
		return nil, err
	}

	if nil == err && nil != valArr {
		return buildCbftValidators(valArr.Start, valArr.Arr), nil
	}
	return nil, fmt.Errorf("Not Found Validators by blockNumber: %d", blockNumber)
}

// NOTE: Verify that it is the validator of the current Epoch
func (sk *StakingPlugin) IsCandidateNode(nodeID enode.IDv0) bool {

	indexs, err := sk.db.GetEpochValIndexByIrr()
	if nil != err {
		log.Error("Failed to IsCandidateNode: query epoch validators indexArr is failed", "err", err)
		return false
	}

	isCandidate := false

	for i, indexInfo := range indexs {
		queue, err := sk.db.GetEpochValListByIrr(indexInfo.Start, indexInfo.End)
		if nil != err {
			log.Error("Failed to IsCandidateNode: Query epoch validators is failed",
				"index length", len(indexs), "the loop number", i+1, "Start", indexInfo.Start, "End", indexInfo.End, "err", err)
			continue
		} else {
			for _, val := range queue {
				if val.NodeId == nodeID {
					isCandidate = true
					goto label
				}
			}
		}
	}
label:
	return isCandidate
}

func buildCbftValidators(start uint64, arr staking.ValidatorQueue) *cbfttypes.Validators {
	valMap := make(cbfttypes.ValidateNodeMap, len(arr))

	for i, v := range arr {

		pubKey, _ := v.NodeId.Pubkey()
		blsPk, _ := v.BlsPubKey.ParseBlsPubKey()

		vn := &cbfttypes.ValidateNode{
			Index:     uint32(i),
			Address:   v.NodeAddress,
			PubKey:    pubKey,
			NodeID:    enode.PubkeyToIDV4(pubKey),
			BlsPubKey: blsPk,
		}

		valMap[v.NodeId.ID()] = vn
	}

	res := &cbfttypes.Validators{
		Nodes:            valMap,
		ValidBlockNumber: start,
	}
	return res
}

func lazyCalcStakeAmount(epoch uint64, can *staking.CandidateMutable) {
	if can.IsEmpty() {
		return
	}

	changeAmountEpoch := can.StakingEpoch

	sub := epoch - uint64(changeAmountEpoch)

	log.Debug("lazyCalcStakeAmount before", "current epoch", epoch, "canMutable", can)

	// If it is during the same hesitation period, short circuit
	if sub < xcom.HesitateRatio() {
		return
	}

	if can.ReleasedHes.Cmp(common.Big0) > 0 {
		can.Released = new(big.Int).Add(can.Released, can.ReleasedHes)
		can.ReleasedHes = new(big.Int).SetInt64(0)
	}

	if can.RestrictingPlanHes.Cmp(common.Big0) > 0 {
		can.RestrictingPlan = new(big.Int).Add(can.RestrictingPlan, can.RestrictingPlanHes)
		can.RestrictingPlanHes = new(big.Int).SetInt64(0)
	}

	log.Debug("lazyCalcStakeAmount end", "current epoch", epoch, "canMutable", can)

}

// The total delegate amount of the compute node
func lazyCalcNodeTotalDelegateAmount(epoch uint64, can *staking.CandidateMutable) bool {
	if can.IsEmpty() {
		return false
	}
	changeAmountEpoch := can.DelegateEpoch
	sub := epoch - uint64(changeAmountEpoch)
	log.Debug("lazyCalcNodeTotalDelegateAmount before", "current epoch", epoch, "canMutable", can)

	// If it is during the same hesitation period, short circuit
	if sub < xcom.HesitateRatio() {
		return false
	}
	if can.DelegateTotalHes.Cmp(common.Big0) > 0 {
		can.DelegateTotal = new(big.Int).Add(can.DelegateTotal, can.DelegateTotalHes)
		can.DelegateTotalHes = new(big.Int).SetInt64(0)
		return true
	}
	return false
}

func lazyCalcDelegateAmount(epoch uint64, del *staking.Delegation) {
	if del.IsEmpty() {
		return
	}

	// When the first time, there was no previous changeAmountEpoch
	if del.DelegateEpoch == 0 {
		return
	}

	changeAmountEpoch := del.DelegateEpoch

	sub := epoch - uint64(changeAmountEpoch)

	log.Debug("lazyCalcDelegateAmount before", "epoch", epoch, "del", del)

	// If it is during the same hesitation period, short circuit
	if sub < xcom.HesitateRatio() {
		return
	}

	if del.ReleasedHes.Cmp(common.Big0) > 0 {
		del.Released = new(big.Int).Add(del.Released, del.ReleasedHes)
		del.ReleasedHes = new(big.Int).SetInt64(0)
	}

	if del.RestrictingPlanHes.Cmp(common.Big0) > 0 {
		del.RestrictingPlan = new(big.Int).Add(del.RestrictingPlan, del.RestrictingPlanHes)
		del.RestrictingPlanHes = new(big.Int).SetInt64(0)
	}
	if del.LockReleasedHes.Cmp(common.Big0) > 0 {
		del.Released = new(big.Int).Add(del.Released, del.LockReleasedHes)
		del.LockReleasedHes = new(big.Int).SetInt64(0)
	}
	if del.LockRestrictingPlanHes.Cmp(common.Big0) > 0 {
		del.RestrictingPlan = new(big.Int).Add(del.RestrictingPlan, del.LockRestrictingPlanHes)
		del.LockRestrictingPlanHes = new(big.Int).SetInt64(0)
	}

	log.Debug("lazyCalcDelegateAmount end", "epoch", epoch, "del", del)
}

// Calculating Total Entrusted Income
func calcDelegateIncome(epoch uint64, del *staking.Delegation, per []*reward.DelegateRewardPer) []reward.DelegateRewardReceipt {
	if del.IsEmpty() {
		return nil
	}
	// Triggered again in the same cycle, no need to calculate revenue
	if uint64(del.DelegateEpoch) == epoch {
		return nil
	}
	// When the settlement period when the first delegation is the same as the settlement period when the node is staking,
	// and when the delegation is performed again in the next settlement cycle,
	// the "per" value of the node is not available at this time, so you need to directly lazy
	if len(per) == 0 {
		lazyCalcDelegateAmount(epoch, del)
		return nil
	}

	delegateRewardReceives := make([]reward.DelegateRewardReceipt, 0)
	// When the settlement period at the first delegation is the same as the settlement period at the node's staking,
	// , And when a second delegation is made after multiple billing cycles,
	// For example: the node staking when the settlement period = 1, and the delegation is also in this settlement period. At this time,
	// the node's "per" value only starts when the settlement period = 2; now it is the settlement period = 5, and this time it needs to be calculated When entrusting the income,
	// you need to convert the entrustment from the hesitation period to the lock-in period before calculating.
	if per[0].Epoch > uint64(del.DelegateEpoch) {
		lazyCalcDelegateAmount(epoch, del)
	}
	totalReleased := new(big.Int).Add(del.Released, del.RestrictingPlan)
	for i, rewardPer := range per {
		if totalReleased.Cmp(common.Big0) > 0 {
			if nil == del.CumulativeIncome {
				del.CumulativeIncome = new(big.Int)
			}
			delegateRewardReceive := reward.DelegateRewardReceipt{
				Epoch:    rewardPer.Epoch,
				Delegate: new(big.Int).Set(totalReleased),
			}
			delegateRewardReceives = append(delegateRewardReceives, delegateRewardReceive)
			del.CumulativeIncome = new(big.Int).Add(del.CumulativeIncome, rewardPer.CalDelegateReward(totalReleased))
		}
		if i == 0 {
			lazyCalcDelegateAmount(epoch, del)
			totalReleased = new(big.Int).Add(del.Released, del.RestrictingPlan)
		}
	}
	log.Debug("Call calcDelegateIncome end", "currEpoch", epoch, "perLen", len(per), "delegateRewardReceivesLen", len(delegateRewardReceives),
		"totalDelegate", totalReleased, "totalHes", del.TotalHes(), "income", del.CumulativeIncome)
	return delegateRewardReceives
}

type sortValidator struct {
	v           *staking.Validator
	x           int64
	weights     int64
	version     uint32
	blockNumber uint64
	txIndex     uint32
}

type sortValidatorQueue []*sortValidator

func (svs sortValidatorQueue) Len() int {
	return len(svs)
}

func (svs sortValidatorQueue) Less(i, j int) bool {
	if xutil.CalcVersion(svs[i].version) == xutil.CalcVersion(svs[j].version) {
		if svs[i].x == svs[j].x {
			if svs[i].blockNumber == svs[j].blockNumber {
				if svs[i].txIndex == svs[j].txIndex {
					return false
				} else {
					return svs[i].txIndex < svs[j].txIndex
				}
			} else {
				return svs[i].blockNumber < svs[j].blockNumber
			}
		} else {
			return svs[i].x > svs[j].x
		}
	} else {
		return xutil.CalcVersion(svs[i].version) > xutil.CalcVersion(svs[j].version)
	}
}

func (svs sortValidatorQueue) Swap(i, j int) {
	svs[i], svs[j] = svs[j], svs[i]
}

type newSortValidatorQueue []*sortValidator

func (svs newSortValidatorQueue) Len() int {
	return len(svs)
}

func (svs newSortValidatorQueue) Less(i, j int) bool {
	if xutil.CalcVersion(svs[i].version) == xutil.CalcVersion(svs[j].version) {
		return svs[i].x > svs[j].x
	} else {
		return xutil.CalcVersion(svs[i].version) > xutil.CalcVersion(svs[j].version)
	}
}

func (svs newSortValidatorQueue) Swap(i, j int) {
	svs[i], svs[j] = svs[j], svs[i]
}

// Elected verifier by vrf random election
// validatorList：Waiting for the elected node
// nonce：Vrf proof of the current block
// parentHash：Parent block hash
func vrfElection(validatorList staking.ValidatorQueue, shiftLen int, nonce []byte, parentHash common.Hash, blockNumber uint64, copernicus bool) (staking.ValidatorQueue, error) {
	preNonces, err := handler.GetVrfHandlerInstance().Load(parentHash)
	if nil != err {
		return nil, err
	}
	if len(preNonces) < len(validatorList) {
		log.Error("Failed to vrfElection on Election", "blockNumber", blockNumber, "validatorListSize", len(validatorList),
			"nonceSize", len(nonce), "preNoncesSize", len(preNonces), "parentHash", hex.EncodeToString(parentHash.Bytes()))
		return nil, staking.ErrWrongFuncParams
	}
	if len(preNonces) > len(validatorList) {
		preNonces = preNonces[len(preNonces)-len(validatorList):]
	}
	return probabilityElection(validatorList, shiftLen, vrf.ProofToHash(nonce), preNonces, blockNumber, copernicus)
}

func probabilityElection(validatorList staking.ValidatorQueue, shiftLen int, currentNonce []byte, preNonces [][]byte, blockNumber uint64, copernicus bool) (staking.ValidatorQueue, error) {
	if len(currentNonce) == 0 || len(preNonces) == 0 || len(validatorList) != len(preNonces) {
		log.Error("Failed to probabilityElection", "blockNumber", blockNumber, "copernicus", copernicus, "validators Size", len(validatorList),
			"currentNonceSize", len(currentNonce), "preNoncesSize", len(preNonces))
		return nil, staking.ErrWrongFuncParams
	}
	totalWeights := new(big.Int)
	totalSqrtWeights := new(big.Int)
	svList := make(sortValidatorQueue, 0)
	for _, val := range validatorList {

		weights := new(big.Int).Div(val.Shares, new(big.Int).SetUint64(1e18))
		totalWeights.Add(totalWeights, weights)
		weights = new(big.Int).Sqrt(weights)
		totalSqrtWeights.Add(totalSqrtWeights, weights)

		sv := &sortValidator{
			v:           val,
			weights:     int64(weights.Uint64()),
			version:     val.ProgramVersion,
			blockNumber: val.StakingBlockNum,
			txIndex:     val.StakingTxIndex,
		}
		svList = append(svList, sv)
	}
	var maxValue float64 = (1 << 256) - 1
	totalWeightsFloat, err := strconv.ParseFloat(totalWeights.Text(10), 64)
	if nil != err {
		return nil, err
	}
	totalSqrtWeightsFloat, err := strconv.ParseFloat(totalSqrtWeights.Text(10), 64)
	if nil != err {
		return nil, err
	}

	var p float64
	if copernicus {
		p = xcom.CalcPV110(totalSqrtWeightsFloat)
	} else {
		p = xcom.CalcP(totalWeightsFloat, totalSqrtWeightsFloat)
	}

	shuffleSeed := new(big.Int).SetBytes(preNonces[0]).Int64()
	log.Debug("Call probabilityElection Basic parameter on Election", "blockNumber", blockNumber, "copernicus", copernicus, "validatorListSize", len(validatorList),
		"p", p, "totalWeights", totalWeightsFloat, "totalSqrtWeightsFloat", totalSqrtWeightsFloat, "shiftValidatorNum", shiftLen, "shuffleSeed", shuffleSeed)

	if copernicus {
		rd := rand.New(rand.NewSource(shuffleSeed))
		rd.Shuffle(len(svList), func(i, j int) {
			svList[i], svList[j] = svList[j], svList[i]
		})
	}

	for index, sv := range svList {
		resultStr := new(big.Int).Xor(new(big.Int).SetBytes(currentNonce), new(big.Int).SetBytes(preNonces[index])).Text(10)
		target, err := strconv.ParseFloat(resultStr, 64)
		if nil != err {
			return nil, err
		}
		targetP := target / maxValue
		bd := math.NewBinomialDistribution(sv.weights, p)
		x, err := bd.InverseCumulativeProbability(targetP)
		if nil != err {
			return nil, err
		}
		sv.x = x

		log.Debug("Call probabilityElection, calculated probability on Election", "nodeId", sv.v.NodeId.TerminalString(),
			"addr", sv.v.NodeAddress.Hex(), "index", index, "currentNonce",
			hex.EncodeToString(currentNonce), "preNonce", hex.EncodeToString(preNonces[index]),
			"target", target, "targetP", targetP, "weight", sv.weights, "x", x, "version", sv.version,
			"blockNumber", sv.blockNumber, "txIndex", sv.txIndex)
	}

	vrfQueue := make(staking.ValidatorQueue, shiftLen)

	log.Debug("Call probabilityElection, sort probability queue", "blockNumber", blockNumber, "copernicus", copernicus, "list", svList)

	if copernicus {
		sort.Sort(newSortValidatorQueue(svList))
	} else {
		sort.Sort(svList)
	}
	for index, sv := range svList {
		if index == shiftLen {
			break
		}
		vrfQueue[index] = sv.v
	}

	log.Debug("Call probabilityElection finished", "blockNumber", blockNumber, "copernicus", copernicus, "vrfQueue", vrfQueue)

	return vrfQueue, nil
}

/**
Internal expansion function
*/

// previous round validators
func (sk *StakingPlugin) getPreValList(blockHash common.Hash, blockNumber uint64, isCommit bool) (*staking.ValidatorArray, error) {

	targetIndex, err := sk.getPreValIndex(blockHash, blockNumber, isCommit)
	if nil != err {
		return nil, err
	}

	var queue staking.ValidatorQueue

	if !isCommit {
		arr, err := sk.db.GetRoundValListByBlockHash(blockHash, targetIndex.Start, targetIndex.End)
		if snapshotdb.NonDbNotFoundErr(err) {
			return nil, err
		}
		queue = arr

	} else {
		arr, err := sk.db.GetRoundValListByIrr(targetIndex.Start, targetIndex.End)
		if snapshotdb.NonDbNotFoundErr(err) {
			return nil, err
		}
		queue = arr

	}

	if len(queue) == 0 {
		log.Error("Not Found previous validators, the queue length is zero", "isCommit", isCommit, "start", targetIndex.Start,
			"end", targetIndex.End, "current blockNumber", blockNumber, "current blockHash", blockHash.Hex())
		return nil, staking.ErrValidatorNoExist
	}

	return &staking.ValidatorArray{
		Start: targetIndex.Start,
		End:   targetIndex.End,
		Arr:   queue,
	}, nil
}

func (sk *StakingPlugin) getPreValIndex(blockHash common.Hash, blockNumber uint64, isCommit bool) (*staking.ValArrIndex, error) {
	var targetIndex *staking.ValArrIndex

	var preTargetNumber uint64
	if blockNumber > xutil.ConsensusSize() {
		preTargetNumber = blockNumber - xutil.ConsensusSize()
	}

	var indexArr staking.ValArrIndexQueue

	if !isCommit {
		indexs, err := sk.db.GetRoundValIndexByBlockHash(blockHash)
		if snapshotdb.NonDbNotFoundErr(err) {
			return nil, err
		}

		indexArr = indexs

		for i, index := range indexs {
			if index.Start <= preTargetNumber && index.End >= preTargetNumber {
				targetIndex = indexs[i]
				break
			}
		}
	} else {
		indexs, err := sk.db.GetRoundValIndexByIrr()
		if snapshotdb.NonDbNotFoundErr(err) {
			return nil, err
		}

		indexArr = indexs

		for i, index := range indexs {
			if index.Start <= preTargetNumber && index.End >= preTargetNumber {
				targetIndex = indexs[i]
				break
			}
		}
	}

	if nil == targetIndex {
		log.Error("Not Found previous validators index", "isCommit", isCommit,
			"current blockNumber", blockNumber, "current blockHash", blockHash.Hex(),
			"\nThe round indexs arr", indexArr)
		return nil, staking.ErrValidatorNoExist
	}
	return targetIndex, nil
}

func (sk *StakingPlugin) getCurrValList(blockHash common.Hash, blockNumber uint64, isCommit bool) (*staking.ValidatorArray, error) {

	targetIndex, err := sk.getCurrValIndex(blockHash, blockNumber, isCommit)
	if nil != err {
		return nil, err
	}

	var queue staking.ValidatorQueue

	if !isCommit {
		arr, err := sk.db.GetRoundValListByBlockHash(blockHash, targetIndex.Start, targetIndex.End)
		if snapshotdb.NonDbNotFoundErr(err) {
			return nil, err
		}
		queue = arr

	} else {
		arr, err := sk.db.GetRoundValListByIrr(targetIndex.Start, targetIndex.End)
		if snapshotdb.NonDbNotFoundErr(err) {
			return nil, err
		}
		queue = arr

	}

	if len(queue) == 0 {
		log.Error("Not Found current validators, the queue length is zero", "isCommit", isCommit, "start", targetIndex.Start,
			"end", targetIndex.End, "current blockNumber", blockNumber, "current blockHash", blockHash.Hex())
		return nil, staking.ErrValidatorNoExist
	}

	return &staking.ValidatorArray{
		Start: targetIndex.Start,
		End:   targetIndex.End,
		Arr:   queue,
	}, nil
}

func (sk *StakingPlugin) getCurrValIndex(blockHash common.Hash, blockNumber uint64, isCommit bool) (*staking.ValArrIndex, error) {
	var targetIndex *staking.ValArrIndex

	var indexArr staking.ValArrIndexQueue

	if !isCommit {
		indexs, err := sk.db.GetRoundValIndexByBlockHash(blockHash)
		if snapshotdb.NonDbNotFoundErr(err) {
			return nil, err
		}

		indexArr = indexs

		for i, index := range indexs {
			if index.Start <= blockNumber && index.End >= blockNumber {
				targetIndex = indexs[i]
				break
			}
		}
	} else {
		indexs, err := sk.db.GetRoundValIndexByIrr()
		if snapshotdb.NonDbNotFoundErr(err) {
			return nil, err
		}

		indexArr = indexs

		for i, index := range indexs {
			if index.Start <= blockNumber && index.End >= blockNumber {
				targetIndex = indexs[i]
				break
			}
		}
	}

	if nil == targetIndex {
		log.Error("Not Found current validators index", "isCommit", isCommit,
			"current blockNumber", blockNumber, "current blockHash", blockHash.Hex(),
			"\nThe round indexs arr", indexArr)
		return nil, staking.ErrValidatorNoExist
	}

	return targetIndex, nil
}

func (sk *StakingPlugin) getNextValList(blockHash common.Hash, blockNumber uint64, isCommit bool) (*staking.ValidatorArray, error) {

	targetIndex, err := sk.getNextValIndex(blockHash, blockNumber, isCommit)
	if nil != err {
		return nil, err
	}

	var queue staking.ValidatorQueue

	if !isCommit {
		arr, err := sk.db.GetRoundValListByBlockHash(blockHash, targetIndex.Start, targetIndex.End)
		if snapshotdb.NonDbNotFoundErr(err) {
			return nil, err
		}
		queue = arr

	} else {
		arr, err := sk.db.GetRoundValListByIrr(targetIndex.Start, targetIndex.End)
		if snapshotdb.NonDbNotFoundErr(err) {
			return nil, err
		}
		queue = arr
	}

	if len(queue) == 0 {
		log.Error("Not Found next validators, the queue length is zero", "isCommit", isCommit, "start", targetIndex.Start,
			"end", targetIndex.End, "current blockNumber", blockNumber, "current blockHash", blockHash.Hex())
		return nil, staking.ErrValidatorNoExist
	}

	return &staking.ValidatorArray{
		Start: targetIndex.Start,
		End:   targetIndex.End,
		Arr:   queue,
	}, nil
}

func (sk *StakingPlugin) getNextValIndex(blockHash common.Hash, blockNumber uint64, isCommit bool) (*staking.ValArrIndex, error) {
	var targetIndex *staking.ValArrIndex

	var indexArr staking.ValArrIndexQueue

	if !isCommit {
		indexs, err := sk.db.GetRoundValIndexByBlockHash(blockHash)
		if snapshotdb.NonDbNotFoundErr(err) {
			return nil, err
		}

		indexArr = indexs

		for i, index := range indexs {
			if index.Start <= blockNumber && index.End >= blockNumber && i < len(indexs)-1 {
				targetIndex = indexs[i+1]
				break
			}
		}
	} else {
		indexs, err := sk.db.GetRoundValIndexByIrr()
		if snapshotdb.NonDbNotFoundErr(err) {
			return nil, err
		}

		indexArr = indexs

		for i, index := range indexs {
			if index.Start <= blockNumber && index.End >= blockNumber && i < len(indexs)-1 {
				targetIndex = indexs[i+1]
				break
			}
		}
	}

	if nil == targetIndex {
		log.Error("Not Found next validators index", "isCommit", isCommit,
			"current blockNumber", blockNumber, "current blockHash", blockHash.Hex(),
			"\nThe round indexs arr", indexArr)
		return nil, staking.ErrValidatorNoExist
	}

	return targetIndex, nil
}

func (sk *StakingPlugin) setRoundValListAndIndex(blockNumber uint64, blockHash common.Hash, valArr *staking.ValidatorArray) error {

	log.Debug("Call setRoundValListAndIndex", "blockNumber", blockNumber, "blockHash", blockHash.Hex(),
		"Start", valArr.Start, "End", valArr.End, "arr size", len(valArr.Arr))

	queue, err := sk.db.GetRoundValIndexByBlockHash(blockHash)
	if nil != err {
		log.Error("Failed to setRoundValListAndIndex: Query round valIndex is failed",
			"blockNumber", blockNumber, "blockHash", blockHash.Hex(),
			"Start", valArr.Start, "End", valArr.End, "err", err)
		return err
	}

	index := &staking.ValArrIndex{
		Start: valArr.Start,
		End:   valArr.End,
	}

	shabby, queue := queue.ConstantAppend(index, RoundValIndexSize)

	// delete the shabby validators
	if nil != shabby {

		log.Debug("Call setRoundValListAndIndex, DelEpochValListByBlockHash",
			"blockNumber", blockNumber, "blockHash", blockHash.Hex(),
			"shabby.Start", shabby.Start, "shabby.End", shabby.End)

		if err := sk.db.DelRoundValListByBlockHash(blockHash, shabby.Start, shabby.End); nil != err {
			log.Error("Failed to setRoundValListAndIndex: delete shabby validators is failed",
				"shabby start", shabby.Start, "shabby end", shabby.End,
				"blockNumber", blockNumber, "blockHash", blockHash.Hex(), "err", err)
			return err
		}
	}

	// Store new index Arr
	if err := sk.db.SetRoundValIndex(blockHash, queue); nil != err {
		log.Error("Failed to setRoundValListAndIndex: store round validators new indexArr is failed",
			"blockNumber", blockNumber, "blockHash", blockHash.Hex(), "indexs length", len(queue), "err", err)
		return err
	}

	// Store new round validator Item
	if err := sk.db.SetRoundValList(blockHash, index.Start, index.End, valArr.Arr); nil != err {
		log.Error("Failed to setRoundValListAndIndex: store new round validators is failed",
			"blockNumber", blockNumber, "blockHash", blockHash.Hex(),
			"start", index.Start, "end", index.End, "val arr length", len(valArr.Arr), "err", err)
		return err
	}

	return nil
}

func (sk *StakingPlugin) setRoundValListByIndex(blockNumber uint64, blockHash common.Hash, valArr *staking.ValidatorArray) error {

	log.Debug("Call setRoundValListByIndex", "blockNumber", blockNumber, "blockHash", blockHash.Hex(),
		"Start", valArr.Start, "End", valArr.End, "arr size", len(valArr.Arr))

	queue, err := sk.db.GetRoundValIndexByBlockHash(blockHash)
	if nil != err {
		log.Error("Failed to setRoundValListByIndex: Query round valIndex is failed",
			"blockNumber", blockNumber, "blockHash", blockHash.Hex(),
			"Start", valArr.Start, "End", valArr.End, "err", err)
		return err
	}

	var hasIndex bool
	// check the Round Index
	for _, indexInfo := range queue {
		if valArr.Start == indexInfo.Start && valArr.End == indexInfo.End {
			hasIndex = true
			break
		}
	}

	if !hasIndex {
		log.Error("Not Found current validatorList index", "blockNumber", blockNumber,
			"blockHash", blockHash.Hex(), "input Start", valArr.Start, "input End", valArr.End, "queue", queue)
		return staking.ErrValidatorNoExist
	}

	// Store new round validator Item
	if err := sk.db.SetRoundValList(blockHash, valArr.Start, valArr.End, valArr.Arr); nil != err {
		log.Error("Failed to setRoundValListByIndex: store new round validators is failed",
			"blockNumber", blockNumber, "blockHash", blockHash.Hex(),
			"start", valArr.Start, "end", valArr.End, "val arr length", len(valArr.Arr), "err", err)
		return err
	}

	return nil
}

func (sk *StakingPlugin) getVerifierList(blockHash common.Hash, blockNumber uint64, isCommit bool) (*staking.ValidatorArray, error) {

	targetIndex, err := sk.getVeriferIndex(blockHash, blockNumber, isCommit)
	if nil != err {
		return nil, err
	}

	var queue staking.ValidatorQueue

	if !isCommit {
		arr, err := sk.db.GetEpochValListByBlockHash(blockHash, targetIndex.Start, targetIndex.End)
		if snapshotdb.NonDbNotFoundErr(err) {
			return nil, err
		}
		queue = arr
	} else {
		arr, err := sk.db.GetEpochValListByIrr(targetIndex.Start, targetIndex.End)
		if snapshotdb.NonDbNotFoundErr(err) {
			return nil, err
		}
		queue = arr
	}

	if len(queue) == 0 {
		log.Error("Not Found epoch validators, the queue is zero", "isCommit", isCommit, "start", targetIndex.Start,
			"end", targetIndex.End, "current blockNumber", blockNumber, "current blockHash", blockHash.Hex())
		return nil, staking.ErrValidatorNoExist
	}

	return &staking.ValidatorArray{
		Start: targetIndex.Start,
		End:   targetIndex.End,
		Arr:   queue,
	}, nil
}

func (sk *StakingPlugin) getVeriferIndex(blockHash common.Hash, blockNumber uint64, isCommit bool) (*staking.ValArrIndex, error) {
	var targetIndex *staking.ValArrIndex

	var indexArr staking.ValArrIndexQueue

	if !isCommit {
		indexs, err := sk.db.GetEpochValIndexByBlockHash(blockHash)
		if snapshotdb.NonDbNotFoundErr(err) {
			return nil, err
		}

		indexArr = indexs

		for i, index := range indexs {
			if index.Start <= blockNumber && index.End >= blockNumber {
				targetIndex = indexs[i]
				break
			}
		}
	} else {
		indexs, err := sk.db.GetEpochValIndexByIrr()
		if snapshotdb.NonDbNotFoundErr(err) {
			return nil, err
		}

		indexArr = indexs

		for i, index := range indexs {
			if index.Start <= blockNumber && index.End >= blockNumber {
				targetIndex = indexs[i]
				break
			}
		}
	}

	if nil == targetIndex {
		log.Error("Not Found epoch validators index", "isCommit", isCommit,
			"current blockNumber", blockNumber, "current blockHash", blockHash.Hex(),
			"\nThe epoch indexs arr", indexArr)
		return nil, staking.ErrValidatorNoExist
	}
	return targetIndex, nil
}

func (sk *StakingPlugin) setVerifierListAndIndex(blockNumber uint64, blockHash common.Hash, valArr *staking.ValidatorArray) error {

	queue, err := sk.db.GetEpochValIndexByBlockHash(blockHash)
	if nil != err {
		log.Error("Failed to setVerifierListAndIndex: Query epoch valIndex is failed",
			"blockNumber", blockNumber, "blockHash", blockHash.Hex(),
			"Start", valArr.Start, "End", valArr.End, "err", err)
		return err
	}

	index := &staking.ValArrIndex{
		Start: valArr.Start,
		End:   valArr.End,
	}

	shabby, queue := queue.ConstantAppend(index, EpochValIndexSize)

	// delete the shabby validators
	if nil != shabby {
		log.Debug("Call setVerifierListAndIndex, DelEpochValListByBlockHash",
			"blockNumber", blockNumber, "blockHash", blockHash.Hex(),
			"shabby.Start", shabby.Start, "shabby.End", shabby.End)
		if err := sk.db.DelEpochValListByBlockHash(blockHash, shabby.Start, shabby.End); nil != err {
			log.Error("Failed to setVerifierList: delete shabby validators is failed",
				"shabby start", shabby.Start, "shabby end", shabby.End,
				"blockNumber", blockNumber, "blockHash", blockHash.Hex(), "err", err)
			return err
		}
	}

	// Store new index Arr
	if err := sk.db.SetEpochValIndex(blockHash, queue); nil != err {
		log.Error("Failed to setVerifierListAndIndex: store epoch validators new indexArr is failed",
			"blockNumber", blockNumber, "blockHash", blockHash.Hex(), "indexs length", len(queue), "err", err)
		return err
	}

	// Store new epoch validator Item
	if err := sk.db.SetEpochValList(blockHash, index.Start, index.End, valArr.Arr); nil != err {
		log.Error("Failed to setVerifierListAndIndex: store new epoch validators is failed",
			"blockNumber", blockNumber, "blockHash", blockHash.Hex(),
			"start", index.Start, "end", index.End, "val arr length", len(valArr.Arr), "err", err)
		return err
	}
	return nil
}

func (sk *StakingPlugin) setVerifierListByIndex(blockNumber uint64, blockHash common.Hash, valArr *staking.ValidatorArray) error {

	queue, err := sk.db.GetEpochValIndexByBlockHash(blockHash)
	if nil != err {
		log.Error("Failed to setVerifierListByIndex: Query epoch valIndex is failed",
			"blockNumber", blockNumber, "blockHash", blockHash.Hex(),
			"Start", valArr.Start, "End", valArr.End, "err", err)
		return err
	}

	var hasIndex bool
	// check the Epoch Index
	for _, indexInfo := range queue {
		if valArr.Start == indexInfo.Start && valArr.End == indexInfo.End {
			hasIndex = true
			break
		}
	}

	if !hasIndex {
		log.Error("Not Found current verifierList index", "blockNumber", blockNumber,
			"blockHash", blockHash.Hex(), "input Start", valArr.Start, "input End", valArr.End,
			"\nThe history epoch indexs arr", queue)
		return staking.ErrValidatorNoExist
	}

	// Store new epoch validator Item
	if err := sk.db.SetEpochValList(blockHash, valArr.Start, valArr.End, valArr.Arr); nil != err {
		log.Error("Failed to setVerifierListByIndex: store new epoch validators is failed",
			"blockNumber", blockNumber, "blockHash", blockHash.Hex(),
			"start", valArr.Start, "end", valArr.End, "val arr length", len(valArr.Arr), "err", err)
		return err
	}
	return nil
}

func (sk *StakingPlugin) addUnStakeItem(state xcom.StateDB, blockNumber uint64, blockHash common.Hash, epoch uint64,
	nodeId enode.IDv0, canAddr common.NodeAddress, stakingBlockNum uint64) error {

	endVoteNum, err := gov.GetMaxEndVotingBlock(nodeId, blockHash, state)
	if nil != err {
		return err
	}
	var refundEpoch, maxEndVoteEpoch, targetEpoch uint64
	if endVoteNum != 0 {
		maxEndVoteEpoch = xutil.CalculateEpoch(endVoteNum)
	}

	duration, err := gov.GovernUnStakeFreezeDuration(blockNumber, blockHash)
	if nil != err {
		return err
	}

	refundEpoch = xutil.CalculateEpoch(blockNumber) + duration

	if maxEndVoteEpoch <= refundEpoch {
		targetEpoch = refundEpoch
	} else {
		targetEpoch = maxEndVoteEpoch
	}

	log.Debug("Call addUnStakeItem, AddUnStakeItemStore start", "current blockNumber", blockNumber,
		"govenance max end vote blokNumber", endVoteNum, "unStakeFreeze Epoch", refundEpoch,
		"govenance max end vote epoch", maxEndVoteEpoch, "unstake item target Epoch", targetEpoch,
		"nodeId", nodeId.String())

	if err := sk.db.AddUnStakeItemStore(blockHash, targetEpoch, canAddr, stakingBlockNum, false); nil != err {
		return err
	}
	return nil
}

func (sk *StakingPlugin) addRecoveryUnStakeItem(blockNumber uint64, blockHash common.Hash, nodeId enode.IDv0,
	canAddr common.NodeAddress, stakingBlockNum uint64) error {

	duration, err := gov.GovernZeroProduceFreezeDuration(blockNumber, blockHash)
	if nil != err {
		return err
	}

	targetEpoch := xutil.CalculateEpoch(blockNumber) + duration

	log.Debug("Call addRecoveryUnStakeItem, AddUnStakeItemStore start", "current blockNumber", blockNumber,
		"duration", duration, "unstake item target Epoch", targetEpoch,
		"nodeId", nodeId.String())

	if err := sk.db.AddUnStakeItemStore(blockHash, targetEpoch, canAddr, stakingBlockNum, true); nil != err {
		return err
	}
	return nil
}

// Record the address of the verification node for each consensus round within a certain block range.
func (sk *StakingPlugin) storeRoundValidatorAddrs(blockNumber uint64, blockHash common.Hash, nextStart uint64, array staking.ValidatorQueue) error {
	nextRound := xutil.CalculateRound(nextStart)
	nextEpoch := xutil.CalculateEpoch(nextStart)

	evidenceAge, err := gov.GovernMaxEvidenceAge(blockNumber, blockHash)
	if nil != err {
		log.Error("Failed to storeRoundValidatorAddrs, query Gov SlashFractionDuplicateSign is failed", "blockNumber", blockNumber, "blockHash", blockHash.TerminalString(),
			"err", err)
		return err
	}

	validEpochCount := uint64(evidenceAge + 1)
	validRoundCount := xutil.EpochSize() * validEpochCount

	// Only store the address of last consensus rounds on `validEpochCount` epochs
	if nextEpoch > validEpochCount {
		invalidRound := nextRound - validRoundCount

		boundary, er := sk.db.GetRoundAddrBoundary(blockHash)
		if snapshotdb.NonDbNotFoundErr(er) {
			return er
		}
		if boundary == 0 && (invalidRound-1) >= 0 {
			boundary = invalidRound - 1
		}

		// Clean all outside the boundarys of previous valAddrs
		var count int
		for invalidRound > boundary {
			key := staking.GetRoundValAddrArrKey(invalidRound)
			if err := sk.db.DelRoundValidatorAddrs(blockHash, key); nil != err {
				log.Error("Failed to DelRoundValidatorAddrs", "blockHash", blockHash.TerminalString(), "nextStart", nextStart,
					"nextRound", nextRound, "nextEpoch", nextEpoch, "validEpochCount", validEpochCount, "validRoundCount", validRoundCount, "invalidRound", invalidRound, "key", hex.EncodeToString(key), "err", err)
				return err
			}

			if count == 0 {
				if err := sk.db.SetRoundAddrBoundary(blockHash, nextRound-validRoundCount); nil != err {
					return err
				}
			}
			count++
			invalidRound--
		}

	}
	newKey := staking.GetRoundValAddrArrKey(nextRound)
	newValue := make([]common.NodeAddress, 0, len(array))
	for _, v := range array {
		newValue = append(newValue, v.NodeAddress)
	}
	if err := sk.db.StoreRoundValidatorAddrs(blockHash, newKey, newValue); nil != err {
		log.Error("Failed to StoreRoundValidatorAddrs", "blockHash", blockHash.TerminalString(), "nextStart", nextStart,
			"nextRound", nextRound, "nextEpoch", nextEpoch, "validEpochCount", validEpochCount, "validRoundCount", validRoundCount,
			"validatorLen", len(array), "newKey", hex.EncodeToString(newKey), "err", err)
		return err
	}
	return nil
}

func (sk *StakingPlugin) checkRoundValidatorAddr(blockHash common.Hash, targetBlockNumber uint64, addr common.NodeAddress) (bool, error) {
	targetRound := xutil.CalculateRound(targetBlockNumber)
	addrList, err := sk.db.LoadRoundValidatorAddrs(blockHash, staking.GetRoundValAddrArrKey(targetRound))
	if nil != err {
		log.Error("Failed to checkRoundValidatorAddr", "blockHash", blockHash.TerminalString(), "targetBlockNumber", targetBlockNumber,
			"addr", addr.Hex(), "targetRound", targetRound, "addrListLen", len(addrList), "err", err)
		return false, err
	}
	if len(addrList) > 0 {
		for _, v := range addrList {
			if bytes.Equal(v.Bytes(), addr.Bytes()) {
				return true, nil
			}
		}
	}
	return false, nil
}

func (sk *StakingPlugin) HasStake(blockHash common.Hash, addr common.Address) (bool, error) {
	return sk.db.HasAccountStakeRc(blockHash, addr)
}

func calcCandidateTotalAmount(can *staking.Candidate) *big.Int {
	release := new(big.Int).Add(can.Released, can.ReleasedHes)
	restrictingPlan := new(big.Int).Add(can.RestrictingPlan, can.RestrictingPlanHes)
	return new(big.Int).Add(release, restrictingPlan)
}

func calcDelegateTotalAmount(del *staking.Delegation) *big.Int {
	release := new(big.Int).Add(del.Released, del.ReleasedHes)
	release.Add(release, del.LockReleasedHes)
	restrictingPlan := new(big.Int).Add(del.RestrictingPlan, del.RestrictingPlanHes)
	restrictingPlan.Add(restrictingPlan, del.LockRestrictingPlanHes)
	return new(big.Int).Add(release, restrictingPlan)
}

func calcRealRefund(blockNumber uint64, blockHash common.Hash, realtotal, amount *big.Int) *big.Int {
	refundAmount := new(big.Int).SetInt64(0)
	sub := new(big.Int).Sub(realtotal, amount)
	// When the sub less than threshold
	if ok, _ := CheckOperatingThreshold(blockNumber, blockHash, sub); !ok {
		refundAmount = realtotal
	} else {
		refundAmount = amount
	}
	return refundAmount
}

func buildCanHex(can *staking.Candidate) *staking.CandidateHex {
	return &staking.CandidateHex{
		NodeId:               can.NodeId,
		BlsPubKey:            can.BlsPubKey,
		StakingAddress:       can.StakingAddress,
		BenefitAddress:       can.BenefitAddress,
		RewardPer:            can.RewardPer,
		NextRewardPer:        can.NextRewardPer,
		RewardPerChangeEpoch: can.RewardPerChangeEpoch,
		StakingTxIndex:       can.StakingTxIndex,
		ProgramVersion:       can.ProgramVersion,
		Status:               can.Status,
		StakingEpoch:         can.StakingEpoch,
		StakingBlockNum:      can.StakingBlockNum,
		Shares:               (*hexutil.Big)(can.Shares),
		Released:             (*hexutil.Big)(can.Released),
		ReleasedHes:          (*hexutil.Big)(can.ReleasedHes),
		RestrictingPlan:      (*hexutil.Big)(can.RestrictingPlan),
		RestrictingPlanHes:   (*hexutil.Big)(can.RestrictingPlanHes),
		DelegateEpoch:        can.DelegateEpoch,
		DelegateTotal:        (*hexutil.Big)(can.DelegateTotal),
		DelegateTotalHes:     (*hexutil.Big)(can.DelegateTotalHes),
		Description:          can.Description,
		DelegateRewardTotal:  (*hexutil.Big)(can.DelegateRewardTotal),
	}
}

func buildCanVersion(can *staking.Candidate) *staking.CandidateVersion {
	return &staking.CandidateVersion{
		NodeId:         can.NodeId,
		ProgramVersion: can.ProgramVersion,
	}
}

func CheckStakeThreshold(blockNumber uint64, blockHash common.Hash, stake *big.Int) (bool, *big.Int) {

	threshold, err := gov.GovernStakeThreshold(blockNumber, blockHash)
	if nil != err {
		log.Error("Failed to CheckStakeThreshold, query governParams is failed", "err", err)
		return false, common.Big0
	}

	return stake.Cmp(threshold) >= 0, threshold
}

func CheckOperatingThreshold(blockNumber uint64, blockHash common.Hash, balance *big.Int) (bool, *big.Int) {

	threshold, err := gov.GovernOperatingThreshold(blockNumber, blockHash)
	if nil != err {
		log.Error("Failed to CheckOperatingThreshold, query governParams is failed", "err", err)
		return false, common.Big0
	}
	return balance.Cmp(threshold) >= 0, threshold
}

func (sk *StakingPlugin) SetReward(block *types.Block, numStr string) error {
	//set reward history
	packageReward, err := LoadNewBlockReward(block.Hash(), sk.db.GetDB())
	if nil != err {
		log.Error("Failed to LoadNewBlockReward on stakingPlugin Confirmed When Settletmetn block", "err", err)
		return err
	}
	stakingReward, err := LoadStakingReward(block.Hash(), sk.db.GetDB())
	if nil != err {
		log.Error("Failed to LoadStakingReward on stakingPlugin Confirmed When Settletmetn block", "err", err)
		return err
	}
	yearNum, err := LoadChainYearNumber(block.Hash(), sk.db.GetDB())
	if nil != err {
		log.Error("Failed to LoadChainYearNumber on stakingPlugin Confirmed When Settletmetn block", "err", err)
		return err
	}
	var reward staking.Reward
	if numStr == "0" {
		reward = staking.Reward{
			PackageReward: packageReward,
			StakingReward: stakingReward,
			YearNum:       yearNum + 1,
			YearStartNum:  0,
			YearEndNum:    xutil.CalcBlocksEachYear(),
			RemainEpoch:   uint32(xutil.EpochsPerYear()),
			AvgPackTime:   xcom.Interval() * 1000,
		}
		numberStart, err := rlp.EncodeToBytes(uint64(0))
		if nil != err {
			log.Error("Failed to EncodeToBytes on stakingPlugin Confirmed When Settletmetn block", "err", err)
			return err
		}
		STAKING_DB.HistoryDB.Put([]byte(YearName+"1"), numberStart)
	} else {
		incIssuanceTime, err := xcom.LoadIncIssuanceTime(block.Hash(), sk.db.GetDB())
		if nil != err {
			log.Error("Failed to LoadIncIssuanceTime on stakingPlugin Confirmed When Settletmetn block", "err", err)
			return err
		}
		number, err := xcom.LoadIncIssuanceNumber(block.Hash(), sk.db.GetDB())
		if nil != err {
			log.Error("Failed to LoadIncIssuanceTime on stakingPlugin Confirmed When Settletmetn block", "err", err)
			return err
		}

		avgPackTime, err := xcom.LoadCurrentAvgPackTime()
		if nil != err {
			log.Error("Failed to LoadAvgPackTime on stakingPlugin Confirmed When Settletmetn block", "err", err)
			return err
		}
		epochBlocks := xutil.CalcBlocksEachEpoch()
		remainTime := incIssuanceTime - int64(block.Header().Time)
		remainEpoch := 1
		remainBlocks := math2.Ceil(float64(remainTime) / float64(avgPackTime))
		if remainBlocks > float64(epochBlocks) {
			remainEpoch = int(math2.Ceil(remainBlocks / float64(epochBlocks)))
		}
		//get the num of year
		blocks := block.Number().Uint64() + uint64(remainEpoch)*epochBlocks
		if number != 0 && block.Number().Uint64()%number == 0 {
			yearTemp := strconv.FormatUint(uint64(yearNum+1), 10)
			numberStart, err := rlp.EncodeToBytes(number)
			if nil != err {
				log.Error("mygod,Failed to EncodeToBytes on stakingPlugin Confirmed When Settletmetn block", "err", err)
				return err
			}
			STAKING_DB.HistoryDB.Put([]byte(YearName+yearTemp), numberStart)
			log.Debug("set yearNum", "yearTemp", yearTemp, "number", block.Number())
		}
		if number == blocks {
			yearTemp := strconv.FormatUint(uint64(yearNum+1), 10)
			data, err := STAKING_DB.HistoryDB.Get([]byte(YearName + yearTemp))
			if nil != err {
				log.Error("mygod,get YearName error", "key", YearName+yearTemp, "err", err)
			}
			err = rlp.DecodeBytes(data, &number)
			if nil != err {
				log.Error("mygod,DecodeBytes YearName error", "key", YearName+yearTemp, "err", err)
			}
		}
		log.Debug("LoadNewBlockReward and LoadStakingReward", "packageReward", packageReward, "stakingReward", stakingReward, "hash", block.Hash(), "block number", block.Number(),
			"blocks", blocks, "number", number)
		reward = staking.Reward{
			PackageReward: packageReward,
			StakingReward: stakingReward,
			YearNum:       yearNum + 1,
			YearStartNum:  number,
			YearEndNum:    blocks,
			RemainEpoch:   uint32(remainEpoch),
			AvgPackTime:   avgPackTime,
		}
	}
	log.Debug("staking.Reward ,LoadNewBlockReward and LoadStakingReward", "packageReward", reward.PackageReward, "stakingReward", reward.StakingReward, "hash", block.Hash(), "number", block.Number())
	dataReward, err := rlp.EncodeToBytes(reward)
	if nil != err {
		log.Error("Failed to EncodeToBytes on stakingPlugin Confirmed When Settletmetn block", "err", err)
		return err
	}
	STAKING_DB.HistoryDB.Put([]byte(RewardName+numStr), dataReward)
	log.Debug("wow,insert rewardName history :", dataReward)
	return nil
}

func (sk *StakingPlugin) SetValidator(block *types.Block, numStr string, nodeId discover.NodeID) (bool, map[discover.NodeID]struct{}, error) {
	var isCurr bool
	currMap := make(map[discover.NodeID]struct{})
	current, err := sk.getCurrValList(block.Hash(), block.NumberU64(), QueryStartNotIrr)
	if nil != err {
		log.Error("Failed to Query Current Round validators on stakingPlugin Confirmed When Election block",
			"blockNumber", block.Number().Uint64(), "blockHash", block.Hash().TerminalString(), "err", err)
		return isCurr, currMap, err
	}
	currentValidatorArray := &staking.ValidatorArraySave{
		Start: current.Start,
		End:   current.End,
	}
	vQSave := make(staking.ValidatorQueueSave, len(current.Arr))
	for k, v := range current.Arr {
		currMap[v.NodeId] = struct{}{}
		if nodeId == v.NodeId {
			isCurr = true
		}
		vQSave[k] = &staking.ValidatorSave{
			ValidatorTerm: v.ValidatorTerm,
			NodeId:        v.NodeId,
		}
	}
	currentValidatorArray.Arr = vQSave
	data, err := rlp.EncodeToBytes(currentValidatorArray)
	if nil != err {
		log.Error("Failed to EncodeToBytes on stakingPlugin Confirmed When Election block", "err", err)
		return isCurr, currMap, err
	}

	STAKING_DB.HistoryDB.Put([]byte(ValidatorName+numStr), data)
	log.Debug("wow,insert validator history", "blockNumber", block.Number(), "blockHash", block.Hash().String(), "insertNum", ValidatorName+numStr)
	log.Debug("wow,insert validator history :", currentValidatorArray)
	return isCurr, currMap, nil
}

func (sk *StakingPlugin) SetVerifier(block *types.Block, numStr string) error {
	current, err := sk.getVerifierList(block.Hash(), block.NumberU64(), QueryStartNotIrr)
	if nil != err {
		log.Error("Failed to Query Current Round verifiers on stakingPlugin Confirmed When Settletmetn block",
			"blockHash", block.Hash().Hex(), "blockNumber", block.Number().Uint64(), "err", err)
		return err
	}

	currentCandidate, error := sk.GetCandidateList(block.Hash(), block.NumberU64())
	if nil != error {
		log.Error("Failed to Query Current Round candidate on stakingPlugin Confirmed When Settletmetn block",
			"blockHash", block.Hash().Hex(), "blockNumber", block.Number().Uint64(), "err", error)
		return error
	}
	currentValidatorArray := &staking.ValidatorArraySave{
		Start: current.Start,
		End:   current.End,
	}
	vQSave := make(staking.ValidatorQueueSave, len(current.Arr))
	for k, v := range current.Arr {
		vQSave[k] = &staking.ValidatorSave{
			ValidatorTerm:   v.ValidatorTerm,
			NodeId:          v.NodeId,
			StakingBlockNum: v.StakingBlockNum,
		}
		var isCurrent = false
		for _, cv := range currentCandidate {
			if cv.NodeId == v.NodeId {
				vQSave[k].DelegateRewardTotal = cv.DelegateRewardTotal.ToInt()
				vQSave[k].DelegateTotal = cv.DelegateTotal.ToInt()
				isCurrent = true
				break
			}
		}
		if !isCurrent {
			nodeIdAddr, err := xutil.NodeId2Addr(v.NodeId)
			if nil != err {
				log.Error("Failed to NodeId2Addr: parse current nodeId is failed", "err", err)
			}
			can, err := sk.GetCandidateInfo(block.Hash(), nodeIdAddr)
			if err != nil || can == nil {
				log.Error("Failed to Query Current Round candidate info on stakingPlugin Confirmed When Settletmetn block",
					"blockHash", block.Hash().Hex(), "blockNumber", block.Number().Uint64(), "err", err)
				log.Debug("Failed get can :", can)
			} else {
				vQSave[k].DelegateRewardTotal = can.DelegateRewardTotal
				vQSave[k].DelegateTotal = can.DelegateTotal
			}
		}

	}
	currentValidatorArray.Arr = vQSave
	data, err := rlp.EncodeToBytes(currentValidatorArray)
	if nil != err {
		log.Error("Failed to EncodeToBytes on stakingPlugin Confirmed When Settletmetn block", "err", err)
		return err
	}
	STAKING_DB.HistoryDB.Put([]byte(VerifierName+numStr), data)
	log.Debug("wow,insert verifier history", "blockNumber", block.Number(), "blockHash", block.Hash().String(), "insertNum", VerifierName+numStr)
	log.Debug("wow,insert verifier history :", currentValidatorArray)

	if numStr == "0" {
		dataCandidate, err := rlp.EncodeToBytes(currentCandidate)
		if nil != err {
			log.Error("Failed to EncodeToBytes on stakingPlugin Confirmed When Settletmetn block", "err", err)
			return err
		}
		STAKING_DB.HistoryDB.Put([]byte(InitNodeName+"0"), dataCandidate)
		log.Debug("wow,insert candidate  0:", currentCandidate)
	}
	return nil
}<|MERGE_RESOLUTION|>--- conflicted
+++ resolved
@@ -21,14 +21,11 @@
 	"encoding/hex"
 	"errors"
 	"fmt"
-<<<<<<< HEAD
+	"github.com/PlatONnetwork/PlatON-Go/params"
 	"github.com/PlatONnetwork/PlatON-Go/common/sort"
 	"github.com/PlatONnetwork/PlatON-Go/ethdb"
 	"github.com/PlatONnetwork/PlatON-Go/rlp"
 	math2 "math"
-=======
-	"github.com/PlatONnetwork/PlatON-Go/params"
->>>>>>> c94ac598
 	"math/big"
 	"math/rand"
 	"strconv"
@@ -392,35 +389,23 @@
 			return err
 		}
 
+		current, err := sk.getCurrValList(block.Hash(), block.NumberU64(), QueryStartNotIrr)
+		if nil != err {
+			log.Error("Failed to Query Current Round validators on stakingPlugin Confirmed When Election block",
+				"blockNumber", block.Number().Uint64(), "blockHash", block.Hash().TerminalString(), "err", err)
+			return err
+		}
+
 		diff := make(staking.ValidatorQueue, 0)
-		var isNext bool
-
-<<<<<<< HEAD
-		numStr = strconv.FormatUint(block.NumberU64()+xcom.ElectionDistance(), 10)
-		isCurr, currMap, err := sk.SetValidator(block, numStr, nodeId)
-		if nil != err {
-			log.Error("Failed to SetValidator on stakingPlugin Confirmed When Settletmetn block", "err", err)
-			return err
-=======
+		var isCurr, isNext bool
+
 		currMap := make(map[enode.IDv0]struct{})
 		for _, v := range current.Arr {
 			currMap[v.NodeId] = struct{}{}
 			if nodeId == v.NodeId {
 				isCurr = true
 			}
->>>>>>> c94ac598
-		}
-
-		//noCache := block.NumberU64() - xcom.GetDBCacheEpoch()*xutil.CalcBlocksEachEpoch()
-		//log.Debug("election begin check data, start remove old data", "noCache", noCache, " cache flag", xcom.GetDBDisabledCache())
-		//if xcom.GetDBDisabledCache() && noCache > uint64(0){
-		//	removeNum := strconv.FormatUint(noCache+xcom.ElectionDistance(), 10)
-		//	err := STAKING_DB.HistoryDB.Delete([]byte(ValidatorName + removeNum))
-		//	log.Debug("delete Validator suc","removeNum",removeNum)
-		//	if nil != err {
-		//		log.Error("remove old data err","err data", err.Error())
-		//	}
-		//}
+		}
 
 		for _, v := range next.Arr {
 			if _, ok := currMap[v.NodeId]; !ok {
@@ -1743,7 +1728,7 @@
 	return queue, nil
 }
 
-<<<<<<< HEAD
+func (sk *StakingPlugin) IsCurrVerifier(blockHash common.Hash, blockNumber uint64, nodeId enode.IDv0, isCommit bool) (bool, error) {
 func (sk *StakingPlugin) GetHistoryVerifierList(blockHash common.Hash, blockNumber uint64, isCommit bool) (staking.ValidatorExQueue, error) {
 
 	i := uint64(0)
@@ -1874,9 +1859,6 @@
 }
 
 func (sk *StakingPlugin) IsCurrVerifier(blockHash common.Hash, blockNumber uint64, nodeId discover.NodeID, isCommit bool) (bool, error) {
-=======
-func (sk *StakingPlugin) IsCurrVerifier(blockHash common.Hash, blockNumber uint64, nodeId enode.IDv0, isCommit bool) (bool, error) {
->>>>>>> c94ac598
 
 	verifierList, err := sk.getVerifierList(blockHash, blockNumber, isCommit)
 	if nil != err {
