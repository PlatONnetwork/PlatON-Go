package plugin

import (
	"bytes"
	"encoding/hex"
	"fmt"
	"github.com/PlatONnetwork/PlatON-Go/ethdb"
	"github.com/PlatONnetwork/PlatON-Go/rlp"
	"math/big"
	"sort"
	"strconv"
	"sync"

	"github.com/PlatONnetwork/PlatON-Go/common/math"

	"github.com/PlatONnetwork/PlatON-Go/x/handler"

	"github.com/PlatONnetwork/PlatON-Go/common/hexutil"

	"github.com/PlatONnetwork/PlatON-Go/x/gov"

	"github.com/PlatONnetwork/PlatON-Go/common"
	"github.com/PlatONnetwork/PlatON-Go/common/vm"
	"github.com/PlatONnetwork/PlatON-Go/core/cbfttypes"
	"github.com/PlatONnetwork/PlatON-Go/core/snapshotdb"
	"github.com/PlatONnetwork/PlatON-Go/core/types"
	"github.com/PlatONnetwork/PlatON-Go/crypto"
	"github.com/PlatONnetwork/PlatON-Go/crypto/vrf"
	"github.com/PlatONnetwork/PlatON-Go/event"
	"github.com/PlatONnetwork/PlatON-Go/log"
	"github.com/PlatONnetwork/PlatON-Go/p2p/discover"
	"github.com/PlatONnetwork/PlatON-Go/x/staking"
	"github.com/PlatONnetwork/PlatON-Go/x/xcom"
	"github.com/PlatONnetwork/PlatON-Go/x/xutil"
)

var STAKING_DB *StakingDB

type StakingDB struct {
	HistoryDB ethdb.Database
}

type StakingPlugin struct {
	db       *staking.StakingDB
	eventMux *event.TypeMux
}

var (
	stakePlnOnce sync.Once
	stk          *StakingPlugin
)

const (
	FreeOrigin            = uint16(0)
	RestrictingPlanOrigin = uint16(1)

	PreviousRound = uint(0)
	CurrentRound  = uint(1)
	NextRound     = uint(2)

	QueryStartIrr    = true
	QueryStartNotIrr = false

	EpochValIndexSize = 2
	RoundValIndexSize = 6

	ValidatorName = "Validator"
	VerifierName  = "Verifier"
)

// Instance a global StakingPlugin
func StakingInstance() *StakingPlugin {
	stakePlnOnce.Do(func() {
		log.Info("Init Staking plugin ...")
		stk = &StakingPlugin{
			db: staking.NewStakingDB(),
		}
	})
	return stk
}

func (sk *StakingPlugin) SetEventMux(eventMux *event.TypeMux) {
	sk.eventMux = eventMux
}

func (sk *StakingPlugin) BeginBlock(blockHash common.Hash, header *types.Header, state xcom.StateDB) error {
	// Do nothings
	return nil
}

func (sk *StakingPlugin) EndBlock(blockHash common.Hash, header *types.Header, state xcom.StateDB) error {

	epoch := xutil.CalculateEpoch(header.Number.Uint64())

	if xutil.IsSettlementPeriod(header.Number.Uint64()) {

		// handle UnStaking Item
		err := sk.HandleUnCandidateItem(state, header.Number.Uint64(), blockHash, epoch)
		if nil != err {
			log.Error("Failed to call HandleUnCandidateItem on stakingPlugin EndBlock",
				"blockNumber", header.Number.Uint64(), "blockHash", blockHash.Hex(), "err", err)
			return err
		}

		// Election next epoch validators
		if err := sk.ElectNextVerifierList(blockHash, header.Number.Uint64(), state); nil != err {
			log.Error("Failed to call ElectNextVerifierList on stakingPlugin EndBlock",
				"blockNumber", header.Number.Uint64(), "blockHash", blockHash.Hex(), "err", err)
			return err
		}
	}

	if xutil.IsElection(header.Number.Uint64()) {

		// ELection next round validators
		err := sk.Election(blockHash, header, state)
		if nil != err {
			log.Error("Failed to call Election on stakingPlugin EndBlock",
				"blockNumber", header.Number.Uint64(), "blockHash", blockHash.Hex(), "err", err)
			return err
		}

	}
	return nil
}

func (sk *StakingPlugin) Confirmed(nodeId discover.NodeID, block *types.Block) error {

	log.Info("Call Confirmed on staking plugin", "blockNumber", block.Number(), "blockHash", block.Hash().String())
	numStr := strconv.FormatUint(block.NumberU64(), 10)
	if block.NumberU64() == uint64(1) {
		current, err := sk.getCurrValList(block.Hash(), block.NumberU64(), QueryStartNotIrr)
		if nil != err {
			log.Error("Failed to Query Current Round validators on stakingPlugin Confirmed When Election block",
				"blockHash", block.Hash().Hex(), "blockNumber", block.Number().Uint64(), "err", err)
			return err
		}

		data, err := rlp.EncodeToBytes(current)
		if nil != err {
			log.Error("Failed to EncodeToBytes on stakingPlugin Confirmed When Election block", "err", err)
			return err
		}
		STAKING_DB.HistoryDB.Put([]byte(ValidatorName+"0"), data)
		xcom.PrintObject("wow,insert validator  0:", current)

		currentVerifier, error := sk.getVerifierList(block.Hash(), block.NumberU64(), QueryStartNotIrr)
		if nil != error {
			log.Error("Failed to Query Current Round verifiers on stakingPlugin Confirmed When Settletmetn block",
				"blockHash", block.Hash().Hex(), "blockNumber", block.Number().Uint64(), "err", err)
			return err
		}
		dataVerifier, err := rlp.EncodeToBytes(currentVerifier)
		if nil != err {
			log.Error("Failed to EncodeToBytes on stakingPlugin Confirmed When Settletmetn block", "err", err)
			return err
		}
		STAKING_DB.HistoryDB.Put([]byte(VerifierName+"0"), dataVerifier)
		xcom.PrintObject("wow,insert verifier  0:", currentVerifier)
	}
	if xutil.IsElection(block.NumberU64()) {

		next, err := sk.getNextValList(block.Hash(), block.NumberU64(), QueryStartNotIrr)
		if nil != err {
			log.Error("Failed to Query Next validators on stakingPlugin Confirmed When Election block",
				"blockNumber", block.Number().Uint64(), "blockHash", block.Hash().TerminalString(), "err", err)
			return err
		}

		current, err := sk.getCurrValList(block.Hash(), block.NumberU64(), QueryStartNotIrr)
		if nil != err {
			log.Error("Failed to Query Current Round validators on stakingPlugin Confirmed When Election block",
				"blockNumber", block.Number().Uint64(), "blockHash", block.Hash().TerminalString(), "err", err)
			return err
		}

<<<<<<< HEAD
		diff := make(staking.ValidatorQueue, 0)
		var isCurr, isNext bool

		currMap := make(map[discover.NodeID]struct{})
		for _, v := range current.Arr {
			currMap[v.NodeId] = struct{}{}
			if nodeId == v.NodeId {
				isCurr = true
			}
=======
		data, err := rlp.EncodeToBytes(current)
		if nil != err {
			log.Error("Failed to EncodeToBytes on stakingPlugin Confirmed When Election block", "err", err)
			return err
		}
		numStr = strconv.FormatUint(block.NumberU64()+xcom.ElectionDistance(), 10)
		STAKING_DB.HistoryDB.Put([]byte(ValidatorName+numStr), data)
		log.Debug("wow,insert validator history", "blockNumber", block.Number(), "blockHash", block.Hash().String(), "insertNum", ValidatorName+numStr)
		xcom.PrintObject("wow,insert validator history :", current)
		result := distinct(next.Arr, current.Arr)
		if len(result) > 0 {
			sk.addConsensusNode(result)
			log.Debug("stakingPlugin addConsensusNode success",
				"blockNumber", block.NumberU64(), "blockHash", block.Hash().Hex(), "size", len(result))
>>>>>>> 90cc617e
		}

<<<<<<< HEAD
		for _, v := range next.Arr {
			if _, ok := currMap[v.NodeId]; !ok {
				diff = append(diff, v)
			}
=======
	if xutil.IsSettlementPeriod(block.NumberU64()) {
		current, err := sk.getVerifierList(block.Hash(), block.NumberU64(), QueryStartNotIrr)
		if nil != err {
			log.Error("Failed to Query Current Round verifiers on stakingPlugin Confirmed When Settletmetn block",
				"blockHash", block.Hash().Hex(), "blockNumber", block.Number().Uint64(), "err", err)
			return err
		}
		data, err := rlp.EncodeToBytes(current)
		if nil != err {
			log.Error("Failed to EncodeToBytes on stakingPlugin Confirmed When Settletmetn block", "err", err)
			return err
		}
		STAKING_DB.HistoryDB.Put([]byte(VerifierName+numStr), data)
		log.Debug("wow,insert verifier history", "blockNumber", block.Number(), "blockHash", block.Hash().String(), "insertNum", VerifierName+numStr)
		xcom.PrintObject("wow,insert verifier history :", current)
	}

	log.Info("Finished Confirmed on staking plugin", "blockNumber", block.Number(), "blockHash", block.Hash().String())
	return nil
}
>>>>>>> 90cc617e

			if nodeId == v.NodeId {
				isNext = true
			}
		}

		// This node will only initiating a pre-connection,
		// When the node is one of the next round of validators.
		if isCurr && isNext {
			sk.addConsensusNode(diff)
			log.Debug("Call addConsensusNode finished on stakingPlugin, node is curr validator AND next validator",
				"blockNumber", block.NumberU64(), "blockHash", block.Hash().TerminalString(), "diff size", len(diff))
		} else if !isCurr && isNext {
			sk.addConsensusNode(next.Arr)
			log.Debug("Call addConsensusNode finished on stakingPlugin, node is new validator",
				"blockNumber", block.NumberU64(), "blockHash", block.Hash().TerminalString(), "diff size", len(next.Arr))
		} else {
			return nil
		}
	}

	return nil
}

//func distinct(list, target staking.ValidatorQueue) staking.ValidatorQueue {
//	currentMap := make(map[discover.NodeID]bool)
//	for _, v := range target {
//		currentMap[v.NodeId] = true
//	}
//	result := make(staking.ValidatorQueue, 0)
//	for _, v := range list {
//		if _, ok := currentMap[v.NodeId]; !ok {
//			result = append(result, v)
//		}
//	}
//	return result
//}

func (sk *StakingPlugin) addConsensusNode(nodes staking.ValidatorQueue) {
	for _, node := range nodes {
		sk.eventMux.Post(cbfttypes.AddValidatorEvent{NodeID: node.NodeId})
	}
}

func (sk *StakingPlugin) GetCandidateInfo(blockHash common.Hash, addr common.Address) (*staking.Candidate, error) {
	return sk.db.GetCandidateStore(blockHash, addr)
}

func (sk *StakingPlugin) GetCandidateCompactInfo(blockHash common.Hash, blockNumber uint64, addr common.Address) (*staking.CandidateHex, error) {
	can, err := sk.db.GetCandidateStore(blockHash, addr)
	if nil != err {
		return nil, err
	}

	epoch := xutil.CalculateEpoch(blockNumber)

	lazyCalcStakeAmount(epoch, can)
	canHex := buildCanHex(can)

	return canHex, nil
}

func (sk *StakingPlugin) GetCandidateInfoByIrr(addr common.Address) (*staking.Candidate, error) {
	return sk.db.GetCandidateStoreByIrr(addr)
}

func (sk *StakingPlugin) CreateCandidate(state xcom.StateDB, blockHash common.Hash, blockNumber,
	amount *big.Int, typ uint16, addr common.Address, can *staking.Candidate) error {

	log.Debug("Call CreateCandidate", "blockNumber", blockNumber.Uint64(), "blockHash", blockHash.Hex(),
		"nodeId", can.NodeId.String())

	// from account free von
	if typ == FreeOrigin {

		origin := state.GetBalance(can.StakingAddress)
		if origin.Cmp(amount) < 0 {
			log.Error("Failed to CreateCandidate on stakingPlugin: the account free von is not Enough",
				"blockNumber", blockNumber.Uint64(), "blockHash", blockHash.Hex(), "nodeId", can.NodeId.String(),
				"stakeAddr", can.StakingAddress.Hex(), "originVon", origin, "stakingVon", amount)
			return staking.ErrAccountVonNoEnough
		}
		state.SubBalance(can.StakingAddress, amount)
		state.AddBalance(vm.StakingContractAddr, amount)
		can.ReleasedHes = amount

	} else if typ == RestrictingPlanOrigin { //  from account RestrictingPlan von

		err := rt.PledgeLockFunds(can.StakingAddress, amount, state)
		if nil != err {
			log.Error("Failed to CreateCandidate on stakingPlugin: call Restricting PledgeLockFunds() is failed",
				"blockNumber", blockNumber.Uint64(), "blockHash", blockHash.Hex(), "nodeId", can.NodeId.String(),
				"stakeAddr", can.StakingAddress.Hex(), "stakingVon", amount, "err", err)
			return err
		}
		can.RestrictingPlanHes = amount
	} else {

		log.Error("Failed to CreateCandidate on stakingPlugin", "err", staking.ErrWrongVonOptType,
			"got type", typ, "need type", fmt.Sprintf("%d or %d", FreeOrigin, RestrictingPlanOrigin))
		return staking.ErrWrongVonOptType
	}

	can.StakingEpoch = uint32(xutil.CalculateEpoch(blockNumber.Uint64()))

	if err := sk.db.SetCandidateStore(blockHash, addr, can); nil != err {
		log.Error("Failed to CreateCandidate on stakingPlugin: Store Candidate info is failed",
			"blockNumber", blockNumber.Uint64(), "blockHash", blockHash.Hex(), "nodeId", can.NodeId.String(), "err", err)
		return err
	}

	if err := sk.db.SetCanPowerStore(blockHash, addr, can); nil != err {
		log.Error("Failed to CreateCandidate on stakingPlugin: Store Candidate power is failed",
			"blockNumber", blockNumber.Uint64(), "blockHash", blockHash.Hex(), "nodeId", can.NodeId.String(), "err", err)
		return err
	}

	// add the account staking Reference Count
	if err := sk.db.AddAccountStakeRc(blockHash, can.StakingAddress); nil != err {
		log.Error("Failed to CreateCandidate on stakingPlugin: Store Staking Account Reference Count (add) is failed",
			"blockNumber", blockNumber.Uint64(), "blockHash", blockHash.Hex(), "NodeID", can.NodeId.String(),
			"staking Account", can.StakingAddress.String(), "err", err)
		return err
	}

	return nil
}

/// This method may only be called when creatStaking
func (sk *StakingPlugin) RollBackStaking(state xcom.StateDB, blockHash common.Hash, blockNumber *big.Int,
	addr common.Address, typ uint16) error {

	log.Debug("Call RollBackStaking", "blockNumber", blockNumber.Uint64(), "blockHash", blockHash.Hex(), "nodeAddr", addr.String())

	can, err := sk.db.GetCandidateStore(blockHash, addr)
	if nil != err {
		return err
	}

	if blockNumber.Uint64() != can.StakingBlockNum {

		log.Error("Failed to RollBackStaking on stakingPlugin: current blockNumber is not equal stakingBlockNumber",
			"blockNumber", blockNumber, "stakingBlockNumber", can.StakingBlockNum)
		return staking.ErrBlockNumberDisordered
	}

	// RollBack Staking
	if typ == FreeOrigin {

		state.AddBalance(can.StakingAddress, can.ReleasedHes)
		state.SubBalance(vm.StakingContractAddr, can.ReleasedHes)

	} else if typ == RestrictingPlanOrigin {

		err := rt.ReturnLockFunds(can.StakingAddress, can.RestrictingPlanHes, state)
		if nil != err {
			log.Error("Failed to RollBackStaking on stakingPlugin: call Restricting ReturnLockFunds() is failed",
				"blockNumber", blockNumber.Uint64(), "blockHash", blockHash.Hex(), "nodeId", can.NodeId.String(),
				"stakeAddr", can.StakingAddress.Hex(), "RollBack stakingVon", can.RestrictingPlanHes, "err", err)
			return err
		}
	} else {

		log.Error("Failed to RollBackStaking on stakingPlugin", "err", staking.ErrWrongVonOptType,
			"got type", typ, "need type", fmt.Sprintf("%d or %d", FreeOrigin, RestrictingPlanOrigin))
		return staking.ErrWrongVonOptType
	}

	if err := sk.db.DelCandidateStore(blockHash, addr); nil != err {
		log.Error("Failed to RollBackStaking on stakingPlugin: Delete Candidate info is failed",
			"blockNumber", blockNumber.Uint64(), "blockHash", blockHash.Hex(), "nodeId", can.NodeId.String(), "err", err)
		return err
	}

	if err := sk.db.DelCanPowerStore(blockHash, can); nil != err {
		log.Error("Failed to RollBackStaking on stakingPlugin: Delete Candidate power failed",
			"blockNumber", blockNumber.Uint64(), "blockHash", blockHash.Hex(), "nodeId", can.NodeId.String(), "err", err)
		return err
	}

	// sub the account staking Reference Count
	if err := sk.db.SubAccountStakeRc(blockHash, can.StakingAddress); nil != err {
		log.Error("Failed to RollBackStaking on stakingPlugin: Store Staking Account Reference Count (sub) is failed",
			"blockNumber", blockNumber.Uint64(), "blockHash", blockHash.Hex(), "nodeId", can.NodeId.String(),
			"staking Account", can.StakingAddress.String(), "err", err)
		return err
	}

	return nil
}

func (sk *StakingPlugin) EditCandidate(blockHash common.Hash, blockNumber *big.Int, can *staking.Candidate) error {

	log.Debug("Call EditCandidate", "blockNumber", blockNumber.Uint64(), "blockHash", blockHash.Hex(),
		"nodeId", can.NodeId.String())

	pubKey, _ := can.NodeId.Pubkey()

	epoch := xutil.CalculateEpoch(blockNumber.Uint64())

	lazyCalcStakeAmount(epoch, can)

	addr := crypto.PubkeyToAddress(*pubKey)

	if err := sk.db.SetCandidateStore(blockHash, addr, can); nil != err {
		log.Error("Failed to EditCandidate on stakingPlugin: Store Candidate info is failed",
			"nodeId", can.NodeId.String(), "blockNumber", blockNumber.Uint64(),
			"blockHash", blockHash.Hex(), "err", err)
		return err
	}

	return nil
}

func (sk *StakingPlugin) IncreaseStaking(state xcom.StateDB, blockHash common.Hash, blockNumber,
	amount *big.Int, typ uint16, can *staking.Candidate) error {

	pubKey, _ := can.NodeId.Pubkey()

	epoch := xutil.CalculateEpoch(blockNumber.Uint64())

	log.Debug("Call IncreaseStaking", "blockNumber", blockNumber, "blockHash", blockHash.Hex(),
		"epoch", epoch, "nodeId", can.NodeId.String(), "account", can.StakingAddress.Hex(), "typ", typ, "amount", amount)

	lazyCalcStakeAmount(epoch, can)

	addr := crypto.PubkeyToAddress(*pubKey)

	if typ == FreeOrigin {
		origin := state.GetBalance(can.StakingAddress)
		if origin.Cmp(amount) < 0 {
			log.Error("Failed to IncreaseStaking on stakingPlugin: the account free von is not Enough",
				"blockNumber", blockNumber.Uint64(), "blockHash", blockHash.Hex(),
				"nodeId", can.NodeId.String(), "account", can.StakingAddress.Hex(),
				"originVon", origin, "stakingVon", amount)
			return staking.ErrAccountVonNoEnough
		}
		state.SubBalance(can.StakingAddress, amount)
		state.AddBalance(vm.StakingContractAddr, amount)

		can.ReleasedHes = new(big.Int).Add(can.ReleasedHes, amount)

	} else if typ == RestrictingPlanOrigin {

		err := rt.PledgeLockFunds(can.StakingAddress, amount, state)
		if nil != err {
			log.Error("Failed to IncreaseStaking on stakingPlugin: call Restricting PledgeLockFunds() is failed",
				"blockNumber", blockNumber.Uint64(), "blockHash", blockHash.Hex(),
				"nodeId", can.NodeId.String(), "account", can.StakingAddress.Hex(), "amount", amount, "err", err)
			return err
		}

		can.RestrictingPlanHes = new(big.Int).Add(can.RestrictingPlanHes, amount)
	} else {

		log.Error("Failed to IncreaseStaking on stakingPlugin", "err", staking.ErrWrongVonOptType,
			"got type", typ, "need type", fmt.Sprintf("%d or %d", FreeOrigin, RestrictingPlanOrigin))
		return staking.ErrWrongVonOptType
	}

	can.StakingEpoch = uint32(epoch)

	// delete old power of can
	if err := sk.db.DelCanPowerStore(blockHash, can); nil != err {
		log.Error("Failed to IncreaseStaking on stakingPlugin: Delete Candidate old power is failed",
			"blockNumber", blockNumber.Uint64(), "blockHash", blockHash.Hex(),
			"nodeId", can.NodeId.String(), "err", err)
		return err
	}

	can.Shares = new(big.Int).Add(can.Shares, amount)

	// set new power of can
	if err := sk.db.SetCanPowerStore(blockHash, addr, can); nil != err {
		log.Error("Failed to IncreaseStaking on stakingPlugin: Store Candidate new power is failed",
			"blockNumber", blockNumber.Uint64(), "blockHash", blockHash.Hex(),
			"nodeId", can.NodeId.String(), "err", err)
		return err
	}

	if err := sk.db.SetCandidateStore(blockHash, addr, can); nil != err {
		log.Error("Failed to IncreaseStaking on stakingPlugin: Store Candidate info is failed",
			"blockNumber", blockNumber.Uint64(), "blockHash", blockHash.Hex(),
			"nodeId", can.NodeId.String(), "err", err)
		return err
	}

	return nil
}

func (sk *StakingPlugin) WithdrewStaking(state xcom.StateDB, blockHash common.Hash, blockNumber *big.Int,
	can *staking.Candidate) error {
	pubKey, _ := can.NodeId.Pubkey()

	epoch := xutil.CalculateEpoch(blockNumber.Uint64())

	log.Debug("Call WithdrewStaking", "blockNumber", blockNumber, "blockHash", blockHash.Hex(),
		"epoch", epoch, "nodeId", can.NodeId.String())

	lazyCalcStakeAmount(epoch, can)

	canAddr := crypto.PubkeyToAddress(*pubKey)

	// delete old power of can
	if err := sk.db.DelCanPowerStore(blockHash, can); nil != err {
		log.Error("Failed to WithdrewStaking on stakingPlugin: Delete Candidate old power is failed",
			"blockNumber", blockNumber.Uint64(), "blockHash", blockHash.Hex(), "nodeId", can.NodeId.String(), "err", err)
		return err
	}

	if err := sk.withdrewStakeAmount(state, blockHash, blockNumber.Uint64(), epoch, canAddr, can); nil != err {
		return err
	}

	can.StakingEpoch = uint32(epoch)

	if can.Released.Cmp(common.Big0) > 0 || can.RestrictingPlan.Cmp(common.Big0) > 0 {

		if err := sk.db.SetCandidateStore(blockHash, canAddr, can); nil != err {
			log.Error("Failed to WithdrewStaking on stakingPlugin: Store Candidate info is failed",
				"blockNumber", blockNumber.Uint64(), "blockHash", blockHash.Hex(), "nodeId", can.NodeId.String(), "err", err)
			return err
		}
	} else {

		// Clean candidate info
		if err := sk.db.DelCandidateStore(blockHash, canAddr); nil != err {
			log.Error("Failed to WithdrewStaking on stakingPlugin: Delete Candidate info is failed",
				"blockNumber", blockNumber.Uint64(), "blockHash", blockHash.Hex(), "nodeId", can.NodeId.String(), "err", err)
			return err
		}
	}

	// sub the account staking Reference Count
	if err := sk.db.SubAccountStakeRc(blockHash, can.StakingAddress); nil != err {
		log.Error("Failed to WithdrewStaking on stakingPlugin: Store Staking Account Reference Count (sub) is failed",
			"blockNumber", blockNumber.Uint64(), "blockHash", blockHash.Hex(), "nodeId", can.NodeId.String(),
			"staking Account", can.StakingAddress.String(), "err", err)
		return err
	}

	return nil
}

func (sk *StakingPlugin) withdrewStakeAmount(state xcom.StateDB, blockHash common.Hash, blockNumber, epoch uint64,
	canAddr common.Address, can *staking.Candidate) error {

	// Direct return of money during the hesitation period
	// Return according to the way of coming
	if can.ReleasedHes.Cmp(common.Big0) > 0 {

		state.AddBalance(can.StakingAddress, can.ReleasedHes)
		state.SubBalance(vm.StakingContractAddr, can.ReleasedHes)
		can.ReleasedHes = new(big.Int).SetInt64(0)
	}

	if can.RestrictingPlanHes.Cmp(common.Big0) > 0 {

		err := rt.ReturnLockFunds(can.StakingAddress, can.RestrictingPlanHes, state)
		if nil != err {
			log.Error("Failed to WithdrewStaking on stakingPlugin: call Restricting ReturnLockFunds() is failed",
				"blockNumber", blockNumber, "blockHash", blockHash.Hex(), "nodeId", can.NodeId.String(),
				"stakingAddr", can.StakingAddress.Hex(), "restrictingPlanHes", can.RestrictingPlanHes, "err", err)
			return err
		}

		can.RestrictingPlanHes = new(big.Int).SetInt64(0)
	}

	if can.Released.Cmp(common.Big0) > 0 || can.RestrictingPlan.Cmp(common.Big0) > 0 {

		if err := sk.addUnStakeItem(state, blockNumber, blockHash, epoch, can.NodeId, canAddr, can.StakingBlockNum); nil != err {
			log.Error("Failed to WithdrewStaking on stakingPlugin: Add UnStakeItemStore failed",
				"blockNumber", blockNumber, "blockHash", blockHash.Hex(), "nodeId", can.NodeId.String(), "err", err)
			return err
		}
	}

	can.Shares = new(big.Int).SetInt64(0)
	can.Status |= staking.Invalided | staking.Withdrew

	return nil
}

func (sk *StakingPlugin) HandleUnCandidateItem(state xcom.StateDB, blockNumber uint64, blockHash common.Hash, epoch uint64) error {

	log.Debug("Call HandleUnCandidateItem start", "blockNUmber", blockNumber, "blockHash", blockHash.Hex(), "epoch", epoch)

	unStakeCount, err := sk.db.GetUnStakeCountStore(blockHash, epoch)
	switch {
	case nil != err && err != snapshotdb.ErrNotFound:
		return err
	case nil != err && err == snapshotdb.ErrNotFound:
		unStakeCount = 0
	}

	if unStakeCount == 0 {
		return nil
	}

	filterAddr := make(map[common.Address]struct{})

	for index := 1; index <= int(unStakeCount); index++ {

		stakeItem, err := sk.db.GetUnStakeItemStore(blockHash, epoch, uint64(index))
		if nil != err {
			log.Error("Failed to HandleUnCandidateItem: Query the unStakeItem node addr is failed",
				"blockNUmber", blockNumber, "blockHash", blockHash.Hex(), "err", err)
			return err
		}

		addrByte := stakeItem.KeySuffix
		canAddr := common.BytesToAddress(addrByte)

		log.Debug("Call HandleUnCandidateItem: the candidate Addr",
			"blockNUmber", blockNumber, "blockHash", blockHash.Hex(), "addr", canAddr.Hex())

		if _, ok := filterAddr[canAddr]; ok {
			if err := sk.db.DelUnStakeItemStore(blockHash, epoch, uint64(index)); nil != err {
				log.Error("Failed to HandleUnCandidateItem: Delete already handle unstakeItem failed",
					"blockNUmber", blockNumber, "blockHash", blockHash.Hex(), "err", err)
				return err
			}
			continue
		}

		can, err := sk.db.GetCandidateStore(blockHash, canAddr)
		if nil != err && err != snapshotdb.ErrNotFound {
			log.Error("Failed to HandleUnCandidateItem: Query candidate failed",
				"blockNUmber", blockNumber, "blockHash", blockHash.Hex(), "canAddr", canAddr.Hex(), "err", err)
			return err
		}

		// This should not be nil
		if (nil != err && err == snapshotdb.ErrNotFound) || nil == can {

			if err := sk.db.DelUnStakeItemStore(blockHash, epoch, uint64(index)); nil != err {
				log.Error("Failed to HandleUnCandidateItem: Candidate is no exist, Delete unstakeItem failed",
					"blockNUmber", blockNumber, "blockHash", blockHash.Hex(), "err", err)
				return err
			}

			continue
		}

		// if the item stakingBlockNum is not enough the stakingBlockNum of candidate info
		if stakeItem.StakingBlockNum != can.StakingBlockNum {

			log.Warn("Call HandleUnCandidateItem: the item stakingBlockNum no equal current candidate stakingBlockNum",
				"item stakingBlockNum", stakeItem.StakingBlockNum, "candidate stakingBlockNum", can.StakingBlockNum)

			if err := sk.db.DelUnStakeItemStore(blockHash, epoch, uint64(index)); nil != err {
				log.Error("Failed to HandleUnCandidateItem: The Item is invilad, cause the stakingBlockNum is less "+
					"than stakingBlockNum of curr candidate, Delete unstakeItem failed",
					"blockNUmber", blockNumber, "blockHash", blockHash.Hex(), "err", err)
				return err
			}

			continue

		}

		// Second handle balabala ...
		if err := sk.handleUnStake(state, blockNumber, blockHash, epoch, canAddr, can); nil != err {
			return err
		}

		if err := sk.db.DelUnStakeItemStore(blockHash, epoch, uint64(index)); nil != err {
			log.Error("Failed to HandleUnCandidateItem: Delete unstakeItem failed",
				"blockNUmber", blockNumber, "blockHash", blockHash.Hex(), "err", err)
			return err
		}

		filterAddr[canAddr] = struct{}{}
	}

	if err := sk.db.DelUnStakeCountStore(blockHash, epoch); nil != err {
		log.Error("Failed to HandleUnCandidateItem: Delete unstakeCount failed",
			"blockNUmber", blockNumber, "blockHash", blockHash.Hex(), "err", err)
		return err
	}

	return nil
}

func (sk *StakingPlugin) handleUnStake(state xcom.StateDB, blockNumber uint64, blockHash common.Hash, epoch uint64,
	addr common.Address, can *staking.Candidate) error {

	log.Debug("Call handleUnStake Start", "blockNumber", blockNumber, "blockHash", blockHash.Hex(),
		"epoch", epoch, "nodeId", can.NodeId.String())

	lazyCalcStakeAmount(epoch, can)

	refundReleaseFn := func(balance *big.Int) *big.Int {
		if balance.Cmp(common.Big0) > 0 {

			state.AddBalance(can.StakingAddress, balance)
			state.SubBalance(vm.StakingContractAddr, balance)
			return new(big.Int).SetInt64(0)
		}
		return balance
	}

	can.ReleasedHes = refundReleaseFn(can.ReleasedHes)
	can.Released = refundReleaseFn(can.Released)

	refundRestrictingPlanFn := func(title string, balance *big.Int) (*big.Int, error) {

		if balance.Cmp(common.Big0) > 0 {
			err := rt.ReturnLockFunds(can.StakingAddress, balance, state)
			if nil != err {
				log.Error("Failed to HandleUnCandidateItem on stakingPlugin: call Restricting ReturnLockFunds() is failed",
					title, balance, "blockNumber", blockNumber, "blockHash", blockHash.Hex(), "nodeId", can.NodeId.String(),
					"stakingAddr", can.StakingAddress.Hex(), "err", err)
				return new(big.Int).SetInt64(0), err
			}
			return new(big.Int).SetInt64(0), nil
		}

		return balance, nil
	}

	if balance, err := refundRestrictingPlanFn("RestrictingPlanHes", can.RestrictingPlanHes); nil != err {
		return err
	} else {
		can.RestrictingPlanHes = balance
	}

	if balance, err := refundRestrictingPlanFn("RestrictingPlan", can.RestrictingPlan); nil != err {
		return err
	} else {
		can.RestrictingPlan = balance
	}

	// delete can info
	if err := sk.db.DelCandidateStore(blockHash, addr); nil != err {
		log.Error("Failed to HandleUnCandidateItem: Delete candidate info failed",
			"blockNumber", blockNumber, "blockHash", blockHash.Hex(),
			"nodeId", can.NodeId.String(), "err", err)
		return err
	}

	log.Debug("Call handleUnStake end", "blockNumber", blockNumber, "blockHash", blockHash.Hex(),
		"epoch", epoch, "nodeId", can.NodeId.String())
	return nil
}

func (sk *StakingPlugin) GetDelegateInfo(blockHash common.Hash, delAddr common.Address,
	nodeId discover.NodeID, stakeBlockNumber uint64) (*staking.Delegation, error) {
	return sk.db.GetDelegateStore(blockHash, delAddr, nodeId, stakeBlockNumber)
}

func (sk *StakingPlugin) GetDelegateExInfo(blockHash common.Hash, delAddr common.Address,
	nodeId discover.NodeID, stakeBlockNumber uint64) (*staking.DelegationEx, error) {

	del, err := sk.db.GetDelegateStore(blockHash, delAddr, nodeId, stakeBlockNumber)
	if nil != err {
		return nil, err
	}
	return &staking.DelegationEx{
		Addr:            delAddr,
		NodeId:          nodeId,
		StakingBlockNum: stakeBlockNumber,
		DelegationHex: staking.DelegationHex{
			DelegateEpoch:      del.DelegateEpoch,
			Released:           (*hexutil.Big)(del.Released),
			ReleasedHes:        (*hexutil.Big)(del.ReleasedHes),
			RestrictingPlan:    (*hexutil.Big)(del.RestrictingPlan),
			RestrictingPlanHes: (*hexutil.Big)(del.RestrictingPlanHes),
		},
	}, nil
}

func (sk *StakingPlugin) GetDelegateExCompactInfo(blockHash common.Hash, blockNumber uint64, delAddr common.Address,
	nodeId discover.NodeID, stakeBlockNumber uint64) (*staking.DelegationEx, error) {

	del, err := sk.db.GetDelegateStore(blockHash, delAddr, nodeId, stakeBlockNumber)
	if nil != err {
		return nil, err
	}

	epoch := xutil.CalculateEpoch(blockNumber)

	lazyCalcDelegateAmount(epoch, del)

	return &staking.DelegationEx{
		Addr:            delAddr,
		NodeId:          nodeId,
		StakingBlockNum: stakeBlockNumber,
		DelegationHex: staking.DelegationHex{
			DelegateEpoch:      del.DelegateEpoch,
			Released:           (*hexutil.Big)(del.Released),
			ReleasedHes:        (*hexutil.Big)(del.ReleasedHes),
			RestrictingPlan:    (*hexutil.Big)(del.RestrictingPlan),
			RestrictingPlanHes: (*hexutil.Big)(del.RestrictingPlanHes),
		},
	}, nil
}

func (sk *StakingPlugin) GetDelegateInfoByIrr(delAddr common.Address,
	nodeId discover.NodeID, stakeBlockNumber uint64) (*staking.Delegation, error) {

	return sk.db.GetDelegateStoreByIrr(delAddr, nodeId, stakeBlockNumber)
}

func (sk *StakingPlugin) GetDelegateExInfoByIrr(delAddr common.Address,
	nodeId discover.NodeID, stakeBlockNumber uint64) (*staking.DelegationEx, error) {

	del, err := sk.db.GetDelegateStoreByIrr(delAddr, nodeId, stakeBlockNumber)
	if nil != err {
		return nil, err
	}
	return &staking.DelegationEx{
		Addr:            delAddr,
		NodeId:          nodeId,
		StakingBlockNum: stakeBlockNumber,
		DelegationHex: staking.DelegationHex{
			DelegateEpoch:      del.DelegateEpoch,
			Released:           (*hexutil.Big)(del.Released),
			ReleasedHes:        (*hexutil.Big)(del.ReleasedHes),
			RestrictingPlan:    (*hexutil.Big)(del.RestrictingPlan),
			RestrictingPlanHes: (*hexutil.Big)(del.RestrictingPlanHes),
		},
	}, nil
}

func (sk *StakingPlugin) Delegate(state xcom.StateDB, blockHash common.Hash, blockNumber *big.Int,
	delAddr common.Address, del *staking.Delegation, can *staking.Candidate, typ uint16, amount *big.Int) error {

	pubKey, _ := can.NodeId.Pubkey()
	canAddr := crypto.PubkeyToAddress(*pubKey)

	epoch := xutil.CalculateEpoch(blockNumber.Uint64())

	log.Debug("Call Delegate", "blockNumber", blockNumber, "blockHash", blockHash.Hex(), "epoch", epoch,
		"delAddr", delAddr.String(), "nodeId", can.NodeId.String(), "StakingNum", can.StakingBlockNum, "typ", typ,
		"amount", amount)

	lazyCalcDelegateAmount(epoch, del)

	if typ == FreeOrigin { // from account free von

		origin := state.GetBalance(delAddr)
		if origin.Cmp(amount) < 0 {
			log.Error("Failed to Delegate on stakingPlugin: the account free von is not Enough",
				"blockNumber", blockNumber, "blockHash", blockHash.Hex(), "delAddr", delAddr.String(),
				"originVon", origin, "delegateVon", amount)
			return staking.ErrAccountVonNoEnough
		}
		state.SubBalance(delAddr, amount)
		state.AddBalance(vm.StakingContractAddr, amount)

		del.ReleasedHes = new(big.Int).Add(del.ReleasedHes, amount)

	} else if typ == RestrictingPlanOrigin { //  from account RestrictingPlan von

		err := rt.PledgeLockFunds(delAddr, amount, state)
		if nil != err {
			log.Error("Failed to Delegate on stakingPlugin: call Restricting PledgeLockFunds() is failed",
				"blockNumber", blockNumber, "blockHash", blockHash.Hex(), "epoch", epoch,
				"delAddr", delAddr.String(), "nodeId", can.NodeId.String(), "StakingNum", can.StakingBlockNum,
				"amount", amount, "err", err)
			return err
		}

		del.RestrictingPlanHes = new(big.Int).Add(del.RestrictingPlanHes, amount)

	} else {

		log.Error("Failed to Delegate on stakingPlugin", "err", staking.ErrWrongVonOptType,
			"got type", typ, "need type", fmt.Sprintf("%d or %d", FreeOrigin, RestrictingPlanOrigin))
		return staking.ErrWrongVonOptType
	}

	del.DelegateEpoch = uint32(epoch)

	// set new delegate info
	if err := sk.db.SetDelegateStore(blockHash, delAddr, can.NodeId, can.StakingBlockNum, del); nil != err {
		log.Error("Failed to Delegate on stakingPlugin: Store Delegate info is failed",
			"delAddr", delAddr.String(), "nodeId", can.NodeId.String(), "StakingNum",
			can.StakingBlockNum, "blockNumber", blockNumber, "blockHash", blockHash.Hex(), "err", err)
		return err
	}

	// delete old power of can
	if err := sk.db.DelCanPowerStore(blockHash, can); nil != err {
		log.Error("Failed to Delegate on stakingPlugin: Delete Candidate old power is failed",
			"blockNumber", blockNumber, "blockHash", blockHash.Hex(), "nodeId", can.NodeId.String(), "err", err)
		return err
	}

	// add the candidate power
	can.Shares = new(big.Int).Add(can.Shares, amount)

	// set new power of can
	if err := sk.db.SetCanPowerStore(blockHash, canAddr, can); nil != err {
		log.Error("Failed to Delegate on stakingPlugin: Store Candidate new power is failed",
			"blockNumber", blockNumber, "blockHash", blockHash.Hex(), "nodeId", can.NodeId.String(), "err", err)
		return err
	}

	// update can info about Shares
	if err := sk.db.SetCandidateStore(blockHash, canAddr, can); nil != err {
		log.Error("Failed to Delegate on stakingPlugin: Store Candidate info is failed",
			"blockNumber", blockNumber, "blockHash", blockHash.Hex(), "nodeId", can.NodeId.String(), "err", err)
		return err
	}

	return nil
}

func (sk *StakingPlugin) WithdrewDelegate(state xcom.StateDB, blockHash common.Hash, blockNumber, amount *big.Int,
	delAddr common.Address, nodeId discover.NodeID, stakingBlockNum uint64, del *staking.Delegation) error {

	log.Debug("Call WithdrewDelegate", "blockNumber", blockNumber, "blockHash", blockHash.Hex(),
		"delAddr", delAddr.String(), "nodeId", nodeId.String(), "StakingNum", stakingBlockNum, "amount", amount)

	canAddr, err := xutil.NodeId2Addr(nodeId)
	if nil != err {
		log.Error("Failed to WithdrewDelegate on stakingPlugin: nodeId parse addr failed",
			"blockNumber", blockNumber, "blockHash", blockHash.Hex(), "delAddr", delAddr.Hex(),
			"nodeId", nodeId.String(), "stakingBlockNum", stakingBlockNum, "err", err)
		return err
	}

	epoch := xutil.CalculateEpoch(blockNumber.Uint64())

	can, err := sk.db.GetCandidateStore(blockHash, canAddr)
	if nil != err && err != snapshotdb.ErrNotFound {
		log.Error("Failed to WithdrewDelegate on stakingPlugin: Query candidate info failed",
			"blockNumber", blockNumber, "blockHash", blockHash.Hex(), "delAddr", delAddr.Hex(),
			"nodeId", nodeId.String(), "stakingBlockNum", stakingBlockNum, "err", err)
		return err
	}

	total := calcDelegateTotalAmount(del)
	// First need to deduct the von that is being refunded
	if total.Cmp(amount) < 0 {
		log.Error("Failed to WithdrewDelegate on stakingPlugin: the amount of valid delegate is not enough",
			"blockNumber", blockNumber, "blockHash", blockHash.Hex(), "delAddr", delAddr.Hex(),
			"nodeId", nodeId.String(), "stakingBlockNum", stakingBlockNum, "delegate amount", total,
			"withdrew amount", amount)
		return staking.ErrDelegateVonNoEnough
	}
	refundAmount := calcRealRefund(total, amount)
	realSub := refundAmount
	lazyCalcDelegateAmount(epoch, del)
	del.DelegateEpoch = uint32(epoch)

	switch {
	// Illegal parameter
	case nil != can && stakingBlockNum > can.StakingBlockNum:
		log.Error("Failed to WithdrewDelegate on stakingPlugin: the stakeBlockNum invalid",
			"blockNumber", blockNumber, "blockHash", blockHash.Hex(), "delAddr", delAddr.Hex(),
			"nodeId", nodeId.String(), "stakingBlockNum", stakingBlockNum, "fn.stakeBlockNum", stakingBlockNum,
			"can.stakeBlockNum", can.StakingBlockNum)
		return staking.ErrBlockNumberDisordered
	default:
		log.Info("Call WithdrewDelegate", "blockNumber", blockNumber, "blockHash", blockHash.Hex(),
			"delAddr", delAddr.String(), "nodeId", nodeId.String(), "StakingNum", stakingBlockNum,
			"total", total, "amount", amount, "realSub", realSub)

		// handle delegate on Hesitate period
		if refundAmount.Cmp(common.Big0) > 0 {
			rm, rbalance, lbalance, err := rufundDelegateFn(refundAmount, del.ReleasedHes, del.RestrictingPlanHes, delAddr, state)
			if nil != err {
				log.Error("Failed  to WithdrewDelegate, refund the hesitate balance is failed", "blockNumber", blockNumber,
					"blockHash", blockHash.Hex(), "delAddr", delAddr.String(), "nodeId", nodeId.String(), "StakingNum", stakingBlockNum,
					"refund balance", refundAmount, "releaseHes", del.ReleasedHes, "restrictingPlanHes", del.RestrictingPlanHes, "err", err)
				return err
			}
			refundAmount, del.ReleasedHes, del.RestrictingPlanHes = rm, rbalance, lbalance
		}

		// handle delegate on Effective period
		if refundAmount.Cmp(common.Big0) > 0 {
			rm, rbalance, lbalance, err := rufundDelegateFn(refundAmount, del.Released, del.RestrictingPlan, delAddr, state)
			if nil != err {
				log.Error("Failed  to WithdrewDelegate, refund the no hesitate balance is failed", "blockNumber", blockNumber,
					"blockHash", blockHash.Hex(), "delAddr", delAddr.String(), "nodeId", nodeId.String(), "StakingNum", stakingBlockNum,
					"refund balance", refundAmount, "release", del.Released, "restrictingPlan", del.RestrictingPlan, "err", err)
				return err
			}
			refundAmount, del.Released, del.RestrictingPlan = rm, rbalance, lbalance
		}

		if refundAmount.Cmp(common.Big0) != 0 {
			log.Error("Failed to WithdrewDelegate on stakingPlugin: the withdrew ramain is not zero",
				"blockNumber", blockNumber, "blockHash", blockHash.Hex(), "delAddr", delAddr.Hex(),
				"nodeId", nodeId.String(), "stakingBlockNum", stakingBlockNum, "del balance", total,
				"withdrew balance", amount, "realSub amount", realSub, "withdrew remain", refundAmount)
			return staking.ErrWrongWithdrewDelVonCalc
		}

		// If tatol had full sub,
		// then clean the delegate info
		if total.Cmp(realSub) == 0 {
			if err := sk.db.DelDelegateStore(blockHash, delAddr, nodeId, stakingBlockNum); nil != err {
				log.Error("Failed to WithdrewDelegate on stakingPlugin: Delete detegate is failed",
					"blockNumber", blockNumber, "blockHash", blockHash.Hex(), "delAddr", delAddr.Hex(),
					"nodeId", nodeId.String(), "stakingBlockNum", stakingBlockNum, "err", err)
				return err
			}
		} else {
			if err := sk.db.SetDelegateStore(blockHash, delAddr, nodeId, stakingBlockNum, del); nil != err {
				log.Error("Failed to WithdrewDelegate on stakingPlugin: Store detegate is failed",
					"blockNumber", blockNumber, "blockHash", blockHash.Hex(), "delAddr", delAddr.Hex(),
					"nodeId", nodeId.String(), "stakingBlockNum", stakingBlockNum, "err", err)
				return err
			}
		}
	}

	if nil != can && stakingBlockNum == can.StakingBlockNum && staking.Is_Valid(can.Status) {
		if err := sk.db.DelCanPowerStore(blockHash, can); nil != err {
			log.Error("Failed to WithdrewDelegate on stakingPlugin: Delete candidate old power is failed", "blockNumber",
				blockNumber, "blockHash", blockHash.Hex(), "delAddr", delAddr.Hex(), "nodeId", nodeId.String(),
				"stakingBlockNum", stakingBlockNum, "err", err)
			return err
		}

		// change candidate shares
		if can.Shares.Cmp(realSub) > 0 {
			can.Shares = new(big.Int).Sub(can.Shares, realSub)
		} else {
			log.Error("Failed to WithdrewDelegate on stakingPlugin: the candidate shares is no enough", "blockNumber",
				blockNumber, "blockHash", blockHash.Hex(), "delAddr", delAddr.Hex(), "nodeId", nodeId.String(), "stakingBlockNum",
				stakingBlockNum, "can shares", can.Shares, "real withdrew delegate amount", realSub)
			panic("the candidate shares is no enough")
		}

		if err := sk.db.SetCandidateStore(blockHash, canAddr, can); nil != err {
			log.Error("Failed to WithdrewDelegate on stakingPlugin: Store candidate info is failed", "blockNumber",
				blockNumber, "blockHash", blockHash.Hex(), "delAddr", delAddr.Hex(), "nodeId", nodeId.String(),
				"stakingBlockNum", stakingBlockNum, "err", err)
			return err
		}

		if err := sk.db.SetCanPowerStore(blockHash, canAddr, can); nil != err {
			log.Error("Failed to WithdrewDelegate on stakingPlugin: Store candidate old power is failed", "blockNumber",
				blockNumber, "blockHash", blockHash.Hex(), "delAddr", delAddr.Hex(), "nodeId", nodeId.String(),
				"stakingBlockNum", stakingBlockNum, "err", err)
			return err
		}
	}
	return nil
}

func rufundDelegateFn(refundBalance, aboutRelease, aboutRestrictingPlan *big.Int, delAddr common.Address, state xcom.StateDB) (*big.Int, *big.Int, *big.Int, error) {

	refundTmp := refundBalance
	releaseTmp := aboutRelease
	restrictingPlanTmp := aboutRestrictingPlan

	subDelegateFn := func(source, sub *big.Int) (*big.Int, *big.Int) {
		state.AddBalance(delAddr, sub)
		state.SubBalance(vm.StakingContractAddr, sub)
		return new(big.Int).Sub(source, sub), new(big.Int).SetInt64(0)
	}

	// When remain is greater than or equal to del.ReleasedHes/del.Released
	if refundTmp.Cmp(common.Big0) > 0 {
		if refundTmp.Cmp(releaseTmp) >= 0 && releaseTmp.Cmp(common.Big0) > 0 {
			refundTmp, releaseTmp = subDelegateFn(refundTmp, releaseTmp)
		} else if refundTmp.Cmp(releaseTmp) < 0 {
			// When remain is less than or equal to del.ReleasedHes/del.Released
			releaseTmp, refundTmp = subDelegateFn(releaseTmp, refundTmp)
		}
	}

	if refundTmp.Cmp(common.Big0) > 0 {
		// When remain is greater than or equal to del.RestrictingPlanHes/del.RestrictingPlan
		if refundTmp.Cmp(restrictingPlanTmp) >= 0 && restrictingPlanTmp.Cmp(common.Big0) > 0 {
			err := rt.ReturnLockFunds(delAddr, restrictingPlanTmp, state)
			if nil != err {
				return refundTmp, releaseTmp, restrictingPlanTmp, err
			}
			refundTmp = new(big.Int).Sub(refundTmp, restrictingPlanTmp)
			restrictingPlanTmp = new(big.Int).SetInt64(0)
		} else if refundTmp.Cmp(restrictingPlanTmp) < 0 {
			// When remain is less than or equal to del.RestrictingPlanHes/del.RestrictingPlan
			err := rt.ReturnLockFunds(delAddr, refundTmp, state)
			if nil != err {
				return refundTmp, releaseTmp, restrictingPlanTmp, err
			}
			restrictingPlanTmp = new(big.Int).Sub(restrictingPlanTmp, refundTmp)
			refundTmp = new(big.Int).SetInt64(0)
		}
	}
	return refundTmp, releaseTmp, restrictingPlanTmp, nil
}

func (sk *StakingPlugin) ElectNextVerifierList(blockHash common.Hash, blockNumber uint64, state xcom.StateDB) error {

	log.Info("Call ElectNextVerifierList Start", "blockNumber", blockNumber, "blockHash", blockHash.Hex())

	oldVerifierArr, err := sk.getVerifierList(blockHash, blockNumber, QueryStartNotIrr)
	if nil != err {
		log.Error("Failed to ElectNextVerifierList: No found the VerifierLIst", "blockNumber",
			blockNumber, "blockHash", blockHash.Hex(), "err", err)
		return err
	}

	// todo test
	xcom.PrintObject("Call ElectNextVerifierList old verifier list", oldVerifierArr)

	if oldVerifierArr.End != blockNumber {
		log.Error("Failed to ElectNextVerifierList: this blockNumber invalid", "Old Epoch End blockNumber",
			oldVerifierArr.End, "Current blockNumber", blockNumber)
		return staking.ErrBlockNumberDisordered
	}

	// caculate the new epoch start and end
	start := oldVerifierArr.End + 1
	end := oldVerifierArr.End + xutil.CalcBlocksEachEpoch()

	newVerifierArr := &staking.ValidatorArray{
		Start: start,
		End:   end,
	}

	currOriginVersion := gov.GetVersionForStaking(state)
	currVersion := xutil.CalcVersion(currOriginVersion)

	iter := sk.db.IteratorCandidatePowerByBlockHash(blockHash, int(xcom.EpochValidatorNum()))
	if err := iter.Error(); nil != err {
		log.Error("Failed to ElectNextVerifierList: take iter by candidate power is failed", "blockNumber",
			blockNumber, "blockHash", blockHash.Hex(), "err", err)
		return err
	}
	defer iter.Release()

	queue := make(staking.ValidatorQueue, 0)

	// todo test
	count := 0

	for iter.Valid(); iter.Next(); {

		count++

		// todo test
		log.Debug("ElectNextVerifierList: iter", "key", hex.EncodeToString(iter.Key()))

		addrSuffix := iter.Value()
		var can *staking.Candidate

		can, err := sk.db.GetCandidateStoreWithSuffix(blockHash, addrSuffix)
		if nil != err {

			log.Error("Failed to ElectNextVerifierList: Query Candidate info is failed", "blockNumber", blockNumber,
				"blockHash", blockHash.Hex(), "canAddr", common.BytesToAddress(addrSuffix).Hex(), "err", err)

			return err
		}

		if can.ProgramVersion < currVersion {

			log.Warn("Warn ElectNextVerifierList: the can ProgramVersion is less than currVersion",
				"blockNumber", blockNumber, "blockHash", blockHash.Hex(), "canVersion",
				"nodeId", can.NodeId.String(), "canAddr", common.BytesToAddress(addrSuffix).Hex(),
				can.ProgramVersion, "currVersion", currVersion)

			// Low program version cannot be elected for epoch validator
			continue
		}

		addr := common.BytesToAddress(addrSuffix)

		powerStr := [staking.SWeightItem]string{fmt.Sprint(can.ProgramVersion), can.Shares.String(),
			fmt.Sprint(can.StakingBlockNum), fmt.Sprint(can.StakingTxIndex)}

		val := &staking.Validator{
			NodeAddress:   addr,
			NodeId:        can.NodeId,
			BlsPubKey:     can.BlsPubKey,
			StakingWeight: powerStr,
			ValidatorTerm: 0,
		}
		queue = append(queue, val)
	}

	if len(queue) == 0 {
		panic("Failed to ElectNextVerifierList: Select zero size validators~")
	}

	newVerifierArr.Arr = queue

	err = sk.setVerifierListAndIndex(blockNumber, blockHash, newVerifierArr)
	if nil != err {
		log.Error("Failed to ElectNextVerifierList: Set Next Epoch VerifierList is failed", "blockNumber",
			blockNumber, "blockHash", blockHash.Hex(), "err", err)
		return err
	}

	// todo test
	xcom.PrintObject("Call ElectNextVerifierList new verifier list", newVerifierArr)

	log.Info("Call ElectNextVerifierList end", "new epoch validators length", len(queue), "loopNum", count)
	return nil
}

func (sk *StakingPlugin) GetVerifierList(blockHash common.Hash, blockNumber uint64, isCommit bool) (staking.ValidatorExQueue, error) {

	verifierList, err := sk.getVerifierList(blockHash, blockNumber, isCommit)
	if nil != err {
		return nil, err
	}

	if !isCommit && (blockNumber < verifierList.Start || blockNumber > verifierList.End) {

		log.Error("Failed to GetVerifierList", "start", verifierList.Start,
			"end", verifierList.End, "currentNumer", blockNumber)

		return nil, staking.ErrBlockNumberDisordered
	}

	queue := make(staking.ValidatorExQueue, len(verifierList.Arr))

	for i, v := range verifierList.Arr {

		var can *staking.Candidate
		if !isCommit {
			c, err := sk.db.GetCandidateStore(blockHash, v.NodeAddress)
			if nil != err {
				log.Error("Failed to call GetVerifierList, Quey candidate info is failed",
					"blockNumber", blockNumber, "blockHash", blockHash.Hex(), "nodeId", v.NodeId.String(),
					"canAddr", v.NodeAddress.Hex(), "isCommit", isCommit, "err", err.Error())
				return nil, err
			}
			can = c
		} else {
			c, err := sk.db.GetCandidateStoreByIrr(v.NodeAddress)
			if nil != err {
				log.Error("Failed to call GetVerifierList, Quey candidate info is failed",
					"blockNumber", blockNumber, "blockHash", blockHash.Hex(), "nodeId", v.NodeId.String(),
					"canAddr", v.NodeAddress.Hex(), "isCommit", isCommit, "err", err.Error())
				return nil, err
			}
			can = c
		}

		shares, _ := new(big.Int).SetString(v.StakingWeight[1], 10)

		valEx := &staking.ValidatorEx{
			NodeId:          can.NodeId,
			BlsPubKey:       can.BlsPubKey,
			StakingAddress:  can.StakingAddress,
			BenefitAddress:  can.BenefitAddress,
			StakingTxIndex:  can.StakingTxIndex,
			ProgramVersion:  can.ProgramVersion,
			StakingBlockNum: can.StakingBlockNum,
			Shares:          (*hexutil.Big)(shares),
			Description:     can.Description,
			ValidatorTerm:   v.ValidatorTerm,
		}
		queue[i] = valEx
	}

	return queue, nil
}

func (sk *StakingPlugin) GetHistoryVerifierList(blockHash common.Hash, blockNumber uint64, isCommit bool) (staking.ValidatorExQueue, error) {

	i := uint64(0)
	if blockNumber != i {
		i = xutil.CalculateEpoch(blockNumber)
	}

	queryNumber := i * xutil.CalcBlocksEachEpoch()
	numStr := strconv.FormatUint(queryNumber, 10)
	log.Debug("wow,GetHistoryVerifierList query number:","num string", numStr)
	data, err := STAKING_DB.HistoryDB.Get([]byte(VerifierName + numStr))
	if nil != err {
		return nil, err
	}
	var verifierList staking.ValidatorArray
	err = rlp.DecodeBytes(data, &verifierList)
	if nil != err {
		return nil, err
	}
	xcom.PrintObject("wow,GetHistoryVerifierList", verifierList)

	queue := make(staking.ValidatorExQueue, len(verifierList.Arr))

	for i, v := range verifierList.Arr {


		valEx := &staking.ValidatorEx{
			NodeId: v.NodeId,
			//StakingAddress:  can.StakingAddress,
			//BenefitAddress:  can.BenefitAddress,
			//StakingTxIndex:  can.StakingTxIndex,
			//ProgramVersion:  can.ProgramVersion,
			//StakingBlockNum: can.StakingBlockNum,
			//Shares: (*hexutil.Big)(shares),
			//Description:     can.Description,
			ValidatorTerm: v.ValidatorTerm,
		}
		queue[i] = valEx
	}

	return queue, nil
}

func (sk *StakingPlugin) IsCurrVerifier(blockHash common.Hash, blockNumber uint64, nodeId discover.NodeID, isCommit bool) (bool, error) {

	verifierList, err := sk.getVerifierList(blockHash, blockNumber, isCommit)
	if nil != err {
		return false, err
	}

	var flag bool
	for _, v := range verifierList.Arr {
		if v.NodeId == nodeId {
			flag = true
			break
		}
	}
	return flag, nil
}

func (sk *StakingPlugin) ListVerifierNodeID(blockHash common.Hash, blockNumber uint64) ([]discover.NodeID, error) {

	verifierList, err := sk.getVerifierList(blockHash, blockNumber, QueryStartNotIrr)
	if nil != err {
		return nil, err
	}

	if blockNumber < verifierList.Start || blockNumber > verifierList.End {

		log.Error("Failed to ListVerifierNodeID", "start", verifierList.Start,
			"end", verifierList.End, "currentNumer", blockNumber)

		return nil, staking.ErrBlockNumberDisordered
	}

	queue := make([]discover.NodeID, len(verifierList.Arr))

	for i, v := range verifierList.Arr {
		queue[i] = v.NodeId
	}
	return queue, nil
}

func (sk *StakingPlugin) GetCandidateONEpoch(blockHash common.Hash, blockNumber uint64, isCommit bool) (staking.CandidateQueue, error) {

	verifierList, err := sk.getVerifierList(blockHash, blockNumber, isCommit)
	if nil != err {
		return nil, err
	}

	queue := make(staking.CandidateQueue, len(verifierList.Arr))

	for i, v := range verifierList.Arr {
		var can *staking.Candidate
		if !isCommit {
			c, err := sk.db.GetCandidateStore(blockHash, v.NodeAddress)
			if nil != err {
				log.Error("Failed to call GetCandidateONEpoch, Quey candidate info is failed",
					"blockNumber", blockNumber, "blockHash", blockHash.Hex(), "nodeId", v.NodeId.String(),
					"canAddr", v.NodeAddress.Hex(), "isCommit", isCommit, "err", err.Error())
				return nil, err
			}
			can = c
		} else {
			c, err := sk.db.GetCandidateStoreByIrr(v.NodeAddress)
			if nil != err {
				log.Error("Failed to call GetCandidateONEpoch, Quey candidate info is failed",
					"blockNumber", blockNumber, "blockHash", blockHash.Hex(), "nodeId", v.NodeId.String(),
					"canAddr", v.NodeAddress.Hex(), "isCommit", isCommit, "err", err.Error())
				return nil, err
			}
			can = c
		}
		queue[i] = can
	}

	return queue, nil
}

// flag:NOTE
// 0: 	Query previous round consensus validator
// 1:  	Query current round consensus validaor
// 2:  	Query next round consensus validator
func (sk *StakingPlugin) GetValidatorList(blockHash common.Hash, blockNumber uint64, flag uint, isCommit bool) (
	staking.ValidatorExQueue, error) {

	var validatorArr *staking.ValidatorArray

	switch flag {
	case PreviousRound:

		arr, err := sk.getPreValList(blockHash, blockNumber, isCommit)
		if nil != err {
			return nil, err
		}
		validatorArr = arr

	case CurrentRound:
		arr, err := sk.getCurrValList(blockHash, blockNumber, isCommit)
		if nil != err {
			return nil, err
		}
		validatorArr = arr
	case NextRound:
		arr, err := sk.getNextValList(blockHash, blockNumber, isCommit)
		if nil != err {
			return nil, err
		}
		validatorArr = arr
	default:
		log.Error("Failed to call GetValidatorList", "err", staking.ErrWrongFuncParams, "flag", flag)

		return nil, staking.ErrWrongFuncParams
	}

	queue := make(staking.ValidatorExQueue, len(validatorArr.Arr))

	for i, v := range validatorArr.Arr {

		var can *staking.Candidate

		if !isCommit {
			c, err := sk.db.GetCandidateStore(blockHash, v.NodeAddress)
			if nil != err {
				log.Error("Failed to call GetValidatorList, Quey candidate info is failed",
					"blockNumber", blockNumber, "blockHash", blockHash.Hex(), "nodeId", v.NodeId.String(),
					"canAddr", v.NodeAddress.Hex(), "isCommit", isCommit, "err", err.Error())
				return nil, err
			}
			can = c
		} else {
			c, err := sk.db.GetCandidateStoreByIrr(v.NodeAddress)
			if nil != err {
				log.Error("Failed to call GetValidatorList, Quey candidate info is failed",
					"blockNumber", blockNumber, "blockHash", blockHash.Hex(), "nodeId", v.NodeId.String(),
					"canAddr", v.NodeAddress.Hex(), "isCommit", isCommit, "err", err.Error())
				return nil, err
			}
			can = c
		}

		shares, _ := new(big.Int).SetString(v.StakingWeight[1], 10)

		valEx := &staking.ValidatorEx{
			NodeId:          can.NodeId,
			BlsPubKey:       can.BlsPubKey,
			StakingAddress:  can.StakingAddress,
			BenefitAddress:  can.BenefitAddress,
			StakingTxIndex:  can.StakingTxIndex,
			ProgramVersion:  can.ProgramVersion,
			StakingBlockNum: can.StakingBlockNum,
			Shares:          (*hexutil.Big)(shares),
			Description:     can.Description,
			ValidatorTerm:   v.ValidatorTerm,
		}
		queue[i] = valEx
	}
	return queue, nil
}


func (sk *StakingPlugin) GetHistoryValidatorList(blockHash common.Hash, blockNumber uint64, flag uint, isCommit bool) (
	staking.ValidatorExQueue, error) {

	i := uint64(0)
	if blockNumber != i {
		i = xutil.CalculateRound(blockNumber)
	}
	queryNumber := i * xutil.ConsensusSize()
	numStr := strconv.FormatUint(queryNumber, 10)
	log.Debug("wow,GetHistoryValidatorList query number:","num string", numStr)
	data, err := STAKING_DB.HistoryDB.Get([]byte(ValidatorName + numStr))
	if nil != err {
		return nil, err
	}
	var validatorArr staking.ValidatorArray
	err = rlp.DecodeBytes(data, &validatorArr)
	if nil != err {
		return nil, err
	}
	xcom.PrintObject("wow,GetHistoryValidatorList", validatorArr)
	queue := make(staking.ValidatorExQueue, len(validatorArr.Arr))

	for i, v := range validatorArr.Arr {

		valEx := &staking.ValidatorEx{
			NodeId: v.NodeId,
			//StakingAddress:  can.StakingAddress,
			//BenefitAddress:  can.BenefitAddress,
			//StakingTxIndex:  can.StakingTxIndex,
			//ProgramVersion:  can.ProgramVersion,
			//StakingBlockNum: can.StakingBlockNum,
			//Shares: (*hexutil.Big)(shares),
			//Description:     can.Description,
			ValidatorTerm: v.ValidatorTerm,
		}
		queue[i] = valEx
	}
	return queue, nil
}

func (sk *StakingPlugin) GetCandidateONRound(blockHash common.Hash, blockNumber uint64,
	flag uint, isCommit bool) (staking.CandidateQueue, error) {

	var validatorArr *staking.ValidatorArray

	switch flag {
	case PreviousRound:
		arr, err := sk.getPreValList(blockHash, blockNumber, isCommit)
		if nil != err {
			return nil, err
		}
		validatorArr = arr
	case CurrentRound:
		arr, err := sk.getCurrValList(blockHash, blockNumber, isCommit)
		if nil != err {
			return nil, err
		}
		validatorArr = arr
	case NextRound:
		arr, err := sk.getNextValList(blockHash, blockNumber, isCommit)
		if nil != err {
			return nil, err
		}
		validatorArr = arr
	default:
		log.Error("Failed to call GetCandidateONRound", "err", staking.ErrWrongFuncParams, "flag", flag)

		return nil, staking.ErrWrongFuncParams

	}

	queue := make(staking.CandidateQueue, len(validatorArr.Arr))

	for i, v := range validatorArr.Arr {

		var can *staking.Candidate

		if !isCommit {

			c, err := sk.db.GetCandidateStore(blockHash, v.NodeAddress)
			if nil != err {
				log.Error("Failed to call GetCandidateONRound, Quey candidate info is failed",
					"blockNumber", blockNumber, "blockHash", blockHash.Hex(), "nodeId", v.NodeId.String(),
					"canAddr", v.NodeAddress.Hex(), "isCommit", isCommit, "err", err.Error())
				return nil, err
			}

			can = c
		} else {
			c, err := sk.db.GetCandidateStoreByIrr(v.NodeAddress)
			if nil != err {
				log.Error("Failed to call GetCandidateONRound, Quey candidate info is failed",
					"blockNumber", blockNumber, "blockHash", blockHash.Hex(), "nodeId", v.NodeId.String(),
					"canAddr", v.NodeAddress.Hex(), "isCommit", isCommit, "err", err.Error())
				return nil, err
			}
			can = c
		}
		queue[i] = can
	}
	return queue, nil
}

func (sk *StakingPlugin) ListCurrentValidatorID(blockHash common.Hash, blockNumber uint64) ([]discover.NodeID, error) {

	arr, err := sk.getCurrValList(blockHash, blockNumber, QueryStartNotIrr)
	if nil != err {
		return nil, err
	}

	queue := make([]discover.NodeID, len(arr.Arr))

	for i, candidate := range arr.Arr {
		queue[i] = candidate.NodeId
	}
	return queue, err
}

func (sk *StakingPlugin) IsCurrValidator(blockHash common.Hash, blockNumber uint64, nodeId discover.NodeID, isCommit bool) (bool, error) {

	validatorArr, err := sk.getCurrValList(blockHash, blockNumber, QueryStartNotIrr)
	if nil != err {
		return false, err
	}

	var flag bool
	for _, v := range validatorArr.Arr {
		if v.NodeId == nodeId {
			flag = true
			break
		}
	}
	return flag, nil
}

func (sk *StakingPlugin) GetCandidateList(blockHash common.Hash, blockNumber uint64) (staking.CandidateHexQueue, error) {

	epoch := xutil.CalculateEpoch(blockNumber)

	iter := sk.db.IteratorCandidatePowerByBlockHash(blockHash, 0)
	if err := iter.Error(); nil != err {
		return nil, err
	}
	defer iter.Release()

	queue := make(staking.CandidateHexQueue, 0)

	count := 0

	for iter.Valid(); iter.Next(); {

		count++

		// todo test
		log.Debug("GetCandidateList: iter", "key", hex.EncodeToString(iter.Key()))

		addrSuffix := iter.Value()
		can, err := sk.db.GetCandidateStoreWithSuffix(blockHash, addrSuffix)
		if nil != err {
			return nil, err
		}

		lazyCalcStakeAmount(epoch, can)
		canHex := buildCanHex(can)
		queue = append(queue, canHex)
	}

	// todo test
	log.Debug("GetCandidateList: loop count", "count", count)

	return queue, nil
}

func (sk *StakingPlugin) IsCandidate(blockHash common.Hash, nodeId discover.NodeID, isCommit bool) (bool, error) {

	var can *staking.Candidate
	addr, err := xutil.NodeId2Addr(nodeId)
	if nil != err {
		return false, err
	}

	if !isCommit {
		c, err := sk.db.GetCandidateStore(blockHash, addr)
		if nil != err {
			return false, err
		}
		can = c
	} else {
		c, err := sk.db.GetCandidateStoreByIrr(addr)
		if nil != err {
			return false, err
		}
		can = c
	}

	if nil == can || staking.Is_Invalid(can.Status) {
		return false, nil
	}
	return true, nil
}

func (sk *StakingPlugin) GetRelatedListByDelAddr(blockHash common.Hash, addr common.Address) (staking.DelRelatedQueue, error) {

	iter := sk.db.IteratorDelegateByBlockHashWithAddr(blockHash, addr, 0)
	if err := iter.Error(); nil != err {
		return nil, err
	}
	defer iter.Release()

	queue := make(staking.DelRelatedQueue, 0)

	for iter.Valid(); iter.Next(); {
		key := iter.Key()

		prefixLen := len(staking.DelegateKeyPrefix)

		nodeIdLen := discover.NodeIDBits / 8

		// delAddr
		delAddrByte := key[prefixLen : prefixLen+common.AddressLength]
		delAddr := common.BytesToAddress(delAddrByte)

		// nodeId
		nodeIdByte := key[prefixLen+common.AddressLength : prefixLen+common.AddressLength+nodeIdLen]
		nodeId := discover.MustBytesID(nodeIdByte)

		// stakenum
		stakeNumByte := key[prefixLen+common.AddressLength+nodeIdLen:]

		num := common.BytesToUint64(stakeNumByte)

		// related
		related := &staking.DelegateRelated{
			Addr:            delAddr,
			NodeId:          nodeId,
			StakingBlockNum: num,
		}
		queue = append(queue, related)
	}
	return queue, nil
}

func (sk *StakingPlugin) Election(blockHash common.Hash, header *types.Header, state xcom.StateDB) error {

	log.Info("Call Election Start", "blockNumber", header.Number.Uint64(), "blockHash", blockHash.Hex())

	blockNumber := header.Number.Uint64()

	// the validators of Current Epoch
	verifiers, err := sk.getVerifierList(blockHash, blockNumber, QueryStartNotIrr)
	if nil != err {
		log.Error("Failed to call Election: No found current epoch validators", "blockNumber",
			blockNumber, "blockHash", blockHash.Hex(), "err", err)
		return staking.ErrValidatorNoExist
	}

	// the validators of Current Round
	curr, err := sk.getCurrValList(blockHash, blockNumber, QueryStartNotIrr)
	if nil != err {
		log.Error("Failed to Election: No found the current round validators", "blockNumber",
			blockNumber, "blockHash", blockHash.Hex(), "err", err)
		return staking.ErrValidatorNoExist
	}

	log.Info("Call Election start", "Curr epoch validators length", len(verifiers.Arr), "Curr round validators length", len(curr.Arr))
	xcom.PrintObject("Call Election Curr validators", curr)

	if blockNumber != (curr.End - xcom.ElectionDistance()) {
		log.Error("Failed to Election: Current blockNumber invalid", "blockNumber", blockNumber, "blockHash", blockHash.Hex(),
			"Target blockNumber", curr.End-xcom.ElectionDistance())
		return staking.ErrBlockNumberDisordered
	}

	// Never match, maybe!!!
	if nil == verifiers || len(verifiers.Arr) == 0 {
		panic("The Current Epoch VerifierList is empty, blockNumber: " + fmt.Sprint(blockNumber))
	}

	// caculate the next round start and end
	start := curr.End + 1
	end := curr.End + xutil.ConsensusSize()

	hasSlashLen := 0 // duplicateSign And lowRatio No enough von
	needRMwithdrewLen := 0
	needRMLowVersionLen := 0
	invalidLen := 0 // the num that the can need to remove

	removeCans := make(staking.NeedRemoveCans) // the candidates need to remove
	withdrewCans := make(staking.CandidateMap) // the candidates had withdrew
	// TODO test
	slashAddrQueue := make([]discover.NodeID, 0)
	withdrewQueue := make([]discover.NodeID, 0)
	lowVersionQueue := make([]discover.NodeID, 0)
	// need to clean lowRatio status
	lowRatioValidAddrs := make([]common.Address, 0)                 // The addr of candidate that need to clean lowRatio status
	lowRatioValidMap := make(map[common.Address]*staking.Candidate) // The map collect candidate info that need to clean lowRatio status

	// Query Valid programVersion
	originVersion := gov.GetVersionForStaking(state)
	currVersion := xutil.CalcVersion(originVersion)

	// Collecting removed as a result of being slashed
	// That is not withdrew to invalid
	//
	// eg. (lowRatio and must delete) OR (lowRatio and balance no enough) OR duplicateSign
	//
	checkHaveSlash := func(status uint32) bool {
		return staking.Is_Invalid_LowRatioDel(status) ||
			staking.Is_Invalid_LowRatio_NotEnough(status) ||
			staking.Is_Invalid_DuplicateSign(status)
	}

	currMap := make(map[discover.NodeID]struct{}, len(curr.Arr))
	for _, v := range curr.Arr {

		canAddr, _ := xutil.NodeId2Addr(v.NodeId)
		can, err := sk.db.GetCandidateStore(blockHash, canAddr)
		if nil != err {
			log.Error("Failed to Query Candidate Info on Election", "blockNumber", blockNumber,
				"blockHash", blockHash.Hex(), "nodeId", v.NodeId.String(), "err", err)
			return err
		}

		var isSlash bool

		if checkHaveSlash(can.Status) {
			// -- if staking.Is_Invalid(can.Status) && !staking.Is_Withdrew(can.Status) {

			removeCans[v.NodeId] = can
			slashAddrQueue = append(slashAddrQueue, v.NodeId)
			hasSlashLen++
			isSlash = true
		}

		// Collecting candidate information that active withdrawal
		if staking.Is_Invalid_Withdrew(can.Status) && !isSlash {

			withdrewCans[v.NodeId] = can
			withdrewQueue = append(withdrewQueue, v.NodeId)
		}

		// valid AND lowRatio status, that candidate need to clean the lowRatio status
		if staking.Is_Valid(can.Status) && staking.Is_LowRatio(can.Status) {
			lowRatioValidAddrs = append(lowRatioValidAddrs, canAddr)
			lowRatioValidMap[canAddr] = can
		}

		// Collect candidate who need to be removed
		// from the validators because the version is too low
		if can.ProgramVersion < currVersion {
			removeCans[v.NodeId] = can
			lowVersionQueue = append(lowVersionQueue, v.NodeId)
		}

		currMap[v.NodeId] = struct{}{}
	}
	needRMLowVersionLen = len(lowVersionQueue)

	// Exclude the current consensus round validators from the validators of the Epoch
	diffQueue := make(staking.ValidatorQueue, 0)
	for _, v := range verifiers.Arr {

		if _, ok := withdrewCans[v.NodeId]; ok {

			delete(withdrewCans, v.NodeId)

		}

		if _, ok := currMap[v.NodeId]; ok {
			continue
		}

		addr, _ := xutil.NodeId2Addr(v.NodeId)
		can, err := sk.db.GetCandidateStore(blockHash, addr)
		if nil != err {
			log.Error("Failed to Get Candidate on Election", "blockNumber", blockNumber,
				"blockHash", blockHash.Hex(), "nodeId", v.NodeId.String(), "err", err)
			return err
		}

		// Jump the slashed candidate
		if checkHaveSlash(can.Status) {
			continue
		}

		// Ignore the low version
		if can.ProgramVersion < currVersion {
			continue
		}

		diffQueue = append(diffQueue, v)
	}

	for i := 0; i < len(withdrewQueue); i++ {

		nodeId := withdrewQueue[i]

		if can, ok := withdrewCans[nodeId]; !ok {
			// remove the can on withdrewqueue
			withdrewQueue = append(withdrewQueue[:i], withdrewQueue[i+1:]...)
			i--
		} else {
			// append to the collection that needs to be removed
			removeCans[nodeId] = can
		}

	}
	needRMwithdrewLen = len(withdrewQueue)

	invalidLen = hasSlashLen + needRMwithdrewLen + needRMLowVersionLen

	shuffle := func(invalidLen int, currQueue, vrfQueue staking.ValidatorQueue) staking.ValidatorQueue {
		currQueue.ValidatorSort(removeCans, staking.CompareForDel)
		// Increase term of validator
		copyCurrQueue := make(staking.ValidatorQueue, len(currQueue))
		copy(copyCurrQueue, currQueue)
		for i, v := range copyCurrQueue {
			v.ValidatorTerm++
			copyCurrQueue[i] = v
		}
		// Remove the invalid validators
		copyCurrQueue = copyCurrQueue[invalidLen:]
		return shuffleQueue(copyCurrQueue, vrfQueue)
	}

	var vrfQueue staking.ValidatorQueue
	var vrfLen int
	if len(diffQueue) > int(xcom.ConsValidatorNum()) {
		vrfLen = int(xcom.ConsValidatorNum())
	} else {
		vrfLen = len(diffQueue)
	}

	if vrfLen != 0 {
		if queue, err := vrfElection(diffQueue, vrfLen, header.Nonce.Bytes(), header.ParentHash); nil != err {
			log.Error("Failed to VrfElection on Election",
				"blockNumber", blockNumber, "blockHash", blockHash.Hex(), "err", err)
			return err
		} else {
			vrfQueue = queue
		}
	}

	log.Info("Call Election, statistics need to remove node num",
		"has slash count", hasSlashLen, "withdrew and need remove count",
		needRMwithdrewLen, "low version need remove count", needRMLowVersionLen,
		"total remove count", invalidLen, "remove map size", len(removeCans),
		"current validators Size", len(curr.Arr), "ConsValidatorNum", xcom.ConsValidatorNum(),
		"ShiftValidatorNum", xcom.ShiftValidatorNum(), "diffQueueLen", len(diffQueue),
		"vrfQueueLen", len(vrfQueue))

	nextQueue := shuffle(invalidLen, curr.Arr, vrfQueue)

	if len(nextQueue) == 0 {
		panic("The Next Round Validator is empty, blockNumber: " + fmt.Sprint(blockNumber))
	}

	next := &staking.ValidatorArray{
		Start: start,
		End:   end,
		Arr:   nextQueue,
	}

	if err := sk.setRoundValListAndIndex(blockNumber, blockHash, next); nil != err {
		log.Error("Failed to SetNextValidatorList on Election", "blockNumber", blockNumber,
			"blockHash", blockHash.Hex(), "err", err)
		return err
	}

	// todo test
	if len(slashAddrQueue) != 0 {
		xcom.PrintObject("Election Remove Slashing nodeId", slashAddrQueue)
	}

	// todo test
	if len(withdrewQueue) != 0 {
		xcom.PrintObject("Election Remove Withdrew nodeId", withdrewQueue)
	}

	// todo test
	if len(lowVersionQueue) != 0 {
		xcom.PrintObject("Election Remove Low version nodeId", lowVersionQueue)
	}

	// update candidate status
	// Must sort
	for _, canAddr := range lowRatioValidAddrs {

		can := lowRatioValidMap[canAddr]

		// clean the low package ratio status
		can.Status &^= staking.LowRatio

		// TODO test
		xcom.PrintObject("Call Election, clean lowratio, nodeId:"+can.NodeId.String()+", can Info:", can)

		addr, _ := xutil.NodeId2Addr(can.NodeId)
		if err := sk.db.SetCandidateStore(blockHash, addr, can); nil != err {
			log.Error("Failed to Store Candidate on Election", "blockNumber", blockNumber,
				"blockHash", blockHash.Hex(), "nodeId", can.NodeId.String(), "err", err)
			return err
		}
	}

	if err := sk.storeRoundValidatorAddrs(blockHash, start, nextQueue); nil != err {
		log.Error("Failed to storeRoundValidatorAddrs on Election", "blockNumber", blockNumber,
			"blockHash", blockHash.TerminalString(), "err", err)
	}

	log.Info("Call Election end", "next round validators length", len(nextQueue))

	// todo test
	xcom.PrintObject("Call Election Next validators", next)
	return nil
}

func shuffleQueue(remainCurrQueue, vrfQueue staking.ValidatorQueue) staking.ValidatorQueue {

	remainLen := len(remainCurrQueue)
	totalQueue := append(remainCurrQueue, vrfQueue...)

	for remainLen > int(xcom.ConsValidatorNum()-xcom.ShiftValidatorNum()) && len(totalQueue) > int(xcom.ConsValidatorNum()) {
		totalQueue = totalQueue[1:]
		remainLen--
	}

	if len(totalQueue) > int(xcom.ConsValidatorNum()) {
		totalQueue = totalQueue[:xcom.ConsValidatorNum()]
	}

	next := make(staking.ValidatorQueue, len(totalQueue))

	copy(next, totalQueue)

	// re sort before store next validators
	next.ValidatorSort(nil, staking.CompareForStore)
	return next
}

// NotifyPunishedVerifiers
func (sk *StakingPlugin) SlashCandidates(state xcom.StateDB, blockHash common.Hash, blockNumber uint64, queue ...*staking.SlashNodeItem) error {

	invalidNodeIdMap := make(map[discover.NodeID]struct{}, 0)

	for _, slashItem := range queue {
		needRemove, err := sk.toSlash(state, blockNumber, blockHash, slashItem)
		if nil != err {
			return err
		}

		if needRemove {
			invalidNodeIdMap[slashItem.NodeId] = struct{}{}
		}
	}

	// remove the validator from epoch verifierList
	if err := sk.removeFromVerifiers(blockNumber, blockHash, invalidNodeIdMap); nil != err {
		return err
	}

	// notify gov to do somethings
	if err := gov.NotifyPunishedVerifiers(blockHash, invalidNodeIdMap, state); nil != err {
		log.Error("Failed to SlashCandidates: call NotifyPunishedVerifiers of gov is failed", "blockNumber", blockNumber,
			"blockHash", blockHash.Hex(), "invalidNodeId Size", len(invalidNodeIdMap), "err", err)
		return err
	}
	return nil
}

func (sk *StakingPlugin) toSlash(state xcom.StateDB, blockNumber uint64, blockHash common.Hash, slashItem *staking.SlashNodeItem) (bool, error) {

	log.Info("Call SlashCandidates: call toSlash", "blockNumber", blockNumber, "blockHash", blockHash.Hex(),
		"nodeId", slashItem.NodeId.String(), "amount", slashItem.Amount, "slashType", slashItem.SlashType,
		"benefitAddr", slashItem.BenefitAddr.Hex())

	var needRemove bool

	// check slash type is right
	slashTypeIsWrong := func() bool {
		return uint32(slashItem.SlashType) != staking.LowRatio &&
			uint32(slashItem.SlashType) != staking.LowRatioDel &&
			uint32(slashItem.SlashType) != staking.DuplicateSign
	}
	if slashTypeIsWrong() {
		log.Error("Failed to SlashCandidates: the slashType is wrong", "blockNumber", blockNumber,
			"blockHash", blockHash.Hex(), "slashType", slashItem.SlashType, "benefitAddr", slashItem.BenefitAddr.Hex())

		return needRemove, staking.ErrWrongSlashType
	}

	canAddr, _ := xutil.NodeId2Addr(slashItem.NodeId)
	can, err := sk.db.GetCandidateStore(blockHash, canAddr)
	if nil != err && err != snapshotdb.ErrNotFound {
		log.Error("Failed to SlashCandidates: Query can is failed", "blockNumber", blockNumber,
			"blockHash", blockHash.Hex(), "nodeId", slashItem.NodeId.String(), "err", err)
		return needRemove, err
	}

	if nil == can {
		log.Error("Failed to SlashCandidates: the can is empty", "blockNumber", blockNumber,
			"blockHash", blockHash.Hex(), "nodeId", slashItem.NodeId.String())
		return needRemove, staking.ErrCanNoExist
	}

	epoch := xutil.CalculateEpoch(blockNumber)

	lazyCalcStakeAmount(epoch, can)

	// Balance that can only be effective for Slash
	total := new(big.Int).Add(can.Released, can.RestrictingPlan)

	if total.Cmp(slashItem.Amount) < 0 {

		log.Warn("Warned to SlashCandidates: the candidate total staking amount is not enough",
			"blockNumber", blockNumber, "blockHash", blockHash.Hex(), "nodeId", slashItem.NodeId.String(),
			"candidate total amount", total, "slashing amount", slashItem.Amount)

		return needRemove, staking.ErrSlashVonOverflow
	}

	// clean the candidate power, first
	if err := sk.db.DelCanPowerStore(blockHash, can); nil != err {
		log.Error("Failed to SlashCandidates: Delete candidate old power is failed", "blockNumber", blockNumber,
			"blockHash", blockHash.Hex(), "nodeId", slashItem.NodeId.String())
		return needRemove, err
	}

	slashBalance := slashItem.Amount

	// slash the balance
	if slashBalance.Cmp(common.Big0) > 0 && can.Released.Cmp(common.Big0) > 0 {
		val, rval, err := slashBalanceFn(slashBalance, can.Released, false, uint32(slashItem.SlashType),
			slashItem.BenefitAddr, can.StakingAddress, state)
		if nil != err {
			log.Error("Failed to SlashCandidates: slash Released", "slashed amount", slashBalance,
				"blockNumber", blockNumber, "blockHash", blockHash.Hex(), "nodeId", slashItem.NodeId.String(), "err", err)
			return needRemove, err
		}
		slashBalance, can.Released = val, rval
	}
	if slashBalance.Cmp(common.Big0) > 0 && can.RestrictingPlan.Cmp(common.Big0) > 0 {
		val, rval, err := slashBalanceFn(slashBalance, can.RestrictingPlan, true, uint32(slashItem.SlashType),
			slashItem.BenefitAddr, can.StakingAddress, state)
		if nil != err {
			log.Error("Failed to SlashCandidates: slash RestrictingPlan", "slashed amount", slashBalance,
				"blockNumber", blockNumber, "blockHash", blockHash.Hex(), "nodeId", slashItem.NodeId.String(), "err", err)
			return needRemove, err
		}
		slashBalance, can.RestrictingPlan = val, rval
	}

	// check slash remain balance
	if slashBalance.Cmp(common.Big0) != 0 {
		log.Error("Failed to SlashCandidates: the ramain is not zero",
			"slashAmount", slashItem.Amount, "slashed remain", slashBalance,
			"blockNumber", blockNumber, "blockHash", blockHash.Hex(), "nodeId", slashItem.NodeId.String())
		return needRemove, staking.ErrWrongSlashVonCalc
	}

	sharesHaveBeenClean := func() bool {
		return (staking.Is_Invalid_LowRatio_NotEnough(can.Status) ||
			staking.Is_Invalid_LowRatioDel(can.Status) ||
			staking.Is_Invalid_DuplicateSign(can.Status) ||
			staking.Is_Invalid_Withdrew(can.Status))
	}

	// If the shares is zero, don't need to sub shares
	if !sharesHaveBeenClean() {

		// first slash and no withdrew
		// sub Shares to effect power
		if can.Shares.Cmp(slashItem.Amount) >= 0 {
			can.Shares = new(big.Int).Sub(can.Shares, slashItem.Amount)
		} else {
			log.Error("Failed to SlashCandidates: the candidate shares is no enough", "slashType", slashItem.SlashType,
				"blockNumber", blockNumber, "blockHash", blockHash.Hex(), "nodeId", slashItem.NodeId.String(), "candidate shares",
				can.Shares, "slash amount", slashItem.Amount)
			panic("the candidate shares is no enough")
		}
	}

	// need invalid candidate status
	// need remove from verifierList
	needInvalid, needRemove, changeStatus := handleSlashTypeFn(slashItem.SlashType, calcCandidateTotalAmount(can))

	log.Info("Call SlashCandidates: the status", "needInvalid", needInvalid,
		"needRemove", needRemove, "current can.Status", can.Status, "need to superpose status", changeStatus)

	if needInvalid && staking.Is_Valid(can.Status) {

		if can.ReleasedHes.Cmp(common.Big0) > 0 {

			state.AddBalance(can.StakingAddress, can.ReleasedHes)
			state.SubBalance(vm.StakingContractAddr, can.ReleasedHes)
			can.ReleasedHes = new(big.Int).SetInt64(0)
		}
		if can.RestrictingPlanHes.Cmp(common.Big0) > 0 {

			err := rt.ReturnLockFunds(can.StakingAddress, can.RestrictingPlanHes, state)
			if nil != err {
				log.Error("Failed to SlashCandidates on stakingPlugin: call Restricting ReturnLockFunds() is failed",
					"blockNumber", blockNumber, "blockHash", blockHash.Hex(), "stakingAddr", can.StakingAddress.Hex(),
					"restrictingPlanHes", can.RestrictingPlanHes, "err", err)
				return needRemove, err
			}
			can.RestrictingPlanHes = new(big.Int).SetInt64(0)
		}

		// need to sub account rc
		if err := sk.db.SubAccountStakeRc(blockHash, can.StakingAddress); nil != err {
			log.Error("Failed to SlashCandidates: Sub Account staking Reference Count is failed", "slashType", slashItem.SlashType,
				"blockNumber", blockNumber, "blockHash", blockHash.Hex(), "nodeId", slashItem.NodeId.String(), "err", err)
			return needRemove, err
		}

		// Must be guaranteed to be the first slash to invalid can status and no active withdrewStake
		if err := sk.addUnStakeItem(state, blockNumber, blockHash, epoch, can.NodeId, canAddr, can.StakingBlockNum); nil != err {
			log.Error("Failed to SlashCandidates on stakingPlugin: Add UnStakeItemStore failed",
				"blockNumber", blockNumber, "blockHash", blockHash.Hex(), "nodeId", can.NodeId.String(), "err", err)
			return needRemove, err
		}

		//because of deleted candidate info ,clean Shares
		can.Shares = new(big.Int).SetInt64(0)
		can.Status |= changeStatus
		if err := sk.db.SetCandidateStore(blockHash, canAddr, can); nil != err {
			log.Error("Failed to SlashCandidates on stakingPlugin: Store Candidate info is failed",
				"blockNumber", blockNumber, "blockHash", blockHash.Hex(), "nodeId", can.NodeId.String(), "err", err)
			return needRemove, err
		}

	} else if !needInvalid && staking.Is_Valid(can.Status) {

		// update the candidate power, If do not need to delete power (the candidate status still be valid)
		if err := sk.db.SetCanPowerStore(blockHash, canAddr, can); nil != err {
			log.Error("Failed to SlashCandidates: Store candidate power is failed", "slashType", slashItem.SlashType,
				"blockNumber", blockNumber, "blockHash", blockHash.Hex(), "nodeId", slashItem.NodeId.String(), "err", err)
			return needRemove, err
		}

		can.Status |= changeStatus
		if err := sk.db.SetCandidateStore(blockHash, canAddr, can); nil != err {
			log.Error("Failed to SlashCandidates: Store candidate is failed", "slashType", slashItem.SlashType,
				"blockNumber", blockNumber, "blockHash", blockHash.Hex(), "nodeId", slashItem.NodeId.String(), "err", err)
			return needRemove, err
		}

	} else {

		can.Status |= changeStatus
		if err := sk.db.SetCandidateStore(blockHash, canAddr, can); nil != err {
			log.Error("Failed to SlashCandidates: Store candidate is failed", "slashType", slashItem.SlashType,
				"blockNumber", blockNumber, "blockHash", blockHash.Hex(), "nodeId", slashItem.NodeId.String(), "err", err)
			return needRemove, err
		}
	}
	return needRemove, nil
}

func (sk *StakingPlugin) removeFromVerifiers(blockNumber uint64, blockHash common.Hash, slashNodeIdMap map[discover.NodeID]struct{}) error {
	verifier, err := sk.getVerifierList(blockHash, blockNumber, QueryStartNotIrr)
	if nil != err {
		log.Error("Failed to SlashCandidates: Query Verifier List is failed", "blockNumber", blockNumber,
			"blockHash", blockHash.Hex(), "nodeIdQueue Size", len(slashNodeIdMap), "err", err)
		return err
	}

	// remove the val from epoch validators,
	// because the candidate status is invalid after slashed
	orginLen := len(verifier.Arr)
	for i := 0; i < len(verifier.Arr); i++ {

		val := verifier.Arr[i]

		if _, ok := slashNodeIdMap[val.NodeId]; ok {

			log.Info("Call SlashCandidates, Delete the validator", "blockNumber", blockNumber,
				"blockHash", blockHash.Hex(), "nodeId", val.NodeId.String())

			verifier.Arr = append(verifier.Arr[:i], verifier.Arr[i+1:]...)
			i--
			break
		}
	}

	dirtyLen := len(verifier.Arr)

	if dirtyLen != orginLen {

		if err := sk.setVerifierListByIndex(blockNumber, blockHash, verifier); nil != err {
			log.Error("Failed to SlashCandidates: Store Verifier List is failed", "blockNumber", blockNumber,
				"blockHash", blockHash.Hex(), "err", err)
			return err
		}
	}
	return nil
}

func handleSlashTypeFn(slashType int, remain *big.Int) (bool, bool, uint32) {

	var needInvalid, needRemove bool // need invalid candidate status And need remove from verifierList
	var changeStatus uint32          // need to add this status

	switch slashType {
	case staking.LowRatio:

		if !xutil.CheckStakeThreshold(remain) {
			changeStatus |= staking.NotEnough
			changeStatus |= staking.Invalided
			needInvalid = true
			needRemove = true
		}
	case staking.LowRatioDel:
		changeStatus |= staking.Invalided
		needInvalid = true
		needRemove = true
	case staking.DuplicateSign:
		changeStatus |= staking.Invalided
		needInvalid = true
		needRemove = true
	}
	changeStatus |= uint32(slashType)

	return needInvalid, needRemove, changeStatus
}

func slashBalanceFn(slashAmount, canBalance *big.Int, isNotify bool,
	slashType uint32, benefitAddr, stakingAddr common.Address, state xcom.StateDB) (*big.Int, *big.Int, error) {

	// check zero value
	// If there is a zero value, no logic is done.
	if canBalance.Cmp(common.Big0) == 0 || slashAmount.Cmp(common.Big0) == 0 {
		return slashAmount, canBalance, nil
	}

	slashAmountTmp := new(big.Int).SetInt64(0)
	balanceTmp := new(big.Int).SetInt64(0)

	if slashAmount.Cmp(canBalance) >= 0 {

		state.SubBalance(vm.StakingContractAddr, canBalance)

		if staking.Is_DuplicateSign(uint32(slashType)) {
			state.AddBalance(benefitAddr, canBalance)
		} else {
			state.AddBalance(vm.RewardManagerPoolAddr, canBalance)
		}

		if isNotify {
			err := rt.SlashingNotify(stakingAddr, canBalance, state)
			if nil != err {
				return slashAmountTmp, balanceTmp, err
			}
		}

		slashAmountTmp = new(big.Int).Sub(slashAmount, canBalance)
		balanceTmp = new(big.Int).SetInt64(0)

	} else {
		state.SubBalance(vm.StakingContractAddr, slashAmount)
		if staking.Is_DuplicateSign(uint32(slashType)) {
			state.AddBalance(benefitAddr, slashAmount)
		} else {
			state.AddBalance(vm.RewardManagerPoolAddr, slashAmount)
		}

		if isNotify {
			err := rt.SlashingNotify(stakingAddr, slashAmount, state)
			if nil != err {
				return slashAmountTmp, balanceTmp, err
			}
		}

		slashAmountTmp = new(big.Int).SetInt64(0)
		balanceTmp = new(big.Int).Sub(canBalance, slashAmount)
	}

	return slashAmountTmp, balanceTmp, nil
}

func (sk *StakingPlugin) ProposalPassedNotify(blockHash common.Hash, blockNumber uint64, nodeIds []discover.NodeID,
	programVersion uint32) error {

	log.Debug("Call ProposalPassedNotify to promote candidate programVersion", "blockNumber", blockNumber,
		"blockHash", blockHash.Hex(), "version", programVersion, "nodeIdQueueSize", len(nodeIds))

	version := xutil.CalcVersion(programVersion)

	for _, nodeId := range nodeIds {

		log.Info("Call ProposalPassedNotify: promote candidate start", "blockNumber", blockNumber,
			"blockHash", blockHash.Hex(), "real version", programVersion, "calc version", version, "nodeId", nodeId.String())

		addr, _ := xutil.NodeId2Addr(nodeId)
		can, err := sk.db.GetCandidateStore(blockHash, addr)
		if nil != err && err != snapshotdb.ErrNotFound {
			log.Error("Failed to ProposalPassedNotify: Query Candidate is failed", "blockNumber", blockNumber,
				"blockHash", blockHash.Hex(), "nodeId", nodeId.String(), "err", err)
			return err
		}

		if (nil != err && err == snapshotdb.ErrNotFound) || nil == can {
			log.Error("Failed to ProposalPassedNotify: Promote candidate programVersion failed, the can is empty",
				"blockNumber", blockNumber, "blockHash", blockHash.Hex(), "nodeId", nodeId.String())
			continue
		}

		if err := sk.db.DelCanPowerStore(blockHash, can); nil != err {
			log.Error("Failed to ProposalPassedNotify: Delete Candidate old power is failed", "blockNumber", blockNumber,
				"blockHash", blockHash.Hex(), "nodeId", nodeId.String(), "err", err)
			return err
		}

		can.ProgramVersion = version

		if err := sk.db.SetCanPowerStore(blockHash, addr, can); nil != err {
			log.Error("Failed to ProposalPassedNotify: Store Candidate new power is failed", "blockNumber", blockNumber,
				"blockHash", blockHash.Hex(), "nodeId", nodeId.String(), "err", err)
			return err
		}

		if err := sk.db.SetCandidateStore(blockHash, addr, can); nil != err {
			log.Error("Failed to ProposalPassedNotify: Store Candidate info is failed", "blockNumber", blockNumber,
				"blockHash", blockHash.Hex(), "nodeId", nodeId.String(), "err", err)
			return err
		}

	}

	return nil
}

func (sk *StakingPlugin) DeclarePromoteNotify(blockHash common.Hash, blockNumber uint64, nodeId discover.NodeID,
	programVersion uint32) error {

	version := xutil.CalcVersion(programVersion)

	log.Info("Call DeclarePromoteNotify to promote candidate programVersion", "blockNumber", blockNumber,
		"blockHash", blockHash.Hex(), "real version", programVersion, "calc version", version, "nodeId", nodeId.String())

	addr, _ := xutil.NodeId2Addr(nodeId)
	can, err := sk.db.GetCandidateStore(blockHash, addr)
	if nil != err && err != snapshotdb.ErrNotFound {
		log.Error("Failed to DeclarePromoteNotify: Query Candidate is failed", "blockNumber", blockNumber,
			"blockHash", blockHash.Hex(), "nodeId", nodeId.String(), "err", err)
		return err
	}

	if (nil != err && err == snapshotdb.ErrNotFound) || nil == can {

		log.Error("Failed to DeclarePromoteNotify: Promote candidate programVersion failed, the can is empty",
			"blockNumber", blockNumber, "blockHash", blockHash.Hex(), "nodeId", nodeId.String(),
			"version", programVersion)
		return nil
	}

	if err := sk.db.DelCanPowerStore(blockHash, can); nil != err {
		log.Error("Failed to DeclarePromoteNotify: Delete Candidate old power is failed", "blockNumber", blockNumber,
			"blockHash", blockHash.Hex(), "nodeId", nodeId.String(), "err", err)
		return err
	}

	can.ProgramVersion = version

	if err := sk.db.SetCanPowerStore(blockHash, addr, can); nil != err {
		log.Error("Failed to DeclarePromoteNotify: Store Candidate new power is failed", "blockNumber", blockNumber,
			"blockHash", blockHash.Hex(), "nodeId", nodeId.String(), "err", err)
		return err
	}

	if err := sk.db.SetCandidateStore(blockHash, addr, can); nil != err {
		log.Error("Failed to DeclarePromoteNotify: Store Candidate info is failed", "blockNumber", blockNumber,
			"blockHash", blockHash.Hex(), "nodeId", nodeId.String(), "err", err)
		return err
	}

	return nil
}

func (sk *StakingPlugin) GetLastNumber(blockNumber uint64) uint64 {

	valArr, err := sk.getCurrValList(common.ZeroHash, blockNumber, QueryStartIrr)
	if nil != err {
		log.Error("Failed to GetLastNumber", "blockNumber", blockNumber, "err", err)
		return 0
	}

	if nil == err && nil != valArr {
		return valArr.End
	}
	return 0
}

func (sk *StakingPlugin) GetValidator(blockNumber uint64) (*cbfttypes.Validators, error) {

	valArr, err := sk.getCurrValList(common.ZeroHash, blockNumber, QueryStartIrr)
	if nil != err && err != snapshotdb.ErrNotFound {
		return nil, err
	}

	if nil == err && nil != valArr {
		return buildCbftValidators(valArr.Start, valArr.Arr), nil
	}
	return nil, fmt.Errorf("No Found Validators by blockNumber: %d", blockNumber)
}

// NOTE: Verify that it is the validator of the current Epoch
func (sk *StakingPlugin) IsCandidateNode(nodeID discover.NodeID) bool {

	indexs, err := sk.db.GetEpochValIndexByIrr()
	if nil != err {
		log.Error("Failed to IsCandidateNode: query epoch validators indexArr is failed", "err", err)
		return false
	}

	isCandidate := false

	for i, indexInfo := range indexs {
		queue, err := sk.db.GetEpochValListByIrr(indexInfo.Start, indexInfo.End)
		if nil != err {
			log.Error("Failed to IsCandidateNode: Query epoch validators is failed",
				"index length", len(indexs), "the loop number", i+1, "Start", indexInfo.Start, "End", indexInfo.End, "err", err)
			continue
		} else {
			for _, val := range queue {
				if val.NodeId == nodeID {
					isCandidate = true
					goto label
				}
			}
		}
	}
label:
	log.Info("Call IsCandidateNode", "nodeId", nodeID.String(), "isCandidate", isCandidate)
	return isCandidate
}

func buildCbftValidators(start uint64, arr staking.ValidatorQueue) *cbfttypes.Validators {
	valMap := make(cbfttypes.ValidateNodeMap, len(arr))

	for i, v := range arr {

		pubKey, _ := v.NodeId.Pubkey()

		vn := &cbfttypes.ValidateNode{
			Index:     uint32(i),
			Address:   v.NodeAddress,
			PubKey:    pubKey,
			NodeID:    v.NodeId,
			BlsPubKey: &v.BlsPubKey,
		}

		valMap[v.NodeId] = vn
	}

	res := &cbfttypes.Validators{
		Nodes:            valMap,
		ValidBlockNumber: start,
	}
	return res
}

func lazyCalcStakeAmount(epoch uint64, can *staking.Candidate) {

	changeAmountEpoch := can.StakingEpoch

	sub := epoch - uint64(changeAmountEpoch)

	// todo test
	xcom.PrintObject("lazyCalcStakeAmount before, epoch:"+fmt.Sprint(epoch)+", can", can)

	// If it is during the same hesitation period, short circuit
	if sub < xcom.HesitateRatio() {
		return
	}

	if can.ReleasedHes.Cmp(common.Big0) > 0 {
		can.Released = new(big.Int).Add(can.Released, can.ReleasedHes)
		can.ReleasedHes = new(big.Int).SetInt64(0)
	}

	if can.RestrictingPlanHes.Cmp(common.Big0) > 0 {
		can.RestrictingPlan = new(big.Int).Add(can.RestrictingPlan, can.RestrictingPlanHes)
		can.RestrictingPlanHes = new(big.Int).SetInt64(0)
	}

	// todo test
	xcom.PrintObject("lazyCalcStakeAmount end, epoch:"+fmt.Sprint(epoch)+", can", can)

}

func lazyCalcDelegateAmount(epoch uint64, del *staking.Delegation) {

	// When the first time, there was no previous changeAmountEpoch
	if del.DelegateEpoch == 0 {
		return
	}

	changeAmountEpoch := del.DelegateEpoch

	sub := epoch - uint64(changeAmountEpoch)

	// todo test
	xcom.PrintObject("lazyCalcDelegateAmount before, epoch:"+fmt.Sprint(epoch)+", del", del)

	// If it is during the same hesitation period, short circuit
	if sub < xcom.HesitateRatio() {
		return
	}

	if del.ReleasedHes.Cmp(common.Big0) > 0 {
		del.Released = new(big.Int).Add(del.Released, del.ReleasedHes)
		del.ReleasedHes = new(big.Int).SetInt64(0)
	}

	if del.RestrictingPlanHes.Cmp(common.Big0) > 0 {
		del.RestrictingPlan = new(big.Int).Add(del.RestrictingPlan, del.RestrictingPlanHes)
		del.RestrictingPlanHes = new(big.Int).SetInt64(0)
	}

	// todo test
	xcom.PrintObject("lazyCalcDelegateAmount end, epoch:"+fmt.Sprint(epoch)+", del", del)

}

type sortValidator struct {
	v           *staking.Validator
	x           int64
	weights     int64
	version     uint32
	blockNumber uint64
	txIndex     uint32
}

type sortValidatorQueue []*sortValidator

func (svs sortValidatorQueue) Len() int {
	return len(svs)
}

func (svs sortValidatorQueue) Less(i, j int) bool {
	if svs[i].version == svs[j].version {
		if svs[i].x == svs[j].x {
			if svs[i].blockNumber == svs[j].blockNumber {
				if svs[i].txIndex == svs[j].txIndex {
					return false
				} else {
					return svs[i].txIndex < svs[j].txIndex
				}
			} else {
				return svs[i].blockNumber < svs[j].blockNumber
			}
		} else {
			return svs[i].x > svs[j].x
		}
	} else {
		return svs[i].version > svs[j].version
	}
}

func (svs sortValidatorQueue) Swap(i, j int) {
	svs[i], svs[j] = svs[j], svs[i]
}

// Elected verifier by vrf random election
// validatorList：Waiting for the elected node
// nonce：Vrf proof of the current block
// parentHash：Parent block hash
func vrfElection(validatorList staking.ValidatorQueue, shiftLen int, nonce []byte, parentHash common.Hash) (staking.ValidatorQueue, error) {
	preNonces, err := handler.GetVrfHandlerInstance().Load(parentHash)
	if nil != err {
		return nil, err
	}
	if len(preNonces) < len(validatorList) {
		log.Error("Failed to vrfElection on Election", "validatorListSize", len(validatorList),
			"nonceSize", len(nonce), "preNoncesSize", len(preNonces), "parentHash", hex.EncodeToString(parentHash.Bytes()))
		return nil, staking.ErrWrongFuncParams
	}
	if len(preNonces) > len(validatorList) {
		preNonces = preNonces[len(preNonces)-len(validatorList):]
	}
	return probabilityElection(validatorList, shiftLen, vrf.ProofToHash(nonce), preNonces)
}

func probabilityElection(validatorList staking.ValidatorQueue, shiftLen int, currentNonce []byte, preNonces [][]byte) (staking.ValidatorQueue, error) {
	if len(currentNonce) == 0 || len(preNonces) == 0 || len(validatorList) != len(preNonces) {
		log.Error("Failed to probabilityElection on Election", "validatorListSize", len(validatorList),
			"currentNonceSize", len(currentNonce), "preNoncesSize", len(preNonces), "EpochValidatorNum", xcom.EpochValidatorNum())
		return nil, staking.ErrWrongFuncParams
	}
	sumWeights := new(big.Int)
	svList := make(sortValidatorQueue, 0)
	for _, validator := range validatorList {
		weights, err := validator.GetShares()
		if nil != err {
			return nil, err
		}
		weights.Div(weights, new(big.Int).SetUint64(1e18))
		sumWeights.Add(sumWeights, weights)
		version, err := validator.GetProgramVersion()
		if nil != err {
			return nil, err
		}
		blockNumber, err := validator.GetStakingBlockNumber()
		if nil != err {
			return nil, err
		}
		txIndex, err := validator.GetStakingTxIndex()
		if nil != err {
			return nil, err
		}
		sv := &sortValidator{
			v:           validator,
			weights:     int64(weights.Uint64()),
			version:     version,
			blockNumber: blockNumber,
			txIndex:     txIndex,
		}
		svList = append(svList, sv)
	}
	var maxValue float64 = (1 << 256) - 1
	sumWeightsFloat, err := strconv.ParseFloat(sumWeights.Text(10), 64)
	if nil != err {
		return nil, err
	}
	// todo This is an empirical formula, and the follow-up will make a better determination.
	p := float64(xcom.ShiftValidatorNum()) * float64(xcom.ConsValidatorNum()) / sumWeightsFloat
	log.Info("probabilityElection Basic parameter on Election", "validatorListSize", len(validatorList),
		"p", p, "sumWeights", sumWeightsFloat, "shiftValidatorNum", shiftLen, "epochValidatorNum", xcom.EpochValidatorNum())
	for index, sv := range svList {
		resultStr := new(big.Int).Xor(new(big.Int).SetBytes(currentNonce), new(big.Int).SetBytes(preNonces[index])).Text(10)
		target, err := strconv.ParseFloat(resultStr, 64)
		if nil != err {
			return nil, err
		}
		targetP := target / maxValue
		bd := math.NewBinomialDistribution(sv.weights, p)
		x, err := bd.InverseCumulativeProbability(targetP)
		if nil != err {
			return nil, err
		}
		sv.x = x
		log.Debug("calculated probability on Election", "nodeId", sv.v.NodeId.TerminalString(),
			"addr", sv.v.NodeAddress.Hex(), "index", index, "currentNonce",
			hex.EncodeToString(currentNonce), "preNonce", hex.EncodeToString(preNonces[index]),
			"target", target, "targetP", targetP, "weight", sv.weights, "x", x, "version", sv.version,
			"blockNumber", sv.blockNumber, "txIndex", sv.txIndex)
	}
	sort.Sort(svList)
	resultValidatorList := make(staking.ValidatorQueue, shiftLen)
	for index, sv := range svList {
		if index == shiftLen {
			break
		}
		resultValidatorList[index] = sv.v
		log.Debug("sort validator on Election", "nodeId", sv.v.NodeId.TerminalString(),
			"addr", sv.v.NodeAddress.Hex(),
			"index", index, "weight", sv.weights, "x", sv.x, "version", sv.version,
			"blockNumber", sv.blockNumber, "txIndex", sv.txIndex)
	}
	return resultValidatorList, nil
}

/**
Internal expansion function
*/

// previous round validators
func (sk *StakingPlugin) getPreValList(blockHash common.Hash, blockNumber uint64, isCommit bool) (*staking.ValidatorArray, error) {

	var targetIndex *staking.ValArrIndex

	var preTargetNumber uint64
	if blockNumber > xutil.ConsensusSize() {
		preTargetNumber = blockNumber - xutil.ConsensusSize()
	}

	var indexArr staking.ValArrIndexQueue

	if !isCommit {
		indexs, err := sk.db.GetRoundValIndexByBlockHash(blockHash)
		if nil != err && err != snapshotdb.ErrNotFound {
			return nil, err
		}

		indexArr = indexs

		for i, index := range indexs {
			if index.Start <= preTargetNumber && index.End >= preTargetNumber {
				targetIndex = indexs[i]
				break
			}
		}
	} else {
		indexs, err := sk.db.GetRoundValIndexByIrr()
		if nil != err && err != snapshotdb.ErrNotFound {
			return nil, err
		}

		indexArr = indexs

		for i, index := range indexs {
			if index.Start <= preTargetNumber && index.End >= preTargetNumber {
				targetIndex = indexs[i]
				break
			}
		}
	}

	if nil == targetIndex {
		log.Error("No Found previous validators index", "isCommit", isCommit,
			"current blockNumber", blockNumber, "current blockHash", blockHash.Hex())
		xcom.PrintObjForErr("the round indexs arr is", indexArr)
		return nil, staking.ErrValidatorNoExist
	}

	var queue staking.ValidatorQueue

	if !isCommit {
		arr, err := sk.db.GetRoundValListByBlockHash(blockHash, targetIndex.Start, targetIndex.End)
		if nil != err && err != snapshotdb.ErrNotFound {
			return nil, err
		}
		queue = arr

	} else {
		arr, err := sk.db.GetRoundValListByIrr(targetIndex.Start, targetIndex.End)
		if nil != err && err != snapshotdb.ErrNotFound {
			return nil, err
		}
		queue = arr

	}

	if len(queue) == 0 {
		log.Error("No Found previous validators, the queue length is zero", "isCommit", isCommit, "start", targetIndex.Start,
			"end", targetIndex.End, "current blockNumber", blockNumber, "current blockHash", blockHash.Hex())
		return nil, staking.ErrValidatorNoExist
	}

	return &staking.ValidatorArray{
		Start: targetIndex.Start,
		End:   targetIndex.End,
		Arr:   queue,
	}, nil
}

func (sk *StakingPlugin) getCurrValList(blockHash common.Hash, blockNumber uint64, isCommit bool) (*staking.ValidatorArray, error) {

	var targetIndex *staking.ValArrIndex

	var indexArr staking.ValArrIndexQueue

	if !isCommit {
		indexs, err := sk.db.GetRoundValIndexByBlockHash(blockHash)
		if nil != err && err != snapshotdb.ErrNotFound {
			return nil, err
		}

		indexArr = indexs

		for i, index := range indexs {
			if index.Start <= blockNumber && index.End >= blockNumber {
				targetIndex = indexs[i]
				break
			}
		}
	} else {
		indexs, err := sk.db.GetRoundValIndexByIrr()
		if nil != err && err != snapshotdb.ErrNotFound {
			return nil, err
		}

		indexArr = indexs

		for i, index := range indexs {
			if index.Start <= blockNumber && index.End >= blockNumber {
				targetIndex = indexs[i]
				break
			}
		}
	}

	if nil == targetIndex {
		log.Error("No Found current validators index", "isCommit", isCommit,
			"current blockNumber", blockNumber, "current blockHash", blockHash.Hex())
		xcom.PrintObjForErr("the round indexs arr is", indexArr)
		return nil, staking.ErrValidatorNoExist
	}

	var queue staking.ValidatorQueue

	if !isCommit {
		arr, err := sk.db.GetRoundValListByBlockHash(blockHash, targetIndex.Start, targetIndex.End)
		if nil != err && err != snapshotdb.ErrNotFound {
			return nil, err
		}
		queue = arr

	} else {
		arr, err := sk.db.GetRoundValListByIrr(targetIndex.Start, targetIndex.End)
		if nil != err && err != snapshotdb.ErrNotFound {
			return nil, err
		}
		queue = arr

	}

	if len(queue) == 0 {
		log.Error("No Found current validators, the queue length is zero", "isCommit", isCommit, "start", targetIndex.Start,
			"end", targetIndex.End, "current blockNumber", blockNumber, "current blockHash", blockHash.Hex())
		return nil, staking.ErrValidatorNoExist
	}

	return &staking.ValidatorArray{
		Start: targetIndex.Start,
		End:   targetIndex.End,
		Arr:   queue,
	}, nil
}

func (sk *StakingPlugin) getNextValList(blockHash common.Hash, blockNumber uint64, isCommit bool) (*staking.ValidatorArray, error) {

	var targetIndex *staking.ValArrIndex

	var indexArr staking.ValArrIndexQueue

	if !isCommit {
		indexs, err := sk.db.GetRoundValIndexByBlockHash(blockHash)
		if nil != err && err != snapshotdb.ErrNotFound {
			return nil, err
		}

		indexArr = indexs

		for i, index := range indexs {
			if index.Start <= blockNumber && index.End >= blockNumber && i < len(indexs)-1 {
				targetIndex = indexs[i+1]
				break
			}
		}
	} else {
		indexs, err := sk.db.GetRoundValIndexByIrr()
		if nil != err && err != snapshotdb.ErrNotFound {
			return nil, err
		}

		indexArr = indexs

		for i, index := range indexs {
			if index.Start <= blockNumber && index.End >= blockNumber && i < len(indexs)-1 {
				targetIndex = indexs[i+1]
				break
			}
		}
	}

	if nil == targetIndex {
		log.Error("No Found next validators index", "isCommit", isCommit,
			"current blockNumber", blockNumber, "current blockHash", blockHash.Hex())
		xcom.PrintObjForErr("the round indexs arr is", indexArr)
		return nil, staking.ErrValidatorNoExist
	}

	var queue staking.ValidatorQueue

	if !isCommit {
		arr, err := sk.db.GetRoundValListByBlockHash(blockHash, targetIndex.Start, targetIndex.End)
		if nil != err && err != snapshotdb.ErrNotFound {
			return nil, err
		}
		queue = arr

	} else {
		arr, err := sk.db.GetRoundValListByIrr(targetIndex.Start, targetIndex.End)
		if nil != err && err != snapshotdb.ErrNotFound {
			return nil, err
		}
		queue = arr
	}

	if len(queue) == 0 {
		log.Error("No Found next validators, the queue length is zero", "isCommit", isCommit, "start", targetIndex.Start,
			"end", targetIndex.End, "current blockNumber", blockNumber, "current blockHash", blockHash.Hex())
		return nil, staking.ErrValidatorNoExist
	}

	return &staking.ValidatorArray{
		Start: targetIndex.Start,
		End:   targetIndex.End,
		Arr:   queue,
	}, nil
}

func (sk *StakingPlugin) setRoundValListAndIndex(blockNumber uint64, blockHash common.Hash, valArr *staking.ValidatorArray) error {

	log.Debug("Call setRoundValListAndIndex", "blockNumber", blockNumber, "blockHash", blockHash.Hex(),
		"Start", valArr.Start, "End", valArr.End, "arr size", len(valArr.Arr))

	queue, err := sk.db.GetRoundValIndexByBlockHash(blockHash)
	if nil != err {
		log.Error("Failed to setRoundValListAndIndex: Query round valIndex is failed",
			"blockNumber", blockNumber, "blockHash", blockHash.Hex(),
			"Start", valArr.Start, "End", valArr.End, "err", err)
		return err
	}

	index := &staking.ValArrIndex{
		Start: valArr.Start,
		End:   valArr.End,
	}

	shabby, queue := queue.ConstantAppend(index, RoundValIndexSize)

	// delete the shabby validators
	if nil != shabby {

		log.Debug("Call setRoundValListAndIndex, DelEpochValListByBlockHash",
			"blockNumber", blockNumber, "blockHash", blockHash.Hex(),
			"shabby.Start", shabby.Start, "shabby.End", shabby.End)

		if err := sk.db.DelRoundValListByBlockHash(blockHash, shabby.Start, shabby.End); nil != err {
			log.Error("Failed to setRoundValListAndIndex: delete shabby validators is failed",
				"shabby start", shabby.Start, "shabby end", shabby.End,
				"blockNumber", blockNumber, "blockHash", blockHash.Hex(), "err", err)
			return err
		}
	}

	// Store new index Arr
	if err := sk.db.SetRoundValIndex(blockHash, queue); nil != err {
		log.Error("Failed to setRoundValListAndIndex: store round validators new indexArr is failed",
			"blockNumber", blockNumber, "blockHash", blockHash.Hex(), "indexs length", len(queue), "err", err)
		return err
	}

	// Store new round validator Item
	if err := sk.db.SetRoundValList(blockHash, index.Start, index.End, valArr.Arr); nil != err {
		log.Error("Failed to setRoundValListAndIndex: store new round validators is failed",
			"blockNumber", blockNumber, "blockHash", blockHash.Hex(),
			"start", index.Start, "end", index.End, "val arr length", len(valArr.Arr), "err", err)
		return err
	}

	return nil
}

func (sk *StakingPlugin) setRoundValListByIndex(blockNumber uint64, blockHash common.Hash, valArr *staking.ValidatorArray) error {

	log.Debug("Call setRoundValListByIndex", "blockNumber", blockNumber, "blockHash", blockHash.Hex(),
		"Start", valArr.Start, "End", valArr.End, "arr size", len(valArr.Arr))

	queue, err := sk.db.GetRoundValIndexByBlockHash(blockHash)
	if nil != err {
		log.Error("Failed to setRoundValListByIndex: Query round valIndex is failed",
			"blockNumber", blockNumber, "blockHash", blockHash.Hex(),
			"Start", valArr.Start, "End", valArr.End, "err", err)
		return err
	}

	var hasIndex bool
	// check the Round Index
	for _, indexInfo := range queue {
		if valArr.Start == indexInfo.Start && valArr.End == indexInfo.End {
			hasIndex = true
			break
		}
	}

	if !hasIndex {
		log.Error("No Found current validatorList index", "blockNumber", blockNumber,
			"blockHash", blockHash.Hex(), "input Start", valArr.Start, "input End", valArr.End)
		xcom.PrintObjForErr("the history round indexs arr is", queue)
		return staking.ErrValidatorNoExist
	}

	// Store new round validator Item
	if err := sk.db.SetRoundValList(blockHash, valArr.Start, valArr.End, valArr.Arr); nil != err {
		log.Error("Failed to setRoundValListByIndex: store new round validators is failed",
			"blockNumber", blockNumber, "blockHash", blockHash.Hex(),
			"start", valArr.Start, "end", valArr.End, "val arr length", len(valArr.Arr), "err", err)
		return err
	}

	return nil
}

func (sk *StakingPlugin) getVerifierList(blockHash common.Hash, blockNumber uint64, isCommit bool) (*staking.ValidatorArray, error) {

	var targetIndex *staking.ValArrIndex

	var indexArr staking.ValArrIndexQueue

	if !isCommit {
		indexs, err := sk.db.GetEpochValIndexByBlockHash(blockHash)
		if nil != err && err != snapshotdb.ErrNotFound {
			return nil, err
		}

		indexArr = indexs

		for i, index := range indexs {
			if index.Start <= blockNumber && index.End >= blockNumber {
				targetIndex = indexs[i]
				break
			}
		}
	} else {
		indexs, err := sk.db.GetEpochValIndexByIrr()
		if nil != err && err != snapshotdb.ErrNotFound {
			return nil, err
		}

		indexArr = indexs

		for i, index := range indexs {
			if index.Start <= blockNumber && index.End >= blockNumber {
				targetIndex = indexs[i]
				break
			}
		}
	}

	if nil == targetIndex {
		log.Error("No Found epoch validators index", "isCommit", isCommit,
			"current blockNumber", blockNumber, "current blockHash", blockHash.Hex())
		xcom.PrintObjForErr("the epoch indexs arr is", indexArr)
		return nil, staking.ErrValidatorNoExist
	}

	var queue staking.ValidatorQueue

	if !isCommit {
		arr, err := sk.db.GetEpochValListByBlockHash(blockHash, targetIndex.Start, targetIndex.End)

		if nil != err && err != snapshotdb.ErrNotFound {
			return nil, err
		}
		queue = arr
	} else {
		arr, err := sk.db.GetEpochValListByIrr(targetIndex.Start, targetIndex.End)

		if nil != err && err != snapshotdb.ErrNotFound {
			return nil, err
		}
		queue = arr
	}

	if len(queue) == 0 {
		log.Error("No Found epoch validators, the queue is zero", "isCommit", isCommit, "start", targetIndex.Start,
			"end", targetIndex.End, "current blockNumber", blockNumber, "current blockHash", blockHash.Hex())
		return nil, staking.ErrValidatorNoExist
	}

	return &staking.ValidatorArray{
		Start: targetIndex.Start,
		End:   targetIndex.End,
		Arr:   queue,
	}, nil
}

func (sk *StakingPlugin) setVerifierListAndIndex(blockNumber uint64, blockHash common.Hash, valArr *staking.ValidatorArray) error {

	log.Debug("Call setVerifierListAndIndex", "blockNumber", blockNumber, "blockHash", blockHash.Hex(),
		"Start", valArr.Start, "End", valArr.End, "arr size", len(valArr.Arr))

	queue, err := sk.db.GetEpochValIndexByBlockHash(blockHash)
	if nil != err {
		log.Error("Failed to setVerifierListAndIndex: Query epoch valIndex is failed",
			"blockNumber", blockNumber, "blockHash", blockHash.Hex(),
			"Start", valArr.Start, "End", valArr.End, "err", err)
		return err
	}

	index := &staking.ValArrIndex{
		Start: valArr.Start,
		End:   valArr.End,
	}

	shabby, queue := queue.ConstantAppend(index, EpochValIndexSize)

	// delete the shabby validators
	if nil != shabby {
		log.Debug("Call setVerifierListAndIndex, DelEpochValListByBlockHash",
			"blockNumber", blockNumber, "blockHash", blockHash.Hex(),
			"shabby.Start", shabby.Start, "shabby.End", shabby.End)
		if err := sk.db.DelEpochValListByBlockHash(blockHash, shabby.Start, shabby.End); nil != err {
			log.Error("Failed to setVerifierList: delete shabby validators is failed",
				"shabby start", shabby.Start, "shabby end", shabby.End,
				"blockNumber", blockNumber, "blockHash", blockHash.Hex(), "err", err)
			return err
		}
	}

	// Store new index Arr
	if err := sk.db.SetEpochValIndex(blockHash, queue); nil != err {
		log.Error("Failed to setVerifierListAndIndex: store epoch validators new indexArr is failed",
			"blockNumber", blockNumber, "blockHash", blockHash.Hex(), "indexs length", len(queue), "err", err)
		return err
	}

	// Store new epoch validator Item
	if err := sk.db.SetEpochValList(blockHash, index.Start, index.End, valArr.Arr); nil != err {
		log.Error("Failed to setVerifierListAndIndex: store new epoch validators is failed",
			"blockNumber", blockNumber, "blockHash", blockHash.Hex(),
			"start", index.Start, "end", index.End, "val arr length", len(valArr.Arr), "err", err)
		return err
	}

	return nil
}

func (sk *StakingPlugin) setVerifierListByIndex(blockNumber uint64, blockHash common.Hash, valArr *staking.ValidatorArray) error {

	log.Debug("Call setVerifierListByIndex", "blockNumber", blockNumber, "blockHash", blockHash.Hex(),
		"Start", valArr.Start, "End", valArr.End, "arr size", len(valArr.Arr))

	queue, err := sk.db.GetEpochValIndexByBlockHash(blockHash)
	if nil != err {
		log.Error("Failed to setVerifierListByIndex: Query epoch valIndex is failed",
			"blockNumber", blockNumber, "blockHash", blockHash.Hex(),
			"Start", valArr.Start, "End", valArr.End, "err", err)
		return err
	}

	var hasIndex bool
	// check the Epoch Index
	for _, indexInfo := range queue {
		if valArr.Start == indexInfo.Start && valArr.End == indexInfo.End {
			hasIndex = true
			break
		}
	}

	if !hasIndex {

		log.Error("No Found current verifierList index", "blockNumber", blockNumber,
			"blockHash", blockHash.Hex(), "input Start", valArr.Start, "input End", valArr.End)
		xcom.PrintObjForErr("the history epoch indexs arr is", queue)

		return staking.ErrValidatorNoExist
	}

	// Store new epoch validator Item
	if err := sk.db.SetEpochValList(blockHash, valArr.Start, valArr.End, valArr.Arr); nil != err {
		log.Error("Failed to setVerifierListByIndex: store new epoch validators is failed",
			"blockNumber", blockNumber, "blockHash", blockHash.Hex(),
			"start", valArr.Start, "end", valArr.End, "val arr length", len(valArr.Arr), "err", err)
		return err
	}

	return nil
}

func (sk *StakingPlugin) addUnStakeItem(state xcom.StateDB, blockNumber uint64, blockHash common.Hash, epoch uint64,
	nodeId discover.NodeID, canAddr common.Address, stakingBlockNum uint64) error {

	endVoteNum, err := gov.GetMaxEndVotingBlock(nodeId, blockHash, state)
	if nil != err {
		return err
	}
	var refundEpoch, maxEndVoteEpoch, targetEpoch uint64
	if endVoteNum != 0 {
		maxEndVoteEpoch = xutil.CalculateEpoch(endVoteNum)
	}

	refundEpoch = xutil.CalculateEpoch(blockNumber) + xcom.UnStakeFreezeRatio()

	if maxEndVoteEpoch <= refundEpoch {
		targetEpoch = refundEpoch
	} else {
		targetEpoch = maxEndVoteEpoch
	}

	log.Info("Call addUnStakeItem, AddUnStakeItemStore start", "current blockNumber", blockNumber,
		"govenance max end vote blokNumber", endVoteNum, "unStakeFreeze Epoch", refundEpoch,
		"govenance max end vote epoch", maxEndVoteEpoch, "unstake item target Epoch", targetEpoch,
		"nodeId", nodeId.String())

	if err := sk.db.AddUnStakeItemStore(blockHash, targetEpoch, canAddr, stakingBlockNum); nil != err {
		return err
	}
	return nil
}

// Record the address of the verification node for each consensus round within a certain block range.
func (sk *StakingPlugin) storeRoundValidatorAddrs(blockHash common.Hash, nextRoundBlockNumber uint64, array staking.ValidatorQueue) error {
	curRound := xutil.CalculateRound(nextRoundBlockNumber)
	curEpoch := xutil.CalculateEpoch(nextRoundBlockNumber)
	validEpoch := uint64(xcom.EvidenceValidEpoch() + 1)
	validRound := xutil.EpochSize() * validEpoch
	if curEpoch > validEpoch {
		invalidRound := curRound - validRound
		key := staking.GetRoundValAddrArrKey(invalidRound)
		if err := sk.db.DelRoundValidatorAddrs(blockHash, key); nil != err {
			log.Error("Failed to DelRoundValidatorAddrs", "blockHash", blockHash.TerminalString(), "nextRoundBlockNumber", nextRoundBlockNumber,
				"curRound", curRound, "curEpoch", curEpoch, "validEpoch", validEpoch, "validRound", validRound, "invalidRound", invalidRound, "key", hex.EncodeToString(key), "err", err)
			return err
		}
		log.Debug("delete RoundValidatorAddrs success", "blockHash", blockHash.TerminalString(), "nextRoundBlockNumber", nextRoundBlockNumber, "invalidRound", invalidRound)
	}
	newKey := staking.GetRoundValAddrArrKey(curRound)
	newValue := make([]common.Address, 0, len(array))
	for _, v := range array {
		newValue = append(newValue, v.NodeAddress)
	}
	if err := sk.db.StoreRoundValidatorAddrs(blockHash, newKey, newValue); nil != err {
		log.Error("Failed to StoreRoundValidatorAddrs", "blockHash", blockHash.TerminalString(), "nextRoundBlockNumber", nextRoundBlockNumber,
			"curRound", curRound, "curEpoch", curEpoch, "validEpoch", validEpoch, "validRound", validRound, "validatorLen", len(array), "newKey", hex.EncodeToString(newKey), "err", err)
		return err
	}
	log.Info("store RoundValidatorAddrs success", "blockHash", blockHash.TerminalString(), "nextRoundBlockNumber", nextRoundBlockNumber,
		"curRound", curRound, "curEpoch", curEpoch, "validEpoch", validEpoch, "validRound", validRound, "validatorLen", len(array))
	return nil
}

func (sk *StakingPlugin) checkRoundValidatorAddr(blockHash common.Hash, targetBlockNumber uint64, addr common.Address) (bool, error) {
	targetRound := xutil.CalculateRound(targetBlockNumber)
	addrList, err := sk.db.LoadRoundValidatorAddrs(blockHash, staking.GetRoundValAddrArrKey(targetRound))
	if nil != err {
		log.Error("Failed to checkRoundValidatorAddr", "blockHash", blockHash.TerminalString(), "targetBlockNumber", targetBlockNumber,
			"addr", addr.Hex(), "targetRound", targetRound, "addrListLen", len(addrList), "err", err)
		return false, err
	}
	if len(addrList) > 0 {
		for _, v := range addrList {
			if bytes.Equal(v.Bytes(), addr.Bytes()) {
				return true, nil
			}
		}
	}
	return false, nil
}

func (sk *StakingPlugin) HasStake(blockHash common.Hash, addr common.Address) (bool, error) {
	return sk.db.HasAccountStakeRc(blockHash, addr)
}

func calcCandidateTotalAmount(can *staking.Candidate) *big.Int {
	release := new(big.Int).Add(can.Released, can.ReleasedHes)
	restrictingPlan := new(big.Int).Add(can.RestrictingPlan, can.RestrictingPlanHes)
	return new(big.Int).Add(release, restrictingPlan)
}

func calcDelegateTotalAmount(del *staking.Delegation) *big.Int {
	release := new(big.Int).Add(del.Released, del.ReleasedHes)
	restrictingPlan := new(big.Int).Add(del.RestrictingPlan, del.RestrictingPlanHes)
	return new(big.Int).Add(release, restrictingPlan)
}

func calcRealRefund(realtotal, amount *big.Int) *big.Int {
	refundAmount := new(big.Int).SetInt64(0)
	sub := new(big.Int).Sub(realtotal, amount)
	// When the sub less than threshold
	if !xutil.CheckMinimumThreshold(sub) {
		refundAmount = realtotal
	} else {
		refundAmount = amount
	}
	return refundAmount
}

func buildCanHex(can *staking.Candidate) *staking.CandidateHex {
	return &staking.CandidateHex{
		NodeId:             can.NodeId,
		BlsPubKey:          can.BlsPubKey,
		StakingAddress:     can.StakingAddress,
		BenefitAddress:     can.BenefitAddress,
		StakingTxIndex:     can.StakingTxIndex,
		ProgramVersion:     can.ProgramVersion,
		Status:             can.Status,
		StakingEpoch:       can.StakingEpoch,
		StakingBlockNum:    can.StakingBlockNum,
		Shares:             (*hexutil.Big)(can.Shares),
		Released:           (*hexutil.Big)(can.Released),
		ReleasedHes:        (*hexutil.Big)(can.ReleasedHes),
		RestrictingPlan:    (*hexutil.Big)(can.RestrictingPlan),
		RestrictingPlanHes: (*hexutil.Big)(can.RestrictingPlanHes),
		Description:        can.Description,
	}
}<|MERGE_RESOLUTION|>--- conflicted
+++ resolved
@@ -174,7 +174,6 @@
 			return err
 		}
 
-<<<<<<< HEAD
 		diff := make(staking.ValidatorQueue, 0)
 		var isCurr, isNext bool
 
@@ -184,7 +183,8 @@
 			if nodeId == v.NodeId {
 				isCurr = true
 			}
-=======
+		}
+
 		data, err := rlp.EncodeToBytes(current)
 		if nil != err {
 			log.Error("Failed to EncodeToBytes on stakingPlugin Confirmed When Election block", "err", err)
@@ -199,36 +199,12 @@
 			sk.addConsensusNode(result)
 			log.Debug("stakingPlugin addConsensusNode success",
 				"blockNumber", block.NumberU64(), "blockHash", block.Hash().Hex(), "size", len(result))
->>>>>>> 90cc617e
-		}
-
-<<<<<<< HEAD
+		}
+
 		for _, v := range next.Arr {
 			if _, ok := currMap[v.NodeId]; !ok {
 				diff = append(diff, v)
 			}
-=======
-	if xutil.IsSettlementPeriod(block.NumberU64()) {
-		current, err := sk.getVerifierList(block.Hash(), block.NumberU64(), QueryStartNotIrr)
-		if nil != err {
-			log.Error("Failed to Query Current Round verifiers on stakingPlugin Confirmed When Settletmetn block",
-				"blockHash", block.Hash().Hex(), "blockNumber", block.Number().Uint64(), "err", err)
-			return err
-		}
-		data, err := rlp.EncodeToBytes(current)
-		if nil != err {
-			log.Error("Failed to EncodeToBytes on stakingPlugin Confirmed When Settletmetn block", "err", err)
-			return err
-		}
-		STAKING_DB.HistoryDB.Put([]byte(VerifierName+numStr), data)
-		log.Debug("wow,insert verifier history", "blockNumber", block.Number(), "blockHash", block.Hash().String(), "insertNum", VerifierName+numStr)
-		xcom.PrintObject("wow,insert verifier history :", current)
-	}
-
-	log.Info("Finished Confirmed on staking plugin", "blockNumber", block.Number(), "blockHash", block.Hash().String())
-	return nil
-}
->>>>>>> 90cc617e
 
 			if nodeId == v.NodeId {
 				isNext = true
@@ -250,6 +226,24 @@
 		}
 	}
 
+	if xutil.IsSettlementPeriod(block.NumberU64()) {
+		current, err := sk.getVerifierList(block.Hash(), block.NumberU64(), QueryStartNotIrr)
+		if nil != err {
+			log.Error("Failed to Query Current Round verifiers on stakingPlugin Confirmed When Settletmetn block",
+				"blockHash", block.Hash().Hex(), "blockNumber", block.Number().Uint64(), "err", err)
+			return err
+		}
+		data, err := rlp.EncodeToBytes(current)
+		if nil != err {
+			log.Error("Failed to EncodeToBytes on stakingPlugin Confirmed When Settletmetn block", "err", err)
+			return err
+		}
+		STAKING_DB.HistoryDB.Put([]byte(VerifierName+numStr), data)
+		log.Debug("wow,insert verifier history", "blockNumber", block.Number(), "blockHash", block.Hash().String(), "insertNum", VerifierName+numStr)
+		xcom.PrintObject("wow,insert verifier history :", current)
+	}
+
+	log.Info("Finished Confirmed on staking plugin", "blockNumber", block.Number(), "blockHash", block.Hash().String())
 	return nil
 }
 
