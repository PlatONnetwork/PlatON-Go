package plugin_test

import (
	"math/big"
	"testing"

	"github.com/PlatONnetwork/PlatON-Go/common"
	"github.com/PlatONnetwork/PlatON-Go/core/state"
	"github.com/PlatONnetwork/PlatON-Go/core/types"
	"github.com/PlatONnetwork/PlatON-Go/ethdb"
	"github.com/PlatONnetwork/PlatON-Go/x/plugin"
	"github.com/PlatONnetwork/PlatON-Go/x/restricting"
	"github.com/PlatONnetwork/PlatON-Go/x/xcom"
)


type restrictingInfo struct {
	balance     *big.Int `json:"balance"` // balance representation all locked amount
	debt        *big.Int `json:"debt"`    // debt representation will released amount. Positive numbers can be used instead of release, 0 means no release, negative numbers indicate not enough to release
	releaseList []uint64 `json:"list"`    // releaseList representation which epoch will release restricting
}

type releaseAmountInfo struct {
	height uint64    `json:"blockNumber"`   // blockNumber representation of the block number at the released epoch
	amount *big.Int	 `json:"amount"`		// amount representation of the released amount
}


func buildStateDB (t *testing.T) xcom.StateDB{
	db := ethdb.NewMemDatabase()
	stateDb, err := state.New(common.Hash{}, state.NewDatabase(db))

	if err != nil {
		t.Errorf("new state db failed: %s", err.Error())
	}

	return stateDb
}


func TestRestrictingPlugin_EndBlock(t *testing.T) {

	stateDB := buildStateDB(t)
	buildDbRestrictingPlan(t, stateDB)

	// case1: blockNumber not arrived settle block height
	head := types.Header{ Number: big.NewInt(1),}
	if err := plugin.RestrictingInstance().EndBlock(common.Hash{}, &head, stateDB); err != nil {
		t.Error("The case1 of EndBlock failed.\n expected err is nil")
		t.Errorf("Actually returns err. blockNumber:%d . errors: %s", head.Number.Uint64(), err.Error())
	}

	// case2: blockNumber arrived settle block height, restricting plan not exist
	head = types.Header{Number: big.NewInt(int64(6*xcom.ConsensusSize*xcom.EpochSize))}
	if err := plugin.RestrictingInstance().EndBlock(common.Hash{}, &head, stateDB); err != nil {
		t.Error("The case2 of EndBlock failed.\n expected: ")
		t.Errorf("Actually returns err. blockNumber:%d . errors: %s", head.Number.Uint64(), err.Error())
	} else {
		t.Log("")
	}

	// case3: blockNumber arrived settle block height, restricting plan exist
	head = types.Header{Number: big.NewInt(int64(1*xcom.ConsensusSize*xcom.EpochSize))}
	if err := plugin.RestrictingInstance().EndBlock(common.Hash{}, &head, stateDB); err != nil {
		t.Errorf("Actually returns err. blockNumber:%d . errors: %s", head.Number.Uint64(), err.Error())
	}
}
<<<<<<< HEAD
//
//func TestRestrictingPlugin_AddRestrictingRecord(t *testing.T) {
//	sender := common.HexToAddress("0x11")
//
//	// case1: account is new user to restricting
//
//	// case2: restricting account exist, but restricting epoch not intersect
//
//	// case3: restricting account exist, and restricting epoch intersect
//
//
//	if err := plugin.RestrictingInstance().AddRestrictingRecord(); err != nil {
//
//	}
//
//}
=======

func TestRestrictingPlugin_AddRestrictingRecord(t *testing.T) {
	stateDB := buildStateDB(t)

	var plan restricting.RestrictingPlan
	var plans = make([]restricting.RestrictingPlan, 5)
	var temp  = plans

	// case1: account is new user to restricting
	for epoch := 1; epoch < 6; epoch++ {
		plan.Epoch = uint64(epoch)
		plan.Amount = big.NewInt(int64(1E18))
		plans = append(plans, plan)
	}

	err := plugin.RestrictingInstance().AddRestrictingRecord(sender, addrArr[0], plans, stateDB)
	if err != nil {
		t.Error("The case1 of AddRestrictingRecord failed.")
	}

	// case2: restricting account exist, but restricting epoch not intersect
	plans = make([]restricting.RestrictingPlan, 1)
	plan.Epoch = uint64(6)
	plan.Amount = big.NewInt(int64(1E18))
	plans = append(plans, plan)

	err = plugin.RestrictingInstance().AddRestrictingRecord(sender, addrArr[0], plans, stateDB)
	if err != nil {
		t.Error("The case2 of AddRestrictingRecord failed.")
	}

	// case3: restricting account exist, and restricting epoch intersect
	plans = temp
	err = plugin.RestrictingInstance().AddRestrictingRecord(sender, addrArr[0], plans, stateDB)
	if err != nil {
		t.Error("The case3 of AddRestrictingRecord failed.")
	}

}
>>>>>>> 96d6c265

func TestRestrictingPlugin_PledgeLockFunds(t *testing.T) {

	stateDB := buildStateDB(t)
	buildDbRestrictingPlan(t, stateDB)
	lockFunds := big.NewInt(int64(2E18))

	// case1: restricting account not exist
	notFoundAccount := common.HexToAddress("0x11")
	err := plugin.RestrictingInstance().PledgeLockFunds(notFoundAccount, lockFunds, stateDB)
	if err != nil {
		t.Error("The case1 of PledgeLockFunds failed.")
	}

	// case2: restricting account exist, but balance not enough
	lockFunds = big.NewInt(int64(2E18))
	err = plugin.RestrictingInstance().PledgeLockFunds(addrArr[0], lockFunds, stateDB)
	if err != nil {
		t.Error("The case2 of PledgeLockFunds failed.")
	}

	// case3: restricting account exist, and balance is enough
	lockFunds = big.NewInt(int64(2E18))
	err = plugin.RestrictingInstance().PledgeLockFunds(addrArr[0], lockFunds, stateDB)
	if err != nil {
		t.Error("The case3 of PledgeLockFunds failed.")
	}
}


func TestRestrictingPlugin_ReturnLockFunds(t *testing.T) {

	stateDB := buildStateDB(t)
	buildDbRestrictingPlan(t, stateDB)
	returnFunds := big.NewInt(int64(1E18))

	// case1: restricting account not exist
	notFoundAccount := common.HexToAddress("0x11")
	err := plugin.RestrictingInstance().ReturnLockFunds(notFoundAccount, returnFunds, stateDB)
	if err != nil {
		t.Error("The case1 of ReturnLockFunds failed.")
	}

	// case2: restricting account exist
	err = plugin.RestrictingInstance().ReturnLockFunds(addrArr[0], returnFunds, stateDB)
	if err != nil {
		t.Error("The case2 of ReturnLockFunds failed.")
	}
}

func TestRestrictingPlugin_SlashingNotify(t *testing.T) {

	stateDB := buildStateDB(t)
	buildDbRestrictingPlan(t, stateDB)
	slashingFunds := big.NewInt(int64(1E18))

	// case1: restricting account not exist
	notFoundAccount := common.HexToAddress("0x11")
	err := plugin.RestrictingInstance().SlashingNotify(notFoundAccount, slashingFunds, stateDB)
	if err != nil {
		t.Error("The case1 of SlashingNotify failed.")
	}

	// case2: restricting account exist
	err = plugin.RestrictingInstance().SlashingNotify(addrArr[0], slashingFunds, stateDB)
	if err != nil {
		t.Error("The case2 of SlashingNotify failed.")
	}
}

func TestRestrictingPlugin_GetRestrictingInfo(t *testing.T) {

	stateDB := buildStateDB(t)

	// case1: restricting account not exist
	notFoundAccount := common.HexToAddress("0x11")
	_, err := plugin.RestrictingInstance().GetRestrictingInfo(notFoundAccount, stateDB)
	if err != nil {
		t.Error("The case2 of GetRestrictingInfo failed.")
	}

	// case2: restricting account exist
	if result, err := plugin.RestrictingInstance().GetRestrictingInfo(addrArr[0], stateDB); err != nil {
		t.Errorf("The case2 of GetRestrictingInfo failed.")
	} else {
		t.Log(string(result))
	}
}<|MERGE_RESOLUTION|>--- conflicted
+++ resolved
@@ -65,24 +65,6 @@
 		t.Errorf("Actually returns err. blockNumber:%d . errors: %s", head.Number.Uint64(), err.Error())
 	}
 }
-<<<<<<< HEAD
-//
-//func TestRestrictingPlugin_AddRestrictingRecord(t *testing.T) {
-//	sender := common.HexToAddress("0x11")
-//
-//	// case1: account is new user to restricting
-//
-//	// case2: restricting account exist, but restricting epoch not intersect
-//
-//	// case3: restricting account exist, and restricting epoch intersect
-//
-//
-//	if err := plugin.RestrictingInstance().AddRestrictingRecord(); err != nil {
-//
-//	}
-//
-//}
-=======
 
 func TestRestrictingPlugin_AddRestrictingRecord(t *testing.T) {
 	stateDB := buildStateDB(t)
@@ -122,7 +104,6 @@
 	}
 
 }
->>>>>>> 96d6c265
 
 func TestRestrictingPlugin_PledgeLockFunds(t *testing.T) {
 
