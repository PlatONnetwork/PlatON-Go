package plugin

import (
	"crypto/ecdsa"
	"fmt"
	"math/big"
	"math/rand"
	"testing"
	"time"

<<<<<<< HEAD
	"github.com/PlatONnetwork/PlatON-Go/crypto/bls"
=======
	//	"github.com/PlatONnetwork/PlatON-Go/core/state"

	"github.com/PlatONnetwork/PlatON-Go/common/mock"
>>>>>>> f2288320

	"github.com/PlatONnetwork/PlatON-Go/common"
	cvm "github.com/PlatONnetwork/PlatON-Go/common/vm"
	"github.com/PlatONnetwork/PlatON-Go/core/snapshotdb"
	//	"github.com/PlatONnetwork/PlatON-Go/core/state"
	"github.com/PlatONnetwork/PlatON-Go/core/types"
	//	"github.com/PlatONnetwork/PlatON-Go/core/vm"
	"github.com/PlatONnetwork/PlatON-Go/crypto"
	"github.com/PlatONnetwork/PlatON-Go/log"
	"github.com/PlatONnetwork/PlatON-Go/p2p/discover"
	"github.com/PlatONnetwork/PlatON-Go/rlp"
	"github.com/PlatONnetwork/PlatON-Go/x/gov"
	"github.com/PlatONnetwork/PlatON-Go/x/restricting"
	"github.com/PlatONnetwork/PlatON-Go/x/staking"
	"github.com/PlatONnetwork/PlatON-Go/x/xcom"
	"github.com/PlatONnetwork/PlatON-Go/x/xutil"
)

func init() {
	//log.Root().SetHandler(log.CallerFileHandler(log.LvlFilterHandler(log.Lvl(4), log.StreamHandler(os.Stderr, log.TerminalFormat(true)))))
	bls.Init(bls.CurveFp254BNb)
}

var (
	nodeIdArr = []discover.NodeID{
		discover.MustHexID("0x362003c50ed3a523cdede37a001803b8f0fed27cb402b3d6127a1a96661ec202318f68f4c76d9b0bfbabfd551a178d4335eaeaa9b7981a4df30dfc8c0bfe3384"),
		discover.MustHexID("0xced880d4769331f47af07a8d1b79de1e40c95a37ea1890bb9d3f0da8349e1a7c0ea4cadbb9c5bf185b051061eef8e5eadca251c24e1db1d9faf0fb24cbd06f9a"),
		discover.MustHexID("0xda56501a77fc1dfe0399b81f3909061d9a176cb9433fab4d3dfb1a10344c243274e38155e18878c7a0b3fcdd6182000c7784a95e2c4d9e0691ce67798624786e"),
		discover.MustHexID("0x89a4409abe1ace8b77c4497c2073a8a2046dbdabb58c8bb58fe73926bbdc572fb848d739b1d2d09dd0796abcc1ed8d9a33bb3ef0a6c2e106e408090df179b041"),
		discover.MustHexID("0x65e2ab09161e32e6d07d82adaa416ee6d41d617c52db20e3145a4d1b7d396af38d095c87508ad5bb35df741513bdc4bf12fec215e58450e255f05d194d41d089"),
		discover.MustHexID("0x9bfacd628f3adb0f94e8b3968064d5248fa18efa75c680fdffea3af2575406461f3395817dd2a1be07a79bd81ffa00f57ad82286061d4a6caceece048e352380"),
		discover.MustHexID("0x1e07d66b56bbc931ddce7cc5b9f55672d7fe4e19897a42f19d4ad7c969435cad652d720401d68f5769e245ec0f4e23362c8b1b062771d614876fdbb875ba9d44"),
		discover.MustHexID("0x11a315747ce79cdf3d6aaf87ff2b6897950a20bda281838f922ea9407736fec9029d85f6202fd059a57a9119d05895402e7570948ae759cb093a54c3da9e0a4a"),
		discover.MustHexID("0x248af08a775ff63a47a5970e4928bcccd1a8cef984fd4142ea7f89cd13015bdab9ca4a8c5e1070dc00fa81a047542f53ca596f553c4acfb7abe75a8fb5019057"),
		discover.MustHexID("0xfd790ff5dc48baccb9418ce5cfac6a10c3646f20a3fe32d9502c4edce3a77fa90bfee0361d8a72093b7994f8cbc28ee537bdda2b634c5966b1a9253d9d270145"),
		discover.MustHexID("0x56d243db84a521cb204f582ee84bca7f4af29437dd447a6e36d17f4853888e05343844bd64294b99b835ca7f72ef5b1325ef1c89b0c5c2744154cdadf7c4e9fa"),
		discover.MustHexID("0x8796a6fcefd9037d8433e3a959ff8f3c4552a482ce727b00a90bfd1ec365ce2faa33e19aa6a172b5c186b51f5a875b5acd35063171f0d9501a9c8f1c98513825"),
		discover.MustHexID("0x547b876036165d66274ce31692165c8acb6f140a65cab0e0e12f1f09d1c7d8d53decf997830919e4f5cacb2df1adfe914c53d22e3ab284730b78f5c63a273b8c"),
		discover.MustHexID("0x9fdbeb873bea2557752eabd2c96419b8a700b680716081472601ddf7498f0db9b8a40797b677f2fac541031f742c2bbd110ff264ae3400bf177c456a76a93d42"),
		discover.MustHexID("0xc553783799bfef7c34a84b2737f2c77f8f2c5cfedc3fd7af2d944da6ece90aa94cf621e6de5c4495881fbfc9beec655ffb10e39cb4ca9be7768d284409040f32"),
		discover.MustHexID("0x75ad2ee8ca77619c3ba0ddcec5dab1375fe4fa90bab9e751caef3996ce082dfed32fe4c137401ee05e501c079b2e4400397b09de14b08b09c9e7f9698e9e4f0a"),
		discover.MustHexID("0xdb18af9be2af9dff2347c3d06db4b1bada0598d099a210275251b68fa7b5a863d47fcdd382cc4b3ea01e5b55e9dd0bdbce654133b7f58928ce74629d5e68b974"),
		discover.MustHexID("0x472d19e5e9888368c02f24ebbbe0f2132096e7183d213ab65d96b8c03205f88398924af8876f3c615e08aa0f9a26c38911fda26d51c602c8d4f8f3cb866808d7"),
		discover.MustHexID("4f1f036e5e18cc812347d5073cbec2a8da7930de323063c39b0d4413a396e088bfa90e8c28174313d8d82e9a14bc0884b13a48fc28e619e44c48a49b4fd9f107"),
		discover.MustHexID("f18c596232d637409c6295abb1e720db99ffc12363a1eb8123d6f54af80423a5edd06f91115115a1dca1377e97b9031e2ddb864d34d9b3491d6fa07e8d9b951b"),
		discover.MustHexID("7a8f7a28ac1c4eaf98b2be890f372e5abc58ebe6d3aab47aedcb0076e34eb42882e926676ebab327a4ef4e2ea5c4296e9c7bc0991360cb44f52672631012db1b"),
		discover.MustHexID("9eeb448babf9e93449e831b91f98d9cbc0c2324fe8c43baac69d090717454f3f930713084713fe3a9f01e4ca59b80a0f2b41dbd6d531f414650bab0363e3691a"),
		discover.MustHexID("cc1d7314c15e30dc5587f675eb5f803b1a2d88bfe76cec591cec1ff678bc6abce98f40054325bdcb44fb83174f27d38a54fbce4846af8f027b333868bc5144a4"),
		discover.MustHexID("e4d99694be2fc8a53d8c2446f947aec1c7de3ee26f7cd43f4f6f77371f56f11156218dec32b51ddce470e97127624d330bb7a3237ba5f0d87d2d3166faf1035e"),
		discover.MustHexID("9c61f59f70296b6d494e7230888e58f19b13c5c6c85562e57e1fe02d0ff872b4957238c73559d017c8770b999891056aa6329dbf628bc19028d8f4d35ec35823"),
	}

	addrArr = []common.Address{
		common.HexToAddress("0xc9E1C2B330Cf7e759F2493c5C754b34d98B07f93"),
		common.HexToAddress("0xd87E10F8efd2C32f5e88b7C279953aEF6EE58902"),
		common.HexToAddress("0xeAEc60C738eeD9468e6AcCc1d403faCF1A670F6D"),
		common.HexToAddress("0x5c5994165265Ac31AAFE874a231f2C5d0eF29C3a"),
		common.HexToAddress("0xB9449Eb226cb93c3BF5FeCA16c85a737538e24f0"),
		common.HexToAddress("0x908bad1823BddA66cc65E788b9d0194b7975976A"),
		common.HexToAddress("0x3DfC64A87db521662675DffEa48d0c208414D4f8"),
		common.HexToAddress("0xad8adf35068Cdf572c9eFb5a069dA48D2E165Aa1"),
		common.HexToAddress("0xf33b5Da47c6ECbC61cF07C7387Afc6ef0EA2f866"),
		common.HexToAddress("0x2E5FB4F78E3FB9b1898DE7d7D8dB3d44C62040be"),
		common.HexToAddress("0x285CF84ea3E177E1fC9F396aEbc9329a08f51bb5"),
		common.HexToAddress("0x91BffdC88329AfDD97DF6fe92cfd4FcB7927Aecd"),
		common.HexToAddress("0x58b62FfF5046aF2252F1F8Ecb5c3342ada394F72"),
		common.HexToAddress("0x8ec116c11d8515e8222Cabc4BEc06A880C51D929"),
		common.HexToAddress("0x364eCBade4c35beE2F8a04F8209BaB236B48A35a"),
		common.HexToAddress("0x26896c394A1E12095e822e5b080e8EfA050c738C"),
		common.HexToAddress("0x314253824CD6b7BCF1613CAB00126D6076F7a389"),
		common.HexToAddress("0x5544F05D51E45fa6497AFEC0F1A5d64531B21be0"),
		common.HexToAddress("0x3da830FAd2A6983d948d7262B2AdF7eA53b953be"),
		common.HexToAddress("0x815A7910C035F2FB9451cDA349969788449c2288"),
		common.HexToAddress("0x4Cdd49e08587c824c7629e7d124390B70d105740"),
		common.HexToAddress("0xD041b5fAaa4B721241A55107FE8F19ce1ba3E7fD"),
		common.HexToAddress("0xcbc583DEdbbE6b51B86036C040596bB0a0299a73"),
		common.HexToAddress("0x1c0A4509Ba46deA47775Ad8B20A19f398B820642"),
		common.HexToAddress("0xEEE10Fc4A3AB339f5a788f3b82Eb57738F075EcE"),
	}

	priKeyArr = []*ecdsa.PrivateKey{
		crypto.HexMustToECDSA("0c6ccec28e36dc5581ea3d8af1303c774b51523da397f55cdc4acd9d2b988132"),
		crypto.HexMustToECDSA("07c0b2525cbff7dad6211cf901507e3814a77d864d31bdaa5785a94ee20a8da1"),
		crypto.HexMustToECDSA("564a4965c2bd98654c275c6b63713c936f2dc91bb6a91bdd47e8320d4d9ebcf4"),
		crypto.HexMustToECDSA("dfdbb19f4c18bb4964392b6e1998c62c9e2b53e9400c4dd64d6659c2191625f5"),
		crypto.HexMustToECDSA("2ceb44fe9196cd1ad2c4bb4c657098fdf8baeb85910011243f6da23a47ea9781"),
		crypto.HexMustToECDSA("904160f823ede58e83584f0e2b98f0994fc9626f250457873b16570a446c9e92"),
		crypto.HexMustToECDSA("9ed9a0d08f8354539e336f85b3011d609ded672bba12b63d62931b111471cb99"),
		crypto.HexMustToECDSA("85e733ec3f15aab14848e21c1ac69624ce8547c92d3f0ee8abc0f3ab412158a1"),
		crypto.HexMustToECDSA("343d10559147d42e1632b4e932aeae36e360d3e0083b9d8d30bb8cc9bb6923c1"),
		crypto.HexMustToECDSA("15439211a0e25c58d7985e11138ce60f675e5243e2b4387fadbd6a0c85755791"),
		crypto.HexMustToECDSA("4a931cfc05fd33b3f3b0f3d910b4358b4cfeac6e1f13b3461a56945ab0de8d96"),
		crypto.HexMustToECDSA("72c8e5bc83fd79debd0af75dab09617198c5f06656ef24009bf7e9a944750bd2"),
		crypto.HexMustToECDSA("d58b015ad107166bd648ba3fb15672e4958f8df668d85acacda7a2ed6f855683"),
		crypto.HexMustToECDSA("1fa19b3862cb9ec584da03d56a84766abdc03cbb3a5e07645531563c1fe2ede6"),
		crypto.HexMustToECDSA("a2be5c2766e9eeed2575448364313cfa91caeb1f1fd03cdbe6f9cee1ded2bffa"),
		crypto.HexMustToECDSA("7da86d7aca8b5dbec9d0bd3c0c2e91552f504df3a42a6e4493992b251bc6c438"),
		crypto.HexMustToECDSA("ed46c6521237ffba7626c67574f8e29d2941ef4bdef561e6d2b4bc877f7c4745"),
		crypto.HexMustToECDSA("b5f8a8bff108a3e674eef019121bdb1c1e0c14857888ff4052954db5700520c3"),
		crypto.HexMustToECDSA("548ceef29a39093e48ef65bc98b210320dedd79ca40acebeb573f8eb72018aac"),
		crypto.HexMustToECDSA("73a2bd8694f883ff5f11551c04303ff7180ae6ef1b89170a67ace10d04c7c3e2"),
		crypto.HexMustToECDSA("996e2bb9c1371e50125fb8b1d0e6f9c46148dfb8b01d9edd6e8b5ec1a6241316"),
		crypto.HexMustToECDSA("51c977a01d5517406fcce2bf7bbb44c67e6b876641a5dac6d2fc26b2f6a97001"),
		crypto.HexMustToECDSA("41d4ce3f8b18fc7ccb4bb0e9514e0863d0c0bd4bb26e9fba3c2a384189c2000b"),
		crypto.HexMustToECDSA("3653b25ba39e59d12a3f45f0fb324b8588db839de4bafd9b938315c356a37051"),
		crypto.HexMustToECDSA("e066f9c4daabcc354162165f8aa161c0bc1cede1b0d14a269f63f6d6bdb1ec5d"),
	}

	blockNumber = big.NewInt(1)
	blockHash   = common.HexToHash("9d4fb5346abcf593ad80a0d3d5a371b22c962418ad34189d5b1b39065668d663")

	blockNumber2 = big.NewInt(2)
	blockHash2   = common.HexToHash("c95876b92443d652d7eb7d7a9c0e2c58a95e934c0c1197978c5445180cc60980")

	blockNumber3 = big.NewInt(3)
	blockHash3   = common.HexToHash("3b198bfd5d2907285af009e9ae84a0ecd63677110d89d7e030251acb87f6487e")

	lastBlockNumber uint64
	lastBlockHash   common.Hash
	lastHeader      types.Header

	sender        = common.HexToAddress("0xeef233120ce31b3fac20dac379db243021a5234")
	anotherSender = common.HexToAddress("0xeef233120ce31b3fac20dac379db243021a5235")
	sndb          = snapshotdb.Instance()

	// serial use only
	sender_balance, _ = new(big.Int).SetString("9999999999999999999999999999999999999999999999999999999999999999999999999999999999999999999999999999", 10)

	txHashArr = []common.Hash{
		common.HexToHash("0x00000000000000000000000000000000000000886d5ba2d3dfb2e2f6a1814f22"),
		common.HexToHash("0x000000000000000000000000000000005249b59609286f2fa91a2abc8555e887"),
		common.HexToHash("0x000000008dba388834e2515c4d9ccb02a48bae177e73959330e55067211c2456"),
		common.HexToHash("0x0000000000000000000000000000000000009a715a765a72b8a289156f9543c9"),
		common.HexToHash("0x0000e1b4a5508c11772b61f463657585c33b577019e4a23bd359c018a4e306d1"),
		common.HexToHash("0x00fd854f940e2d2af8e74c33e640ea6f75c1d9ee49b816b8a4647611d0c91863"),
		common.HexToHash("0x0000000000001038575739a53385cfe42321585a56050e18f8ea2b3e8dc21966"),
		common.HexToHash("0x0000000000000000000000000000000000000048f3b312dc8d081e1186abe8c2"),
		common.HexToHash("0x000000000000000000000000f5bd37579e7ca954eba8fbe7a65646250e92ab7d"),
		common.HexToHash("0x00000000000000000000000000000000000000001d65a5a69fed6ddb0cb58dff"),
		common.HexToHash("0x00000000000000000000000000000000000000000000000000000000000000d2"),
		common.HexToHash("0x0000000000000000000000000000000000000000000000000000f2e8b2706c9e"),
		common.HexToHash("0x00000000000000000000000000e22a393898aac376b079e0894e8e2be6024d03"),
		common.HexToHash("0x000000000000000000000000000000000000000000000000483570dd0679860a"),
		common.HexToHash("0x000000000000000000000000000000000000007fc9e1dc435b5d0064ac50fd4e"),
		common.HexToHash("0x00000000000000000000000000cbeb8f4d51969d7eb70a4f6e8505950d870df7"),
		common.HexToHash("0x00000000000000000000000000000000000000000000000000000000000000b4"),
		common.HexToHash("0x000000008fd2abdf28d87efb2c7fa2d37618c8dba97059376d6a58007bee3d8b"),
		common.HexToHash("0x0000000000000000000000003566f3a0adf49d90e610ef3d3548b5a72b1fe199"),
		common.HexToHash("0x00000000000054fa3d19eb57e98aa1dd69d216722054d8539ede4b89c5b77ee9"),
	}

	initProgramVersion = uint32(1<<16 | 0<<8 | 0) // 65536, version: 1.0.0
	promoteVersion     = uint32(2<<16 | 0<<8 | 0) // 131072, version: 2.0.0

	balanceStr = []string{
		"9000000000000000000000000",
		"60000000000000000000000000",
		"1300000000000000000000000",
		"1100000000000000000000000",
		"1000000000000000000000000",
		"4879000000000000000000000",
		"1800000000000000000000000",
		"1000000000000000000000000",
		"1000000000000000000000000",
		"70000000000000000000000000",
		"5550000000000000000000000",
		"9000000000000000000000000",
		"60000000000000000000000000",
		"1300000000000000000000000",
		"1100000000000000000000000",
		"1000000000000000000000000",
		"4879000000000000000000000",
		"1800000000000000000000000",
		"1000000000000000000000000",
		"1000000000000000000000000",
		"70000000000000000000000000",
		"5550000000000000000000000",
		"1000000000000000000000000",
		"70000000000000000000000000",
		"5550000000000000000000000",
	}

	nodeNameArr = []string{
		"PlatON",
		"Gavin",
		"Emma",
		"Kally",
		"Juzhen",
		"Baidu",
		"Alibaba",
		"Tencent",
		"ming",
		"hong",
		"gang",
		"guang",
		"hua",
		"PlatON_2",
		"Gavin_2",
		"Emma_2",
		"Kally_2",
		"Juzhen_2",
		"Baidu_2",
		"Alibaba_2",
		"Tencent_2",
		"ming_2",
		"hong_2",
		"gang_2",
		"guang_2",
	}

	chaList = []string{"A", "a", "B", "b", "C", "c", "D", "d", "E", "e", "F", "f", "G", "g", "H", "h", "J", "j", "K", "k", "M", "m",
		"N", "n", "P", "p", "Q", "q", "R", "r", "S", "s", "T", "t", "U", "u", "V", "v", "W", "w", "X", "x", "Y", "y", "Z", "z"}

	specialCharList = []string{
		"☄", "★", "☎", "☻", "♨", "✠", "❝", "♚", "♘", "✎", "♞", "✩", "✪", "❦", "❥", "❣", "웃", "卍", "Ⓞ", "▶", "◙", "⊕", "◌", "⅓", "∭",
		"∮", "╳", "㏒", "㏕", "‱", "㎏", "❶", "Ň", "🅱", "🅾", "𝖋", "𝕻", "𝕼", "𝕽", "お", "な", "ぬ", "㊎", "㊞", "㊮", "✘"}
)

func TestVersion(t *testing.T) {

	t.Log("the version is:", promoteVersion)
}

func newEvm(blockNumber *big.Int, blockHash common.Hash, state xcom.StateDB) {
	if nil == state {
		state, _, _ = newChainState()
	}
	//evm := &vm.EVM{
	//	StateDB: state,
	//}
	//context := vm.Context{
	//	BlockNumber: blockNumber,
	//	BlockHash:   blockHash,
	//}
	//	evm.Context = context

	//set a default active version
	govDB := gov.GovDBInstance()
	govDB.AddActiveVersion(initProgramVersion, 0, state)

	return
}

func newPlugins() {
	GovPluginInstance()
	StakingInstance()
	SlashInstance()
	RestrictingInstance()
	RewardMgrInstance()

	snapshotdb.Instance()
}

<<<<<<< HEAD
func newChainState() (*state.StateDB, *types.Block, error) {

	url := "enode://0x7bae841405067598bf65e7260ca693a964316e752249c4970085c805dbee738fdb41fc434e96e2b65e8bf1db2f52f05d9300d04c1e6129c26cb5d0f214b49968@platon.network:16791"
	node, _ := discover.ParseNode(url)
	var blsKey bls.SecretKey
	blsKey.SetByCSPRNG()
	gen := core.DefaultGenesisBlock()
	var nodes []params.CbftNode
	nodes = append(nodes, params.CbftNode{Node: *node, BlsPubKey: *blsKey.GetPublicKey()})
	gen.Config.Cbft.InitialNodes = nodes
	gen.Config.Cbft.ValidatorMode = "ppos"

	var (
		db      = ethdb.NewMemDatabase()
		genesis = gen.MustCommit(db)
	)
=======
func newChainState() (xcom.StateDB, *types.Block, error) {
	testGenesis := new(types.Block)
	chain := mock.NewChain(testGenesis)
	//	var state *state.StateDB
>>>>>>> f2288320

	chain.StateDB.AddBalance(sender, sender_balance)
	for i, addr := range addrArr {
		amount, _ := new(big.Int).SetString(balanceStr[len(addrArr)-1-i], 10)
		amount = new(big.Int).Mul(common.Big257, amount)
		chain.StateDB.AddBalance(addr, amount)
	}
	return chain.StateDB, chain.Genesis, nil
}

func build_staking_data_more(block uint64) {

	no := int64(block)
	header := types.Header{
		Number: big.NewInt(no),
	}
	hash := header.Hash()

	stakingDB := staking.NewStakingDB()
	sndb.NewBlock(big.NewInt(int64(block)), lastBlockHash, hash)
	// MOCK

	validatorArr := make(staking.ValidatorQueue, 0)

	// build  more data
	for i := 0; i < 1000; i++ {

		var index int
		if i >= len(balanceStr) {
			index = i % (len(balanceStr) - 1)
		}

		balance, _ := new(big.Int).SetString(balanceStr[index], 10)

		rand.Seed(time.Now().UnixNano())

		weight := rand.Intn(1000000000)

		ii := rand.Intn(len(chaList))

		balance = new(big.Int).Add(balance, big.NewInt(int64(weight)))

		randBuildFunc := func() (discover.NodeID, common.Address, error) {
			privateKey, err := crypto.GenerateKey()
			if nil != err {
				fmt.Printf("Failed to generate random NodeId private key: %v", err)
				return discover.NodeID{}, common.ZeroAddr, err
			}

			nodeId := discover.PubkeyID(&privateKey.PublicKey)

			privateKey, err = crypto.GenerateKey()
			if nil != err {
				fmt.Printf("Failed to generate random Address private key: %v", err)
				return discover.NodeID{}, common.ZeroAddr, err
			}

			addr := crypto.PubkeyToAddress(privateKey.PublicKey)

			return nodeId, addr, nil
		}

		var nodeId discover.NodeID
		var addr common.Address

		if i < 25 {
			nodeId = nodeIdArr[i]
			ar, _ := xutil.NodeId2Addr(nodeId)
			addr = ar
		} else {
			id, ar, err := randBuildFunc()
			if nil != err {
				return
			}
			nodeId = id
			addr = ar
		}

		var blsKey bls.SecretKey
		blsKey.SetByCSPRNG()
		canTmp := &staking.Candidate{
			NodeId:          nodeId,
			BlsPubKey:       *blsKey.GetPublicKey(),
			StakingAddress:  sender,
			BenefitAddress:  addr,
			StakingBlockNum: uint64(1),
			StakingTxIndex:  uint32(i + 1),
			Shares:          balance,
			ProgramVersion:  xutil.CalcVersion(initProgramVersion),
			// Prevent null pointer initialization
			Released:           common.Big0,
			ReleasedHes:        common.Big0,
			RestrictingPlan:    common.Big0,
			RestrictingPlanHes: common.Big0,

			Description: staking.Description{
				NodeName:   nodeNameArr[index] + "_" + fmt.Sprint(i),
				ExternalId: nodeNameArr[index] + chaList[(len(chaList)-1)%(index+ii+1)] + "balabalala" + chaList[index],
				Website:    "www." + nodeNameArr[index] + "_" + fmt.Sprint(i) + ".org",
				Details:    "This is " + nodeNameArr[index] + "_" + fmt.Sprint(i) + " Super Node",
			},
		}

		canAddr, _ := xutil.NodeId2Addr(canTmp.NodeId)

		stakingDB.SetCanPowerStore(blockHash, canAddr, canTmp)
		stakingDB.SetCandidateStore(blockHash, canAddr, canTmp)

		v := &staking.Validator{
			NodeAddress: canAddr,
			NodeId:      canTmp.NodeId,
			BlsPubKey:   canTmp.BlsPubKey,
			StakingWeight: [staking.SWeightItem]string{fmt.Sprint(xutil.CalcVersion(initProgramVersion)), canTmp.Shares.String(),
				fmt.Sprint(canTmp.StakingBlockNum), fmt.Sprint(canTmp.StakingTxIndex)},
			ValidatorTerm: 0,
		}
		validatorArr = append(validatorArr, v)
	}

	queue := validatorArr[:25]

	epoch_Arr := &staking.Validator_array{
		//Start: ((block-1)/22000)*22000 + 1,
		//End:   ((block-1)/22000)*22000 + 22000,
		Start: ((block-1)/uint64(xutil.CalcBlocksEachEpoch()))*uint64(xutil.CalcBlocksEachEpoch()) + 1,
		End:   ((block-1)/uint64(xutil.CalcBlocksEachEpoch()))*uint64(xutil.CalcBlocksEachEpoch()) + uint64(xutil.CalcBlocksEachEpoch()),
		Arr:   queue,
	}

	pre_Arr := &staking.Validator_array{
		Start: 0,
		End:   0,
		Arr:   queue,
	}

	curr_Arr := &staking.Validator_array{
		//Start: ((block-1)/250)*250 + 1,
		//End:   ((block-1)/250)*250 + 250,
		Start: ((block-1)/uint64(xutil.ConsensusSize()))*uint64(xutil.ConsensusSize()) + 1,
		End:   ((block-1)/uint64(xutil.ConsensusSize()))*uint64(xutil.ConsensusSize()) + uint64(xutil.ConsensusSize()),
		Arr:   queue,
	}

	setVerifierList(hash, epoch_Arr)
	setRoundValList(hash, pre_Arr)
	setRoundValList(hash, curr_Arr)

	lastBlockHash = hash
	lastBlockNumber = block
	lastHeader = header
}

func build_staking_data(genesisHash common.Hash) {
	stakingDB := staking.NewStakingDB()
	sndb.NewBlock(big.NewInt(1), genesisHash, blockHash)
	// MOCK

	validatorArr := make(staking.ValidatorQueue, 0)

	count := 0
	// build  more data
	for i := 0; i < 1000; i++ {

		var index int
		if i >= len(balanceStr) {
			index = i % (len(balanceStr) - 1)
		}

		balance, _ := new(big.Int).SetString(balanceStr[index], 10)

		rand.Seed(time.Now().UnixNano())

		weight := rand.Intn(1000000000)

		ii := rand.Intn(len(chaList))

		balance = new(big.Int).Add(balance, big.NewInt(int64(weight)))

		randBuildFunc := func() (discover.NodeID, common.Address, error) {
			privateKey, err := crypto.GenerateKey()
			if nil != err {
				fmt.Printf("Failed to generate random NodeId private key: %v", err)
				return discover.NodeID{}, common.ZeroAddr, err
			}

			nodeId := discover.PubkeyID(&privateKey.PublicKey)

			privateKey, err = crypto.GenerateKey()
			if nil != err {
				fmt.Printf("Failed to generate random Address private key: %v", err)
				return discover.NodeID{}, common.ZeroAddr, err
			}

			addr := crypto.PubkeyToAddress(privateKey.PublicKey)

			return nodeId, addr, nil
		}

		var nodeId discover.NodeID
		var addr common.Address

		if i < 25 {
			nodeId = nodeIdArr[i]
			ar, _ := xutil.NodeId2Addr(nodeId)
			addr = ar
		} else {
			id, ar, err := randBuildFunc()
			if nil != err {
				return
			}
			nodeId = id
			addr = ar
		}

		var blsKey bls.SecretKey
		blsKey.SetByCSPRNG()
		canTmp := &staking.Candidate{
			NodeId:          nodeId,
			BlsPubKey:       *blsKey.GetPublicKey(),
			StakingAddress:  sender,
			BenefitAddress:  addr,
			StakingBlockNum: uint64(1),
			StakingTxIndex:  uint32(i + 1),
			Shares:          balance,
			ProgramVersion:  xutil.CalcVersion(initProgramVersion),
			// Prevent null pointer initialization
			Released:           common.Big256,
			ReleasedHes:        common.Big0,
			RestrictingPlan:    common.Big0,
			RestrictingPlanHes: common.Big0,

			Description: staking.Description{
				NodeName:   nodeNameArr[index] + "_" + fmt.Sprint(i),
				ExternalId: nodeNameArr[index] + chaList[(len(chaList)-1)%(index+ii+1)] + "balabalala" + chaList[index],
				Website:    "www." + nodeNameArr[index] + "_" + fmt.Sprint(i) + ".org",
				Details:    "This is " + nodeNameArr[index] + "_" + fmt.Sprint(i) + " Super Node",
			},
		}

		canAddr, _ := xutil.NodeId2Addr(canTmp.NodeId)

		err := stakingDB.SetCanPowerStore(blockHash, canAddr, canTmp)
		if nil != err {
			fmt.Printf("Failed to SetCanPowerStore: %v", err)
			return
		}
		err = stakingDB.SetCandidateStore(blockHash, canAddr, canTmp)
		if nil != err {
			fmt.Printf("Failed to SetCandidateStore: %v", err)
			return
		}

		v := &staking.Validator{
			NodeAddress: canAddr,
			NodeId:      canTmp.NodeId,
			BlsPubKey:   canTmp.BlsPubKey,
			StakingWeight: [staking.SWeightItem]string{fmt.Sprint(xutil.CalcVersion(initProgramVersion)), canTmp.Shares.String(),
				fmt.Sprint(canTmp.StakingBlockNum), fmt.Sprint(canTmp.StakingTxIndex)},
			ValidatorTerm: 0,
		}
		validatorArr = append(validatorArr, v)
		count++
	}

	fmt.Printf("build staking  data count: %d \n", count)
	queue := validatorArr[:25]

	epoch_Arr := &staking.Validator_array{
		Start: 1,
		End:   uint64(xutil.CalcBlocksEachEpoch()),
		Arr:   queue,
	}

	pre_Arr := &staking.Validator_array{
		Start: 0,
		End:   0,
		Arr:   queue,
	}

	curr_Arr := &staking.Validator_array{
		Start: 1,
		End:   uint64(xutil.ConsensusSize()),
		Arr:   queue,
	}

	setVerifierList(blockHash, epoch_Arr)
	setRoundValList(blockHash, pre_Arr)
	setRoundValList(blockHash, curr_Arr)

	lastBlockHash = blockHash
	lastBlockNumber = blockNumber.Uint64()
	lastHeader = types.Header{
		Number: blockNumber,
	}

}

func buildBlockNoCommit(blockNum int) {

	no := int64(blockNum)
	header := types.Header{
		Number: big.NewInt(no),
	}
	hash := header.Hash()

	staking.NewStakingDB()
	sndb.NewBlock(big.NewInt(int64(blockNum)), lastBlockHash, hash)

	lastBlockHash = hash
	lastBlockNumber = uint64(blockNum)
	lastHeader = header
}

func build_gov_data(state xcom.StateDB) {

	//set a default active version
	govDB := gov.GovDBInstance()
	govDB.AddActiveVersion(initProgramVersion, 0, state)
}

func buildStateDB(t *testing.T) xcom.StateDB {
	chain := mock.NewChain(nil)

	return chain.StateDB
}

type restrictingTest struct {
	restrictingInfo restricting.RestrictingInfo
	plans           []restricting.RestrictingPlan
	account         common.Address
	stateDB         xcom.StateDB
}

func newRestrictingTest() (*restrictingTest, error) {
	return nil, nil
	//r := new(restrictingTest)
	//db := ethdb.NewMemDatabase()
	//stateDb, err := state.New(common.Hash{}, state.NewDatabase(db))
	//
	//if err != nil {
	//	return nil, err
	//}
	//r.stateDB = stateDb
	//r.account = common.HexToAddress("0xc9E1C2B330Cf7e759F2493c5C754b34d98B07f93")
	//r.plans = make([]restricting.RestrictingPlan, 0)
	//var list = make([]uint64, 0)
	//for i := 0; i < 5; i++ {
	//	r.plans = append(r.plans, restricting.RestrictingPlan{1, big.NewInt(int64(1E18))})
	//	list = append(list, uint64(i))
	//}
	//
	//var user restricting.RestrictingInfo
	//user.Balance = big.NewInt(int64(5E18))
	//user.Debt = big.NewInt(0)
	//user.DebtSymbol = false
	//user.ReleaseList = list
	//r.restrictingInfo = user
	//return r, nil
}

func buildDbRestrictingPlan2(r *restrictingTest) error {
	for _, value := range r.plans {
		releaseAccountKey := restricting.GetReleaseAccountKey(value.Epoch, 1)
		r.stateDB.SetState(cvm.RestrictingContractAddr, releaseAccountKey, r.account.Bytes())

		// build release amount record
		releaseAmountKey := restricting.GetReleaseAmountKey(value.Epoch, r.account)
		r.stateDB.SetState(cvm.RestrictingContractAddr, releaseAmountKey, value.Amount.Bytes())

		// build release epoch record
		releaseEpochKey := restricting.GetReleaseEpochKey(value.Epoch)
		r.stateDB.SetState(cvm.RestrictingContractAddr, releaseEpochKey, common.Uint32ToBytes(1))
	}
	return nil
}

func buildDbRestrictingPlan(account common.Address, t *testing.T, stateDB xcom.StateDB) {

	const Epochs = 5
	var list = make([]uint64, 0)

	for epoch := 1; epoch <= Epochs; epoch++ {
		// build release account record
		releaseAccountKey := restricting.GetReleaseAccountKey(uint64(epoch), 1)
		stateDB.SetState(cvm.RestrictingContractAddr, releaseAccountKey, account.Bytes())

		// build release amount record
		releaseAmount := big.NewInt(int64(1E18))
		releaseAmountKey := restricting.GetReleaseAmountKey(uint64(epoch), account)
		stateDB.SetState(cvm.RestrictingContractAddr, releaseAmountKey, releaseAmount.Bytes())

		// build release epoch record
		releaseEpochKey := restricting.GetReleaseEpochKey(uint64(epoch))
		stateDB.SetState(cvm.RestrictingContractAddr, releaseEpochKey, common.Uint32ToBytes(1))

		list = append(list, uint64(epoch))
	}

	// build restricting user info
	var user restricting.RestrictingInfo
	user.Balance = big.NewInt(int64(5E18))
	user.Debt = big.NewInt(0)
	user.DebtSymbol = false
	user.ReleaseList = list

	bUser, err := rlp.EncodeToBytes(user)
	if err != nil {
		t.Fatalf("failed to rlp encode restricting info: %s", err.Error())
	}

	// build restricting account info record
	restrictingKey := restricting.GetRestrictingKey(account)
	stateDB.SetState(cvm.RestrictingContractAddr, restrictingKey, bUser)

	stateDB.AddBalance(sender, sender_balance)
	stateDB.AddBalance(cvm.RestrictingContractAddr, big.NewInt(int64(5E18)))
}

func buildDBStakingRestrictingFunds(t *testing.T, stateDB xcom.StateDB) {

	account := addrArr[0]

	// build release account record
	releaseAccountKey := restricting.GetReleaseAccountKey(1, 1)
	stateDB.SetState(cvm.RestrictingContractAddr, releaseAccountKey, account.Bytes())

	// build release amount record
	releaseAmount := big.NewInt(int64(2E18))
	releaseAmountKey := restricting.GetReleaseAmountKey(1, account)
	stateDB.SetState(cvm.RestrictingContractAddr, releaseAmountKey, releaseAmount.Bytes())

	// build release epoch record
	releaseEpochKey := restricting.GetReleaseEpochKey(1)
	stateDB.SetState(cvm.RestrictingContractAddr, releaseEpochKey, common.Uint32ToBytes(1))

	var releaseEpochList = []uint64{1}

	// build restricting user info
	var user restricting.RestrictingInfo
	user.Balance = big.NewInt(int64(1E18))
	user.Debt = big.NewInt(0)
	user.DebtSymbol = false
	user.ReleaseList = releaseEpochList

	bUser, err := rlp.EncodeToBytes(user)
	if err != nil {
		t.Fatalf("failed to rlp encode restricting info: %s", err.Error())
	}

	// build restricting account info record
	restrictingKey := restricting.GetRestrictingKey(account)
	stateDB.SetState(cvm.RestrictingContractAddr, restrictingKey, bUser)

	stateDB.AddBalance(cvm.RestrictingContractAddr, big.NewInt(int64(1E18)))
}

func setRoundValList(blockHash common.Hash, val_Arr *staking.Validator_array) error {

	stakeDB := staking.NewStakingDB()

	queue, err := stakeDB.GetRoundValIndexByBlockHash(blockHash)
	if nil != err && err != snapshotdb.ErrNotFound {
		log.Error("Failed to setRoundValList: Query round valIndex is failed", "blockHash",
			blockHash.Hex(), "Start", val_Arr.Start, "End", val_Arr.End, "err", err)
		return err
	}

	var indexQueue staking.ValArrIndexQueue

	index := &staking.ValArrIndex{
		Start: val_Arr.Start,
		End:   val_Arr.End,
	}

	if len(queue) == 0 {
		indexQueue = make(staking.ValArrIndexQueue, 0)
		_, indexQueue = indexQueue.ConstantAppend(index, RoundValIndexSize)
	} else {

		has := false
		for _, indexInfo := range queue {
			if indexInfo.Start == val_Arr.Start && indexInfo.End == val_Arr.End {
				has = true
				break
			}
		}
		indexQueue = queue
		if !has {

			shabby, queue := queue.ConstantAppend(index, RoundValIndexSize)
			indexQueue = queue
			// delete the shabby validators
			if nil != shabby {
				if err := stakeDB.DelRoundValListByBlockHash(blockHash, shabby.Start, shabby.End); nil != err {
					log.Error("Failed to setRoundValList: delete shabby validators is failed",
						"shabby start", shabby.Start, "shabby end", shabby.End, "blockHash", blockHash.Hex())
					return err
				}
			}
		}
	}

	// Store new index Arr
	if err := stakeDB.SetRoundValIndex(blockHash, indexQueue); nil != err {
		log.Error("Failed to setRoundValList: store round validators new indexArr is failed", "blockHash", blockHash.Hex())
		return err
	}

	// Store new round validator Item
	if err := stakeDB.SetRoundValList(blockHash, index.Start, index.End, val_Arr.Arr); nil != err {
		log.Error("Failed to setRoundValList: store new round validators is failed", "blockHash", blockHash.Hex())
		return err
	}

	return nil
}

func setVerifierList(blockHash common.Hash, val_Arr *staking.Validator_array) error {

	stakeDB := staking.NewStakingDB()

	queue, err := stakeDB.GetEpochValIndexByBlockHash(blockHash)
	if nil != err && err != snapshotdb.ErrNotFound {
		log.Error("Failed to setVerifierList: Query epoch valIndex is failed", "blockHash",
			blockHash.Hex(), "Start", val_Arr.Start, "End", val_Arr.End, "err", err)
		return err
	}

	var indexQueue staking.ValArrIndexQueue

	index := &staking.ValArrIndex{
		Start: val_Arr.Start,
		End:   val_Arr.End,
	}

	if len(queue) == 0 {
		indexQueue = make(staking.ValArrIndexQueue, 0)
		_, indexQueue = indexQueue.ConstantAppend(index, EpochValIndexSize)
	} else {

		has := false
		for _, indexInfo := range queue {
			if indexInfo.Start == val_Arr.Start && indexInfo.End == val_Arr.End {
				has = true
				break
			}
		}
		indexQueue = queue
		if !has {

			shabby, queue := queue.ConstantAppend(index, EpochValIndexSize)
			indexQueue = queue
			// delete the shabby validators
			if nil != shabby {
				if err := stakeDB.DelEpochValListByBlockHash(blockHash, shabby.Start, shabby.End); nil != err {
					log.Error("Failed to setVerifierList: delete shabby validators is failed",
						"shabby start", shabby.Start, "shabby end", shabby.End, "blockHash", blockHash.Hex())
					return err
				}
			}
		}
	}

	// Store new index Arr
	if err := stakeDB.SetEpochValIndex(blockHash, indexQueue); nil != err {
		log.Error("Failed to setVerifierList: store epoch validators new indexArr is failed", "blockHash", blockHash.Hex())
		return err
	}

	// Store new epoch validator Item
	if err := stakeDB.SetEpochValList(blockHash, index.Start, index.End, val_Arr.Arr); nil != err {
		log.Error("Failed to setVerifierList: store new epoch validators is failed", "blockHash", blockHash.Hex())
		return err
	}

	return nil
}<|MERGE_RESOLUTION|>--- conflicted
+++ resolved
@@ -8,13 +8,11 @@
 	"testing"
 	"time"
 
-<<<<<<< HEAD
 	"github.com/PlatONnetwork/PlatON-Go/crypto/bls"
-=======
+
 	//	"github.com/PlatONnetwork/PlatON-Go/core/state"
 
 	"github.com/PlatONnetwork/PlatON-Go/common/mock"
->>>>>>> f2288320
 
 	"github.com/PlatONnetwork/PlatON-Go/common"
 	cvm "github.com/PlatONnetwork/PlatON-Go/common/vm"
@@ -268,7 +266,6 @@
 	snapshotdb.Instance()
 }
 
-<<<<<<< HEAD
 func newChainState() (*state.StateDB, *types.Block, error) {
 
 	url := "enode://0x7bae841405067598bf65e7260ca693a964316e752249c4970085c805dbee738fdb41fc434e96e2b65e8bf1db2f52f05d9300d04c1e6129c26cb5d0f214b49968@platon.network:16791"
@@ -280,17 +277,10 @@
 	nodes = append(nodes, params.CbftNode{Node: *node, BlsPubKey: *blsKey.GetPublicKey()})
 	gen.Config.Cbft.InitialNodes = nodes
 	gen.Config.Cbft.ValidatorMode = "ppos"
-
-	var (
-		db      = ethdb.NewMemDatabase()
-		genesis = gen.MustCommit(db)
-	)
-=======
 func newChainState() (xcom.StateDB, *types.Block, error) {
 	testGenesis := new(types.Block)
 	chain := mock.NewChain(testGenesis)
 	//	var state *state.StateDB
->>>>>>> f2288320
 
 	chain.StateDB.AddBalance(sender, sender_balance)
 	for i, addr := range addrArr {
