--- conflicted
+++ resolved
@@ -718,7 +718,7 @@
 		return
 	}
 
-	err = StakingInstance().EndBlock(currentHash, header, state, nil)
+	err = StakingInstance().EndBlock(currentHash, header, state)
 	if !assert.Nil(t, err, fmt.Sprintf("Failed to EndBlock, blockNumber: %d, err: %v", currentNumber, err)) {
 		return
 	}
@@ -773,7 +773,7 @@
 		return
 	}
 
-	err = StakingInstance().EndBlock(currentHash, header, state, nil)
+	err = StakingInstance().EndBlock(currentHash, header, state)
 	assert.Nil(t, err, fmt.Sprintf("Failed to Election, blockNumber: %d, err: %v", currentNumber, err))
 }
 
@@ -1035,7 +1035,7 @@
 		return
 	}
 
-	err = StakingInstance().EndBlock(currentHash, header, state, nil)
+	err = StakingInstance().EndBlock(currentHash, header, state)
 	if !assert.Nil(t, err, fmt.Sprintf("Failed to EndBlock, blockNumber: %d, err: %v", currentNumber, err)) {
 		return
 	}
@@ -1843,13 +1843,8 @@
 	*/
 	amount := common.Big257
 	delegateTotalHes := can.DelegateTotalHes
-<<<<<<< HEAD
-	_, _, _, _, _, err = StakingInstance().WithdrewDelegation(state, blockHash2, blockNumber2, blockHash2, amount, addrArr[index+1],
-		nodeIdArr[index], blockNumber.Uint64(), del, make([]*reward.DelegateRewardPer, 0))
-=======
 	_, _, _, _, _, err = StakingInstance().WithdrewDelegation(state, blockHash2, blockNumber2, amount, addrArr[index+1],
 		nodeIdArr[index], blockNumber.Uint64(), del, make([]*reward.DelegateRewardPer, 0), false)
->>>>>>> b67ea9cf
 
 	if !assert.Nil(t, err, fmt.Sprintf("Failed to WithdrewDelegation: %v", err)) {
 		return
@@ -1893,13 +1888,8 @@
 	expectedIssueIncome := delegateRewardPerList[1].CalDelegateReward(del.ReleasedHes)
 	expectedBalance := new(big.Int).Add(state.GetBalance(addrArr[index+1]), expectedIssueIncome)
 	expectedBalance = new(big.Int).Add(expectedBalance, del.ReleasedHes)
-<<<<<<< HEAD
-	issueIncome, _, _, _, _, err := StakingInstance().WithdrewDelegation(state, blockHash3, curBlockNumber, blockHash2, del.ReleasedHes, addrArr[index+1],
-		nodeIdArr[index], blockNumber.Uint64(), del, delegateRewardPerList)
-=======
 	issueIncome, _, _, _, _, err := StakingInstance().WithdrewDelegation(state, blockHash3, curBlockNumber, del.ReleasedHes, addrArr[index+1],
 		nodeIdArr[index], blockNumber.Uint64(), del, delegateRewardPerList, false)
->>>>>>> b67ea9cf
 
 	if !assert.Nil(t, err, fmt.Sprintf("Failed to WithdrewDelegation: %v", err)) {
 		return
@@ -2375,7 +2365,7 @@
 		Start ElectNextVerifierList
 	*/
 	targetNum := xutil.EpochSize() * xutil.ConsensusSize()
-	targetEpoch := xutil.CalculateEpoch(targetNum)
+
 	targetNumInt := big.NewInt(int64(targetNum))
 
 	if err := sndb.NewBlock(blockNumber2, blockHash, blockHash2); nil != err {
@@ -2383,7 +2373,7 @@
 		return
 	}
 
-	err = StakingInstance().ElectNextVerifierList(blockHash2, targetNumInt.Uint64(), targetEpoch, state, nil)
+	err = StakingInstance().ElectNextVerifierList(blockHash2, targetNumInt.Uint64(), state)
 
 	assert.Nil(t, err, fmt.Sprintf("Failed to ElectNextVerifierList: %v", err))
 
