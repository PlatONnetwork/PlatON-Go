--- conflicted
+++ resolved
@@ -726,26 +726,7 @@
 	StakingInstance().SetEventMux(eventMux)
 	go watching(eventMux, t)
 
-<<<<<<< HEAD
-	blockSwitch := types.NewBlock(headerMap[switchNum], nil, nil)
-	blockElection := types.NewBlock(headerMap[electionNum], nil, nil)
-
-	// Request th opening/creation of an ephemeral database and ensure it's not persisted
-	ctx := node.NewServiceContext(&node.Config{DataDir: ""}, nil, new(event.TypeMux), nil)
-	config := &eth.Config{
-	}
-	hDB, _ := eth.CreateDB(ctx, config, "historydata")
-	plugin.STAKING_DB = &plugin.StakingDB{
-		HistoryDB:  hDB,
-	}
-	err = StakingInstance().Confirmed(blockSwitch)
-	if nil != err {
-		t.Errorf("Failed to Confirmed, blockNumber: %d, err: %v", blockSwitch.Number().Uint64(), err)
-		return
-	}
-=======
 	blockElection := types.NewBlock(header, nil, nil)
->>>>>>> c7797846
 
 	err = StakingInstance().Confirmed(blockElection)
 	if nil != err {
@@ -3411,33 +3392,19 @@
 		sndb.Clear()
 	}()
 
-	// New VrfHandler instance by genesis block Hash
-	handler.NewVrfHandler(genesis.Hash().Bytes())
-
-	// build vrf proof
-	// build ancestor nonces
-	_, nonces := build_vrf_Nonce()
-	enValue, err := rlp.EncodeToBytes(nonces)
-	if nil != err {
-		t.Error("Failed to rlp vrf nonces", "err", err)
-		return
-	}
-
-	// new block
-	privateKey, err := crypto.GenerateKey()
-	if nil != err {
-		t.Errorf("Failed to generate random Address private key: %v", err)
-		return
-	}
-	nodeId := discover.PubkeyID(&privateKey.PublicKey)
-	currentHash := crypto.Keccak256Hash([]byte(nodeId.String()))
-	currentNumber := big.NewInt(1)
-
-	// build genesis veriferList and validatorList
-	validatorQueue := make(staking.ValidatorQueue, xcom.EpochValidatorNum())
-
-	for j := 0; j < 1000; j++ {
-		var index int = j % 25
+	xcom.NewVrfHandler(genesis.Hash().Bytes())
+
+	if err := sndb.NewBlock(blockNumber, genesis.Hash(), blockHash); nil != err {
+		t.Error("newBlock err", err)
+		return
+	}
+
+	for i := 0; i < 1000; i++ {
+
+		var index int
+		if i >= len(balanceStr) {
+			index = i % (len(balanceStr) - 1)
+		}
 
 		balance, _ := new(big.Int).SetString(balanceStr[index], 10)
 
@@ -3469,7 +3436,7 @@
 			NodeId:          nodeId,
 			StakingAddress:  sender,
 			BenefitAddress:  addr,
-			StakingBlockNum: uint64(1),
+			StakingBlockNum: uint64(i),
 			StakingTxIndex:  uint32(index),
 			Shares:          balance,
 			ProgramVersion:  xutil.CalcVersion(initProgramVersion),
@@ -3480,26 +3447,20 @@
 			RestrictingPlanHes: common.Big0,
 
 			Description: staking.Description{
-				NodeName:   nodeNameArr[index] + "_" + fmt.Sprint(j),
+				NodeName:   nodeNameArr[index] + "_" + fmt.Sprint(i),
 				ExternalId: nodeNameArr[index] + chaList[(len(chaList)-1)%(index+ii+1)] + "balabalala" + chaList[index],
-				Website:    "www." + nodeNameArr[index] + "_" + fmt.Sprint(j) + ".org",
-				Details:    "This is " + nodeNameArr[index] + "_" + fmt.Sprint(j) + " Super Node",
+				Website:    "www." + nodeNameArr[index] + "_" + fmt.Sprint(i) + ".org",
+				Details:    "This is " + nodeNameArr[index] + "_" + fmt.Sprint(i) + " Super Node",
 			},
 		}
 
 		canAddr, _ := xutil.NodeId2Addr(canTmp.NodeId)
-<<<<<<< HEAD
 		err = plugin.StakingInstance().CreateCandidate(state, blockHash, blockNumber, balance, 0, canAddr, canTmp)
-=======
->>>>>>> c7797846
-
-		// Store Candidate power
-		powerKey := staking.TallyPowerKey(canTmp.Shares, canTmp.StakingBlockNum, canTmp.StakingTxIndex, canTmp.ProgramVersion)
-		if err := sndb.PutBaseDB(powerKey, canAddr.Bytes()); nil != err {
-			t.Errorf("Failed to Store Candidate Power: PutBaseDB failed. error:%s", err.Error())
-			return
-		}
-<<<<<<< HEAD
+
+		if nil != err {
+			t.Errorf("Failed to Create Staking, num: %d, err: %v", i, err)
+			return
+		}
 	}
 
 	stakingDB := staking.NewStakingDB()
@@ -3778,19 +3739,33 @@
 		sndb.Clear()
 	}()
 
-	xcom.NewVrfHandler(genesis.Hash().Bytes())
-
-	if err := sndb.NewBlock(blockNumber, genesis.Hash(), blockHash); nil != err {
-		t.Error("newBlock err", err)
-		return
-	}
-
-	for i := 0; i < 1000; i++ {
-
-		var index int
-		if i >= len(balanceStr) {
-			index = i % (len(balanceStr) - 1)
-		}
+	// New VrfHandler instance by genesis block Hash
+	handler.NewVrfHandler(genesis.Hash().Bytes())
+
+	// build vrf proof
+	// build ancestor nonces
+	_, nonces := build_vrf_Nonce()
+	enValue, err := rlp.EncodeToBytes(nonces)
+	if nil != err {
+		t.Error("Failed to rlp vrf nonces", "err", err)
+		return
+	}
+
+	// new block
+	privateKey, err := crypto.GenerateKey()
+	if nil != err {
+		t.Errorf("Failed to generate random Address private key: %v", err)
+		return
+	}
+	nodeId := discover.PubkeyID(&privateKey.PublicKey)
+	currentHash := crypto.Keccak256Hash([]byte(nodeId.String()))
+	currentNumber := big.NewInt(1)
+
+	// build genesis veriferList and validatorList
+	validatorQueue := make(staking.ValidatorQueue, xcom.EpochValidatorNum())
+
+	for j := 0; j < 1000; j++ {
+		var index int = j % 25
 
 		balance, _ := new(big.Int).SetString(balanceStr[index], 10)
 
@@ -3825,7 +3800,7 @@
 			BlsPubKey:       *blsKey.GetPublicKey(),
 			StakingAddress:  sender,
 			BenefitAddress:  addr,
-			StakingBlockNum: uint64(i),
+			StakingBlockNum: uint64(1),
 			StakingTxIndex:  uint32(index),
 			Shares:          balance,
 			ProgramVersion:  xutil.CalcVersion(initProgramVersion),
@@ -3836,80 +3811,21 @@
 			RestrictingPlanHes: common.Big0,
 
 			Description: staking.Description{
-				NodeName:   nodeNameArr[index] + "_" + fmt.Sprint(i),
+				NodeName:   nodeNameArr[index] + "_" + fmt.Sprint(j),
 				ExternalId: nodeNameArr[index] + chaList[(len(chaList)-1)%(index+ii+1)] + "balabalala" + chaList[index],
-				Website:    "www." + nodeNameArr[index] + "_" + fmt.Sprint(i) + ".org",
-				Details:    "This is " + nodeNameArr[index] + "_" + fmt.Sprint(i) + " Super Node",
+				Website:    "www." + nodeNameArr[index] + "_" + fmt.Sprint(j) + ".org",
+				Details:    "This is " + nodeNameArr[index] + "_" + fmt.Sprint(j) + " Super Node",
 			},
 		}
 
 		canAddr, _ := xutil.NodeId2Addr(canTmp.NodeId)
-		err = StakingInstance().CreateCandidate(state, blockHash, blockNumber, balance, 0, canAddr, canTmp)
-
-		if nil != err {
-			t.Errorf("Failed to Create Staking, num: %d, err: %v", i, err)
-			return
-		}
-	}
-
-	stakingDB := staking.NewStakingDB()
-
-	// build genesis VerifierList
-
-	start := uint64(1)
-	end := xutil.EpochSize() * xutil.ConsensusSize()
-
-	new_verifierArr := &staking.Validator_array{
-		Start: start,
-		End:   end,
-	}
-
-	queue := make(staking.ValidatorQueue, 0)
-
-	iter := sndb.Ranking(blockHash, staking.CanPowerKeyPrefix, 0)
-	if err := iter.Error(); nil != err {
-		t.Errorf("Failed to build genesis VerifierList, the iter is  err: %v", err)
-		return
-	}
-
-	defer iter.Release()
-
-	count := 0
-	for iter.Valid(); iter.Next(); {
-		if uint64(count) == xcom.EpochValidatorNum() {
-			break
-		}
-		addrSuffix := iter.Value()
-		var can *staking.Candidate
-
-		can, err := stakingDB.GetCandidateStoreWithSuffix(blockHash, addrSuffix)
-		if nil != err {
-			t.Error("Failed to ElectNextVerifierList", "canAddr", common.BytesToAddress(addrSuffix).Hex(), "err", err)
-			return
-		}
-
-		addr := common.BytesToAddress(addrSuffix)
-
-		powerStr := [staking.SWeightItem]string{fmt.Sprint(can.ProgramVersion), can.Shares.String(),
-			fmt.Sprint(can.StakingBlockNum), fmt.Sprint(can.StakingTxIndex)}
-
-		val := &staking.Validator{
-			NodeAddress:   addr,
-			NodeId:        can.NodeId,
-			BlsPubKey:     can.BlsPubKey,
-			StakingWeight: powerStr,
-			ValidatorTerm: 0,
-		}
-		queue = append(queue, val)
-		count++
-	}
-
-	new_verifierArr.Arr = queue
-
-	err = setVerifierList(blockHash, new_verifierArr)
-	if nil != err {
-		t.Errorf("Failed to Set Genesis VerfierList, err: %v", err)
-=======
+
+		// Store Candidate power
+		powerKey := staking.TallyPowerKey(canTmp.Shares, canTmp.StakingBlockNum, canTmp.StakingTxIndex, canTmp.ProgramVersion)
+		if err := sndb.PutBaseDB(powerKey, canAddr.Bytes()); nil != err {
+			t.Errorf("Failed to Store Candidate Power: PutBaseDB failed. error:%s", err.Error())
+			return
+		}
 
 		// Store Candidate info
 		canKey := staking.CandidateKeyByAddr(canAddr)
@@ -3959,7 +3875,6 @@
 	}
 	if err := sndb.PutBaseDB(staking.GetEpochIndexKey(), epoch_index); nil != err {
 		t.Errorf("Failed to Store Epoch Validators start and end index: PutBaseDB failed. error:%s", err.Error())
->>>>>>> c7797846
 		return
 	}
 
@@ -3996,7 +3911,76 @@
 		t.Errorf("Failed to Store Round Validators start and end indexs: PutBaseDB failed. error:%s", err.Error())
 		return
 	}
-<<<<<<< HEAD
+
+	xcom.PrintObject("Test round", validatorQueue[:xcom.ConsValidatorNum()])
+	roundArr, err := rlp.EncodeToBytes(validatorQueue[:xcom.ConsValidatorNum()])
+	if nil != err {
+		t.Errorf("Failed to rlp encodeing genesis validators. error:%s", err.Error())
+		return
+	}
+	// Store Current Round validator
+	if err := sndb.PutBaseDB(staking.GetRoundValArrKey(curr_indexInfo.Start, curr_indexInfo.End), roundArr); nil != err {
+		t.Errorf("Failed to Store Current Round Validators: PutBaseDB failed. error:%s", err.Error())
+		return
+	}
+
+	// Store vrf nonces
+	if err := sndb.PutBaseDB(handler.NonceStorageKey, enValue); nil != err {
+		t.Errorf("Failed to Store Current Vrf nonces : PutBaseDB failed. error:%s", err.Error())
+		return
+	}
+
+	// SetCurrent to snapshotDB
+	currentNumber = big.NewInt(int64(xutil.ConsensusSize() - xcom.ElectionDistance())) // 50
+	preNum1 := new(big.Int).Sub(currentNumber, big.NewInt(1))
+	if err := sndb.SetCurrent(currentHash, *preNum1, *preNum1); nil != err {
+		panic(fmt.Errorf("Failed to SetCurrent by snapshotdb. error:%s", err.Error()))
+	}
+
+	/**
+	Start GetVerifierList
+	*/
+	// new block
+	currentNumber = big.NewInt(int64(xutil.ConsensusSize() - xcom.ElectionDistance())) // 50
+
+	nonce := crypto.Keccak256([]byte(string(time.Now().UnixNano() + int64(1))))[:]
+	header := &types.Header{
+		ParentHash:  currentHash,
+		Coinbase:    sender,
+		Root:        common.ZeroHash,
+		TxHash:      types.EmptyRootHash,
+		ReceiptHash: types.EmptyRootHash,
+		Number:      currentNumber,
+		Time:        big.NewInt(time.Now().UnixNano()),
+		Extra:       make([]byte, 97),
+		Nonce:       types.EncodeNonce(nonce),
+	}
+	currentHash = header.Hash()
+
+	if err := sndb.NewBlock(currentNumber, header.ParentHash, currentHash); nil != err {
+		t.Errorf("Failed to snapshotDB New Block, err: %v", err)
+		return
+	}
+
+	fmt.Println("Start GetVerifierLIst CurrBlockHash", currentHash.Hex())
+
+	/**
+	Start GetVerifierList
+	*/
+	validatorExQueue, err := StakingInstance().GetVerifierList(currentHash, currentNumber.Uint64(), QueryStartNotIrr)
+	if nil != err {
+		t.Errorf("Failed to GetVerifierList by QueryStartNotIrr, err: %v", err)
+		return
+	}
+
+	validatorExArr, _ := json.Marshal(validatorExQueue)
+	t.Log("GetVerifierList by QueryStartNotIrr:", string(validatorExArr))
+
+	validatorExQueue, err = StakingInstance().GetVerifierList(currentHash, currentNumber.Uint64(), QueryStartIrr)
+	if nil != err {
+		t.Errorf("Failed to GetVerifierList by QueryStartIrr, err: %v", err)
+		return
+	}
 	validatorExArr, _ = json.Marshal(validatorExQueue)
 	t.Log("GetVerifierList by QueryStartIrr:", string(validatorExArr))
 
@@ -4349,84 +4333,6 @@
 	validatorExArr, _ := json.Marshal(validatorExQueue)
 	t.Log("GetHistoryVerifierList by QueryStartNotIrr:", string(validatorExArr))
 
-
-}
-
-func TestStakingPlugin_ListCurrentValidatorID(t *testing.T) {
-=======
->>>>>>> c7797846
-
-	xcom.PrintObject("Test round", validatorQueue[:xcom.ConsValidatorNum()])
-	roundArr, err := rlp.EncodeToBytes(validatorQueue[:xcom.ConsValidatorNum()])
-	if nil != err {
-		t.Errorf("Failed to rlp encodeing genesis validators. error:%s", err.Error())
-		return
-	}
-	// Store Current Round validator
-	if err := sndb.PutBaseDB(staking.GetRoundValArrKey(curr_indexInfo.Start, curr_indexInfo.End), roundArr); nil != err {
-		t.Errorf("Failed to Store Current Round Validators: PutBaseDB failed. error:%s", err.Error())
-		return
-	}
-
-	// Store vrf nonces
-	if err := sndb.PutBaseDB(handler.NonceStorageKey, enValue); nil != err {
-		t.Errorf("Failed to Store Current Vrf nonces : PutBaseDB failed. error:%s", err.Error())
-		return
-	}
-
-	// SetCurrent to snapshotDB
-	currentNumber = big.NewInt(int64(xutil.ConsensusSize() - xcom.ElectionDistance())) // 50
-	preNum1 := new(big.Int).Sub(currentNumber, big.NewInt(1))
-	if err := sndb.SetCurrent(currentHash, *preNum1, *preNum1); nil != err {
-		panic(fmt.Errorf("Failed to SetCurrent by snapshotdb. error:%s", err.Error()))
-	}
-
-	/**
-	Start GetVerifierList
-	*/
-	// new block
-	currentNumber = big.NewInt(int64(xutil.ConsensusSize() - xcom.ElectionDistance())) // 50
-
-	nonce := crypto.Keccak256([]byte(string(time.Now().UnixNano() + int64(1))))[:]
-	header := &types.Header{
-		ParentHash:  currentHash,
-		Coinbase:    sender,
-		Root:        common.ZeroHash,
-		TxHash:      types.EmptyRootHash,
-		ReceiptHash: types.EmptyRootHash,
-		Number:      currentNumber,
-		Time:        big.NewInt(time.Now().UnixNano()),
-		Extra:       make([]byte, 97),
-		Nonce:       types.EncodeNonce(nonce),
-	}
-	currentHash = header.Hash()
-
-	if err := sndb.NewBlock(currentNumber, header.ParentHash, currentHash); nil != err {
-		t.Errorf("Failed to snapshotDB New Block, err: %v", err)
-		return
-	}
-
-	fmt.Println("Start GetVerifierLIst CurrBlockHash", currentHash.Hex())
-
-	/**
-	Start GetVerifierList
-	*/
-	validatorExQueue, err := StakingInstance().GetVerifierList(currentHash, currentNumber.Uint64(), QueryStartNotIrr)
-	if nil != err {
-		t.Errorf("Failed to GetVerifierList by QueryStartNotIrr, err: %v", err)
-		return
-	}
-
-	validatorExArr, _ := json.Marshal(validatorExQueue)
-	t.Log("GetVerifierList by QueryStartNotIrr:", string(validatorExArr))
-
-	validatorExQueue, err = StakingInstance().GetVerifierList(currentHash, currentNumber.Uint64(), QueryStartIrr)
-	if nil != err {
-		t.Errorf("Failed to GetVerifierList by QueryStartIrr, err: %v", err)
-		return
-	}
-	validatorExArr, _ = json.Marshal(validatorExQueue)
-	t.Log("GetVerifierList by QueryStartIrr:", string(validatorExArr))
 
 }
 
