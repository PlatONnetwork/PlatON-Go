--- conflicted
+++ resolved
@@ -970,9 +970,6 @@
 	blockSwitch := types.NewBlock(headerMap[switchNum], nil, nil)
 	blockElection := types.NewBlock(headerMap[electionNum], nil, nil)
 
-<<<<<<< HEAD
-	err = StakingInstance().Confirmed(blockSwitch)
-=======
 	// Request th opening/creation of an ephemeral database and ensure it's not persisted
 	ctx := node.NewServiceContext(&node.Config{DataDir: ""}, nil, new(event.TypeMux), nil)
 	config := &eth.Config{
@@ -981,9 +978,7 @@
 	plugin.STAKING_DB = &plugin.StakingDB{
 		HistoryDB:  hDB,
 	}
-
-	err = plugin.StakingInstance().Confirmed(blockSwitch)
->>>>>>> 78b59e30
+	err = StakingInstance().Confirmed(blockSwitch)
 	if nil != err {
 		t.Errorf("Failed to Confirmed, blockNumber: %d, err: %v", blockSwitch.Number().Uint64(), err)
 		return
@@ -3412,6 +3407,356 @@
 
 func TestStakingPlugin_GetHistoryValidatorList(t *testing.T) {
 
+	//defer plugin.ClearStakingPlugin()
+	//defer plugin.ClearGovPlugin()
+
+	state, genesis, err := newChainState()
+	if nil != err {
+		t.Error("Failed to build the state", err)
+		return
+	}
+	newPlugins()
+
+	build_gov_data(state)
+
+	sndb := snapshotdb.Instance()
+	defer func() {
+		sndb.Clear()
+	}()
+
+	xcom.NewVrfHandler(genesis.Hash().Bytes())
+
+	if err := sndb.NewBlock(blockNumber, genesis.Hash(), blockHash); nil != err {
+		t.Error("newBlock err", err)
+		return
+	}
+
+	for i := 0; i < 1000; i++ {
+
+		var index int
+		if i >= len(balanceStr) {
+			index = i % (len(balanceStr) - 1)
+		}
+
+		balance, _ := new(big.Int).SetString(balanceStr[index], 10)
+
+		mrand.Seed(time.Now().UnixNano())
+
+		weight := mrand.Intn(1000000000)
+
+		ii := mrand.Intn(len(chaList))
+
+		balance = new(big.Int).Add(balance, big.NewInt(int64(weight)))
+
+		privateKey, err := crypto.GenerateKey()
+		if nil != err {
+			t.Errorf("Failed to generate random NodeId private key: %v", err)
+			return
+		}
+
+		nodeId := discover.PubkeyID(&privateKey.PublicKey)
+
+		privateKey, err = crypto.GenerateKey()
+		if nil != err {
+			t.Errorf("Failed to generate random Address private key: %v", err)
+			return
+		}
+
+		addr := crypto.PubkeyToAddress(privateKey.PublicKey)
+
+		canTmp := &staking.Candidate{
+			NodeId:          nodeId,
+			StakingAddress:  sender,
+			BenefitAddress:  addr,
+			StakingBlockNum: uint64(i),
+			StakingTxIndex:  uint32(index),
+			Shares:          balance,
+			ProgramVersion:  xutil.CalcVersion(initProgramVersion),
+			// Prevent null pointer initialization
+			Released:           common.Big0,
+			ReleasedHes:        common.Big0,
+			RestrictingPlan:    common.Big0,
+			RestrictingPlanHes: common.Big0,
+
+			Description: staking.Description{
+				NodeName:   nodeNameArr[index] + "_" + fmt.Sprint(i),
+				ExternalId: nodeNameArr[index] + chaList[(len(chaList)-1)%(index+ii+1)] + "balabalala" + chaList[index],
+				Website:    "www." + nodeNameArr[index] + "_" + fmt.Sprint(i) + ".org",
+				Details:    "This is " + nodeNameArr[index] + "_" + fmt.Sprint(i) + " Super Node",
+			},
+		}
+
+		canAddr, _ := xutil.NodeId2Addr(canTmp.NodeId)
+		err = plugin.StakingInstance().CreateCandidate(state, blockHash, blockNumber, balance, 0, canAddr, canTmp)
+
+		if nil != err {
+			t.Errorf("Failed to Create Staking, num: %d, err: %v", i, err)
+			return
+		}
+	}
+
+	stakingDB := staking.NewStakingDB()
+
+	//
+	headerMap := make(map[int]*types.Header, 0)
+	switchNum := int(xutil.CalcBlocksEachEpoch())
+	parentHash := genesis.Hash()
+	for i := 0; i <= int(xutil.CalcBlocksEachEpoch()); i++ {
+
+		nonce := crypto.Keccak256([]byte(string(time.Now().UnixNano() + int64(i))))[:]
+		privateKey, err := crypto.GenerateKey()
+		if nil != err {
+			fmt.Printf("Failed to generate random NodeId private key: %v", err)
+			return
+		}
+
+		nodeId := discover.PubkeyID(&privateKey.PublicKey)
+
+		root := crypto.Keccak256Hash([]byte(nodeId.String()))
+
+		blockNum := big.NewInt(int64(i + 1))
+
+		header := &types.Header{
+			ParentHash:  parentHash,
+			Coinbase:    sender,
+			Root:        root,
+			TxHash:      types.EmptyRootHash,
+			ReceiptHash: types.EmptyRootHash,
+			Number:      blockNum,
+			Time:        big.NewInt(int64(121321213 * i)),
+			Extra:       make([]byte, 97),
+			Nonce:       types.EncodeNonce(nonce),
+		}
+
+		curr_Hash := header.Hash()
+
+		if err := sndb.NewBlock(blockNum, parentHash, curr_Hash); nil != err {
+			t.Errorf("Failed to snapshotDB New Block, err: %v", err)
+			return
+		}
+
+		// Create Staking
+		if i == 0 {
+
+			validatorQueue := make(staking.ValidatorQueue, 101)
+
+			for j := 0; j < 101; j++ {
+				var index int
+				if j >= len(balanceStr) {
+					index = j % (len(balanceStr) - 1)
+				}
+
+				balance, _ := new(big.Int).SetString(balanceStr[index], 10)
+
+				mrand.Seed(time.Now().UnixNano())
+
+				weight := mrand.Intn(1000000000)
+
+				ii := mrand.Intn(len(chaList))
+
+				balance = new(big.Int).Add(balance, big.NewInt(int64(weight)))
+
+				privateKey, err := crypto.GenerateKey()
+				if nil != err {
+					t.Errorf("Failed to generate random NodeId private key: %v", err)
+					return
+				}
+
+				nodeId := discover.PubkeyID(&privateKey.PublicKey)
+
+				privateKey, err = crypto.GenerateKey()
+				if nil != err {
+					t.Errorf("Failed to generate random Address private key: %v", err)
+					return
+				}
+
+				addr := crypto.PubkeyToAddress(privateKey.PublicKey)
+
+				canTmp := &staking.Candidate{
+					NodeId:          nodeId,
+					StakingAddress:  sender,
+					BenefitAddress:  addr,
+					StakingBlockNum: uint64(1 + i),
+					StakingTxIndex:  uint32(index),
+					Shares:          balance,
+					ProgramVersion:  xutil.CalcVersion(initProgramVersion),
+					// Prevent null pointer initialization
+					Released:           common.Big0,
+					ReleasedHes:        common.Big0,
+					RestrictingPlan:    common.Big0,
+					RestrictingPlanHes: common.Big0,
+
+					Description: staking.Description{
+						NodeName:   nodeNameArr[index] + "_" + fmt.Sprint(i),
+						ExternalId: nodeNameArr[index] + chaList[(len(chaList)-1)%(index+ii+1)] + "balabalala" + chaList[index],
+						Website:    "www." + nodeNameArr[index] + "_" + fmt.Sprint(i) + ".org",
+						Details:    "This is " + nodeNameArr[index] + "_" + fmt.Sprint(i) + " Super Node",
+					},
+				}
+
+				canAddr, _ := xutil.NodeId2Addr(canTmp.NodeId)
+
+				stakingDB.SetCanPowerStore(curr_Hash, canAddr, canTmp)
+				stakingDB.SetCandidateStore(curr_Hash, canAddr, canTmp)
+
+				v := &staking.Validator{
+					NodeAddress: canAddr,
+					NodeId:      canTmp.NodeId,
+					StakingWeight: [staking.SWeightItem]string{fmt.Sprint(xutil.CalcVersion(initProgramVersion)), canTmp.Shares.String(),
+						fmt.Sprint(canTmp.StakingBlockNum), fmt.Sprint(canTmp.StakingTxIndex)},
+					ValidatorTerm: 0,
+				}
+				validatorQueue[j] = v
+			}
+
+			epoch_Arr := &staking.Validator_array{
+				Start: 1,
+				End:   xutil.CalcBlocksEachEpoch(),
+				Arr:   validatorQueue,
+			}
+			// start := old_verifierArr.End + 1
+			//	end := old_verifierArr.End + xutil.CalcBlocksEachEpoch()
+
+			curr_Arr := &staking.Validator_array{
+				Start: 1,
+				End:   xutil.ConsensusSize(),
+				Arr:   validatorQueue,
+			}
+
+			// add Current Validators And Epoch Validators
+			setVerifierList(curr_Hash, epoch_Arr)
+
+			setRoundValList(curr_Hash, curr_Arr)
+
+		} else {
+
+			var index int
+			if i >= len(balanceStr) {
+				index = i % (len(balanceStr) - 1)
+			}
+
+			balance, _ := new(big.Int).SetString(balanceStr[index], 10)
+
+			mrand.Seed(time.Now().UnixNano())
+
+			weight := mrand.Intn(1000000000)
+
+			ii := mrand.Intn(len(chaList))
+
+			balance = new(big.Int).Add(balance, big.NewInt(int64(weight)))
+
+			privateKey, err := crypto.GenerateKey()
+			if nil != err {
+				t.Errorf("Failed to generate random NodeId private key: %v", err)
+				return
+			}
+
+			nodeId := discover.PubkeyID(&privateKey.PublicKey)
+
+			privateKey, err = crypto.GenerateKey()
+			if nil != err {
+				t.Errorf("Failed to generate random Address private key: %v", err)
+				return
+			}
+
+			addr := crypto.PubkeyToAddress(privateKey.PublicKey)
+
+			canTmp := &staking.Candidate{
+				NodeId:          nodeId,
+				StakingAddress:  sender,
+				BenefitAddress:  addr,
+				StakingBlockNum: uint64(i + 1),
+				StakingTxIndex:  uint32(index),
+				Shares:          balance,
+				ProgramVersion:  xutil.CalcVersion(initProgramVersion),
+				// Prevent null pointer initialization
+				Released:           common.Big0,
+				ReleasedHes:        common.Big0,
+				RestrictingPlan:    common.Big0,
+				RestrictingPlanHes: common.Big0,
+
+				Description: staking.Description{
+					NodeName:   nodeNameArr[index] + "_" + fmt.Sprint(i),
+					ExternalId: nodeNameArr[index] + chaList[(len(chaList)-1)%(index+ii+1)] + "balabalala" + chaList[index],
+					Website:    "www." + nodeNameArr[index] + "_" + fmt.Sprint(i) + ".org",
+					Details:    "This is " + nodeNameArr[index] + "_" + fmt.Sprint(i) + " Super Node",
+				},
+			}
+
+			canAddr, _ := xutil.NodeId2Addr(canTmp.NodeId)
+
+			stakingDB.SetCanPowerStore(curr_Hash, canAddr, canTmp)
+			stakingDB.SetCandidateStore(curr_Hash, canAddr, canTmp)
+
+			// build vrf
+			if i+1 == 229 {
+				// build ancestor nonces
+				_, nonces := build_vrf_Nonce()
+				if enValue, err := rlp.EncodeToBytes(nonces); nil != err {
+					t.Error("Storage previous nonce failed", "num", i+1, "Hash", curr_Hash.Hex(), "err", err)
+					return
+				} else {
+					sndb.Put(curr_Hash, xcom.NonceStorageKey, enValue)
+				}
+			}
+
+			// TODO Must be this
+			if xutil.IsElection(header.Number.Uint64()) {
+				err = plugin.StakingInstance().Election(curr_Hash, header)
+				if nil != err {
+					t.Errorf("Failed to Election, num:%d, Hash: %s, err: %v", header.Number.Uint64(), header.Hash().Hex(), err)
+					return
+				}
+			}
+		}
+
+		// SnapshotDB  Commit
+		if err := sndb.Commit(curr_Hash); nil != err {
+			t.Errorf("Failed to snapshotDB Commit, err: %v", err)
+			return
+		}
+
+		if i+1 == switchNum {
+			headerMap[i+1] = header
+		}
+		parentHash = curr_Hash
+	}
+
+	// build genesis VerifierList
+
+	// Request th opening/creation of an ephemeral database and ensure it's not persisted
+	ctx := node.NewServiceContext(&node.Config{DataDir: ""}, nil, new(event.TypeMux), nil)
+	config := &eth.Config{
+	}
+	hDB, _ := eth.CreateDB(ctx, config, "historydata")
+	plugin.STAKING_DB = &plugin.StakingDB{
+		HistoryDB:  hDB,
+	}
+
+	blockSwitch := types.NewBlock(headerMap[switchNum], nil, nil)
+	//blockElection := types.NewBlock(headerMap[electionNum], nil, nil)
+	err = plugin.StakingInstance().Confirmed(blockSwitch)
+	if nil != err {
+		return
+	}
+
+	/**
+	Start GetVerifierList
+	*/
+	validatorExQueue, err := plugin.StakingInstance().GetHistoryValidatorList(blockHash2, headerMap[switchNum].Number.Uint64(), plugin.CurrentRound, plugin.QueryStartIrr)
+	if nil != err {
+		t.Errorf("Failed to GetHistoryValidatorList by QueryStartNotIrr, err: %v", err)
+		return
+	}
+
+	validatorExArr, _ := json.Marshal(validatorExQueue)
+	t.Log("GetHistoryValidatorList by QueryStartNotIrr:", string(validatorExArr))
+
+
+}
+
+func TestStakingPlugin_GetVerifierList(t *testing.T) {
+
 	state, genesis, err := newChainState()
 	if nil != err {
 		t.Error("Failed to build the state", err)
@@ -3502,407 +3847,49 @@
 
 	stakingDB := staking.NewStakingDB()
 
-	//
-	headerMap := make(map[int]*types.Header, 0)
-	switchNum := int(xutil.CalcBlocksEachEpoch())
-	parentHash := genesis.Hash()
-	for i := 0; i <= int(xutil.CalcBlocksEachEpoch()); i++ {
-
-		nonce := crypto.Keccak256([]byte(string(time.Now().UnixNano() + int64(i))))[:]
-		privateKey, err := crypto.GenerateKey()
-		if nil != err {
-			fmt.Printf("Failed to generate random NodeId private key: %v", err)
-			return
-		}
-
-		nodeId := discover.PubkeyID(&privateKey.PublicKey)
-
-		root := crypto.Keccak256Hash([]byte(nodeId.String()))
-
-		blockNum := big.NewInt(int64(i + 1))
-
-		header := &types.Header{
-			ParentHash:  parentHash,
-			Coinbase:    sender,
-			Root:        root,
-			TxHash:      types.EmptyRootHash,
-			ReceiptHash: types.EmptyRootHash,
-			Number:      blockNum,
-			Time:        big.NewInt(int64(121321213 * i)),
-			Extra:       make([]byte, 97),
-			Nonce:       types.EncodeNonce(nonce),
-		}
-
-		curr_Hash := header.Hash()
-
-		if err := sndb.NewBlock(blockNum, parentHash, curr_Hash); nil != err {
-			t.Errorf("Failed to snapshotDB New Block, err: %v", err)
-			return
-		}
-
-		// Create Staking
-		if i == 0 {
-
-			validatorQueue := make(staking.ValidatorQueue, 101)
-
-<<<<<<< HEAD
+	// build genesis VerifierList
+
+	start := uint64(1)
+	end := xutil.EpochSize() * xutil.ConsensusSize()
+
+	new_verifierArr := &staking.Validator_array{
+		Start: start,
+		End:   end,
+	}
+
+	queue := make(staking.ValidatorQueue, 0)
+
+	iter := sndb.Ranking(blockHash, staking.CanPowerKeyPrefix, 0)
+	if err := iter.Error(); nil != err {
+		t.Errorf("Failed to build genesis VerifierList, the iter is  err: %v", err)
+		return
+	}
+
+	defer iter.Release()
+
+	count := 0
+	for iter.Valid(); iter.Next(); {
+		if uint64(count) == xcom.EpochValidatorNum() {
+			break
+		}
+		addrSuffix := iter.Value()
+		var can *staking.Candidate
+
+		can, err := stakingDB.GetCandidateStoreWithSuffix(blockHash, addrSuffix)
+		if nil != err {
+			t.Error("Failed to ElectNextVerifierList", "canAddr", common.BytesToAddress(addrSuffix).Hex(), "err", err)
+			return
+		}
+
+		addr := common.BytesToAddress(addrSuffix)
+
+		powerStr := [staking.SWeightItem]string{fmt.Sprint(can.ProgramVersion), can.Shares.String(),
+			fmt.Sprint(can.StakingBlockNum), fmt.Sprint(can.StakingTxIndex)}
+
 		val := &staking.Validator{
 			NodeAddress:   addr,
 			NodeId:        can.NodeId,
 			BlsPubKey:     can.BlsPubKey,
-			StakingWeight: powerStr,
-			ValidatorTerm: 0,
-=======
-			for j := 0; j < 101; j++ {
-				var index int
-				if j >= len(balanceStr) {
-					index = j % (len(balanceStr) - 1)
-				}
-
-				balance, _ := new(big.Int).SetString(balanceStr[index], 10)
-
-				mrand.Seed(time.Now().UnixNano())
-
-				weight := mrand.Intn(1000000000)
-
-				ii := mrand.Intn(len(chaList))
-
-				balance = new(big.Int).Add(balance, big.NewInt(int64(weight)))
-
-				privateKey, err := crypto.GenerateKey()
-				if nil != err {
-					t.Errorf("Failed to generate random NodeId private key: %v", err)
-					return
-				}
-
-				nodeId := discover.PubkeyID(&privateKey.PublicKey)
-
-				privateKey, err = crypto.GenerateKey()
-				if nil != err {
-					t.Errorf("Failed to generate random Address private key: %v", err)
-					return
-				}
-
-				addr := crypto.PubkeyToAddress(privateKey.PublicKey)
-
-				canTmp := &staking.Candidate{
-					NodeId:          nodeId,
-					StakingAddress:  sender,
-					BenefitAddress:  addr,
-					StakingBlockNum: uint64(1 + i),
-					StakingTxIndex:  uint32(index),
-					Shares:          balance,
-					ProgramVersion:  xutil.CalcVersion(initProgramVersion),
-					// Prevent null pointer initialization
-					Released:           common.Big0,
-					ReleasedHes:        common.Big0,
-					RestrictingPlan:    common.Big0,
-					RestrictingPlanHes: common.Big0,
-
-					Description: staking.Description{
-						NodeName:   nodeNameArr[index] + "_" + fmt.Sprint(i),
-						ExternalId: nodeNameArr[index] + chaList[(len(chaList)-1)%(index+ii+1)] + "balabalala" + chaList[index],
-						Website:    "www." + nodeNameArr[index] + "_" + fmt.Sprint(i) + ".org",
-						Details:    "This is " + nodeNameArr[index] + "_" + fmt.Sprint(i) + " Super Node",
-					},
-				}
-
-				canAddr, _ := xutil.NodeId2Addr(canTmp.NodeId)
-
-				stakingDB.SetCanPowerStore(curr_Hash, canAddr, canTmp)
-				stakingDB.SetCandidateStore(curr_Hash, canAddr, canTmp)
-
-				v := &staking.Validator{
-					NodeAddress: canAddr,
-					NodeId:      canTmp.NodeId,
-					StakingWeight: [staking.SWeightItem]string{fmt.Sprint(xutil.CalcVersion(initProgramVersion)), canTmp.Shares.String(),
-						fmt.Sprint(canTmp.StakingBlockNum), fmt.Sprint(canTmp.StakingTxIndex)},
-					ValidatorTerm: 0,
-				}
-				validatorQueue[j] = v
-			}
-
-			epoch_Arr := &staking.Validator_array{
-				Start: 1,
-				End:   xutil.CalcBlocksEachEpoch(),
-				Arr:   validatorQueue,
-			}
-			// start := old_verifierArr.End + 1
-			//	end := old_verifierArr.End + xutil.CalcBlocksEachEpoch()
-
-			curr_Arr := &staking.Validator_array{
-				Start: 1,
-				End:   xutil.ConsensusSize(),
-				Arr:   validatorQueue,
-			}
-
-			// add Current Validators And Epoch Validators
-			setVerifierList(curr_Hash, epoch_Arr)
-
-			setRoundValList(curr_Hash, curr_Arr)
-
-		} else {
-
-			var index int
-			if i >= len(balanceStr) {
-				index = i % (len(balanceStr) - 1)
-			}
-
-			balance, _ := new(big.Int).SetString(balanceStr[index], 10)
-
-			mrand.Seed(time.Now().UnixNano())
-
-			weight := mrand.Intn(1000000000)
-
-			ii := mrand.Intn(len(chaList))
-
-			balance = new(big.Int).Add(balance, big.NewInt(int64(weight)))
-
-			privateKey, err := crypto.GenerateKey()
-			if nil != err {
-				t.Errorf("Failed to generate random NodeId private key: %v", err)
-				return
-			}
-
-			nodeId := discover.PubkeyID(&privateKey.PublicKey)
-
-			privateKey, err = crypto.GenerateKey()
-			if nil != err {
-				t.Errorf("Failed to generate random Address private key: %v", err)
-				return
-			}
-
-			addr := crypto.PubkeyToAddress(privateKey.PublicKey)
-
-			canTmp := &staking.Candidate{
-				NodeId:          nodeId,
-				StakingAddress:  sender,
-				BenefitAddress:  addr,
-				StakingBlockNum: uint64(i + 1),
-				StakingTxIndex:  uint32(index),
-				Shares:          balance,
-				ProgramVersion:  xutil.CalcVersion(initProgramVersion),
-				// Prevent null pointer initialization
-				Released:           common.Big0,
-				ReleasedHes:        common.Big0,
-				RestrictingPlan:    common.Big0,
-				RestrictingPlanHes: common.Big0,
-
-				Description: staking.Description{
-					NodeName:   nodeNameArr[index] + "_" + fmt.Sprint(i),
-					ExternalId: nodeNameArr[index] + chaList[(len(chaList)-1)%(index+ii+1)] + "balabalala" + chaList[index],
-					Website:    "www." + nodeNameArr[index] + "_" + fmt.Sprint(i) + ".org",
-					Details:    "This is " + nodeNameArr[index] + "_" + fmt.Sprint(i) + " Super Node",
-				},
-			}
-
-			canAddr, _ := xutil.NodeId2Addr(canTmp.NodeId)
-
-			stakingDB.SetCanPowerStore(curr_Hash, canAddr, canTmp)
-			stakingDB.SetCandidateStore(curr_Hash, canAddr, canTmp)
-
-			// build vrf
-			if i+1 == 229 {
-				// build ancestor nonces
-				_, nonces := build_vrf_Nonce()
-				if enValue, err := rlp.EncodeToBytes(nonces); nil != err {
-					t.Error("Storage previous nonce failed", "num", i+1, "Hash", curr_Hash.Hex(), "err", err)
-					return
-				} else {
-					sndb.Put(curr_Hash, xcom.NonceStorageKey, enValue)
-				}
-			}
-
-			// TODO Must be this
-			if xutil.IsElection(header.Number.Uint64()) {
-				err = plugin.StakingInstance().Election(curr_Hash, header)
-				if nil != err {
-					t.Errorf("Failed to Election, num:%d, Hash: %s, err: %v", header.Number.Uint64(), header.Hash().Hex(), err)
-					return
-				}
-			}
->>>>>>> 78b59e30
-		}
-
-		// SnapshotDB  Commit
-		if err := sndb.Commit(curr_Hash); nil != err {
-			t.Errorf("Failed to snapshotDB Commit, err: %v", err)
-			return
-		}
-
-		if i+1 == switchNum {
-			headerMap[i+1] = header
-		}
-		parentHash = curr_Hash
-	}
-
-	// build genesis VerifierList
-
-	// Request th opening/creation of an ephemeral database and ensure it's not persisted
-	ctx := node.NewServiceContext(&node.Config{DataDir: ""}, nil, new(event.TypeMux), nil)
-	config := &eth.Config{
-	}
-	hDB, _ := eth.CreateDB(ctx, config, "historydata")
-	plugin.STAKING_DB = &plugin.StakingDB{
-		HistoryDB:  hDB,
-	}
-
-	blockSwitch := types.NewBlock(headerMap[switchNum], nil, nil)
-	//blockElection := types.NewBlock(headerMap[electionNum], nil, nil)
-	err = plugin.StakingInstance().Confirmed(blockSwitch)
-	if nil != err {
-		return
-	}
-
-	/**
-	Start GetVerifierList
-	*/
-	validatorExQueue, err := plugin.StakingInstance().GetHistoryValidatorList(blockHash2, headerMap[switchNum].Number.Uint64(), plugin.CurrentRound, plugin.QueryStartIrr)
-	if nil != err {
-		t.Errorf("Failed to GetHistoryValidatorList by QueryStartNotIrr, err: %v", err)
-		return
-	}
-
-	validatorExArr, _ := json.Marshal(validatorExQueue)
-	t.Log("GetHistoryValidatorList by QueryStartNotIrr:", string(validatorExArr))
-
-
-}
-
-func TestStakingPlugin_GetVerifierList(t *testing.T) {
-
-	//defer plugin.ClearStakingPlugin()
-	//defer plugin.ClearGovPlugin()
-
-	state, genesis, err := newChainState()
-	if nil != err {
-		t.Error("Failed to build the state", err)
-		return
-	}
-	newPlugins()
-
-	build_gov_data(state)
-
-	sndb := snapshotdb.Instance()
-	defer func() {
-		sndb.Clear()
-	}()
-
-	xcom.NewVrfHandler(genesis.Hash().Bytes())
-
-	if err := sndb.NewBlock(blockNumber, genesis.Hash(), blockHash); nil != err {
-		t.Error("newBlock err", err)
-		return
-	}
-
-	for i := 0; i < 1000; i++ {
-
-		var index int
-		if i >= len(balanceStr) {
-			index = i % (len(balanceStr) - 1)
-		}
-
-		balance, _ := new(big.Int).SetString(balanceStr[index], 10)
-
-		mrand.Seed(time.Now().UnixNano())
-
-		weight := mrand.Intn(1000000000)
-
-		ii := mrand.Intn(len(chaList))
-
-		balance = new(big.Int).Add(balance, big.NewInt(int64(weight)))
-
-		privateKey, err := crypto.GenerateKey()
-		if nil != err {
-			t.Errorf("Failed to generate random NodeId private key: %v", err)
-			return
-		}
-
-		nodeId := discover.PubkeyID(&privateKey.PublicKey)
-
-		privateKey, err = crypto.GenerateKey()
-		if nil != err {
-			t.Errorf("Failed to generate random Address private key: %v", err)
-			return
-		}
-
-		addr := crypto.PubkeyToAddress(privateKey.PublicKey)
-
-		canTmp := &staking.Candidate{
-			NodeId:          nodeId,
-			StakingAddress:  sender,
-			BenefitAddress:  addr,
-			StakingBlockNum: uint64(i),
-			StakingTxIndex:  uint32(index),
-			Shares:          balance,
-			ProgramVersion:  xutil.CalcVersion(initProgramVersion),
-			// Prevent null pointer initialization
-			Released:           common.Big0,
-			ReleasedHes:        common.Big0,
-			RestrictingPlan:    common.Big0,
-			RestrictingPlanHes: common.Big0,
-
-			Description: staking.Description{
-				NodeName:   nodeNameArr[index] + "_" + fmt.Sprint(i),
-				ExternalId: nodeNameArr[index] + chaList[(len(chaList)-1)%(index+ii+1)] + "balabalala" + chaList[index],
-				Website:    "www." + nodeNameArr[index] + "_" + fmt.Sprint(i) + ".org",
-				Details:    "This is " + nodeNameArr[index] + "_" + fmt.Sprint(i) + " Super Node",
-			},
-		}
-
-		canAddr, _ := xutil.NodeId2Addr(canTmp.NodeId)
-		err = plugin.StakingInstance().CreateCandidate(state, blockHash, blockNumber, balance, 0, canAddr, canTmp)
-
-		if nil != err {
-			t.Errorf("Failed to Create Staking, num: %d, err: %v", i, err)
-			return
-		}
-	}
-
-	stakingDB := staking.NewStakingDB()
-
-	// build genesis VerifierList
-
-	start := uint64(1)
-	end := xutil.EpochSize() * xutil.ConsensusSize()
-
-	new_verifierArr := &staking.Validator_array{
-		Start: start,
-		End:   end,
-	}
-
-	queue := make(staking.ValidatorQueue, 0)
-
-	iter := sndb.Ranking(blockHash, staking.CanPowerKeyPrefix, 0)
-	if err := iter.Error(); nil != err {
-		t.Errorf("Failed to build genesis VerifierList, the iter is  err: %v", err)
-		return
-	}
-
-	defer iter.Release()
-
-	count := 0
-	for iter.Valid(); iter.Next(); {
-		if uint64(count) == xcom.EpochValidatorNum() {
-			break
-		}
-		addrSuffix := iter.Value()
-		var can *staking.Candidate
-
-		can, err := stakingDB.GetCandidateStoreWithSuffix(blockHash, addrSuffix)
-		if nil != err {
-			t.Error("Failed to ElectNextVerifierList", "canAddr", common.BytesToAddress(addrSuffix).Hex(), "err", err)
-			return
-		}
-
-		addr := common.BytesToAddress(addrSuffix)
-
-		powerStr := [staking.SWeightItem]string{fmt.Sprint(can.ProgramVersion), can.Shares.String(),
-			fmt.Sprint(can.StakingBlockNum), fmt.Sprint(can.StakingTxIndex)}
-
-		val := &staking.Validator{
-			NodeAddress:   addr,
-			NodeId:        can.NodeId,
 			StakingWeight: powerStr,
 			ValidatorTerm: 0,
 		}
