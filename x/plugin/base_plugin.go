--- conflicted
+++ resolved
@@ -40,13 +40,8 @@
 
 type BasePlugin interface {
 	BeginBlock(blockHash common.Hash, header *types.Header, state xcom.StateDB) error
-<<<<<<< HEAD
 	EndBlock(blockHash common.Hash, header *types.Header, state xcom.StateDB, downloading Downloading) error
-	Confirmed(nodeId discover.NodeID, block *types.Block) error
-=======
-	EndBlock(blockHash common.Hash, header *types.Header, state xcom.StateDB) error
 	Confirmed(nodeId enode.IDv0, block *types.Block) error
->>>>>>> b67ea9cf
 }
 
 var (
