package xcom

import (
	"crypto/ecdsa"
	"github.com/PlatONnetwork/PlatON-Go/common"
	"github.com/PlatONnetwork/PlatON-Go/common/math"
	"github.com/PlatONnetwork/PlatON-Go/crypto"
	"github.com/PlatONnetwork/PlatON-Go/p2p/discover"
	"math/big"
	"strconv"
)

const (

	CandidatePrefixStr = "Can"

	CanPowerPrefixStr 	= "Power"

	UnStakeCountKeyStr 	= "UnStakeCount"

	UnStakeItemKeyStr = "UnStakeItem"

	DelegatePrefixStr 	= "Del"

	UnDelegateCountKeyStr = "UnDelCount"

	UnDelegateItemKeyStr = "UnDelItem"


	EpochValidatorKeyStr = "EpochValidator"

	PreRoundValidatorKeyStr = "PreRoundValidator"

	CurRoundValidatorKeyStr = "CurRoundValidator"

	NextRoundValidatorKeyStr = "NextRoundValidator"




)

var (
	CandidateKeyPrefix = []byte(CandidatePrefixStr)

	CanPowerKeyPrefix = []byte(CanPowerPrefixStr)

	UnStakeCountKey = []byte(UnStakeCountKeyStr)

	UnStakeItemKey = []byte(UnStakeItemKeyStr)

	DelegateKeyPrefix = []byte(DelegatePrefixStr)

	UnDelegateCountKey = []byte(UnDelegateCountKeyStr)

	UnDelegateItemKey = []byte(UnDelegateItemKeyStr)

	EpochValidatorKey = []byte(EpochValidatorKeyStr)

	PreRoundValidatorKey = []byte(PreRoundValidatorKeyStr)

	CurRoundValidatorKey = []byte(CurRoundValidatorKeyStr)

	NextRoundValidatorKey = []byte(NextRoundValidatorKeyStr)





)



//////// TODO

func CandidateKeyByNodeId(nodeId discover.NodeID) ([]byte, error) {

	if pk, err := nodeId.Pubkey(); nil != err {
		return nil, err
	}else {
		addr := crypto.PubkeyToAddress(*pk)
		return append(CandidateKeyPrefix, addr.Bytes()...), nil
	}
}

func CandidateKeyByPubKey(p ecdsa.PublicKey) []byte {
	addr :=  crypto.PubkeyToAddress(p)
	return append(CandidateKeyPrefix, addr.Bytes()...)
}

func CandidateKeyByAddr (addr common.Address) []byte {
	return append(CandidateKeyPrefix, addr.Bytes()...)
}

func CandidateKeyByAddrByte (addr []byte) []byte {
	return append(CandidateKeyPrefix, addr...)
}


func TallyPowerKey(shares *big.Int, stakeBlockNum, stakeTxIndex  int) []byte {

	priority := new(big.Int).Sub(math.MaxBig256, shares)
	prio := priority.String()
	num := strconv.Itoa(stakeBlockNum)
	index := strconv.Itoa(stakeTxIndex)
	return append(CanPowerKeyPrefix, append([]byte(prio), append([]byte(num), []byte(index)...)...)...)
}



func GetUnStakeCountKey (epoch int) []byte {
	epochStr := strconv.Itoa(epoch)
	return  append(UnStakeCountKey, []byte(epochStr)...)
}


func GetUnStakeItemKey (epoch, index int) []byte {
	epochStr := strconv.Itoa(epoch)
	indexStr := strconv.Itoa(index)
	return append(UnStakeItemKey, append([]byte(epochStr), []byte(indexStr)...)...)
}


func GetDelegateKey(delAddr common.Address, nodeId discover.NodeID, stakeBlockNumber int) []byte {
	num := strconv.Itoa(stakeBlockNumber)
	return append(DelegateKeyPrefix, append(delAddr.Bytes(), append(nodeId.Bytes(), []byte(num)...)...)...)
}

func GetDelegateKeyBySuffix(suffix []byte) []byte {
	return append(DelegateKeyPrefix, suffix...)
}

func GetUnDelegateCountKey (epoch int) []byte {
	epochStr := strconv.Itoa(epoch)
	return  append(UnDelegateCountKey, []byte(epochStr)...)
}

func GetUnDelegateItemKey (epoch, index int) []byte {
	epochStr := strconv.Itoa(epoch)
	indexStr := strconv.Itoa(index)
	return append(UnDelegateItemKey, append([]byte(epochStr), []byte(indexStr)...)...)
<<<<<<< HEAD
}
=======
}

func GetEpochValidatorKey () []byte {
	return EpochValidatorKey
}

func GetPreRoundValidatorKey () []byte {
	return PreRoundValidatorKey
}

func GetCurRoundValidatorKey () []byte {
	return CurRoundValidatorKey
}

func GetNextRoundValidatorKey () []byte {
	return NextRoundValidatorKey
}
>>>>>>> 45ced0c9
<|MERGE_RESOLUTION|>--- conflicted
+++ resolved
@@ -139,9 +139,6 @@
 	epochStr := strconv.Itoa(epoch)
 	indexStr := strconv.Itoa(index)
 	return append(UnDelegateItemKey, append([]byte(epochStr), []byte(indexStr)...)...)
-<<<<<<< HEAD
-}
-=======
 }
 
 func GetEpochValidatorKey () []byte {
@@ -159,4 +156,3 @@
 func GetNextRoundValidatorKey () []byte {
 	return NextRoundValidatorKey
 }
->>>>>>> 45ced0c9
