// Copyright 2018-2020 The PlatON Network Authors
// This file is part of the PlatON-Go library.
//
// The PlatON-Go library is free software: you can redistribute it and/or modify
// it under the terms of the GNU Lesser General Public License as published by
// the Free Software Foundation, either version 3 of the License, or
// (at your option) any later version.
//
// The PlatON-Go library is distributed in the hope that it will be useful,
// but WITHOUT ANY WARRANTY; without even the implied warranty of
// MERCHANTABILITY or FITNESS FOR A PARTICULAR PURPOSE. See the
// GNU Lesser General Public License for more details.
//
// You should have received a copy of the GNU Lesser General Public License
// along with the PlatON-Go library. If not, see <http://www.gnu.org/licenses/>.

package xcom

import (
	"encoding/json"
	"errors"
	"fmt"
	"math/big"
	"sync"

	"github.com/PlatONnetwork/PlatON-Go/log"

	"github.com/PlatONnetwork/PlatON-Go/common"
)

// plugin rule key
const (
	DefualtRule = iota
	StakingRule
	SlashingRule
	RestrictingRule
	RewardRule
	GovernanceRule
	CollectDeclareVersionRule
)

const (
	Zero                      = 0
	Eighty                    = 80
	Hundred                   = 100
	TenThousand               = 10000
	CeilBlocksReward          = 50000
	CeilMaxValidators         = 201
	FloorMaxConsensusVals     = 4
	CeilMaxConsensusVals      = 25
	PositiveInfinity          = "+∞"
	CeilUnStakeFreezeDuration = 28 * 4
	CeilMaxEvidenceAge        = CeilUnStakeFreezeDuration - 1

	RewardPerMaxChangeRangeUpperLimit = 2000
	RewardPerMaxChangeRangeLowerLimit = 1
	RewardPerChangeIntervalUpperLimit = 28
	RewardPerChangeIntervalLowerLimit = 2
	IncreaseIssuanceRatioUpperLimit   = 2000
	IncreaseIssuanceRatioLowerLimit   = 0
)

var (

<<<<<<< HEAD
	// 1 ATP
	DelegateLowerLimit, _ = new(big.Int).SetString("1000000000000000000", 10)

	// 1W ATP
	DelegateUpperLimit, _ = new(big.Int).SetString("10000000000000000000000", 10)

	// hard code genesis staking balance
	// 1W ATP
	GeneStakingAmount, _ = new(big.Int).SetString("10000000000000000000000", 10)

	// 1W
	StakeLowerLimit, _ = new(big.Int).SetString("10000000000000000000000", 10)
	// 100W ATP
	StakeUpperLimit, _ = new(big.Int).SetString("1000000000000000000000000", 10)
=======
	// 10 ATP
	TenATP, _ = new(big.Int).SetString("10000000000000000000", 10)

	// 10000 ATP
	TenThousandATP, _ = new(big.Int).SetString("10000000000000000000000", 10)

	// hard code genesis staking balance
	// 150W ATP
	GeneStakingAmount, _ = new(big.Int).SetString("1500000000000000000000000", 10)

	// 100W ATP
	MillionATP, _ = new(big.Int).SetString("1000000000000000000000000", 10)
	// 1000W ATP
	TenMillionATP, _ = new(big.Int).SetString("10000000000000000000000000", 10)

	BillionATP, _ = new(big.Int).SetString("1000000000000000000000000000", 10)
>>>>>>> 81144ab6

	// The maximum time range for the cumulative number of zero blocks
	maxZeroProduceCumulativeTime uint16 = 64
)

type commonConfig struct {
	MaxEpochMinutes     uint64 `json:"maxEpochMinutes"`     // expected minutes every epoch
	NodeBlockTimeWindow uint64 `json:"nodeBlockTimeWindow"` // Node block time window (uint: seconds)
	PerRoundBlocks      uint64 `json:"perRoundBlocks"`      // blocks each validator will create per consensus epoch
	MaxConsensusVals    uint64 `json:"maxConsensusVals"`    // The consensus validators count
	AdditionalCycleTime uint64 `json:"additionalCycleTime"` // Additional cycle time (uint: minutes)
}

type stakingConfig struct {
	StakeThreshold          *big.Int `json:"stakeThreshold"`          // The Staking minimum threshold allowed
	OperatingThreshold      *big.Int `json:"operatingThreshold"`      // The (incr, decr) delegate or incr staking minimum threshold allowed
	MaxValidators           uint64   `json:"maxValidators"`           // The epoch (billing cycle) validators count
	UnStakeFreezeDuration   uint64   `json:"unStakeFreezeDuration"`   // The freeze period of the withdrew Staking (unit is  epochs)
	RewardPerMaxChangeRange uint16   `json:"rewardPerMaxChangeRange"` // The maximum amount of commission reward ratio that can be modified each time
	RewardPerChangeInterval uint16   `json:"rewardPerChangeInterval"` // The interval for each modification of the commission reward ratio (unit: epoch)
}

type slashingConfig struct {
	SlashFractionDuplicateSign uint32 `json:"slashFractionDuplicateSign"` // Proportion of fines when double signing occurs
	DuplicateSignReportReward  uint32 `json:"duplicateSignReportReward"`  // The percentage of rewards for whistleblowers, calculated from the penalty
	MaxEvidenceAge             uint32 `json:"maxEvidenceAge"`             // Validity period of evidence (unit is  epochs)
	SlashBlocksReward          uint32 `json:"slashBlocksReward"`          // the number of blockReward to slashing per round
	ZeroProduceCumulativeTime  uint16 `json:"zeroProduceCumulativeTime"`  // Count the number of zero-production blocks in this time range and check it. If it reaches a certain number of times, it can be punished (unit is consensus round)
	ZeroProduceNumberThreshold uint16 `json:"zeroProduceNumberThreshold"` // Threshold for the number of zero production blocks. punishment is reached within the specified time range
	ZeroProduceFreezeDuration  uint64 `json:"zeroProduceFreezeDuration"`  // Number of settlement cycles frozen after zero block penalty (unit is epochs)
}

type governanceConfig struct {
	VersionProposalVoteDurationSeconds uint64 `json:"versionProposalVoteDurationSeconds"` // voting duration, it will count into Consensus-Round.
	VersionProposalSupportRate         uint64 `json:"versionProposalSupportRate"`         // the version proposal will pass if the support rate exceeds this value.
	TextProposalVoteDurationSeconds    uint64 `json:"textProposalVoteDurationSeconds"`    // voting duration, it will count into Consensus-Round.
	TextProposalVoteRate               uint64 `json:"textProposalVoteRate"`               // the text proposal will pass if the vote rate exceeds this value.
	TextProposalSupportRate            uint64 `json:"textProposalSupportRate"`            // the text proposal will pass if the vote support reaches this value.
	CancelProposalVoteRate             uint64 `json:"cancelProposalVoteRate"`             // the cancel proposal will pass if the vote rate exceeds this value.
	CancelProposalSupportRate          uint64 `json:"cancelProposalSupportRate"`          // the cancel proposal will pass if the vote support reaches this value.
	ParamProposalVoteDurationSeconds   uint64 `json:"paramProposalVoteDurationSeconds"`   // voting duration, it will count into Epoch Round.
	ParamProposalVoteRate              uint64 `json:"paramProposalVoteRate"`              // the param proposal will pass if the vote rate exceeds this value.
	ParamProposalSupportRate           uint64 `json:"paramProposalSupportRate"`           // the param proposal will pass if the vote support reaches this value.
}

type rewardConfig struct {
	NewBlockRate          uint64 `json:"newBlockRate"`          // This is the package block reward AND staking reward  rate, eg: 20 ==> 20%, newblock: 20%, staking: 80%
	PlatONFoundationYear  uint32 `json:"platonFoundationYear"`  // Foundation allotment year, representing a percentage of the boundaries of the Foundation each year
	IncreaseIssuanceRatio uint16 `json:"increaseIssuanceRatio"` // According to the total amount issued in the previous year, increase the proportion of issuance
}

type innerAccount struct {
	// Account of PlatONFoundation
	PlatONFundAccount common.Address `json:"platonFundAccount"`
	PlatONFundBalance *big.Int       `json:"platonFundBalance"`
	// Account of CommunityDeveloperFoundation
	CDFAccount common.Address `json:"cdfAccount"`
	CDFBalance *big.Int       `json:"cdfBalance"`
}

// total
type EconomicModel struct {
	Common   commonConfig     `json:"common"`
	Staking  stakingConfig    `json:"staking"`
	Slashing slashingConfig   `json:"slashing"`
	Gov      governanceConfig `json:"gov"`
	Reward   rewardConfig     `json:"reward"`
	InnerAcc innerAccount     `json:"innerAcc"`
}

var (
	modelOnce sync.Once
	ec        *EconomicModel
)

// Getting the global EconomicModel single instance
func GetEc(netId int8) *EconomicModel {
	modelOnce.Do(func() {
		ec = getDefaultEMConfig(netId)
	})
	return ec
}

func ResetEconomicDefaultConfig(newEc *EconomicModel) {
	ec = newEc
}

const (
	DefaultMainNet      = iota // PlatON default main net flag
	DefaultTestNet             // PlatON default test net flag
	DefaultDemoNet             // PlatON default demo net flag
	DefaultUnitTestNet         // PlatON default unit test
	DefaultAlayaNet            // PlatON default Alaya net flag
	DefaultAlayaTestNet        // PlatON default Alaya test net flag
)

func getDefaultEMConfig(netId int8) *EconomicModel {
	var (
		ok            bool
		cdfundBalance *big.Int
	)

<<<<<<< HEAD
	if cdfundBalance, ok = new(big.Int).SetString("4000000000000000000000000", 10); !ok {
=======
	// 3.31811981  thousand millions ATP
	if cdfundBalance, ok = new(big.Int).SetString("331811981000000000000000000", 10); !ok {
>>>>>>> 81144ab6
		return nil
	}

	switch netId {
	case DefaultMainNet:
		ec = &EconomicModel{
			Common: commonConfig{
				MaxEpochMinutes:     uint64(360), // 6 hours
				NodeBlockTimeWindow: uint64(20),  // 20 seconds
				PerRoundBlocks:      uint64(10),
				MaxConsensusVals:    uint64(25),
				AdditionalCycleTime: uint64(525960),
			},
			Staking: stakingConfig{
<<<<<<< HEAD
				StakeThreshold:          new(big.Int).Set(StakeLowerLimit),
				OperatingThreshold:      new(big.Int).Set(DelegateLowerLimit),
=======
				StakeThreshold:          new(big.Int).Set(MillionATP),
				OperatingThreshold:      new(big.Int).Set(TenATP),
>>>>>>> 81144ab6
				MaxValidators:           uint64(101),
				UnStakeFreezeDuration:   uint64(28), // freezing 28 epoch
				RewardPerMaxChangeRange: uint16(500),
				RewardPerChangeInterval: uint16(10),
			},
			Slashing: slashingConfig{
				SlashFractionDuplicateSign: uint32(10),
				DuplicateSignReportReward:  uint32(50),
				MaxEvidenceAge:             uint32(27),
				SlashBlocksReward:          uint32(250),
				ZeroProduceCumulativeTime:  uint16(30),
				ZeroProduceNumberThreshold: uint16(1),
				ZeroProduceFreezeDuration:  uint64(20),
			},
			Gov: governanceConfig{
				VersionProposalVoteDurationSeconds: uint64(14 * 24 * 3600),
				//VersionProposalActive_ConsensusRounds: uint64(5),
				VersionProposalSupportRate:       6670,
				TextProposalVoteDurationSeconds:  uint64(14 * 24 * 3600),
				TextProposalVoteRate:             5000,
				TextProposalSupportRate:          6670,
				CancelProposalVoteRate:           5000,
				CancelProposalSupportRate:        6670,
				ParamProposalVoteDurationSeconds: uint64(14 * 24 * 3600),
				ParamProposalVoteRate:            5000,
				ParamProposalSupportRate:         6670,
			},
			Reward: rewardConfig{
				NewBlockRate:          50,
				PlatONFoundationYear:  2,
				IncreaseIssuanceRatio: 500,
			},
			InnerAcc: innerAccount{
				PlatONFundAccount: common.MustBech32ToAddress("atp10spacq8cz76y2n60pl7sg5yazncmjuus54xaaq"),
				PlatONFundBalance: new(big.Int).SetInt64(0),
				CDFAccount:        common.MustBech32ToAddress("atp17tfkaghs4vded6mz6k53xyv5cvqsl63h7wu5ty"),
				CDFBalance:        new(big.Int).Set(cdfundBalance),
			},
		}
	case DefaultAlayaNet:
		ec = &EconomicModel{
			Common: commonConfig{
				MaxEpochMinutes:     uint64(360), // 6 hours
				NodeBlockTimeWindow: uint64(20),  // 20 seconds
				PerRoundBlocks:      uint64(10),
				MaxConsensusVals:    uint64(25),
				AdditionalCycleTime: uint64(525960),
			},
			Staking: stakingConfig{
				StakeThreshold:          new(big.Int).Set(MillionATP),
				OperatingThreshold:      new(big.Int).Set(TenATP),
				MaxValidators:           uint64(101),
				UnStakeFreezeDuration:   uint64(28), // freezing 28 epoch
				RewardPerMaxChangeRange: uint16(500),
				RewardPerChangeInterval: uint16(10),
			},
			Slashing: slashingConfig{
				SlashFractionDuplicateSign: uint32(10),
				DuplicateSignReportReward:  uint32(50),
				MaxEvidenceAge:             uint32(27),
				SlashBlocksReward:          uint32(250),
				ZeroProduceCumulativeTime:  uint16(30),
				ZeroProduceNumberThreshold: uint16(1),
				ZeroProduceFreezeDuration:  uint64(20),
			},
			Gov: governanceConfig{
				VersionProposalVoteDurationSeconds: uint64(14 * 24 * 3600),
				//VersionProposalActive_ConsensusRounds: uint64(5),
				VersionProposalSupportRate:       6670,
				TextProposalVoteDurationSeconds:  uint64(14 * 24 * 3600),
				TextProposalVoteRate:             5000,
				TextProposalSupportRate:          6670,
				CancelProposalVoteRate:           5000,
				CancelProposalSupportRate:        6670,
				ParamProposalVoteDurationSeconds: uint64(14 * 24 * 3600),
				ParamProposalVoteRate:            5000,
				ParamProposalSupportRate:         6670,
			},
			Reward: rewardConfig{
				NewBlockRate:          50,
				PlatONFoundationYear:  10,
				IncreaseIssuanceRatio: 250,
			},
			InnerAcc: innerAccount{
				PlatONFundAccount: common.MustBech32ToAddress("atp10spacq8cz76y2n60pl7sg5yazncmjuus54xaaq"),
				PlatONFundBalance: new(big.Int).SetInt64(0),
				CDFAccount:        common.MustBech32ToAddress("atp17tfkaghs4vded6mz6k53xyv5cvqsl63h7wu5ty"),
				CDFBalance:        new(big.Int).Set(cdfundBalance),
			},
		}
	case DefaultAlayaTestNet:
		ec = &EconomicModel{
			Common: commonConfig{
				MaxEpochMinutes:     uint64(360), // 6 hours
				NodeBlockTimeWindow: uint64(20),  // 20 seconds
				PerRoundBlocks:      uint64(10),
				MaxConsensusVals:    uint64(25),
				AdditionalCycleTime: uint64(525960),
			},
			Staking: stakingConfig{
				StakeThreshold:          new(big.Int).Set(MillionATP),
				OperatingThreshold:      new(big.Int).Set(TenATP),
				MaxValidators:           uint64(101),
				UnStakeFreezeDuration:   uint64(28), // freezing 28 epoch
				RewardPerMaxChangeRange: uint16(500),
				RewardPerChangeInterval: uint16(10),
			},
			Slashing: slashingConfig{
				SlashFractionDuplicateSign: uint32(10),
				DuplicateSignReportReward:  uint32(50),
				MaxEvidenceAge:             uint32(27),
				SlashBlocksReward:          uint32(250),
				ZeroProduceCumulativeTime:  uint16(30),
				ZeroProduceNumberThreshold: uint16(1),
				ZeroProduceFreezeDuration:  uint64(20),
			},
			Gov: governanceConfig{
				VersionProposalVoteDurationSeconds: uint64(14 * 24 * 3600),
				//VersionProposalActive_ConsensusRounds: uint64(5),
				VersionProposalSupportRate:       6670,
				TextProposalVoteDurationSeconds:  uint64(14 * 24 * 3600),
				TextProposalVoteRate:             5000,
				TextProposalSupportRate:          6670,
				CancelProposalVoteRate:           5000,
				CancelProposalSupportRate:        6670,
				ParamProposalVoteDurationSeconds: uint64(14 * 24 * 3600),
				ParamProposalVoteRate:            5000,
				ParamProposalSupportRate:         6670,
			},
			Reward: rewardConfig{
				NewBlockRate:          50,
				PlatONFoundationYear:  10,
				IncreaseIssuanceRatio: 250,
			},
			InnerAcc: innerAccount{
				PlatONFundAccount: common.MustBech32ToAddress("atp10spacq8cz76y2n60pl7sg5yazncmjuus54xaaq"),
				PlatONFundBalance: new(big.Int).SetInt64(0),
				CDFAccount:        common.MustBech32ToAddress("atp17tfkaghs4vded6mz6k53xyv5cvqsl63h7wu5ty"),
				CDFBalance:        new(big.Int).Set(cdfundBalance),
			},
		}
	case DefaultTestNet:
		ec = &EconomicModel{
			Common: commonConfig{
				MaxEpochMinutes:     uint64(360), // 6 hours
				NodeBlockTimeWindow: uint64(20),  // 20 seconds
				PerRoundBlocks:      uint64(10),
				MaxConsensusVals:    uint64(25),
				AdditionalCycleTime: uint64(525960),
			},
			Staking: stakingConfig{
<<<<<<< HEAD
				StakeThreshold:          new(big.Int).Set(StakeLowerLimit),
				OperatingThreshold:      new(big.Int).Set(DelegateLowerLimit),
=======
				StakeThreshold:          new(big.Int).Set(MillionATP),
				OperatingThreshold:      new(big.Int).Set(TenATP),
>>>>>>> 81144ab6
				MaxValidators:           uint64(101),
				UnStakeFreezeDuration:   uint64(2), // freezing 2 epoch
				RewardPerMaxChangeRange: uint16(500),
				RewardPerChangeInterval: uint16(10),
			},
			Slashing: slashingConfig{
				SlashFractionDuplicateSign: uint32(10),
				DuplicateSignReportReward:  uint32(50),
				MaxEvidenceAge:             uint32(1),
				SlashBlocksReward:          uint32(250),
				ZeroProduceCumulativeTime:  uint16(30),
				ZeroProduceNumberThreshold: uint16(1),
				ZeroProduceFreezeDuration:  uint64(1),
			},
			Gov: governanceConfig{
				VersionProposalVoteDurationSeconds: uint64(14 * 24 * 3600),
				//VersionProposalActive_ConsensusRounds: uint64(5),
				VersionProposalSupportRate:       6670,
				TextProposalVoteDurationSeconds:  uint64(14 * 24 * 3600),
				TextProposalVoteRate:             5000,
				TextProposalSupportRate:          6670,
				CancelProposalVoteRate:           5000,
				CancelProposalSupportRate:        6670,
				ParamProposalVoteDurationSeconds: uint64(24 * 3600),
				ParamProposalVoteRate:            5000,
				ParamProposalSupportRate:         6670,
			},
			Reward: rewardConfig{
				NewBlockRate:          50,
				PlatONFoundationYear:  10,
				IncreaseIssuanceRatio: 250,
			},
			InnerAcc: innerAccount{
				PlatONFundAccount: common.MustBech32ToAddress("atx1q8r3em9wlamt0qe92alx5a9ff5j2s6lzlxrsxg"),
				PlatONFundBalance: new(big.Int).SetInt64(0),
				CDFAccount:        common.MustBech32ToAddress("atx1qtxa5d3defggwzdx2877z5fmytfu9f89d2ue2g"),
				CDFBalance:        new(big.Int).Set(cdfundBalance),
			},
		}
	case DefaultUnitTestNet:
		ec = &EconomicModel{
			Common: commonConfig{
				MaxEpochMinutes:     uint64(6),  // 6 minutes
				NodeBlockTimeWindow: uint64(10), // 10 seconds
				PerRoundBlocks:      uint64(10),
				MaxConsensusVals:    uint64(4),
				AdditionalCycleTime: uint64(28),
			},
			Staking: stakingConfig{
<<<<<<< HEAD
				StakeThreshold:          new(big.Int).Set(StakeLowerLimit),
				OperatingThreshold:      new(big.Int).Set(DelegateLowerLimit),
=======
				StakeThreshold:          new(big.Int).Set(MillionATP),
				OperatingThreshold:      new(big.Int).Set(TenATP),
>>>>>>> 81144ab6
				MaxValidators:           uint64(25),
				UnStakeFreezeDuration:   uint64(2),
				RewardPerMaxChangeRange: uint16(500),
				RewardPerChangeInterval: uint16(10),
			},
			Slashing: slashingConfig{
				SlashFractionDuplicateSign: uint32(10),
				DuplicateSignReportReward:  uint32(50),
				MaxEvidenceAge:             uint32(1),
				SlashBlocksReward:          uint32(0),
				ZeroProduceCumulativeTime:  uint16(3),
				ZeroProduceNumberThreshold: uint16(2),
				ZeroProduceFreezeDuration:  uint64(1),
			},
			Gov: governanceConfig{
				VersionProposalVoteDurationSeconds: uint64(160),
				//VersionProposalActive_ConsensusRounds: uint64(5),
				VersionProposalSupportRate:       6670,
				TextProposalVoteDurationSeconds:  uint64(160),
				TextProposalVoteRate:             5000,
				TextProposalSupportRate:          6670,
				CancelProposalVoteRate:           5000,
				CancelProposalSupportRate:        6670,
				ParamProposalVoteDurationSeconds: uint64(160),
				ParamProposalVoteRate:            5000,
				ParamProposalSupportRate:         6670,
			},
			Reward: rewardConfig{
				NewBlockRate:          50,
				PlatONFoundationYear:  10,
				IncreaseIssuanceRatio: 250,
			},
			InnerAcc: innerAccount{
				PlatONFundAccount: common.MustBech32ToAddress("atx1fyeszufxwxk62p46djncj86rd553skpph926ws"),
				PlatONFundBalance: new(big.Int).SetInt64(0),
				CDFAccount:        common.MustBech32ToAddress("atx1c8enpvs5v6974shxgxxav5dsn36e5jl4slaumj"),
				CDFBalance:        new(big.Int).Set(cdfundBalance),
			},
		}
	case DefaultDemoNet:
		ec = &EconomicModel{
			Common: commonConfig{
				MaxEpochMinutes:     uint64(360), // 6 hours
				NodeBlockTimeWindow: uint64(20),  // 20 seconds
				PerRoundBlocks:      uint64(10),
				MaxConsensusVals:    uint64(25),
				AdditionalCycleTime: uint64(525960),
			},
			Staking: stakingConfig{
<<<<<<< HEAD
				StakeThreshold:          new(big.Int).Set(StakeLowerLimit),
				OperatingThreshold:      new(big.Int).Set(DelegateLowerLimit),
=======
				StakeThreshold:          new(big.Int).Set(MillionATP),
				OperatingThreshold:      new(big.Int).Set(TenATP),
>>>>>>> 81144ab6
				MaxValidators:           uint64(101),
				UnStakeFreezeDuration:   uint64(28), // freezing 28 epoch
				RewardPerMaxChangeRange: uint16(500),
				RewardPerChangeInterval: uint16(10),
			},
			Slashing: slashingConfig{
				SlashFractionDuplicateSign: uint32(10),
				DuplicateSignReportReward:  uint32(50),
				MaxEvidenceAge:             uint32(27),
				SlashBlocksReward:          uint32(0),
				ZeroProduceCumulativeTime:  uint16(30),
				ZeroProduceNumberThreshold: uint16(1),
				ZeroProduceFreezeDuration:  uint64(20),
			},
			Gov: governanceConfig{
				VersionProposalVoteDurationSeconds: uint64(14 * 24 * 3600),
				//VersionProposalActive_ConsensusRounds: uint64(5),
				VersionProposalSupportRate:       6670,
				TextProposalVoteDurationSeconds:  uint64(14 * 24 * 3600),
				TextProposalVoteRate:             5000,
				TextProposalSupportRate:          6670,
				CancelProposalVoteRate:           5000,
				CancelProposalSupportRate:        6670,
				ParamProposalVoteDurationSeconds: uint64(14 * 24 * 3600),
				ParamProposalVoteRate:            5000,
				ParamProposalSupportRate:         6670,
			},
			Reward: rewardConfig{
				NewBlockRate:          50,
				PlatONFoundationYear:  10,
				IncreaseIssuanceRatio: 250,
			},
			InnerAcc: innerAccount{
				PlatONFundAccount: common.MustBech32ToAddress("atx1wgvgmgzs7jeamx5ervsfygwmlc9qlhzzy3f64j"),
				PlatONFundBalance: new(big.Int).SetInt64(0),
				CDFAccount:        common.MustBech32ToAddress("atx13w4sd2tsdampxxydf7mrzzc72ytalkg5qredwc"),
				CDFBalance:        new(big.Int).Set(cdfundBalance),
			},
		}
	default: // DefaultTestNet
		log.Error("not support chainID", "netId", netId)
		return nil
	}

	return ec
}

func CheckStakeThreshold(threshold *big.Int) error {

<<<<<<< HEAD
	if threshold.Cmp(StakeLowerLimit) < 0 || threshold.Cmp(StakeUpperLimit) > 0 {
		return common.InvalidParameter.Wrap(fmt.Sprintf("The StakeThreshold must be [%d, %d] ATP", StakeLowerLimit, StakeUpperLimit))
=======
	if threshold.Cmp(MillionATP) < 0 || threshold.Cmp(TenMillionATP) > 0 {
		return common.InvalidParameter.Wrap(fmt.Sprintf("The StakeThreshold must be [%d, %d] ATP", MillionATP, TenMillionATP))
>>>>>>> 81144ab6
	}
	return nil
}

func CheckOperatingThreshold(threshold *big.Int) error {
<<<<<<< HEAD
	if threshold.Cmp(DelegateLowerLimit) < 0 || threshold.Cmp(DelegateUpperLimit) > 0 {
		return common.InvalidParameter.Wrap(fmt.Sprintf("The OperatingThreshold must be [%d, %d] ATP", DelegateLowerLimit, DelegateUpperLimit))
=======
	if threshold.Cmp(TenATP) < 0 || threshold.Cmp(TenThousandATP) > 0 {
		return common.InvalidParameter.Wrap(fmt.Sprintf("The OperatingThreshold must be [%d, %d] ATP", TenATP, TenThousandATP))
>>>>>>> 81144ab6
	}
	return nil
}

func CheckMaxValidators(num int) error {
	if num < int(ec.Common.MaxConsensusVals) || num > CeilMaxValidators {
		return common.InvalidParameter.Wrap(fmt.Sprintf("The MaxValidators must be [%d, %d]", int(ec.Common.MaxConsensusVals), CeilMaxValidators))
	}
	return nil
}

func CheckUnStakeFreezeDuration(duration, maxEvidenceAge, zeroProduceFreezeDuration int) error {
	if duration <= maxEvidenceAge || duration > CeilUnStakeFreezeDuration {
		return common.InvalidParameter.Wrap(fmt.Sprintf("The UnStakeFreezeDuration must be (%d, %d]", maxEvidenceAge, CeilUnStakeFreezeDuration))
	}
	if duration <= zeroProduceFreezeDuration || duration > CeilUnStakeFreezeDuration {
		return common.InvalidParameter.Wrap(fmt.Sprintf("The UnStakeFreezeDuration must be (%d, %d]", zeroProduceFreezeDuration, CeilUnStakeFreezeDuration))
	}
	return nil
}

func CheckSlashFractionDuplicateSign(fraction int) error {
	if fraction <= Zero || fraction > TenThousand {
		return common.InvalidParameter.Wrap(fmt.Sprintf("SlashFractionDuplicateSign must be  (%d, %d]", Zero, TenThousand))
	}
	return nil
}

func CheckDuplicateSignReportReward(fraction int) error {
	if fraction <= Zero || fraction > Eighty {
		return common.InvalidParameter.Wrap(fmt.Sprintf("The DuplicateSignReportReward must be (%d, %d]", Zero, Eighty))
	}
	return nil
}

func CheckMaxEvidenceAge(age, unStakeFreezeDuration int) error {
	if age <= Zero || age >= unStakeFreezeDuration {
		return common.InvalidParameter.Wrap(fmt.Sprintf("The MaxEvidenceAge must be (%d, %d)", Zero, unStakeFreezeDuration))
	}
	return nil
}

func CheckSlashBlocksReward(rewards int) error {
	if rewards < Zero || rewards >= CeilBlocksReward {
		return common.InvalidParameter.Wrap(fmt.Sprintf("The SlashBlocksReward must be [%d, %d)", Zero, CeilBlocksReward))
	}

	return nil
}

func CheckZeroProduceCumulativeTime(zeroProduceCumulativeTime uint16, zeroProduceNumberThreshold uint16) error {
	if zeroProduceCumulativeTime < zeroProduceNumberThreshold || zeroProduceCumulativeTime > uint16(EpochSize()) {
		return common.InvalidParameter.Wrap(fmt.Sprintf("The ZeroProduceCumulativeTime must be [%d, %d]", zeroProduceNumberThreshold, uint16(EpochSize())))
	}
	return nil
}

func CheckZeroProduceNumberThreshold(zeroProduceCumulativeTime uint16, zeroProduceNumberThreshold uint16) error {
	if zeroProduceNumberThreshold < 1 || zeroProduceNumberThreshold > zeroProduceCumulativeTime {
		return common.InvalidParameter.Wrap(fmt.Sprintf("The ZeroProduceNumberThreshold must be [%d, %d]", 1, zeroProduceCumulativeTime))
	}
	return nil
}

func CheckRewardPerMaxChangeRange(rewardPerMaxChangeRange uint16) error {
	if rewardPerMaxChangeRange < RewardPerMaxChangeRangeLowerLimit || rewardPerMaxChangeRange > RewardPerMaxChangeRangeUpperLimit {
		return common.InvalidParameter.Wrap(fmt.Sprintf("The RewardPerMaxChangeRange must be [%d, %d]", RewardPerMaxChangeRangeLowerLimit, RewardPerMaxChangeRangeUpperLimit))
	}
	return nil
}

func CheckRewardPerChangeInterval(rewardPerChangeInterval uint16) error {
	if rewardPerChangeInterval < RewardPerChangeIntervalLowerLimit || rewardPerChangeInterval > RewardPerChangeIntervalUpperLimit {
		return common.InvalidParameter.Wrap(fmt.Sprintf("The RewardPerChangeInterval must be [%d, %d]", RewardPerChangeIntervalLowerLimit, RewardPerChangeIntervalUpperLimit))
	}
	return nil
}

func CheckIncreaseIssuanceRatio(increaseIssuanceRatio uint16) error {
	if increaseIssuanceRatio < IncreaseIssuanceRatioLowerLimit || increaseIssuanceRatio > IncreaseIssuanceRatioUpperLimit {
		return common.InvalidParameter.Wrap(fmt.Sprintf("The IncreaseIssuanceRatio must be [%d, %d]", IncreaseIssuanceRatioLowerLimit, IncreaseIssuanceRatioUpperLimit))
	}
	return nil
}

func CheckZeroProduceFreezeDuration(zeroProduceFreezeDuration uint64, unStakeFreezeDuration uint64) error {
	if zeroProduceFreezeDuration < 1 || zeroProduceFreezeDuration >= unStakeFreezeDuration {
		return common.InvalidParameter.Wrap(fmt.Sprintf("The ZeroProduceFreezeDuration must be [%d, %d]", 1, unStakeFreezeDuration-1))
	}
	return nil
}

func CheckEconomicModel() error {
	if nil == ec {
		return errors.New("EconomicModel config is nil")
	}

	// epoch duration of config
	epochDuration := ec.Common.MaxEpochMinutes * 60
	// package perblock duration
	blockDuration := ec.Common.NodeBlockTimeWindow / ec.Common.PerRoundBlocks
	// round duration
	roundDuration := ec.Common.MaxConsensusVals * ec.Common.PerRoundBlocks * blockDuration
	// epoch Size, how many consensus round
	epochSize := epochDuration / roundDuration
	//real epoch duration
	realEpochDuration := epochSize * roundDuration

	log.Info("Call CheckEconomicModel: check epoch and consensus round,", "config epoch duration", fmt.Sprintf("%d s", epochDuration),
		"perblock duration", fmt.Sprintf("%d s", blockDuration), "round duration", fmt.Sprintf("%d s", roundDuration),
		"real epoch duration", fmt.Sprintf("%d s", realEpochDuration), "consensus count of epoch", epochSize)

	if epochSize < 4 {
		return errors.New("The settlement period must be more than four times the consensus period")
	}

	// additionalCycle Size, how many epoch duration
	additionalCycleSize := ec.Common.AdditionalCycleTime * 60 / realEpochDuration
	// realAdditionalCycleDuration
	realAdditionalCycleDuration := additionalCycleSize * realEpochDuration / 60

	log.Info("Call CheckEconomicModel: additional cycle and epoch,", "config additional cycle duration", fmt.Sprintf("%d min", ec.Common.AdditionalCycleTime),
		"real additional cycle duration", fmt.Sprintf("%d min", realAdditionalCycleDuration), "epoch count of additional cycle", additionalCycleSize)

	if additionalCycleSize < 4 {
		return errors.New("The issuance period must be integer multiples of the settlement period and multiples must be greater than or equal to 4")
	}

	if ec.Common.MaxConsensusVals < FloorMaxConsensusVals || ec.Common.MaxConsensusVals > CeilMaxConsensusVals {
		return fmt.Errorf("The consensus validator num must be [%d, %d]", FloorMaxConsensusVals, CeilMaxConsensusVals)
	}

	if err := CheckMaxValidators(int(ec.Staking.MaxValidators)); nil != err {
		return err
	}

	if err := CheckOperatingThreshold(ec.Staking.OperatingThreshold); nil != err {
		return err
	}

	if err := CheckStakeThreshold(ec.Staking.StakeThreshold); nil != err {
		return err
	}

	if err := CheckUnStakeFreezeDuration(int(ec.Staking.UnStakeFreezeDuration), int(ec.Slashing.MaxEvidenceAge), int(ec.Slashing.ZeroProduceFreezeDuration)); nil != err {
		return err
	}

	if ec.Reward.PlatONFoundationYear < 1 {
		return errors.New("The PlatONFoundationYear must be greater than or equal to 1")
	}

	if ec.Reward.NewBlockRate < 0 || ec.Reward.NewBlockRate > 100 {
		return errors.New("The NewBlockRate must be greater than or equal to 0 and less than or equal to 100")
	}

	if err := CheckSlashFractionDuplicateSign(int(ec.Slashing.SlashFractionDuplicateSign)); nil != err {
		return err
	}

	if err := CheckDuplicateSignReportReward(int(ec.Slashing.DuplicateSignReportReward)); nil != err {
		return err
	}

	if err := CheckMaxEvidenceAge(int(ec.Slashing.MaxEvidenceAge), int(ec.Staking.UnStakeFreezeDuration)); nil != err {
		return err
	}

	if err := CheckSlashBlocksReward(int(ec.Slashing.SlashBlocksReward)); nil != err {
		return err
	}

	if uint16(EpochSize()) > maxZeroProduceCumulativeTime {
		return fmt.Errorf("the number of consensus rounds in a settlement cycle cannot be greater than maxZeroProduceCumulativeTime(%d)", maxZeroProduceCumulativeTime)
	}

	if err := CheckZeroProduceNumberThreshold(ec.Slashing.ZeroProduceCumulativeTime, ec.Slashing.ZeroProduceNumberThreshold); nil != err {
		return err
	}

	if err := CheckZeroProduceCumulativeTime(ec.Slashing.ZeroProduceCumulativeTime, ec.Slashing.ZeroProduceNumberThreshold); nil != err {
		return err
	}

	if err := CheckRewardPerMaxChangeRange(ec.Staking.RewardPerMaxChangeRange); nil != err {
		return err
	}

	if err := CheckRewardPerChangeInterval(ec.Staking.RewardPerChangeInterval); nil != err {
		return err
	}

	if err := CheckIncreaseIssuanceRatio(ec.Reward.IncreaseIssuanceRatio); nil != err {
		return err
	}

	if err := CheckZeroProduceFreezeDuration(ec.Slashing.ZeroProduceFreezeDuration, ec.Staking.UnStakeFreezeDuration); nil != err {
		return err
	}

	return nil
}

/******
 * Common configure
 ******/
func MaxEpochMinutes() uint64 {
	return ec.Common.MaxEpochMinutes
}

// set the value by genesis block
func SetNodeBlockTimeWindow(period uint64) {
	if ec != nil {
		ec.Common.NodeBlockTimeWindow = period
	}
}
func SetPerRoundBlocks(amount uint64) {
	if ec != nil {
		ec.Common.PerRoundBlocks = amount
	}
}

func Interval() uint64 {
	return ec.Common.NodeBlockTimeWindow / ec.Common.PerRoundBlocks
}
func BlocksWillCreate() uint64 {
	return ec.Common.PerRoundBlocks
}
func MaxConsensusVals() uint64 {
	return ec.Common.MaxConsensusVals
}

func AdditionalCycleTime() uint64 {
	return ec.Common.AdditionalCycleTime
}

func ConsensusSize() uint64 {
	return BlocksWillCreate() * MaxConsensusVals()
}

func EpochSize() uint64 {
	consensusSize := ConsensusSize()
	em := MaxEpochMinutes()
	i := Interval()

	epochSize := em * 60 / (i * consensusSize)
	return epochSize
}

/******
 * Staking configure
 ******/
func StakeThreshold() *big.Int {
	return ec.Staking.StakeThreshold
}

func OperatingThreshold() *big.Int {
	return ec.Staking.OperatingThreshold
}

func MaxValidators() uint64 {
	return ec.Staking.MaxValidators
}

func ShiftValidatorNum() uint64 {
	return (ec.Common.MaxConsensusVals - 1) / 3
}

func HesitateRatio() uint64 {
	return 1
}

func ElectionDistance() uint64 {
	// min need two view
	return 2 * ec.Common.PerRoundBlocks
}

func UnStakeFreezeDuration() uint64 {
	return ec.Staking.UnStakeFreezeDuration
}

func RewardPerMaxChangeRange() uint16 {
	return ec.Staking.RewardPerMaxChangeRange
}

func RewardPerChangeInterval() uint16 {
	return ec.Staking.RewardPerChangeInterval
}

/******
 * Slashing config
 ******/
func SlashFractionDuplicateSign() uint32 {
	return ec.Slashing.SlashFractionDuplicateSign
}

func DuplicateSignReportReward() uint32 {
	return ec.Slashing.DuplicateSignReportReward
}

func MaxEvidenceAge() uint32 {
	return ec.Slashing.MaxEvidenceAge
}

func SlashBlocksReward() uint32 {
	return ec.Slashing.SlashBlocksReward
}

func ZeroProduceCumulativeTime() uint16 {
	return ec.Slashing.ZeroProduceCumulativeTime
}

func ZeroProduceNumberThreshold() uint16 {
	return ec.Slashing.ZeroProduceNumberThreshold
}

func ZeroProduceFreezeDuration() uint64 {
	return ec.Slashing.ZeroProduceFreezeDuration
}

/******
 * Reward config
 ******/
func NewBlockRewardRate() uint64 {
	return ec.Reward.NewBlockRate
}

func PlatONFoundationYear() uint32 {
	return ec.Reward.PlatONFoundationYear
}

func IncreaseIssuanceRatio() uint16 {
	return ec.Reward.IncreaseIssuanceRatio
}

/******
 * Governance config
 ******/
/*func VersionProposalVote_ConsensusRounds() uint64 {
	return ec.Gov.VersionProposalVoteDurationSeconds / (Interval() * ec.Common.PerRoundBlocks * ec.Common.MaxConsensusVals)
}*/

func VersionProposalVote_DurationSeconds() uint64 {
	return ec.Gov.VersionProposalVoteDurationSeconds
}

/*func VersionProposalActive_ConsensusRounds() uint64 {
	return ec.Gov.VersionProposalActive_ConsensusRounds
}*/

func VersionProposal_SupportRate() uint64 {
	return ec.Gov.VersionProposalSupportRate
}

/*func TextProposalVote_ConsensusRounds() uint64 {
	return ec.Gov.TextProposalVoteDurationSeconds / (Interval() * ec.Common.PerRoundBlocks * ec.Common.MaxConsensusVals)
}*/
func TextProposalVote_DurationSeconds() uint64 {
	return ec.Gov.TextProposalVoteDurationSeconds
}
func TextProposal_VoteRate() uint64 {
	return ec.Gov.TextProposalVoteRate
}

func TextProposal_SupportRate() uint64 {
	return ec.Gov.TextProposalSupportRate
}

func CancelProposal_VoteRate() uint64 {
	return ec.Gov.CancelProposalVoteRate
}

func CancelProposal_SupportRate() uint64 {
	return ec.Gov.CancelProposalSupportRate
}

func ParamProposalVote_DurationSeconds() uint64 {
	return ec.Gov.ParamProposalVoteDurationSeconds
}

func ParamProposal_VoteRate() uint64 {
	return ec.Gov.ParamProposalVoteRate
}

func ParamProposal_SupportRate() uint64 {
	return ec.Gov.ParamProposalSupportRate
}

/******
 * Inner Account Config
 ******/
func PlatONFundAccount() common.Address {
	return ec.InnerAcc.PlatONFundAccount
}

func PlatONFundBalance() *big.Int {
	return ec.InnerAcc.PlatONFundBalance
}

func CDFAccount() common.Address {
	return ec.InnerAcc.CDFAccount
}

func CDFBalance() *big.Int {
	return ec.InnerAcc.CDFBalance
}

func EconomicString() string {
	if nil != ec {
		ecByte, _ := json.Marshal(ec)
		return string(ecByte)
	} else {
		return ""
	}
}<|MERGE_RESOLUTION|>--- conflicted
+++ resolved
@@ -62,7 +62,6 @@
 
 var (
 
-<<<<<<< HEAD
 	// 1 ATP
 	DelegateLowerLimit, _ = new(big.Int).SetString("1000000000000000000", 10)
 
@@ -77,24 +76,6 @@
 	StakeLowerLimit, _ = new(big.Int).SetString("10000000000000000000000", 10)
 	// 100W ATP
 	StakeUpperLimit, _ = new(big.Int).SetString("1000000000000000000000000", 10)
-=======
-	// 10 ATP
-	TenATP, _ = new(big.Int).SetString("10000000000000000000", 10)
-
-	// 10000 ATP
-	TenThousandATP, _ = new(big.Int).SetString("10000000000000000000000", 10)
-
-	// hard code genesis staking balance
-	// 150W ATP
-	GeneStakingAmount, _ = new(big.Int).SetString("1500000000000000000000000", 10)
-
-	// 100W ATP
-	MillionATP, _ = new(big.Int).SetString("1000000000000000000000000", 10)
-	// 1000W ATP
-	TenMillionATP, _ = new(big.Int).SetString("10000000000000000000000000", 10)
-
-	BillionATP, _ = new(big.Int).SetString("1000000000000000000000000000", 10)
->>>>>>> 81144ab6
 
 	// The maximum time range for the cumulative number of zero blocks
 	maxZeroProduceCumulativeTime uint16 = 64
@@ -197,12 +178,7 @@
 		cdfundBalance *big.Int
 	)
 
-<<<<<<< HEAD
 	if cdfundBalance, ok = new(big.Int).SetString("4000000000000000000000000", 10); !ok {
-=======
-	// 3.31811981  thousand millions ATP
-	if cdfundBalance, ok = new(big.Int).SetString("331811981000000000000000000", 10); !ok {
->>>>>>> 81144ab6
 		return nil
 	}
 
@@ -217,13 +193,8 @@
 				AdditionalCycleTime: uint64(525960),
 			},
 			Staking: stakingConfig{
-<<<<<<< HEAD
 				StakeThreshold:          new(big.Int).Set(StakeLowerLimit),
 				OperatingThreshold:      new(big.Int).Set(DelegateLowerLimit),
-=======
-				StakeThreshold:          new(big.Int).Set(MillionATP),
-				OperatingThreshold:      new(big.Int).Set(TenATP),
->>>>>>> 81144ab6
 				MaxValidators:           uint64(101),
 				UnStakeFreezeDuration:   uint64(28), // freezing 28 epoch
 				RewardPerMaxChangeRange: uint16(500),
@@ -273,8 +244,8 @@
 				AdditionalCycleTime: uint64(525960),
 			},
 			Staking: stakingConfig{
-				StakeThreshold:          new(big.Int).Set(MillionATP),
-				OperatingThreshold:      new(big.Int).Set(TenATP),
+				StakeThreshold:          new(big.Int).Set(StakeLowerLimit),
+				OperatingThreshold:      new(big.Int).Set(DelegateLowerLimit),
 				MaxValidators:           uint64(101),
 				UnStakeFreezeDuration:   uint64(28), // freezing 28 epoch
 				RewardPerMaxChangeRange: uint16(500),
@@ -324,8 +295,8 @@
 				AdditionalCycleTime: uint64(525960),
 			},
 			Staking: stakingConfig{
-				StakeThreshold:          new(big.Int).Set(MillionATP),
-				OperatingThreshold:      new(big.Int).Set(TenATP),
+				StakeThreshold:          new(big.Int).Set(StakeLowerLimit),
+				OperatingThreshold:      new(big.Int).Set(DelegateLowerLimit),
 				MaxValidators:           uint64(101),
 				UnStakeFreezeDuration:   uint64(28), // freezing 28 epoch
 				RewardPerMaxChangeRange: uint16(500),
@@ -375,13 +346,8 @@
 				AdditionalCycleTime: uint64(525960),
 			},
 			Staking: stakingConfig{
-<<<<<<< HEAD
 				StakeThreshold:          new(big.Int).Set(StakeLowerLimit),
 				OperatingThreshold:      new(big.Int).Set(DelegateLowerLimit),
-=======
-				StakeThreshold:          new(big.Int).Set(MillionATP),
-				OperatingThreshold:      new(big.Int).Set(TenATP),
->>>>>>> 81144ab6
 				MaxValidators:           uint64(101),
 				UnStakeFreezeDuration:   uint64(2), // freezing 2 epoch
 				RewardPerMaxChangeRange: uint16(500),
@@ -431,13 +397,8 @@
 				AdditionalCycleTime: uint64(28),
 			},
 			Staking: stakingConfig{
-<<<<<<< HEAD
 				StakeThreshold:          new(big.Int).Set(StakeLowerLimit),
 				OperatingThreshold:      new(big.Int).Set(DelegateLowerLimit),
-=======
-				StakeThreshold:          new(big.Int).Set(MillionATP),
-				OperatingThreshold:      new(big.Int).Set(TenATP),
->>>>>>> 81144ab6
 				MaxValidators:           uint64(25),
 				UnStakeFreezeDuration:   uint64(2),
 				RewardPerMaxChangeRange: uint16(500),
@@ -487,13 +448,8 @@
 				AdditionalCycleTime: uint64(525960),
 			},
 			Staking: stakingConfig{
-<<<<<<< HEAD
 				StakeThreshold:          new(big.Int).Set(StakeLowerLimit),
 				OperatingThreshold:      new(big.Int).Set(DelegateLowerLimit),
-=======
-				StakeThreshold:          new(big.Int).Set(MillionATP),
-				OperatingThreshold:      new(big.Int).Set(TenATP),
->>>>>>> 81144ab6
 				MaxValidators:           uint64(101),
 				UnStakeFreezeDuration:   uint64(28), // freezing 28 epoch
 				RewardPerMaxChangeRange: uint16(500),
@@ -543,25 +499,15 @@
 
 func CheckStakeThreshold(threshold *big.Int) error {
 
-<<<<<<< HEAD
 	if threshold.Cmp(StakeLowerLimit) < 0 || threshold.Cmp(StakeUpperLimit) > 0 {
 		return common.InvalidParameter.Wrap(fmt.Sprintf("The StakeThreshold must be [%d, %d] ATP", StakeLowerLimit, StakeUpperLimit))
-=======
-	if threshold.Cmp(MillionATP) < 0 || threshold.Cmp(TenMillionATP) > 0 {
-		return common.InvalidParameter.Wrap(fmt.Sprintf("The StakeThreshold must be [%d, %d] ATP", MillionATP, TenMillionATP))
->>>>>>> 81144ab6
 	}
 	return nil
 }
 
 func CheckOperatingThreshold(threshold *big.Int) error {
-<<<<<<< HEAD
 	if threshold.Cmp(DelegateLowerLimit) < 0 || threshold.Cmp(DelegateUpperLimit) > 0 {
 		return common.InvalidParameter.Wrap(fmt.Sprintf("The OperatingThreshold must be [%d, %d] ATP", DelegateLowerLimit, DelegateUpperLimit))
-=======
-	if threshold.Cmp(TenATP) < 0 || threshold.Cmp(TenThousandATP) > 0 {
-		return common.InvalidParameter.Wrap(fmt.Sprintf("The OperatingThreshold must be [%d, %d] ATP", TenATP, TenThousandATP))
->>>>>>> 81144ab6
 	}
 	return nil
 }
