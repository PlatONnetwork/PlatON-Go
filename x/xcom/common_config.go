// Copyright 2018-2020 The PlatON Network Authors
// This file is part of the PlatON-Go library.
//
// The PlatON-Go library is free software: you can redistribute it and/or modify
// it under the terms of the GNU Lesser General Public License as published by
// the Free Software Foundation, either version 3 of the License, or
// (at your option) any later version.
//
// The PlatON-Go library is distributed in the hope that it will be useful,
// but WITHOUT ANY WARRANTY; without even the implied warranty of
// MERCHANTABILITY or FITNESS FOR A PARTICULAR PURPOSE. See the
// GNU Lesser General Public License for more details.
//
// You should have received a copy of the GNU Lesser General Public License
// along with the PlatON-Go library. If not, see <http://www.gnu.org/licenses/>.

package xcom

import (
	"encoding/json"
	"errors"
	"fmt"
	"math/big"
	"sync"

	"github.com/PlatONnetwork/PlatON-Go/log"

	"github.com/PlatONnetwork/PlatON-Go/common"
)

// plugin rule key
const (
	DefualtRule = iota
	StakingRule
	SlashingRule
	RestrictingRule
	RewardRule
	GovernanceRule
	CollectDeclareVersionRule
)

const (
	Zero                      = 0
	Eighty                    = 80
	Hundred                   = 100
	TenThousand               = 10000
	CeilBlocksReward          = 50000
	CeilMaxValidators         = 201
	FloorMaxConsensusVals     = 4
	CeilMaxConsensusVals      = 25
	PositiveInfinity          = "+∞"
	CeilUnStakeFreezeDuration = 28 * 4
	CeilMaxEvidenceAge        = CeilUnStakeFreezeDuration - 1

	RewardPerMaxChangeRangeUpperLimit = 2000
	RewardPerMaxChangeRangeLowerLimit = 1
	RewardPerChangeIntervalUpperLimit = 28
	RewardPerChangeIntervalLowerLimit = 2
	IncreaseIssuanceRatioUpperLimit   = 2000
	IncreaseIssuanceRatioLowerLimit   = 0
)

var (

	// 1 ATP
	DelegateLowerLimit, _ = new(big.Int).SetString("1000000000000000000", 10)

	// 1W ATP
	DelegateUpperLimit, _ = new(big.Int).SetString("10000000000000000000000", 10)

	// hard code genesis staking balance
	// 1W ATP
	GeneStakingAmount, _ = new(big.Int).SetString("10000000000000000000000", 10)

	// 1W
	StakeLowerLimit, _ = new(big.Int).SetString("10000000000000000000000", 10)
	// 100W ATP
	StakeUpperLimit, _ = new(big.Int).SetString("1000000000000000000000000", 10)

	// The maximum time range for the cumulative number of zero blocks
	maxZeroProduceCumulativeTime uint16 = 64
)

type commonConfig struct {
	MaxEpochMinutes     uint64 `json:"maxEpochMinutes"`     // expected minutes every epoch
	NodeBlockTimeWindow uint64 `json:"nodeBlockTimeWindow"` // Node block time window (uint: seconds)
	PerRoundBlocks      uint64 `json:"perRoundBlocks"`      // blocks each validator will create per consensus epoch
	MaxConsensusVals    uint64 `json:"maxConsensusVals"`    // The consensus validators count
	AdditionalCycleTime uint64 `json:"additionalCycleTime"` // Additional cycle time (uint: minutes)

}

type stakingConfig struct {
	StakeThreshold          *big.Int `json:"stakeThreshold"`          // The Staking minimum threshold allowed
	OperatingThreshold      *big.Int `json:"operatingThreshold"`      // The (incr, decr) delegate or incr staking minimum threshold allowed
	MaxValidators           uint64   `json:"maxValidators"`           // The epoch (billing cycle) validators count
	UnStakeFreezeDuration   uint64   `json:"unStakeFreezeDuration"`   // The freeze period of the withdrew Staking (unit is  epochs)
	RewardPerMaxChangeRange uint16   `json:"rewardPerMaxChangeRange"` // The maximum amount of commission reward ratio that can be modified each time
	RewardPerChangeInterval uint16   `json:"rewardPerChangeInterval"` // The interval for each modification of the commission reward ratio (unit: epoch)
}

type slashingConfig struct {
	SlashFractionDuplicateSign uint32 `json:"slashFractionDuplicateSign"` // Proportion of fines when double signing occurs
	DuplicateSignReportReward  uint32 `json:"duplicateSignReportReward"`  // The percentage of rewards for whistleblowers, calculated from the penalty
	MaxEvidenceAge             uint32 `json:"maxEvidenceAge"`             // Validity period of evidence (unit is  epochs)
	SlashBlocksReward          uint32 `json:"slashBlocksReward"`          // the number of blockReward to slashing per round
	ZeroProduceCumulativeTime  uint16 `json:"zeroProduceCumulativeTime"`  // Count the number of zero-production blocks in this time range and check it. If it reaches a certain number of times, it can be punished (unit is consensus round)
	ZeroProduceNumberThreshold uint16 `json:"zeroProduceNumberThreshold"` // Threshold for the number of zero production blocks. punishment is reached within the specified time range
	ZeroProduceFreezeDuration  uint64 `json:"zeroProduceFreezeDuration"`  // Number of settlement cycles frozen after zero block penalty (unit is epochs)
}

type governanceConfig struct {
	VersionProposalVoteDurationSeconds uint64 `json:"versionProposalVoteDurationSeconds"` // voting duration, it will count into Consensus-Round.
	VersionProposalSupportRate         uint64 `json:"versionProposalSupportRate"`         // the version proposal will pass if the support rate exceeds this value.
	TextProposalVoteDurationSeconds    uint64 `json:"textProposalVoteDurationSeconds"`    // voting duration, it will count into Consensus-Round.
	TextProposalVoteRate               uint64 `json:"textProposalVoteRate"`               // the text proposal will pass if the vote rate exceeds this value.
	TextProposalSupportRate            uint64 `json:"textProposalSupportRate"`            // the text proposal will pass if the vote support reaches this value.
	CancelProposalVoteRate             uint64 `json:"cancelProposalVoteRate"`             // the cancel proposal will pass if the vote rate exceeds this value.
	CancelProposalSupportRate          uint64 `json:"cancelProposalSupportRate"`          // the cancel proposal will pass if the vote support reaches this value.
	ParamProposalVoteDurationSeconds   uint64 `json:"paramProposalVoteDurationSeconds"`   // voting duration, it will count into Epoch Round.
	ParamProposalVoteRate              uint64 `json:"paramProposalVoteRate"`              // the param proposal will pass if the vote rate exceeds this value.
	ParamProposalSupportRate           uint64 `json:"paramProposalSupportRate"`           // the param proposal will pass if the vote support reaches this value.
}

type rewardConfig struct {
	NewBlockRate          uint64 `json:"newBlockRate"`          // This is the package block reward AND staking reward  rate, eg: 20 ==> 20%, newblock: 20%, staking: 80%
	PlatONFoundationYear  uint32 `json:"platonFoundationYear"`  // Foundation allotment year, representing a percentage of the boundaries of the Foundation each year
	IncreaseIssuanceRatio uint16 `json:"increaseIssuanceRatio"` // According to the total amount issued in the previous year, increase the proportion of issuance
}

type innerAccount struct {
	// Account of PlatONFoundation
	PlatONFundAccount common.Address `json:"platonFundAccount"`
	PlatONFundBalance *big.Int       `json:"platonFundBalance"`
	// Account of CommunityDeveloperFoundation
	CDFAccount common.Address `json:"cdfAccount"`
	CDFBalance *big.Int       `json:"cdfBalance"`
}

// total
type EconomicModel struct {
	Common   commonConfig     `json:"common"`
	Staking  stakingConfig    `json:"staking"`
	Slashing slashingConfig   `json:"slashing"`
	Gov      governanceConfig `json:"gov"`
	Reward   rewardConfig     `json:"reward"`
	InnerAcc innerAccount     `json:"innerAcc"`
}

var (
	modelOnce sync.Once
	ec        *EconomicModel
)

// Getting the global EconomicModel single instance
func GetEc(netId int8) *EconomicModel {
	modelOnce.Do(func() {
		ec = getDefaultEMConfig(netId)
	})
	return ec
}

func ResetEconomicDefaultConfig(newEc *EconomicModel) {
	ec = newEc
}

const (
	DefaultMainNet      = iota // PlatON default main net flag
	DefaultTestNet             // PlatON default test net flag
	DefaultDemoNet             // PlatON default demo net flag
	DefaultUnitTestNet         // PlatON default unit test
	DefaultAlayaNet            // PlatON default Alaya net flag
	DefaultAlayaTestNet        // PlatON default Alaya test net flag
)

func getDefaultEMConfig(netId int8) *EconomicModel {
	var (
		ok            bool
		cdfundBalance *big.Int
	)

	if cdfundBalance, ok = new(big.Int).SetString("4000000000000000000000000", 10); !ok {
		return nil
	}

	switch netId {
	case DefaultMainNet:
		ec = &EconomicModel{
			Common: commonConfig{
				MaxEpochMinutes:     uint64(360), // 6 hours
				NodeBlockTimeWindow: uint64(20),  // 20 seconds
				PerRoundBlocks:      uint64(10),
				MaxConsensusVals:    uint64(25),
				AdditionalCycleTime: uint64(525960),
			},
			Staking: stakingConfig{
				StakeThreshold:          new(big.Int).Set(StakeLowerLimit),
				OperatingThreshold:      new(big.Int).Set(DelegateLowerLimit),
				MaxValidators:           uint64(101),
				UnStakeFreezeDuration:   uint64(28), // freezing 28 epoch
				RewardPerMaxChangeRange: uint16(500),
				RewardPerChangeInterval: uint16(10),
			},
			Slashing: slashingConfig{
				SlashFractionDuplicateSign: uint32(10),
				DuplicateSignReportReward:  uint32(50),
				MaxEvidenceAge:             uint32(27),
				SlashBlocksReward:          uint32(250),
				ZeroProduceCumulativeTime:  uint16(30),
				ZeroProduceNumberThreshold: uint16(1),
				ZeroProduceFreezeDuration:  uint64(20),
			},
			Gov: governanceConfig{
				VersionProposalVoteDurationSeconds: uint64(14 * 24 * 3600),
				//VersionProposalActive_ConsensusRounds: uint64(5),
				VersionProposalSupportRate:       6670,
				TextProposalVoteDurationSeconds:  uint64(14 * 24 * 3600),
				TextProposalVoteRate:             5000,
				TextProposalSupportRate:          6670,
				CancelProposalVoteRate:           5000,
				CancelProposalSupportRate:        6670,
				ParamProposalVoteDurationSeconds: uint64(14 * 24 * 3600),
				ParamProposalVoteRate:            5000,
				ParamProposalSupportRate:         6670,
			},
			Reward: rewardConfig{
				NewBlockRate:          50,
				PlatONFoundationYear:  2,
				IncreaseIssuanceRatio: 500,
			},
			InnerAcc: innerAccount{
				PlatONFundAccount: common.MustBech32ToAddress("atp10spacq8cz76y2n60pl7sg5yazncmjuus54xaaq"),
				PlatONFundBalance: new(big.Int).SetInt64(0),
				CDFAccount:        common.MustBech32ToAddress("atp17tfkaghs4vded6mz6k53xyv5cvqsl63h7wu5ty"),
				CDFBalance:        new(big.Int).Set(cdfundBalance),
			},
		}
	case DefaultAlayaNet:
		ec = &EconomicModel{
			Common: commonConfig{
				MaxEpochMinutes:     uint64(360), // 6 hours
				NodeBlockTimeWindow: uint64(20),  // 20 seconds
				PerRoundBlocks:      uint64(10),
				MaxConsensusVals:    uint64(25),
				AdditionalCycleTime: uint64(525960),
			},
			Staking: stakingConfig{
				StakeThreshold:          new(big.Int).Set(StakeLowerLimit),
				OperatingThreshold:      new(big.Int).Set(DelegateLowerLimit),
				MaxValidators:           uint64(101),
				UnStakeFreezeDuration:   uint64(8), // freezing 28 epoch
				RewardPerMaxChangeRange: uint16(500),
				RewardPerChangeInterval: uint16(10),
			},
			Slashing: slashingConfig{
				SlashFractionDuplicateSign: uint32(10),
				DuplicateSignReportReward:  uint32(50),
				MaxEvidenceAge:             uint32(7),
				SlashBlocksReward:          uint32(250),
				ZeroProduceCumulativeTime:  uint16(30),
				ZeroProduceNumberThreshold: uint16(1),
				ZeroProduceFreezeDuration:  uint64(7),
			},
			Gov: governanceConfig{
				VersionProposalVoteDurationSeconds: uint64(14 * 24 * 3600),
				//VersionProposalActive_ConsensusRounds: uint64(5),
				VersionProposalSupportRate:       6670,
				TextProposalVoteDurationSeconds:  uint64(14 * 24 * 3600),
				TextProposalVoteRate:             5000,
				TextProposalSupportRate:          6670,
				CancelProposalVoteRate:           5000,
				CancelProposalSupportRate:        6670,
				ParamProposalVoteDurationSeconds: uint64(14 * 24 * 3600),
				ParamProposalVoteRate:            5000,
				ParamProposalSupportRate:         6670,
			},
			Reward: rewardConfig{
				NewBlockRate:          50,
				PlatONFoundationYear:  2,
				IncreaseIssuanceRatio: 500,
			},
			InnerAcc: innerAccount{
<<<<<<< HEAD
				PlatONFundAccount: common.MustBech32ToAddress("atp10spacq8cz76y2n60pl7sg5yazncmjuus54xaaq"),
				PlatONFundBalance: new(big.Int).SetInt64(0),
				CDFAccount:        common.MustBech32ToAddress("atp17tfkaghs4vded6mz6k53xyv5cvqsl63h7wu5ty"),
				CDFBalance:        new(big.Int).Set(cdfundBalance),
			},
		}
	case DefaultAlayaTestNet:
		ec = &EconomicModel{
			Common: commonConfig{
				MaxEpochMinutes:     uint64(360), // 6 hours
				NodeBlockTimeWindow: uint64(20),  // 20 seconds
				PerRoundBlocks:      uint64(10),
				MaxConsensusVals:    uint64(25),
				AdditionalCycleTime: uint64(525960),
			},
			Staking: stakingConfig{
				StakeThreshold:          new(big.Int).Set(StakeLowerLimit),
				OperatingThreshold:      new(big.Int).Set(DelegateLowerLimit),
				MaxValidators:           uint64(101),
				UnStakeFreezeDuration:   uint64(8), // freezing 28 epoch
				RewardPerMaxChangeRange: uint16(500),
				RewardPerChangeInterval: uint16(10),
			},
			Slashing: slashingConfig{
				SlashFractionDuplicateSign: uint32(10),
				DuplicateSignReportReward:  uint32(50),
				MaxEvidenceAge:             uint32(7),
				SlashBlocksReward:          uint32(250),
				ZeroProduceCumulativeTime:  uint16(30),
				ZeroProduceNumberThreshold: uint16(1),
				ZeroProduceFreezeDuration:  uint64(7),
			},
			Gov: governanceConfig{
				VersionProposalVoteDurationSeconds: uint64(14 * 24 * 3600),
				//VersionProposalActive_ConsensusRounds: uint64(5),
				VersionProposalSupportRate:       6670,
				TextProposalVoteDurationSeconds:  uint64(14 * 24 * 3600),
				TextProposalVoteRate:             5000,
				TextProposalSupportRate:          6670,
				CancelProposalVoteRate:           5000,
				CancelProposalSupportRate:        6670,
				ParamProposalVoteDurationSeconds: uint64(14 * 24 * 3600),
				ParamProposalVoteRate:            5000,
				ParamProposalSupportRate:         6670,
			},
			Reward: rewardConfig{
				NewBlockRate:          50,
				PlatONFoundationYear:  2,
				IncreaseIssuanceRatio: 500,
			},
			InnerAcc: innerAccount{
				PlatONFundAccount: common.MustBech32ToAddress("atx10spacq8cz76y2n60pl7sg5yazncmjuus7n6hw2"),
				PlatONFundBalance: new(big.Int).SetInt64(0),
				CDFAccount:        common.MustBech32ToAddress("atx17tfkaghs4vded6mz6k53xyv5cvqsl63h5gq7cw"),
=======
				PlatONFundAccount: common.MustBech32ToAddress("lat1qtxa5d3defggwzdx2877z5fmytfu9f8976ktxd"),
				PlatONFundBalance: new(big.Int).SetInt64(0),
				CDFAccount:        common.MustBech32ToAddress("lat1q8r3em9wlamt0qe92alx5a9ff5j2s6lzvkfz2d"),
>>>>>>> c5682564
				CDFBalance:        new(big.Int).Set(cdfundBalance),
			},
		}
	case DefaultTestNet:
		ec = &EconomicModel{
			Common: commonConfig{
				MaxEpochMinutes:     uint64(360), // 6 hours
				NodeBlockTimeWindow: uint64(20),  // 20 seconds
				PerRoundBlocks:      uint64(10),
				MaxConsensusVals:    uint64(25),
				AdditionalCycleTime: uint64(525960),
			},
			Staking: stakingConfig{
				StakeThreshold:          new(big.Int).Set(StakeLowerLimit),
				OperatingThreshold:      new(big.Int).Set(DelegateLowerLimit),
				MaxValidators:           uint64(101),
				UnStakeFreezeDuration:   uint64(2), // freezing 2 epoch
				RewardPerMaxChangeRange: uint16(500),
				RewardPerChangeInterval: uint16(10),
			},
			Slashing: slashingConfig{
				SlashFractionDuplicateSign: uint32(10),
				DuplicateSignReportReward:  uint32(50),
				MaxEvidenceAge:             uint32(1),
				SlashBlocksReward:          uint32(250),
				ZeroProduceCumulativeTime:  uint16(30),
				ZeroProduceNumberThreshold: uint16(1),
				ZeroProduceFreezeDuration:  uint64(1),
			},
			Gov: governanceConfig{
				VersionProposalVoteDurationSeconds: uint64(14 * 24 * 3600),
				//VersionProposalActive_ConsensusRounds: uint64(5),
				VersionProposalSupportRate:       6670,
				TextProposalVoteDurationSeconds:  uint64(14 * 24 * 3600),
				TextProposalVoteRate:             5000,
				TextProposalSupportRate:          6670,
				CancelProposalVoteRate:           5000,
				CancelProposalSupportRate:        6670,
				ParamProposalVoteDurationSeconds: uint64(24 * 3600),
				ParamProposalVoteRate:            5000,
				ParamProposalSupportRate:         6670,
			},
			Reward: rewardConfig{
				NewBlockRate:          50,
				PlatONFoundationYear:  10,
				IncreaseIssuanceRatio: 250,
			},
			InnerAcc: innerAccount{
				PlatONFundAccount: common.MustBech32ToAddress("atx1q8r3em9wlamt0qe92alx5a9ff5j2s6lzlxrsxg"),
				PlatONFundBalance: new(big.Int).SetInt64(0),
				CDFAccount:        common.MustBech32ToAddress("atx1qtxa5d3defggwzdx2877z5fmytfu9f89d2ue2g"),
				CDFBalance:        new(big.Int).Set(cdfundBalance),
			},
		}
	case DefaultUnitTestNet:
		ec = &EconomicModel{
			Common: commonConfig{
				MaxEpochMinutes:     uint64(6),  // 6 minutes
				NodeBlockTimeWindow: uint64(10), // 10 seconds
				PerRoundBlocks:      uint64(10),
				MaxConsensusVals:    uint64(4),
				AdditionalCycleTime: uint64(28),
			},
			Staking: stakingConfig{
				StakeThreshold:          new(big.Int).Set(StakeLowerLimit),
				OperatingThreshold:      new(big.Int).Set(DelegateLowerLimit),
				MaxValidators:           uint64(25),
				UnStakeFreezeDuration:   uint64(2),
				RewardPerMaxChangeRange: uint16(500),
				RewardPerChangeInterval: uint16(10),
			},
			Slashing: slashingConfig{
				SlashFractionDuplicateSign: uint32(10),
				DuplicateSignReportReward:  uint32(50),
				MaxEvidenceAge:             uint32(1),
				SlashBlocksReward:          uint32(0),
				ZeroProduceCumulativeTime:  uint16(3),
				ZeroProduceNumberThreshold: uint16(2),
				ZeroProduceFreezeDuration:  uint64(1),
			},
			Gov: governanceConfig{
				VersionProposalVoteDurationSeconds: uint64(160),
				//VersionProposalActive_ConsensusRounds: uint64(5),
				VersionProposalSupportRate:       6670,
				TextProposalVoteDurationSeconds:  uint64(160),
				TextProposalVoteRate:             5000,
				TextProposalSupportRate:          6670,
				CancelProposalVoteRate:           5000,
				CancelProposalSupportRate:        6670,
				ParamProposalVoteDurationSeconds: uint64(160),
				ParamProposalVoteRate:            5000,
				ParamProposalSupportRate:         6670,
			},
			Reward: rewardConfig{
				NewBlockRate:          50,
				PlatONFoundationYear:  10,
				IncreaseIssuanceRatio: 250,
			},
			InnerAcc: innerAccount{
				PlatONFundAccount: common.MustBech32ToAddress("atx1fyeszufxwxk62p46djncj86rd553skpph926ws"),
				PlatONFundBalance: new(big.Int).SetInt64(0),
				CDFAccount:        common.MustBech32ToAddress("atx1c8enpvs5v6974shxgxxav5dsn36e5jl4slaumj"),
				CDFBalance:        new(big.Int).Set(new(big.Int).Mul(cdfundBalance, new(big.Int).SetUint64(1000))),
			},
		}
	case DefaultDemoNet:
		ec = &EconomicModel{
			Common: commonConfig{
				MaxEpochMinutes:     uint64(360), // 6 hours
				NodeBlockTimeWindow: uint64(20),  // 20 seconds
				PerRoundBlocks:      uint64(10),
				MaxConsensusVals:    uint64(25),
				AdditionalCycleTime: uint64(525960),
			},
			Staking: stakingConfig{
				StakeThreshold:          new(big.Int).Set(StakeLowerLimit),
				OperatingThreshold:      new(big.Int).Set(DelegateLowerLimit),
				MaxValidators:           uint64(101),
				UnStakeFreezeDuration:   uint64(28), // freezing 28 epoch
				RewardPerMaxChangeRange: uint16(500),
				RewardPerChangeInterval: uint16(10),
			},
			Slashing: slashingConfig{
				SlashFractionDuplicateSign: uint32(10),
				DuplicateSignReportReward:  uint32(50),
				MaxEvidenceAge:             uint32(27),
				SlashBlocksReward:          uint32(0),
				ZeroProduceCumulativeTime:  uint16(30),
				ZeroProduceNumberThreshold: uint16(1),
				ZeroProduceFreezeDuration:  uint64(20),
			},
			Gov: governanceConfig{
				VersionProposalVoteDurationSeconds: uint64(14 * 24 * 3600),
				//VersionProposalActive_ConsensusRounds: uint64(5),
				VersionProposalSupportRate:       6670,
				TextProposalVoteDurationSeconds:  uint64(14 * 24 * 3600),
				TextProposalVoteRate:             5000,
				TextProposalSupportRate:          6670,
				CancelProposalVoteRate:           5000,
				CancelProposalSupportRate:        6670,
				ParamProposalVoteDurationSeconds: uint64(14 * 24 * 3600),
				ParamProposalVoteRate:            5000,
				ParamProposalSupportRate:         6670,
			},
			Reward: rewardConfig{
				NewBlockRate:          50,
				PlatONFoundationYear:  10,
				IncreaseIssuanceRatio: 250,
			},
			InnerAcc: innerAccount{
				PlatONFundAccount: common.MustBech32ToAddress("atx1wgvgmgzs7jeamx5ervsfygwmlc9qlhzzy3f64j"),
				PlatONFundBalance: new(big.Int).SetInt64(0),
				CDFAccount:        common.MustBech32ToAddress("atx13w4sd2tsdampxxydf7mrzzc72ytalkg5qredwc"),
				CDFBalance:        new(big.Int).Set(cdfundBalance),
			},
		}
	default: // DefaultTestNet
		log.Error("not support chainID", "netId", netId)
		return nil
	}

	return ec
}

func CheckStakeThreshold(threshold *big.Int) error {

	if threshold.Cmp(StakeLowerLimit) < 0 || threshold.Cmp(StakeUpperLimit) > 0 {
		return common.InvalidParameter.Wrap(fmt.Sprintf("The StakeThreshold must be [%d, %d] ATP", StakeLowerLimit, StakeUpperLimit))
	}
	return nil
}

func CheckOperatingThreshold(threshold *big.Int) error {
	if threshold.Cmp(DelegateLowerLimit) < 0 || threshold.Cmp(DelegateUpperLimit) > 0 {
		return common.InvalidParameter.Wrap(fmt.Sprintf("The OperatingThreshold must be [%d, %d] ATP", DelegateLowerLimit, DelegateUpperLimit))
	}
	return nil
}

func CheckMaxValidators(num int) error {
	if num < int(ec.Common.MaxConsensusVals) || num > CeilMaxValidators {
		return common.InvalidParameter.Wrap(fmt.Sprintf("The MaxValidators must be [%d, %d]", int(ec.Common.MaxConsensusVals), CeilMaxValidators))
	}
	return nil
}

func CheckUnStakeFreezeDuration(duration, maxEvidenceAge, zeroProduceFreezeDuration int) error {
	if duration <= maxEvidenceAge || duration > CeilUnStakeFreezeDuration {
		return common.InvalidParameter.Wrap(fmt.Sprintf("The UnStakeFreezeDuration must be (%d, %d]", maxEvidenceAge, CeilUnStakeFreezeDuration))
	}
	if duration <= zeroProduceFreezeDuration || duration > CeilUnStakeFreezeDuration {
		return common.InvalidParameter.Wrap(fmt.Sprintf("The UnStakeFreezeDuration must be (%d, %d]", zeroProduceFreezeDuration, CeilUnStakeFreezeDuration))
	}
	return nil
}

func CheckSlashFractionDuplicateSign(fraction int) error {
	if fraction <= Zero || fraction > TenThousand {
		return common.InvalidParameter.Wrap(fmt.Sprintf("SlashFractionDuplicateSign must be  (%d, %d]", Zero, TenThousand))
	}
	return nil
}

func CheckDuplicateSignReportReward(fraction int) error {
	if fraction <= Zero || fraction > Eighty {
		return common.InvalidParameter.Wrap(fmt.Sprintf("The DuplicateSignReportReward must be (%d, %d]", Zero, Eighty))
	}
	return nil
}

func CheckMaxEvidenceAge(age, unStakeFreezeDuration int) error {
	if age <= Zero || age >= unStakeFreezeDuration {
		return common.InvalidParameter.Wrap(fmt.Sprintf("The MaxEvidenceAge must be (%d, %d)", Zero, unStakeFreezeDuration))
	}
	return nil
}

func CheckSlashBlocksReward(rewards int) error {
	if rewards < Zero || rewards >= CeilBlocksReward {
		return common.InvalidParameter.Wrap(fmt.Sprintf("The SlashBlocksReward must be [%d, %d)", Zero, CeilBlocksReward))
	}

	return nil
}

func CheckZeroProduceCumulativeTime(zeroProduceCumulativeTime uint16, zeroProduceNumberThreshold uint16) error {
	if zeroProduceCumulativeTime < zeroProduceNumberThreshold || zeroProduceCumulativeTime > uint16(EpochSize()) {
		return common.InvalidParameter.Wrap(fmt.Sprintf("The ZeroProduceCumulativeTime must be [%d, %d]", zeroProduceNumberThreshold, uint16(EpochSize())))
	}
	return nil
}

func CheckZeroProduceNumberThreshold(zeroProduceCumulativeTime uint16, zeroProduceNumberThreshold uint16) error {
	if zeroProduceNumberThreshold < 1 || zeroProduceNumberThreshold > zeroProduceCumulativeTime {
		return common.InvalidParameter.Wrap(fmt.Sprintf("The ZeroProduceNumberThreshold must be [%d, %d]", 1, zeroProduceCumulativeTime))
	}
	return nil
}

func CheckRewardPerMaxChangeRange(rewardPerMaxChangeRange uint16) error {
	if rewardPerMaxChangeRange < RewardPerMaxChangeRangeLowerLimit || rewardPerMaxChangeRange > RewardPerMaxChangeRangeUpperLimit {
		return common.InvalidParameter.Wrap(fmt.Sprintf("The RewardPerMaxChangeRange must be [%d, %d]", RewardPerMaxChangeRangeLowerLimit, RewardPerMaxChangeRangeUpperLimit))
	}
	return nil
}

func CheckRewardPerChangeInterval(rewardPerChangeInterval uint16) error {
	if rewardPerChangeInterval < RewardPerChangeIntervalLowerLimit || rewardPerChangeInterval > RewardPerChangeIntervalUpperLimit {
		return common.InvalidParameter.Wrap(fmt.Sprintf("The RewardPerChangeInterval must be [%d, %d]", RewardPerChangeIntervalLowerLimit, RewardPerChangeIntervalUpperLimit))
	}
	return nil
}

func CheckIncreaseIssuanceRatio(increaseIssuanceRatio uint16) error {
	if increaseIssuanceRatio < IncreaseIssuanceRatioLowerLimit || increaseIssuanceRatio > IncreaseIssuanceRatioUpperLimit {
		return common.InvalidParameter.Wrap(fmt.Sprintf("The IncreaseIssuanceRatio must be [%d, %d]", IncreaseIssuanceRatioLowerLimit, IncreaseIssuanceRatioUpperLimit))
	}
	return nil
}

func CheckZeroProduceFreezeDuration(zeroProduceFreezeDuration uint64, unStakeFreezeDuration uint64) error {
	if zeroProduceFreezeDuration < 1 || zeroProduceFreezeDuration >= unStakeFreezeDuration {
		return common.InvalidParameter.Wrap(fmt.Sprintf("The ZeroProduceFreezeDuration must be [%d, %d]", 1, unStakeFreezeDuration-1))
	}
	return nil
}

func CheckEconomicModel() error {
	if nil == ec {
		return errors.New("EconomicModel config is nil")
	}

	// epoch duration of config
	epochDuration := ec.Common.MaxEpochMinutes * 60
	// package perblock duration
	blockDuration := ec.Common.NodeBlockTimeWindow / ec.Common.PerRoundBlocks
	// round duration
	roundDuration := ec.Common.MaxConsensusVals * ec.Common.PerRoundBlocks * blockDuration
	// epoch Size, how many consensus round
	epochSize := epochDuration / roundDuration
	//real epoch duration
	realEpochDuration := epochSize * roundDuration

	log.Info("Call CheckEconomicModel: check epoch and consensus round,", "config epoch duration", fmt.Sprintf("%d s", epochDuration),
		"perblock duration", fmt.Sprintf("%d s", blockDuration), "round duration", fmt.Sprintf("%d s", roundDuration),
		"real epoch duration", fmt.Sprintf("%d s", realEpochDuration), "consensus count of epoch", epochSize)

	if epochSize < 4 {
		return errors.New("The settlement period must be more than four times the consensus period")
	}

	// additionalCycle Size, how many epoch duration
	additionalCycleSize := ec.Common.AdditionalCycleTime * 60 / realEpochDuration
	// realAdditionalCycleDuration
	realAdditionalCycleDuration := additionalCycleSize * realEpochDuration / 60

	log.Info("Call CheckEconomicModel: additional cycle and epoch,", "config additional cycle duration", fmt.Sprintf("%d min", ec.Common.AdditionalCycleTime),
		"real additional cycle duration", fmt.Sprintf("%d min", realAdditionalCycleDuration), "epoch count of additional cycle", additionalCycleSize)

	if additionalCycleSize < 4 {
		return errors.New("The issuance period must be integer multiples of the settlement period and multiples must be greater than or equal to 4")
	}

	if ec.Common.MaxConsensusVals < FloorMaxConsensusVals || ec.Common.MaxConsensusVals > CeilMaxConsensusVals {
		return fmt.Errorf("The consensus validator num must be [%d, %d]", FloorMaxConsensusVals, CeilMaxConsensusVals)
	}

	if err := CheckMaxValidators(int(ec.Staking.MaxValidators)); nil != err {
		return err
	}

	if err := CheckOperatingThreshold(ec.Staking.OperatingThreshold); nil != err {
		return err
	}

	if err := CheckStakeThreshold(ec.Staking.StakeThreshold); nil != err {
		return err
	}

	if err := CheckUnStakeFreezeDuration(int(ec.Staking.UnStakeFreezeDuration), int(ec.Slashing.MaxEvidenceAge), int(ec.Slashing.ZeroProduceFreezeDuration)); nil != err {
		return err
	}

	if ec.Reward.PlatONFoundationYear < 1 {
		return errors.New("The PlatONFoundationYear must be greater than or equal to 1")
	}

	if ec.Reward.NewBlockRate < 0 || ec.Reward.NewBlockRate > 100 {
		return errors.New("The NewBlockRate must be greater than or equal to 0 and less than or equal to 100")
	}

	if err := CheckSlashFractionDuplicateSign(int(ec.Slashing.SlashFractionDuplicateSign)); nil != err {
		return err
	}

	if err := CheckDuplicateSignReportReward(int(ec.Slashing.DuplicateSignReportReward)); nil != err {
		return err
	}

	if err := CheckMaxEvidenceAge(int(ec.Slashing.MaxEvidenceAge), int(ec.Staking.UnStakeFreezeDuration)); nil != err {
		return err
	}

	if err := CheckSlashBlocksReward(int(ec.Slashing.SlashBlocksReward)); nil != err {
		return err
	}

	if uint16(EpochSize()) > maxZeroProduceCumulativeTime {
		return fmt.Errorf("the number of consensus rounds in a settlement cycle cannot be greater than maxZeroProduceCumulativeTime(%d)", maxZeroProduceCumulativeTime)
	}

	if err := CheckZeroProduceNumberThreshold(ec.Slashing.ZeroProduceCumulativeTime, ec.Slashing.ZeroProduceNumberThreshold); nil != err {
		return err
	}

	if err := CheckZeroProduceCumulativeTime(ec.Slashing.ZeroProduceCumulativeTime, ec.Slashing.ZeroProduceNumberThreshold); nil != err {
		return err
	}

	if err := CheckRewardPerMaxChangeRange(ec.Staking.RewardPerMaxChangeRange); nil != err {
		return err
	}

	if err := CheckRewardPerChangeInterval(ec.Staking.RewardPerChangeInterval); nil != err {
		return err
	}

	if err := CheckIncreaseIssuanceRatio(ec.Reward.IncreaseIssuanceRatio); nil != err {
		return err
	}

	if err := CheckZeroProduceFreezeDuration(ec.Slashing.ZeroProduceFreezeDuration, ec.Staking.UnStakeFreezeDuration); nil != err {
		return err
	}

	return nil
}

/******
 * Common configure
 ******/
func MaxEpochMinutes() uint64 {
	return ec.Common.MaxEpochMinutes
}

// set the value by genesis block
func SetNodeBlockTimeWindow(period uint64) {
	if ec != nil {
		ec.Common.NodeBlockTimeWindow = period
	}
}
func SetPerRoundBlocks(amount uint64) {
	if ec != nil {
		ec.Common.PerRoundBlocks = amount
	}
}
func Interval() uint64 {
	return ec.Common.NodeBlockTimeWindow / ec.Common.PerRoundBlocks
}
func BlocksWillCreate() uint64 {
	return ec.Common.PerRoundBlocks
}
func MaxConsensusVals() uint64 {
	return ec.Common.MaxConsensusVals
}

func AdditionalCycleTime() uint64 {
	return ec.Common.AdditionalCycleTime
}

func ConsensusSize() uint64 {
	return BlocksWillCreate() * MaxConsensusVals()
}

func EpochSize() uint64 {
	consensusSize := ConsensusSize()
	em := MaxEpochMinutes()
	i := Interval()

	epochSize := em * 60 / (i * consensusSize)
	return epochSize
}

/******
 * Staking configure
 ******/
func StakeThreshold() *big.Int {
	return ec.Staking.StakeThreshold
}

func OperatingThreshold() *big.Int {
	return ec.Staking.OperatingThreshold
}

func MaxValidators() uint64 {
	return ec.Staking.MaxValidators
}

func ShiftValidatorNum() uint64 {
	return (ec.Common.MaxConsensusVals - 1) / 3
}

func HesitateRatio() uint64 {
	return 1
}

func ElectionDistance() uint64 {
	// min need two view
	return 2 * ec.Common.PerRoundBlocks
}

func UnStakeFreezeDuration() uint64 {
	return ec.Staking.UnStakeFreezeDuration
}

func RewardPerMaxChangeRange() uint16 {
	return ec.Staking.RewardPerMaxChangeRange
}

func RewardPerChangeInterval() uint16 {
	return ec.Staking.RewardPerChangeInterval
}

/******
 * Slashing config
 ******/
func SlashFractionDuplicateSign() uint32 {
	return ec.Slashing.SlashFractionDuplicateSign
}

func DuplicateSignReportReward() uint32 {
	return ec.Slashing.DuplicateSignReportReward
}

func MaxEvidenceAge() uint32 {
	return ec.Slashing.MaxEvidenceAge
}

func SlashBlocksReward() uint32 {
	return ec.Slashing.SlashBlocksReward
}

func ZeroProduceCumulativeTime() uint16 {
	return ec.Slashing.ZeroProduceCumulativeTime
}

func ZeroProduceNumberThreshold() uint16 {
	return ec.Slashing.ZeroProduceNumberThreshold
}

func ZeroProduceFreezeDuration() uint64 {
	return ec.Slashing.ZeroProduceFreezeDuration
}

/******
 * Reward config
 ******/
func NewBlockRewardRate() uint64 {
	return ec.Reward.NewBlockRate
}

func PlatONFoundationYear() uint32 {
	return ec.Reward.PlatONFoundationYear
}

func IncreaseIssuanceRatio() uint16 {
	return ec.Reward.IncreaseIssuanceRatio
}

/******
 * Governance config
 ******/
/*func VersionProposalVote_ConsensusRounds() uint64 {
	return ec.Gov.VersionProposalVoteDurationSeconds / (Interval() * ec.Common.PerRoundBlocks * ec.Common.MaxConsensusVals)
}*/

func VersionProposalVote_DurationSeconds() uint64 {
	return ec.Gov.VersionProposalVoteDurationSeconds
}

/*func VersionProposalActive_ConsensusRounds() uint64 {
	return ec.Gov.VersionProposalActive_ConsensusRounds
}*/

func VersionProposal_SupportRate() uint64 {
	return ec.Gov.VersionProposalSupportRate
}

/*func TextProposalVote_ConsensusRounds() uint64 {
	return ec.Gov.TextProposalVoteDurationSeconds / (Interval() * ec.Common.PerRoundBlocks * ec.Common.MaxConsensusVals)
}*/
func TextProposalVote_DurationSeconds() uint64 {
	return ec.Gov.TextProposalVoteDurationSeconds
}
func TextProposal_VoteRate() uint64 {
	return ec.Gov.TextProposalVoteRate
}

func TextProposal_SupportRate() uint64 {
	return ec.Gov.TextProposalSupportRate
}

func CancelProposal_VoteRate() uint64 {
	return ec.Gov.CancelProposalVoteRate
}

func CancelProposal_SupportRate() uint64 {
	return ec.Gov.CancelProposalSupportRate
}

func ParamProposalVote_DurationSeconds() uint64 {
	return ec.Gov.ParamProposalVoteDurationSeconds
}

func ParamProposal_VoteRate() uint64 {
	return ec.Gov.ParamProposalVoteRate
}

func ParamProposal_SupportRate() uint64 {
	return ec.Gov.ParamProposalSupportRate
}

/******
 * Inner Account Config
 ******/
func PlatONFundAccount() common.Address {
	return ec.InnerAcc.PlatONFundAccount
}

func PlatONFundBalance() *big.Int {
	return ec.InnerAcc.PlatONFundBalance
}

func CDFAccount() common.Address {
	return ec.InnerAcc.CDFAccount
}

func CDFBalance() *big.Int {
	return ec.InnerAcc.CDFBalance
}

func EconomicString() string {
	if nil != ec {
		ecByte, _ := json.Marshal(ec)
		return string(ecByte)
	} else {
		return ""
	}
}<|MERGE_RESOLUTION|>--- conflicted
+++ resolved
@@ -280,7 +280,6 @@
 				IncreaseIssuanceRatio: 500,
 			},
 			InnerAcc: innerAccount{
-<<<<<<< HEAD
 				PlatONFundAccount: common.MustBech32ToAddress("atp10spacq8cz76y2n60pl7sg5yazncmjuus54xaaq"),
 				PlatONFundBalance: new(big.Int).SetInt64(0),
 				CDFAccount:        common.MustBech32ToAddress("atp17tfkaghs4vded6mz6k53xyv5cvqsl63h7wu5ty"),
@@ -335,11 +334,6 @@
 				PlatONFundAccount: common.MustBech32ToAddress("atx10spacq8cz76y2n60pl7sg5yazncmjuus7n6hw2"),
 				PlatONFundBalance: new(big.Int).SetInt64(0),
 				CDFAccount:        common.MustBech32ToAddress("atx17tfkaghs4vded6mz6k53xyv5cvqsl63h5gq7cw"),
-=======
-				PlatONFundAccount: common.MustBech32ToAddress("lat1qtxa5d3defggwzdx2877z5fmytfu9f8976ktxd"),
-				PlatONFundBalance: new(big.Int).SetInt64(0),
-				CDFAccount:        common.MustBech32ToAddress("lat1q8r3em9wlamt0qe92alx5a9ff5j2s6lzvkfz2d"),
->>>>>>> c5682564
 				CDFBalance:        new(big.Int).Set(cdfundBalance),
 			},
 		}
