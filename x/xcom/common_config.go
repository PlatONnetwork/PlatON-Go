--- conflicted
+++ resolved
@@ -158,10 +158,10 @@
 	TheNumberOfDelegationsReward uint16 `json:"theNumberOfDelegationsReward"` // The maximum number of delegates that can receive rewards at a time
 }
 
-<<<<<<< HEAD
 type restrictingConfigExtend struct {
 	MinimumRelease *big.Int `json:"minimum_release"` //The minimum number of Restricting release in one epoch
-=======
+}
+
 // New parameters added in version 0.14.0 need to be saved on the chain.
 // Calculate the rlp of the new parameter and return it to the upper storage.
 func EcParams0140() ([]byte, error) {
@@ -173,7 +173,6 @@
 		return nil, err
 	}
 	return bytes, nil
->>>>>>> 1ff7e576
 }
 
 var (
