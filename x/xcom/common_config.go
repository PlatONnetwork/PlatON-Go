package xcom

import (
	"encoding/json"
	"errors"
	"math/big"
	"sync"
)

// plugin rule key
const (
	DefualtRule = iota
	StakingRule
	SlashingRule
	RestrictingRule
	RewardRule
	GovernanceRule
)

type commonConfig struct {
	ExpectedMinutes     uint64 // expected minutes every epoch
	NodeBlockTimeWindow uint64 // Node block time window (uint: seconds)
	PerRoundBlocks      uint64 // blocks each validator will create per consensus epoch
	ValidatorCount      uint64 // The consensus validators count
	AdditionalCycleTime uint64 // Additional cycle time (uint: minutes)
}

type stakingConfig struct {
	StakeThreshold              *big.Int // The Staking minimum threshold allowed
	MinimumThreshold            *big.Int // The (incr, decr) delegate or incr staking minimum threshold allowed
	EpochValidatorNum           uint64   // The epoch (billing cycle) validators count
	HesitateRatio               uint64   // Each hesitation period is a multiple of the epoch
	UnStakeFreezeRatio          uint64   // The freeze period of the withdrew Staking (unit is  epochs)
	ActiveUnDelegateFreezeRatio uint64   // The freeze period of the delegate was invalidated due to active withdrew delegate (unit is  epochs)
}

type slashingConfig struct {
<<<<<<< HEAD
	PackAmountAbnormal        uint32 // The number of blocks packed per round, reaching this value is abnormal
	PackAmountHighAbnormal    uint32 // The number of blocks packed per round, reaching this value is a high degree of abnormality
	PackAmountLowSlashRate    uint32 // Proportion of deducted quality deposit (when the number of packing blocks is abnormal); 10% -> 10
	PackAmountHighSlashRate   uint32 // Proportion of quality deposits deducted (when the number of packing blocks is high degree of abnormality); 20% -> 20
	DuplicateSignHighSlashing uint32 // Deduction ratio when the number of multi-signs is higher than DuplicateSignNum; 20% -> 20
	EvidenceValidEpoch        uint32 // Validity period of evidence, number of settlement periods
=======
	PackAmountAbnormal uint32 // The number of blocks packed per round, reaching this value is abnormal
	//	PackAmountHighAbnormal         uint32 // The number of blocks packed per round, reaching this value is a high degree of abnormality
	//	PackAmountLowSlashRate         uint32 // Proportion of deducted quality deposit (when the number of packing blocks is abnormal); 10% -> 10
	//	PackAmountHighSlashRate        uint32 // Proportion of quality deposits deducted (when the number of packing blocks is high degree of abnormality); 20% -> 20
	DuplicateSignHighSlashing      uint32 // Deduction ratio when the number of multi-signs is higher than DuplicateSignNum; 20% -> 20
	NumberOfBlockRewardForSlashing uint32 // the number of blockReward to slashing per round
>>>>>>> 00b53a5a
}

type governanceConfig struct {
	VersionProposalVote_DurationSeconds   uint64  // max Consensus-Round counts for version proposal's vote duration.
	VersionProposalVote_ConsensusRounds   uint64  // max Consensus-Round counts for version proposal's vote duration.
	VersionProposalActive_ConsensusRounds uint64  // default Consensus-Round counts for version proposal's active duration.
	VersionProposal_SupportRate           float64 // the version proposal will pass if the support rate exceeds this value.
	TextProposalVote_DurationSeconds      uint64  // default Consensus-Round counts for text proposal's vote duration.
	TextProposalVote_ConsensusRounds      uint64  // default Consensus-Round counts for text proposal's vote duration.
	TextProposal_VoteRate                 float64 // the text proposal will pass if the vote rate exceeds this value.
	TextProposal_SupportRate              float64 // the text proposal will pass if the vote support reaches this value.
	CancelProposal_VoteRate               float64 // the cancel proposal will pass if the vote rate exceeds this value.
	CancelProposal_SupportRate            float64 // the cancel proposal will pass if the vote support reaches this value.
}

type rewardConfig struct {
	NewBlockRate         uint64 // This is the package block reward AND staking reward  rate, eg: 20 ==> 20%, newblock: 20%, staking: 80%
	PlatONFoundationYear uint32 // Foundation allotment year, representing a percentage of the boundaries of the Foundation each year
}

// total
type EconomicModel struct {
	Common   commonConfig
	Staking  stakingConfig
	Slashing slashingConfig
	Gov      governanceConfig
	Reward   rewardConfig
}

var (
	modelOnce sync.Once
	ec        *EconomicModel
)

// Getting the global EconomicModel single instance
func GetEc(netId int8) *EconomicModel {
	modelOnce.Do(func() {
		ec = getDefaultEMConfig(netId)
	})
	return ec
}

const (
	DefaultMainNet      = iota // PlatON default main net flag
	DefaultAlphaTestNet        // PlatON default Alpha test net flag
	DefaultBetaTestNet         // PlatON default Beta test net flag
	DefaultInnerTestNet        // PlatON default inner test net flag
	DefaultInnerDevNet         // PlatON default inner development net flag
	DefaultDeveloperNet        // PlatON default developer net flag
)

func getDefaultEMConfig(netId int8) *EconomicModel {
	var (
		success               bool
		stakeThresholdCount   string
		minimumThresholdCount string
		stakeThreshold        *big.Int
		minimumThreshold      *big.Int
	)

	switch netId {
	case DefaultMainNet:
		stakeThresholdCount = "5000000000000000000000000" // 500W von
		minimumThresholdCount = "10000000000000000000"    // 10 von
	case DefaultAlphaTestNet:
		stakeThresholdCount = "5000000000000000000000000"
		minimumThresholdCount = "10000000000000000000"
	case DefaultBetaTestNet:
		stakeThresholdCount = "5000000000000000000000000"
		minimumThresholdCount = "10000000000000000000"
	case DefaultInnerTestNet:
		stakeThresholdCount = "5000000000000000000000000"
		minimumThresholdCount = "10000000000000000000"
	case DefaultInnerDevNet:
		stakeThresholdCount = "5000000000000000000000000"
		minimumThresholdCount = "10000000000000000000"
	default: // DefaultDeveloperNet
		stakeThresholdCount = "5000000000000000000000000"
		minimumThresholdCount = "10000000000000000000"
	}

	if stakeThreshold, success = new(big.Int).SetString(stakeThresholdCount, 10); !success {
		return nil
	}
	if minimumThreshold, success = new(big.Int).SetString(minimumThresholdCount, 10); !success {
		return nil
	}

	switch netId {
	case DefaultMainNet:
		ec = &EconomicModel{
			Common: commonConfig{
				ExpectedMinutes:     uint64(360), // 6 hours
				NodeBlockTimeWindow: uint64(20),  // 20 seconds
				PerRoundBlocks:      uint64(10),
				ValidatorCount:      uint64(25),
				AdditionalCycleTime: uint64(525600),
			},
			Staking: stakingConfig{
				StakeThreshold:              stakeThreshold,
				MinimumThreshold:            minimumThreshold,
				EpochValidatorNum:           uint64(101),
				HesitateRatio:               uint64(1),
				UnStakeFreezeRatio:          uint64(28), // freezing 28 epoch
				ActiveUnDelegateFreezeRatio: uint64(0),
			},
			Slashing: slashingConfig{
<<<<<<< HEAD
				PackAmountAbnormal:        uint32(6),
				PackAmountHighAbnormal:    uint32(2),
				PackAmountLowSlashRate:    uint32(10),
				PackAmountHighSlashRate:   uint32(50),
				DuplicateSignHighSlashing: uint32(100),
				EvidenceValidEpoch:        uint32(27),
=======
				PackAmountAbnormal: uint32(6),
				//PackAmountHighAbnormal:         uint32(2),
				//PackAmountLowSlashRate:         uint32(10),
				//PackAmountHighSlashRate:        uint32(50),
				DuplicateSignHighSlashing:      uint32(100),
				NumberOfBlockRewardForSlashing: uint32(20),
>>>>>>> 00b53a5a
			},
			Gov: governanceConfig{
				VersionProposalVote_DurationSeconds: uint64(14 * 24 * 3600),
				//VersionProposalVote_ConsensusRounds:   uint64(2419),
				VersionProposalActive_ConsensusRounds: uint64(5),
				VersionProposal_SupportRate:           float64(0.667),
				TextProposalVote_DurationSeconds:      uint64(14 * 24 * 3600),
				//TextProposalVote_ConsensusRounds:      uint64(2419),
				TextProposal_VoteRate:      float64(0.50),
				TextProposal_SupportRate:   float64(0.667),
				CancelProposal_VoteRate:    float64(0.50),
				CancelProposal_SupportRate: float64(0.667),
			},
			Reward: rewardConfig{
				NewBlockRate:         50,
				PlatONFoundationYear: 10,
			},
		}

	case DefaultAlphaTestNet:
		ec = &EconomicModel{
			Common: commonConfig{
				ExpectedMinutes:     uint64(3),  // 3 minutes
				NodeBlockTimeWindow: uint64(10), // 10 seconds
				PerRoundBlocks:      uint64(10),
				ValidatorCount:      uint64(4),
				AdditionalCycleTime: uint64(28),
			},
			Staking: stakingConfig{
				StakeThreshold:              stakeThreshold,
				MinimumThreshold:            minimumThreshold,
				EpochValidatorNum:           uint64(24),
				HesitateRatio:               uint64(1),
				UnStakeFreezeRatio:          uint64(2),
				ActiveUnDelegateFreezeRatio: uint64(0),
			},
			Slashing: slashingConfig{
<<<<<<< HEAD
				PackAmountAbnormal:        uint32(6),
				PackAmountHighAbnormal:    uint32(2),
				PackAmountLowSlashRate:    uint32(10),
				PackAmountHighSlashRate:   uint32(50),
				DuplicateSignHighSlashing: uint32(100),
				EvidenceValidEpoch:        uint32(27),
=======
				PackAmountAbnormal: uint32(6),
				//PackAmountHighAbnormal:         uint32(2),
				//PackAmountLowSlashRate:         uint32(10),
				//PackAmountHighSlashRate:        uint32(50),
				DuplicateSignHighSlashing:      uint32(100),
				NumberOfBlockRewardForSlashing: uint32(20),
>>>>>>> 00b53a5a
			},
			Gov: governanceConfig{
				VersionProposalVote_DurationSeconds: uint64(160),
				//VersionProposalVote_ConsensusRounds:   uint64(4),
				VersionProposalActive_ConsensusRounds: uint64(5),
				VersionProposal_SupportRate:           float64(0.667),
				TextProposalVote_DurationSeconds:      uint64(160),
				//TextProposalVote_ConsensusRounds:      uint64(4),
				TextProposal_VoteRate:      float64(0.50),
				TextProposal_SupportRate:   float64(0.667),
				CancelProposal_VoteRate:    float64(0.50),
				CancelProposal_SupportRate: float64(0.667),
			},
			Reward: rewardConfig{
				NewBlockRate:         50,
				PlatONFoundationYear: 10,
			},
		}

	case DefaultBetaTestNet:
		ec = &EconomicModel{
			Common: commonConfig{
				ExpectedMinutes:     uint64(10), // 10 minutes
				NodeBlockTimeWindow: uint64(30), // 30 seconds
				PerRoundBlocks:      uint64(15),
				ValidatorCount:      uint64(4),
				AdditionalCycleTime: uint64(525600),
			},
			Staking: stakingConfig{
				StakeThreshold:              stakeThreshold,
				MinimumThreshold:            minimumThreshold,
				EpochValidatorNum:           uint64(21),
				HesitateRatio:               uint64(1),
				UnStakeFreezeRatio:          uint64(1),
				ActiveUnDelegateFreezeRatio: uint64(0),
			},
			Slashing: slashingConfig{
<<<<<<< HEAD
				PackAmountAbnormal:        uint32(6),
				PackAmountHighAbnormal:    uint32(2),
				PackAmountLowSlashRate:    uint32(10),
				PackAmountHighSlashRate:   uint32(50),
				DuplicateSignHighSlashing: uint32(100),
				EvidenceValidEpoch:        uint32(27),
=======
				PackAmountAbnormal: uint32(6),
				//PackAmountHighAbnormal:         uint32(2),
				//PackAmountLowSlashRate:         uint32(10),
				//PackAmountHighSlashRate:        uint32(50),
				DuplicateSignHighSlashing:      uint32(100),
				NumberOfBlockRewardForSlashing: uint32(20),
>>>>>>> 00b53a5a
			},
			Gov: governanceConfig{
				VersionProposalVote_DurationSeconds: uint64(160),
				//VersionProposalVote_ConsensusRounds:   uint64(4),
				VersionProposalActive_ConsensusRounds: uint64(5),
				VersionProposal_SupportRate:           float64(0.667),
				TextProposalVote_DurationSeconds:      uint64(160),
				//TextProposalVote_ConsensusRounds:      uint64(4),
				TextProposal_VoteRate:      float64(0.50),
				TextProposal_SupportRate:   float64(0.667),
				CancelProposal_VoteRate:    float64(0.50),
				CancelProposal_SupportRate: float64(0.667),
			},
			Reward: rewardConfig{
				NewBlockRate:         50,
				PlatONFoundationYear: 1,
			},
		}

	case DefaultInnerTestNet:
		ec = &EconomicModel{
			Common: commonConfig{
				ExpectedMinutes:     uint64(666), // 11 hours
				NodeBlockTimeWindow: uint64(50),  // 50 seconds
				PerRoundBlocks:      uint64(25),
				ValidatorCount:      uint64(10),
				AdditionalCycleTime: uint64(525600),
			},
			Staking: stakingConfig{
				StakeThreshold:              stakeThreshold,
				MinimumThreshold:            minimumThreshold,
				EpochValidatorNum:           uint64(51),
				HesitateRatio:               uint64(1),
				UnStakeFreezeRatio:          uint64(1),
				ActiveUnDelegateFreezeRatio: uint64(0),
			},
			Slashing: slashingConfig{
<<<<<<< HEAD
				PackAmountAbnormal:        uint32(6),
				PackAmountHighAbnormal:    uint32(2),
				PackAmountLowSlashRate:    uint32(10),
				PackAmountHighSlashRate:   uint32(50),
				DuplicateSignHighSlashing: uint32(100),
				EvidenceValidEpoch:        uint32(27),
=======
				PackAmountAbnormal: uint32(6),
				//PackAmountHighAbnormal:         uint32(2),
				//PackAmountLowSlashRate:         uint32(10),
				//PackAmountHighSlashRate:        uint32(50),
				DuplicateSignHighSlashing:      uint32(100),
				NumberOfBlockRewardForSlashing: uint32(20),
>>>>>>> 00b53a5a
			},
			Gov: governanceConfig{
				VersionProposalVote_DurationSeconds: uint64(160),
				//VersionProposalVote_ConsensusRounds:   uint64(4),
				VersionProposalActive_ConsensusRounds: uint64(5),
				VersionProposal_SupportRate:           float64(0.667),
				TextProposalVote_DurationSeconds:      uint64(160),
				//TextProposalVote_ConsensusRounds:      uint64(4),
				TextProposal_VoteRate:      float64(0.50),
				TextProposal_SupportRate:   float64(0.667),
				CancelProposal_VoteRate:    float64(0.50),
				CancelProposal_SupportRate: float64(0.667),
			},
			Reward: rewardConfig{
				NewBlockRate:         50,
				PlatONFoundationYear: 1,
			},
		}

	case DefaultInnerDevNet:
		ec = &EconomicModel{
			Common: commonConfig{
				ExpectedMinutes:     uint64(10), // 10 minutes
				NodeBlockTimeWindow: uint64(30), // 30 seconds
				PerRoundBlocks:      uint64(15),
				ValidatorCount:      uint64(4),
				AdditionalCycleTime: uint64(525600),
			},
			Staking: stakingConfig{
				StakeThreshold:              stakeThreshold,
				MinimumThreshold:            minimumThreshold,
				EpochValidatorNum:           uint64(21),
				HesitateRatio:               uint64(1),
				UnStakeFreezeRatio:          uint64(1),
				ActiveUnDelegateFreezeRatio: uint64(0),
			},
			Slashing: slashingConfig{
<<<<<<< HEAD
				PackAmountAbnormal:        uint32(6),
				PackAmountHighAbnormal:    uint32(2),
				PackAmountLowSlashRate:    uint32(10),
				PackAmountHighSlashRate:   uint32(50),
				DuplicateSignHighSlashing: uint32(100),
				EvidenceValidEpoch:        uint32(27),
=======
				PackAmountAbnormal: uint32(6),
				//PackAmountHighAbnormal:         uint32(2),
				//PackAmountLowSlashRate:         uint32(10),
				//PackAmountHighSlashRate:        uint32(50),
				DuplicateSignHighSlashing:      uint32(100),
				NumberOfBlockRewardForSlashing: uint32(20),
>>>>>>> 00b53a5a
			},
			Gov: governanceConfig{
				VersionProposalVote_DurationSeconds: uint64(14 * 24 * 3600),
				//VersionProposalVote_ConsensusRounds:   uint64(2419),
				VersionProposalActive_ConsensusRounds: uint64(5),
				VersionProposal_SupportRate:           float64(0.667),
				TextProposalVote_DurationSeconds:      uint64(14 * 24 * 3600),
				//TextProposalVote_ConsensusRounds:      uint64(2419),
				TextProposal_VoteRate:      float64(0.50),
				TextProposal_SupportRate:   float64(0.667),
				CancelProposal_VoteRate:    float64(0.50),
				CancelProposal_SupportRate: float64(0.667),
			},
			Reward: rewardConfig{
				NewBlockRate:         50,
				PlatONFoundationYear: 1,
			},
		}

	default: // DefaultDeveloperNet
		// Default is inner develop net config
		ec = &EconomicModel{
			Common: commonConfig{
				ExpectedMinutes:     uint64(3),  // 3 minutes
				NodeBlockTimeWindow: uint64(10), // 10 seconds
				PerRoundBlocks:      uint64(10),
				ValidatorCount:      uint64(4),
				AdditionalCycleTime: uint64(28),
			},
			Staking: stakingConfig{
				StakeThreshold:              stakeThreshold,
				MinimumThreshold:            minimumThreshold,
				EpochValidatorNum:           uint64(24),
				HesitateRatio:               uint64(1),
				UnStakeFreezeRatio:          uint64(2),
				ActiveUnDelegateFreezeRatio: uint64(0),
			},
			Slashing: slashingConfig{
<<<<<<< HEAD
				PackAmountAbnormal:        uint32(6),
				PackAmountHighAbnormal:    uint32(2),
				PackAmountLowSlashRate:    uint32(10),
				PackAmountHighSlashRate:   uint32(50),
				DuplicateSignHighSlashing: uint32(100),
				EvidenceValidEpoch:        uint32(27),
=======
				PackAmountAbnormal: uint32(6),
				//PackAmountHighAbnormal:         uint32(2),
				//PackAmountLowSlashRate:         uint32(10),
				//PackAmountHighSlashRate:        uint32(50),
				DuplicateSignHighSlashing:      uint32(100),
				NumberOfBlockRewardForSlashing: uint32(20),
>>>>>>> 00b53a5a
			},
			Gov: governanceConfig{
				VersionProposalVote_DurationSeconds: uint64(160),
				//VersionProposalVote_ConsensusRounds:   uint64(4),
				VersionProposalActive_ConsensusRounds: uint64(5),
				VersionProposal_SupportRate:           float64(0.667),
				TextProposalVote_DurationSeconds:      uint64(160),
				//TextProposalVote_ConsensusRounds:      uint64(4),
				TextProposal_VoteRate:      float64(0.50),
				TextProposal_SupportRate:   float64(0.667),
				CancelProposal_VoteRate:    float64(0.50),
				CancelProposal_SupportRate: float64(0.667),
			},
			Reward: rewardConfig{
				NewBlockRate:         50,
				PlatONFoundationYear: 1,
			},
		}
	}

	return ec
}

func CheckEconomicModel() error {
	if nil == ec {
		return errors.New("EconomicModel config is nil")
	}

	if ec.Common.ExpectedMinutes*60/
		(ec.Common.NodeBlockTimeWindow/ec.Common.PerRoundBlocks*ec.Common.ValidatorCount*ec.Common.PerRoundBlocks) < 4 {
		return errors.New("The settlement period must be more than four times the consensus period")
	}
	if ec.Common.AdditionalCycleTime*60%ec.Common.ExpectedMinutes*60 != 0 ||
		ec.Common.AdditionalCycleTime*60/ec.Common.ExpectedMinutes*60 < 4 {
		return errors.New("The issuance period must be integer multiples of the settlement period and multiples must be greater than or equal to 4")
	}
	if ec.Staking.EpochValidatorNum < ec.Common.ValidatorCount {
		return errors.New("The EpochValidatorNum must be greater than or equal to the ValidatorCount")
	}

	var (
		success          bool
		minimumThreshold *big.Int
		stakeThreshold   *big.Int
	)

	if minimumThreshold, success = new(big.Int).SetString("10000000000000000000", 10); !success {
		return errors.New("*big.Int SetString error")
	}

	if ec.Staking.MinimumThreshold.Cmp(minimumThreshold) < 0 {
		return errors.New("The MinimumThreshold must be greater than or equal to 10 LAT")
	}

	if stakeThreshold, success = new(big.Int).SetString("10000000000000000000000000", 10); !success {
		return errors.New("*big.Int SetString error")
	}

	if ec.Staking.StakeThreshold.Cmp(stakeThreshold) >= 0 {
		return errors.New("The StakeThreshold must be less than or equal to 10000000 LAT")
	}

	if ec.Staking.HesitateRatio < 1 {
		return errors.New("The HesitateRatio must be greater than or equal to 1")
	}

	if 1 > ec.Staking.UnStakeFreezeRatio {
		return errors.New("The UnStakeFreezeRatio must be greater than or equal to 1")
	}

	if ec.Reward.PlatONFoundationYear < 1 {
		return errors.New("The PlatONFoundationYear must be greater than or equal to 1")
	}

	if 0 > ec.Reward.NewBlockRate || 100 < ec.Reward.NewBlockRate {
		return errors.New("The NewBlockRate must be greater than or equal to 0 and less than or equal to 100")
	}

	//if 0 > ec.Slashing.PackAmountHighSlashRate || 100 < ec.Slashing.PackAmountHighSlashRate {
	//	return errors.New("The PackAmountHighSlashRate must be greater than or equal to 0 and less than or equal to 100")
	//}
	//
	//if 0 > ec.Slashing.PackAmountLowSlashRate || 100 < ec.Slashing.PackAmountLowSlashRate {
	//	return errors.New("The PackAmountLowSlashRate must be greater than or equal to 0 and less than or equal to 100")
	//}
	//
	//if ec.Slashing.PackAmountLowSlashRate > ec.Slashing.PackAmountHighSlashRate {
	//	return errors.New("The PackAmountHighSlashRate must be greater than or equal to the PackAmountLowSlashRate")
	//}
	//
	//if ec.Slashing.PackAmountHighAbnormal >= ec.Slashing.PackAmountAbnormal {
	//	return errors.New("The PackAmountHighAbnormal must be less than to the PackAmountAbnormal")
	//}
	if ec.Common.PerRoundBlocks <= uint64(ec.Slashing.PackAmountAbnormal) {
		return errors.New("The PackAmountAbnormal must be less than to the PerRoundBlocks")
	}
	return nil
}

/******
 * Common configure
 ******/
func ExpectedMinutes() uint64 {
	return ec.Common.ExpectedMinutes
}

// set the value by genesis block
func SetNodeBlockTimeWindow(period uint64) {
	if ec != nil {
		ec.Common.NodeBlockTimeWindow = period
	}
}
func SetPerRoundBlocks(amount uint64) {
	if ec != nil {
		ec.Common.PerRoundBlocks = amount
	}
}

func Interval() uint64 {
	return ec.Common.NodeBlockTimeWindow / ec.Common.PerRoundBlocks
}
func BlocksWillCreate() uint64 {
	return ec.Common.PerRoundBlocks
}
func ConsValidatorNum() uint64 {
	return ec.Common.ValidatorCount
}

func AdditionalCycleTime() uint64 {
	return ec.Common.AdditionalCycleTime
}

/******
 * Staking configure
 ******/
func StakeThreshold() *big.Int {
	return ec.Staking.StakeThreshold
}

func MinimumThreshold() *big.Int {
	return ec.Staking.MinimumThreshold
}

func EpochValidatorNum() uint64 {
	return ec.Staking.EpochValidatorNum
}

func ShiftValidatorNum() uint64 {
	return (ec.Common.ValidatorCount - 1) / 3
}

func HesitateRatio() uint64 {
	return ec.Staking.HesitateRatio
}

func ElectionDistance() uint64 {
	// min need two view
	return 2 * ec.Common.PerRoundBlocks
}

func UnStakeFreezeRatio() uint64 {
	return ec.Staking.UnStakeFreezeRatio
}

func ActiveUnDelFreezeRatio() uint64 {
	return ec.Staking.ActiveUnDelegateFreezeRatio
}

/******
 * Slashing config
 ******/
func PackAmountAbnormal() uint32 {
	return ec.Slashing.PackAmountAbnormal
}

//
//func PackAmountHighAbnormal() uint32 {
//	return ec.Slashing.PackAmountHighAbnormal
//}
//
//func PackAmountLowSlashRate() uint32 {
//	return ec.Slashing.PackAmountLowSlashRate
//}
//
//func PackAmountHighSlashRate() uint32 {
//	return ec.Slashing.PackAmountHighSlashRate
//}

func DuplicateSignHighSlash() uint32 {
	return ec.Slashing.DuplicateSignHighSlashing
}

<<<<<<< HEAD
func EvidenceValidEpoch() uint32 {
	return ec.Slashing.EvidenceValidEpoch
=======
func NumberOfBlockRewardForSlashing() uint32 {
	return ec.Slashing.NumberOfBlockRewardForSlashing
>>>>>>> 00b53a5a
}

/******
 * Reward config
 ******/
func NewBlockRewardRate() uint64 {
	return ec.Reward.NewBlockRate
}

func PlatONFoundationYear() uint32 {
	return ec.Reward.PlatONFoundationYear
}

/******
 * Governance config
 ******/
func VersionProposalVote_ConsensusRounds() uint64 {
	//return ec.Gov.VersionProposalVote_ConsensusRounds
	return ec.Gov.VersionProposalVote_DurationSeconds / (Interval() * ec.Common.PerRoundBlocks)
}

func VersionProposalActive_ConsensusRounds() uint64 {
	return ec.Gov.VersionProposalActive_ConsensusRounds
}

func VersionProposal_SupportRate() float64 {
	return ec.Gov.VersionProposal_SupportRate
}

func TextProposalVote_ConsensusRounds() uint64 {
	//return ec.Gov.TextProposalVote_ConsensusRounds
	return ec.Gov.TextProposalVote_DurationSeconds / (Interval() * ec.Common.PerRoundBlocks)
}

func TextProposal_VoteRate() float64 {
	return ec.Gov.TextProposal_VoteRate
}

func TextProposal_SupportRate() float64 {
	return ec.Gov.TextProposal_SupportRate
}

func CancelProposal_VoteRate() float64 {
	return ec.Gov.CancelProposal_VoteRate
}

func CancelProposal_SupportRate() float64 {
	return ec.Gov.CancelProposal_SupportRate
}

func EconomicString() string {
	if nil != ec {
		ecByte, _ := json.Marshal(ec)
		return string(ecByte)
	} else {
		return ""
	}
}<|MERGE_RESOLUTION|>--- conflicted
+++ resolved
@@ -35,21 +35,13 @@
 }
 
 type slashingConfig struct {
-<<<<<<< HEAD
-	PackAmountAbnormal        uint32 // The number of blocks packed per round, reaching this value is abnormal
-	PackAmountHighAbnormal    uint32 // The number of blocks packed per round, reaching this value is a high degree of abnormality
-	PackAmountLowSlashRate    uint32 // Proportion of deducted quality deposit (when the number of packing blocks is abnormal); 10% -> 10
-	PackAmountHighSlashRate   uint32 // Proportion of quality deposits deducted (when the number of packing blocks is high degree of abnormality); 20% -> 20
-	DuplicateSignHighSlashing uint32 // Deduction ratio when the number of multi-signs is higher than DuplicateSignNum; 20% -> 20
-	EvidenceValidEpoch        uint32 // Validity period of evidence, number of settlement periods
-=======
 	PackAmountAbnormal uint32 // The number of blocks packed per round, reaching this value is abnormal
 	//	PackAmountHighAbnormal         uint32 // The number of blocks packed per round, reaching this value is a high degree of abnormality
 	//	PackAmountLowSlashRate         uint32 // Proportion of deducted quality deposit (when the number of packing blocks is abnormal); 10% -> 10
 	//	PackAmountHighSlashRate        uint32 // Proportion of quality deposits deducted (when the number of packing blocks is high degree of abnormality); 20% -> 20
 	DuplicateSignHighSlashing      uint32 // Deduction ratio when the number of multi-signs is higher than DuplicateSignNum; 20% -> 20
 	NumberOfBlockRewardForSlashing uint32 // the number of blockReward to slashing per round
->>>>>>> 00b53a5a
+	EvidenceValidEpoch        	   uint32 // Validity period of evidence, number of settlement periods
 }
 
 type governanceConfig struct {
@@ -157,21 +149,13 @@
 				ActiveUnDelegateFreezeRatio: uint64(0),
 			},
 			Slashing: slashingConfig{
-<<<<<<< HEAD
-				PackAmountAbnormal:        uint32(6),
-				PackAmountHighAbnormal:    uint32(2),
-				PackAmountLowSlashRate:    uint32(10),
-				PackAmountHighSlashRate:   uint32(50),
-				DuplicateSignHighSlashing: uint32(100),
-				EvidenceValidEpoch:        uint32(27),
-=======
 				PackAmountAbnormal: uint32(6),
 				//PackAmountHighAbnormal:         uint32(2),
 				//PackAmountLowSlashRate:         uint32(10),
 				//PackAmountHighSlashRate:        uint32(50),
 				DuplicateSignHighSlashing:      uint32(100),
 				NumberOfBlockRewardForSlashing: uint32(20),
->>>>>>> 00b53a5a
+				EvidenceValidEpoch:        		uint32(27),
 			},
 			Gov: governanceConfig{
 				VersionProposalVote_DurationSeconds: uint64(14 * 24 * 3600),
@@ -209,21 +193,13 @@
 				ActiveUnDelegateFreezeRatio: uint64(0),
 			},
 			Slashing: slashingConfig{
-<<<<<<< HEAD
-				PackAmountAbnormal:        uint32(6),
-				PackAmountHighAbnormal:    uint32(2),
-				PackAmountLowSlashRate:    uint32(10),
-				PackAmountHighSlashRate:   uint32(50),
-				DuplicateSignHighSlashing: uint32(100),
-				EvidenceValidEpoch:        uint32(27),
-=======
 				PackAmountAbnormal: uint32(6),
 				//PackAmountHighAbnormal:         uint32(2),
 				//PackAmountLowSlashRate:         uint32(10),
 				//PackAmountHighSlashRate:        uint32(50),
 				DuplicateSignHighSlashing:      uint32(100),
 				NumberOfBlockRewardForSlashing: uint32(20),
->>>>>>> 00b53a5a
+				EvidenceValidEpoch:        		uint32(27),
 			},
 			Gov: governanceConfig{
 				VersionProposalVote_DurationSeconds: uint64(160),
@@ -261,21 +237,13 @@
 				ActiveUnDelegateFreezeRatio: uint64(0),
 			},
 			Slashing: slashingConfig{
-<<<<<<< HEAD
-				PackAmountAbnormal:        uint32(6),
-				PackAmountHighAbnormal:    uint32(2),
-				PackAmountLowSlashRate:    uint32(10),
-				PackAmountHighSlashRate:   uint32(50),
-				DuplicateSignHighSlashing: uint32(100),
-				EvidenceValidEpoch:        uint32(27),
-=======
 				PackAmountAbnormal: uint32(6),
 				//PackAmountHighAbnormal:         uint32(2),
 				//PackAmountLowSlashRate:         uint32(10),
 				//PackAmountHighSlashRate:        uint32(50),
 				DuplicateSignHighSlashing:      uint32(100),
 				NumberOfBlockRewardForSlashing: uint32(20),
->>>>>>> 00b53a5a
+				EvidenceValidEpoch:        		uint32(27),
 			},
 			Gov: governanceConfig{
 				VersionProposalVote_DurationSeconds: uint64(160),
@@ -313,21 +281,13 @@
 				ActiveUnDelegateFreezeRatio: uint64(0),
 			},
 			Slashing: slashingConfig{
-<<<<<<< HEAD
-				PackAmountAbnormal:        uint32(6),
-				PackAmountHighAbnormal:    uint32(2),
-				PackAmountLowSlashRate:    uint32(10),
-				PackAmountHighSlashRate:   uint32(50),
-				DuplicateSignHighSlashing: uint32(100),
-				EvidenceValidEpoch:        uint32(27),
-=======
 				PackAmountAbnormal: uint32(6),
 				//PackAmountHighAbnormal:         uint32(2),
 				//PackAmountLowSlashRate:         uint32(10),
 				//PackAmountHighSlashRate:        uint32(50),
 				DuplicateSignHighSlashing:      uint32(100),
 				NumberOfBlockRewardForSlashing: uint32(20),
->>>>>>> 00b53a5a
+				EvidenceValidEpoch:        		uint32(27),
 			},
 			Gov: governanceConfig{
 				VersionProposalVote_DurationSeconds: uint64(160),
@@ -365,21 +325,13 @@
 				ActiveUnDelegateFreezeRatio: uint64(0),
 			},
 			Slashing: slashingConfig{
-<<<<<<< HEAD
-				PackAmountAbnormal:        uint32(6),
-				PackAmountHighAbnormal:    uint32(2),
-				PackAmountLowSlashRate:    uint32(10),
-				PackAmountHighSlashRate:   uint32(50),
-				DuplicateSignHighSlashing: uint32(100),
-				EvidenceValidEpoch:        uint32(27),
-=======
 				PackAmountAbnormal: uint32(6),
 				//PackAmountHighAbnormal:         uint32(2),
 				//PackAmountLowSlashRate:         uint32(10),
 				//PackAmountHighSlashRate:        uint32(50),
 				DuplicateSignHighSlashing:      uint32(100),
 				NumberOfBlockRewardForSlashing: uint32(20),
->>>>>>> 00b53a5a
+				EvidenceValidEpoch:        		uint32(27),
 			},
 			Gov: governanceConfig{
 				VersionProposalVote_DurationSeconds: uint64(14 * 24 * 3600),
@@ -418,21 +370,13 @@
 				ActiveUnDelegateFreezeRatio: uint64(0),
 			},
 			Slashing: slashingConfig{
-<<<<<<< HEAD
-				PackAmountAbnormal:        uint32(6),
-				PackAmountHighAbnormal:    uint32(2),
-				PackAmountLowSlashRate:    uint32(10),
-				PackAmountHighSlashRate:   uint32(50),
-				DuplicateSignHighSlashing: uint32(100),
-				EvidenceValidEpoch:        uint32(27),
-=======
 				PackAmountAbnormal: uint32(6),
 				//PackAmountHighAbnormal:         uint32(2),
 				//PackAmountLowSlashRate:         uint32(10),
 				//PackAmountHighSlashRate:        uint32(50),
 				DuplicateSignHighSlashing:      uint32(100),
 				NumberOfBlockRewardForSlashing: uint32(20),
->>>>>>> 00b53a5a
+				EvidenceValidEpoch:        		uint32(27),
 			},
 			Gov: governanceConfig{
 				VersionProposalVote_DurationSeconds: uint64(160),
@@ -625,13 +569,12 @@
 	return ec.Slashing.DuplicateSignHighSlashing
 }
 
-<<<<<<< HEAD
+func NumberOfBlockRewardForSlashing() uint32 {
+	return ec.Slashing.NumberOfBlockRewardForSlashing
+}
+
 func EvidenceValidEpoch() uint32 {
 	return ec.Slashing.EvidenceValidEpoch
-=======
-func NumberOfBlockRewardForSlashing() uint32 {
-	return ec.Slashing.NumberOfBlockRewardForSlashing
->>>>>>> 00b53a5a
 }
 
 /******
