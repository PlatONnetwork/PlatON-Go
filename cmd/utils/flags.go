// Copyright 2015 The go-ethereum Authors
// This file is part of go-ethereum.
//
// go-ethereum is free software: you can redistribute it and/or modify
// it under the terms of the GNU General Public License as published by
// the Free Software Foundation, either version 3 of the License, or
// (at your option) any later version.
//
// go-ethereum is distributed in the hope that it will be useful,
// but WITHOUT ANY WARRANTY; without even the implied warranty of
// MERCHANTABILITY or FITNESS FOR A PARTICULAR PURPOSE. See the
// GNU General Public License for more details.
//
// You should have received a copy of the GNU General Public License
// along with go-ethereum. If not, see <http://www.gnu.org/licenses/>.

// Package utils contains internal helper functions for go-ethereum commands.
package utils

import (
	"crypto/ecdsa"
	"fmt"
	"io/ioutil"
	"math/big"
	"os"
	"path/filepath"
	"strconv"
	"strings"
	"time"

	"github.com/PlatONnetwork/PlatON-Go/accounts"
	"github.com/PlatONnetwork/PlatON-Go/accounts/keystore"
	"github.com/PlatONnetwork/PlatON-Go/common"
	"github.com/PlatONnetwork/PlatON-Go/common/fdlimit"
	"github.com/PlatONnetwork/PlatON-Go/consensus"
	"github.com/PlatONnetwork/PlatON-Go/core"
	"github.com/PlatONnetwork/PlatON-Go/core/state"
	"github.com/PlatONnetwork/PlatON-Go/core/vm"
	"github.com/PlatONnetwork/PlatON-Go/crypto"
	"github.com/PlatONnetwork/PlatON-Go/dashboard"
	"github.com/PlatONnetwork/PlatON-Go/eth"
	"github.com/PlatONnetwork/PlatON-Go/eth/downloader"
	"github.com/PlatONnetwork/PlatON-Go/eth/gasprice"
	"github.com/PlatONnetwork/PlatON-Go/ethdb"
	"github.com/PlatONnetwork/PlatON-Go/ethstats"
	"github.com/PlatONnetwork/PlatON-Go/les"
	"github.com/PlatONnetwork/PlatON-Go/log"
	"github.com/PlatONnetwork/PlatON-Go/metrics"
	"github.com/PlatONnetwork/PlatON-Go/metrics/influxdb"
	"github.com/PlatONnetwork/PlatON-Go/node"
	"github.com/PlatONnetwork/PlatON-Go/p2p"
	"github.com/PlatONnetwork/PlatON-Go/p2p/discover"
	"github.com/PlatONnetwork/PlatON-Go/p2p/discv5"
	"github.com/PlatONnetwork/PlatON-Go/p2p/nat"
	"github.com/PlatONnetwork/PlatON-Go/p2p/netutil"
	"github.com/PlatONnetwork/PlatON-Go/params"
	whisper "github.com/PlatONnetwork/PlatON-Go/whisper/whisperv6"
	"gopkg.in/urfave/cli.v1"
)

var (
	CommandHelpTemplate = `{{.cmd.Name}}{{if .cmd.Subcommands}} command{{end}}{{if .cmd.Flags}} [command options]{{end}} [arguments...]
{{if .cmd.Description}}{{.cmd.Description}}
{{end}}{{if .cmd.Subcommands}}
SUBCOMMANDS:
	{{range .cmd.Subcommands}}{{.Name}}{{with .ShortName}}, {{.}}{{end}}{{ "\t" }}{{.Usage}}
	{{end}}{{end}}{{if .categorizedFlags}}
{{range $idx, $categorized := .categorizedFlags}}{{$categorized.Name}} OPTIONS:
{{range $categorized.Flags}}{{"\t"}}{{.}}
{{end}}
{{end}}{{end}}`
)

func init() {
	cli.AppHelpTemplate = `{{.Name}} {{if .Flags}}[global options] {{end}}command{{if .Flags}} [command options]{{end}} [arguments...]

VERSION:
   {{.Version}}

COMMANDS:
   {{range .Commands}}{{.Name}}{{with .ShortName}}, {{.}}{{end}}{{ "\t" }}{{.Usage}}
   {{end}}{{if .Flags}}
GLOBAL OPTIONS:
   {{range .Flags}}{{.}}
   {{end}}{{end}}
`

	cli.CommandHelpTemplate = CommandHelpTemplate
}

// NewApp creates an app with sane defaults.
func NewApp(gitCommit, usage string) *cli.App {
	app := cli.NewApp()
	app.Name = filepath.Base(os.Args[0])
	app.Author = ""
	//app.Authors = nil
	app.Email = ""
	app.Version = params.VersionWithMeta
	if len(gitCommit) >= 8 {
		app.Version += "-" + gitCommit[:8]
	}
	app.Usage = usage
	return app
}

// These are all the command line flags we support.
// If you add to this list, please remember to include the
// flag in the appropriate command definition.
//
// The flags are defined here so their names and help texts
// are the same for all commands.

var (
	// General settings
	DataDirFlag = DirectoryFlag{
		Name:  "datadir",
		Usage: "Data directory for the databases and keystore",
		Value: DirectoryString{node.DefaultDataDir()},
	}
	KeyStoreDirFlag = DirectoryFlag{
		Name:  "keystore",
		Usage: "Directory for the keystore (default = inside the datadir)",
	}
	NoUSBFlag = cli.BoolFlag{
		Name:  "nousb",
		Usage: "Disables monitoring for and managing USB hardware wallets",
	}
	NetworkIdFlag = cli.Uint64Flag{
		Name:  "networkid",
		Usage: "Network identifier (integer, 1=Frontier, 2=Morden (disused), 3=Ropsten, 4=Rinkeby)",
		Value: eth.DefaultConfig.NetworkId,
	}
	TestnetFlag = cli.BoolFlag{
		Name:  "testnet",
		Usage: "Ropsten network: pre-configured proof-of-work test network",
	}
	RinkebyFlag = cli.BoolFlag{
		Name:  "rinkeby",
		Usage: "Rinkeby network: pre-configured proof-of-authority test network",
	}
	DeveloperFlag = cli.BoolFlag{
		Name:  "dev",
		Usage: "Ephemeral proof-of-authority network with a pre-funded developer account, mining enabled",
	}
	DeveloperPeriodFlag = cli.IntFlag{
		Name:  "dev.period",
		Usage: "Block period to use in developer mode (0 = mine only if transaction pending)",
	}
	IdentityFlag = cli.StringFlag{
		Name:  "identity",
		Usage: "Custom node name",
	}
	DocRootFlag = DirectoryFlag{
		Name:  "docroot",
		Usage: "Document Root for HTTPClient file scheme",
		Value: DirectoryString{homeDir()},
	}
	defaultSyncMode = eth.DefaultConfig.SyncMode
	SyncModeFlag    = TextMarshalerFlag{
		Name:  "syncmode",
		Usage: `Blockchain sync mode ("fast", "full", or "light")`,
		Value: &defaultSyncMode,
	}
	GCModeFlag = cli.StringFlag{
		Name:  "gcmode",
		Usage: `Blockchain garbage collection mode ("full", "archive")`,
		Value: "full",
	}
	LightServFlag = cli.IntFlag{
		Name:  "lightserv",
		Usage: "Maximum percentage of time allowed for serving LES requests (0-90)",
		Value: 0,
	}
	LightPeersFlag = cli.IntFlag{
		Name:  "lightpeers",
		Usage: "Maximum number of LES client peers",
		Value: eth.DefaultConfig.LightPeers,
	}
	LightKDFFlag = cli.BoolFlag{
		Name:  "lightkdf",
		Usage: "Reduce key-derivation RAM & CPU usage at some expense of KDF strength",
	}
	// Dashboard settings
	DashboardEnabledFlag = cli.BoolFlag{
		Name:  metrics.DashboardEnabledFlag,
		Usage: "Enable the dashboard",
	}
	DashboardAddrFlag = cli.StringFlag{
		Name:  "dashboard.addr",
		Usage: "Dashboard listening interface",
		Value: dashboard.DefaultConfig.Host,
	}
	DashboardPortFlag = cli.IntFlag{
		Name:  "dashboard.host",
		Usage: "Dashboard listening port",
		Value: dashboard.DefaultConfig.Port,
	}
	DashboardRefreshFlag = cli.DurationFlag{
		Name:  "dashboard.refresh",
		Usage: "Dashboard metrics collection refresh rate",
		Value: dashboard.DefaultConfig.Refresh,
	}
	// Transaction pool settings
	TxPoolLocalsFlag = cli.StringFlag{
		Name:  "txpool.locals",
		Usage: "Comma separated accounts to treat as locals (no flush, priority inclusion)",
	}
	TxPoolNoLocalsFlag = cli.BoolFlag{
		Name:  "txpool.nolocals",
		Usage: "Disables price exemptions for locally submitted transactions",
	}
	TxPoolJournalFlag = cli.StringFlag{
		Name:  "txpool.journal",
		Usage: "Disk journal for local transaction to survive node restarts",
		Value: core.DefaultTxPoolConfig.Journal,
	}
	TxPoolRejournalFlag = cli.DurationFlag{
		Name:  "txpool.rejournal",
		Usage: "Time interval to regenerate the local transaction journal",
		Value: core.DefaultTxPoolConfig.Rejournal,
	}
	TxPoolPriceLimitFlag = cli.Uint64Flag{
		Name:  "txpool.pricelimit",
		Usage: "Minimum gas price limit to enforce for acceptance into the pool",
		Value: eth.DefaultConfig.TxPool.PriceLimit,
	}
	TxPoolPriceBumpFlag = cli.Uint64Flag{
		Name:  "txpool.pricebump",
		Usage: "Price bump percentage to replace an already existing transaction",
		Value: eth.DefaultConfig.TxPool.PriceBump,
	}
	TxPoolAccountSlotsFlag = cli.Uint64Flag{
		Name:  "txpool.accountslots",
		Usage: "Minimum number of executable transaction slots guaranteed per account",
		Value: eth.DefaultConfig.TxPool.AccountSlots,
	}
	TxPoolGlobalSlotsFlag = cli.Uint64Flag{
		Name:  "txpool.globalslots",
		Usage: "Maximum number of executable transaction slots for all accounts",
		Value: eth.DefaultConfig.TxPool.GlobalSlots,
	}
	TxPoolAccountQueueFlag = cli.Uint64Flag{
		Name:  "txpool.accountqueue",
		Usage: "Maximum number of non-executable transaction slots permitted per account",
		Value: eth.DefaultConfig.TxPool.AccountQueue,
	}
	TxPoolGlobalQueueFlag = cli.Uint64Flag{
		Name:  "txpool.globalqueue",
		Usage: "Maximum number of non-executable transaction slots for all accounts",
		Value: eth.DefaultConfig.TxPool.GlobalQueue,
	}
	TxPoolGlobalTxCountFlag = cli.Uint64Flag{
		Name:  "txpool.globaltxcount",
		Usage: "Maximum number of transactions for package",
		Value: eth.DefaultConfig.TxPool.GlobalTxCount,
	}
	TxPoolLifetimeFlag = cli.DurationFlag{
		Name:  "txpool.lifetime",
		Usage: "Maximum amount of time non-executable transaction are queued",
		Value: eth.DefaultConfig.TxPool.Lifetime,
	}
	// Performance tuning settings
	CacheFlag = cli.IntFlag{
		Name:  "cache",
		Usage: "Megabytes of memory allocated to internal caching",
		Value: 1024,
	}
	CacheDatabaseFlag = cli.IntFlag{
		Name:  "cache.database",
		Usage: "Percentage of cache memory allowance to use for database io",
		Value: 75,
	}
	CacheGCFlag = cli.IntFlag{
		Name:  "cache.gc",
		Usage: "Percentage of cache memory allowance to use for trie pruning",
		Value: 25,
	}
	TrieCacheGenFlag = cli.IntFlag{
		Name:  "trie-cache-gens",
		Usage: "Number of trie node generations to keep in memory",
		Value: int(state.MaxTrieCacheGen),
	}
	// Miner settings
	MiningEnabledFlag = cli.BoolFlag{
		Name:  "mine",
		Usage: "Enable mining",
	}
	MinerThreadsFlag = cli.IntFlag{
		Name:  "miner.threads",
		Usage: "Number of CPU threads to use for mining",
		Value: 0,
	}
	MinerLegacyThreadsFlag = cli.IntFlag{
		Name:  "minerthreads",
		Usage: "Number of CPU threads to use for mining (deprecated, use --miner.threads)",
		Value: 0,
	}
	MinerNotifyFlag = cli.StringFlag{
		Name:  "miner.notify",
		Usage: "Comma separated HTTP URL list to notify of new work packages",
	}
	MinerGasTargetFlag = cli.Uint64Flag{
		Name:  "miner.gastarget",
		Usage: "Target gas floor for mined blocks",
		Value: eth.DefaultConfig.MinerGasFloor,
	}
	MinerLegacyGasTargetFlag = cli.Uint64Flag{
		Name:  "targetgaslimit",
		Usage: "Target gas floor for mined blocks (deprecated, use --miner.gastarget)",
		Value: eth.DefaultConfig.MinerGasFloor,
	}
	MinerGasLimitFlag = cli.Uint64Flag{
		Name:  "miner.gaslimit",
		Usage: "Target gas ceiling for mined blocks",
		Value: eth.DefaultConfig.MinerGasCeil,
	}
	MinerGasPriceFlag = BigFlag{
		Name:  "miner.gasprice",
		Usage: "Minimum gas price for mining a transaction",
		Value: eth.DefaultConfig.MinerGasPrice,
	}
	MinerLegacyGasPriceFlag = BigFlag{
		Name:  "gasprice",
		Usage: "Minimum gas price for mining a transaction (deprecated, use --miner.gasprice)",
		Value: eth.DefaultConfig.MinerGasPrice,
	}
	MinerEtherbaseFlag = cli.StringFlag{
		Name:  "miner.etherbase",
		Usage: "Public address for block mining rewards (default = first account)",
		Value: "0",
	}
	MinerLegacyEtherbaseFlag = cli.StringFlag{
		Name:  "etherbase",
		Usage: "Public address for block mining rewards (default = first account, deprecated, use --miner.etherbase)",
		Value: "0",
	}
	MinerExtraDataFlag = cli.StringFlag{
		Name:  "miner.extradata",
		Usage: "Block extra data set by the miner (default = client version)",
	}
	MinerLegacyExtraDataFlag = cli.StringFlag{
		Name:  "extradata",
		Usage: "Block extra data set by the miner (default = client version, deprecated, use --miner.extradata)",
	}
	MinerRecommitIntervalFlag = cli.DurationFlag{
		Name:  "miner.recommit",
		Usage: "Time interval to recreate the block being mined",
		Value: eth.DefaultConfig.MinerRecommit,
	}
	MinerNoVerfiyFlag = cli.BoolFlag{
		Name:  "miner.noverify",
		Usage: "Disable remote sealing verification",
	}
	// Account settings
	UnlockedAccountFlag = cli.StringFlag{
		Name:  "unlock",
		Usage: "Comma separated list of accounts to unlock",
		Value: "",
	}
	PasswordFileFlag = cli.StringFlag{
		Name:  "password",
		Usage: "Password file to use for non-interactive password input",
		Value: "",
	}

	VMEnableDebugFlag = cli.BoolFlag{
		Name:  "vmdebug",
		Usage: "Record information useful for VM and contract debugging",
	}
	// Logging and debug settings
	EthStatsURLFlag = cli.StringFlag{
		Name:  "ethstats",
		Usage: "Reporting URL of a ethstats service (nodename:secret@host:port)",
	}
	FakePoWFlag = cli.BoolFlag{
		Name:  "fakepow",
		Usage: "Disables proof-of-work verification",
	}
	NoCompactionFlag = cli.BoolFlag{
		Name:  "nocompaction",
		Usage: "Disables db compaction after import",
	}
	// RPC settings
	RPCEnabledFlag = cli.BoolFlag{
		Name:  "rpc",
		Usage: "Enable the HTTP-RPC server",
	}
	RPCListenAddrFlag = cli.StringFlag{
		Name:  "rpcaddr",
		Usage: "HTTP-RPC server listening interface",
		Value: node.DefaultHTTPHost,
	}
	RPCPortFlag = cli.IntFlag{
		Name:  "rpcport",
		Usage: "HTTP-RPC server listening port",
		Value: node.DefaultHTTPPort,
	}
	RPCCORSDomainFlag = cli.StringFlag{
		Name:  "rpccorsdomain",
		Usage: "Comma separated list of domains from which to accept cross origin requests (browser enforced)",
		Value: "",
	}
	RPCVirtualHostsFlag = cli.StringFlag{
		Name:  "rpcvhosts",
		Usage: "Comma separated list of virtual hostnames from which to accept requests (server enforced). Accepts '*' wildcard.",
		Value: strings.Join(node.DefaultConfig.HTTPVirtualHosts, ","),
	}
	RPCApiFlag = cli.StringFlag{
		Name:  "rpcapi",
		Usage: "API's offered over the HTTP-RPC interface",
		Value: "",
	}
	IPCDisabledFlag = cli.BoolFlag{
		Name:  "ipcdisable",
		Usage: "Disable the IPC-RPC server",
	}
	IPCPathFlag = DirectoryFlag{
		Name:  "ipcpath",
		Usage: "Filename for IPC socket/pipe within the datadir (explicit paths escape it)",
	}
	WSEnabledFlag = cli.BoolFlag{
		Name:  "ws",
		Usage: "Enable the WS-RPC server",
	}
	WSListenAddrFlag = cli.StringFlag{
		Name:  "wsaddr",
		Usage: "WS-RPC server listening interface",
		Value: node.DefaultWSHost,
	}
	WSPortFlag = cli.IntFlag{
		Name:  "wsport",
		Usage: "WS-RPC server listening port",
		Value: node.DefaultWSPort,
	}
	WSApiFlag = cli.StringFlag{
		Name:  "wsapi",
		Usage: "API's offered over the WS-RPC interface",
		Value: "",
	}
	WSAllowedOriginsFlag = cli.StringFlag{
		Name:  "wsorigins",
		Usage: "Origins from which to accept websockets requests",
		Value: "",
	}
	ExecFlag = cli.StringFlag{
		Name:  "exec",
		Usage: "Execute JavaScript statement",
	}
	PreloadJSFlag = cli.StringFlag{
		Name:  "preload",
		Usage: "Comma separated list of JavaScript files to preload into the console",
	}

	// Network Settings
	MaxPeersFlag = cli.IntFlag{
		Name:  "maxpeers",
		Usage: "Maximum number of network peers (network disabled if set to 0)",
		Value: 25,
	}
	MaxPendingPeersFlag = cli.IntFlag{
		Name:  "maxpendpeers",
		Usage: "Maximum number of pending connection attempts (defaults used if set to 0)",
		Value: 0,
	}
	ListenPortFlag = cli.IntFlag{
		Name:  "port",
		Usage: "Network listening port",
		Value: 16789,
	}
	BootnodesFlag = cli.StringFlag{
		Name:  "bootnodes",
		Usage: "Comma separated enode URLs for P2P discovery bootstrap (set v4+v5 instead for light servers)",
		Value: "",
	}
	BootnodesV4Flag = cli.StringFlag{
		Name:  "bootnodesv4",
		Usage: "Comma separated enode URLs for P2P v4 discovery bootstrap (light server, full nodes)",
		Value: "",
	}
	BootnodesV5Flag = cli.StringFlag{
		Name:  "bootnodesv5",
		Usage: "Comma separated enode URLs for P2P v5 discovery bootstrap (light server, light nodes)",
		Value: "",
	}
	NodeKeyFileFlag = cli.StringFlag{
		Name:  "nodekey",
		Usage: "P2P node key file",
	}
	NodeKeyHexFlag = cli.StringFlag{
		Name:  "nodekeyhex",
		Usage: "P2P node key as hex (for testing)",
	}
	NATFlag = cli.StringFlag{
		Name:  "nat",
		Usage: "NAT port mapping mechanism (any|none|upnp|pmp|extip:<IP>)",
		Value: "any",
	}
	NoDiscoverFlag = cli.BoolFlag{
		Name:  "nodiscover",
		Usage: "Disables the peer discovery mechanism (manual peer addition)",
	}
	DiscoveryV5Flag = cli.BoolFlag{
		Name:  "v5disc",
		Usage: "Enables the experimental RLPx V5 (Topic Discovery) mechanism",
	}
	NetrestrictFlag = cli.StringFlag{
		Name:  "netrestrict",
		Usage: "Restricts network communication to the given IP networks (CIDR masks)",
	}

	// ATM the url is left to the user and deployment to
	JSpathFlag = cli.StringFlag{
		Name:  "jspath",
		Usage: "JavaScript root path for `loadScript`",
		Value: ".",
	}

	// Gas price oracle settings
	GpoBlocksFlag = cli.IntFlag{
		Name:  "gpoblocks",
		Usage: "Number of recent blocks to check for gas prices",
		Value: eth.DefaultConfig.GPO.Blocks,
	}
	GpoPercentileFlag = cli.IntFlag{
		Name:  "gpopercentile",
		Usage: "Suggested gas price is the given percentile of a set of recent transaction gas prices",
		Value: eth.DefaultConfig.GPO.Percentile,
	}
	WhisperEnabledFlag = cli.BoolFlag{
		Name:  "shh",
		Usage: "Enable Whisper",
	}
	WhisperMaxMessageSizeFlag = cli.IntFlag{
		Name:  "shh.maxmessagesize",
		Usage: "Max message size accepted",
		Value: int(whisper.DefaultMaxMessageSize),
	}
	WhisperMinPOWFlag = cli.Float64Flag{
		Name:  "shh.pow",
		Usage: "Minimum POW accepted",
		Value: whisper.DefaultMinimumPoW,
	}
	WhisperRestrictConnectionBetweenLightClientsFlag = cli.BoolFlag{
		Name:  "shh.restrict-light",
		Usage: "Restrict connection between two whisper light clients",
	}

	// Metrics flags
	MetricsEnabledFlag = cli.BoolFlag{
		Name:  metrics.MetricsEnabledFlag,
		Usage: "Enable metrics collection and reporting",
	}
	MetricsEnableInfluxDBFlag = cli.BoolFlag{
		Name:  "metrics.influxdb",
		Usage: "Enable metrics export/push to an external InfluxDB database",
	}
	MetricsInfluxDBEndpointFlag = cli.StringFlag{
		Name:  "metrics.influxdb.endpoint",
		Usage: "InfluxDB API endpoint to report metrics to",
		Value: "http://localhost:8086",
	}
	MetricsInfluxDBDatabaseFlag = cli.StringFlag{
		Name:  "metrics.influxdb.database",
		Usage: "InfluxDB database name to push reported metrics to",
		Value: "platon",
	}
	MetricsInfluxDBUsernameFlag = cli.StringFlag{
		Name:  "metrics.influxdb.username",
		Usage: "Username to authorize access to the database",
		Value: "test",
	}
	MetricsInfluxDBPasswordFlag = cli.StringFlag{
		Name:  "metrics.influxdb.password",
		Usage: "Password to authorize access to the database",
		Value: "test",
	}
	// The `host` tag is part of every measurement sent to InfluxDB. Queries on tags are faster in InfluxDB.
	// It is used so that we can group all nodes and average a measurement across all of them, but also so
	// that we can select a specific node and inspect its measurements.
	// https://docs.influxdata.com/influxdb/v1.4/concepts/key_concepts/#tag-key
	MetricsInfluxDBHostTagFlag = cli.StringFlag{
		Name:  "metrics.influxdb.host.tag",
		Usage: "InfluxDB `host` tag attached to all measurements",
		Value: "localhost",
	}

	EWASMInterpreterFlag = cli.StringFlag{
		Name:  "vm.ewasm",
		Usage: "External ewasm configuration (default = built-in interpreter)",
		Value: "",
	}
	EVMInterpreterFlag = cli.StringFlag{
		Name:  "vm.evm",
		Usage: "External EVM configuration (default = built-in interpreter)",
		Value: "",
	}

	// mpc compute
	MPCIceFileFlag = cli.StringFlag{
		Name:  "mpc.ice",
		Usage: "Filename for ice to init mvm",
		Value: "",
	}
	MPCActorFlag = cli.StringFlag{
		Name:  "mpc.actor",
		Usage: "The address of actor to exec mpc compute",
		Value: "",
	}
	MPCEnabledFlag = cli.BoolFlag{
		Name:  "mpc",
		Usage: "Enable mpc compute",
	}
	VCEnabledFlag = cli.BoolFlag{
		Name:  "vc",
		Usage: "Enable vc compute",
	}
	VCActorFlag = cli.StringFlag{
		Name:  "vc.actor",
		Usage: "The address of vc to exec set result",
		Value: "",
	}

	VCPasswordFlag = cli.StringFlag{
		Name:  "vc.password",
		Usage: "the pwd of unlock actor",
		Value: "",
	}
)

// MakeDataDir retrieves the currently requested data directory, terminating
// if none (or the empty string) is specified. If the node is starting a testnet,
// the a subdirectory of the specified datadir will be used.
func MakeDataDir(ctx *cli.Context) string {
	if path := ctx.GlobalString(DataDirFlag.Name); path != "" {
		if ctx.GlobalBool(TestnetFlag.Name) {
			return filepath.Join(path, "testnet")
		}
		if ctx.GlobalBool(RinkebyFlag.Name) {
			return filepath.Join(path, "rinkeby")
		}
		return path
	}
	Fatalf("Cannot determine default data directory, please set manually (--datadir)")
	return ""
}

// setNodeKey creates a node key from set command line flags, either loading it
// from a file or as a specified hex value. If neither flags were provided, this
// method returns nil and an emphemeral key is to be generated.
func setNodeKey(ctx *cli.Context, cfg *p2p.Config) {
	var (
		hex  = ctx.GlobalString(NodeKeyHexFlag.Name)
		file = ctx.GlobalString(NodeKeyFileFlag.Name)
		key  *ecdsa.PrivateKey
		err  error
	)
	switch {
	case file != "" && hex != "":
		Fatalf("Options %q and %q are mutually exclusive", NodeKeyFileFlag.Name, NodeKeyHexFlag.Name)
	case file != "":
		if key, err = crypto.LoadECDSA(file); err != nil {
			Fatalf("Option %q: %v", NodeKeyFileFlag.Name, err)
		}
		cfg.PrivateKey = key
	case hex != "":
		if key, err = crypto.HexToECDSA(hex); err != nil {
			Fatalf("Option %q: %v", NodeKeyHexFlag.Name, err)
		}
		cfg.PrivateKey = key
	}
}

// setNodeUserIdent creates the user identifier from CLI flags.
func setNodeUserIdent(ctx *cli.Context, cfg *node.Config) {
	if identity := ctx.GlobalString(IdentityFlag.Name); len(identity) > 0 {
		cfg.UserIdent = identity
	}
}

// setBootstrapNodes creates a list of bootstrap nodes from the command line
// flags, reverting to pre-configured ones if none have been specified.
func setBootstrapNodes(ctx *cli.Context, cfg *p2p.Config) {
	urls := params.MainnetBootnodes
	switch {
	case ctx.GlobalIsSet(BootnodesFlag.Name) || ctx.GlobalIsSet(BootnodesV4Flag.Name):
		if ctx.GlobalIsSet(BootnodesV4Flag.Name) {
			urls = strings.Split(ctx.GlobalString(BootnodesV4Flag.Name), ",")
		} else {
			urls = strings.Split(ctx.GlobalString(BootnodesFlag.Name), ",")
		}
	case ctx.GlobalBool(TestnetFlag.Name):
		urls = params.TestnetBootnodes
	case ctx.GlobalBool(RinkebyFlag.Name):
		urls = params.RinkebyBootnodes
	case cfg.BootstrapNodes != nil:
		return // already set, don't apply defaults.
	}

	cfg.BootstrapNodes = make([]*discover.Node, 0, len(urls))
	for _, url := range urls {
		node, err := discover.ParseNode(url)
		if err != nil {
			log.Crit("Bootstrap URL invalid", "enode", url, "err", err)
		}
		cfg.BootstrapNodes = append(cfg.BootstrapNodes, node)
	}
}

// setBootstrapNodesV5 creates a list of bootstrap nodes from the command line
// flags, reverting to pre-configured ones if none have been specified.
func setBootstrapNodesV5(ctx *cli.Context, cfg *p2p.Config) {
	urls := params.DiscoveryV5Bootnodes
	switch {
	case ctx.GlobalIsSet(BootnodesFlag.Name) || ctx.GlobalIsSet(BootnodesV5Flag.Name):
		if ctx.GlobalIsSet(BootnodesV5Flag.Name) {
			urls = strings.Split(ctx.GlobalString(BootnodesV5Flag.Name), ",")
		} else {
			urls = strings.Split(ctx.GlobalString(BootnodesFlag.Name), ",")
		}
	case ctx.GlobalBool(RinkebyFlag.Name):
		urls = params.RinkebyBootnodes
	case cfg.BootstrapNodesV5 != nil:
		return // already set, don't apply defaults.
	}

	cfg.BootstrapNodesV5 = make([]*discv5.Node, 0, len(urls))
	for _, url := range urls {
		node, err := discv5.ParseNode(url)
		if err != nil {
			log.Error("Bootstrap URL invalid", "enode", url, "err", err)
			continue
		}
		cfg.BootstrapNodesV5 = append(cfg.BootstrapNodesV5, node)
	}
}

// setListenAddress creates a TCP listening address string from set command
// line flags.
func setListenAddress(ctx *cli.Context, cfg *p2p.Config) {
	if ctx.GlobalIsSet(ListenPortFlag.Name) {
		cfg.ListenAddr = fmt.Sprintf(":%d", ctx.GlobalInt(ListenPortFlag.Name))
	}
}

// setNAT creates a port mapper from command line flags.
func setNAT(ctx *cli.Context, cfg *p2p.Config) {
	if ctx.GlobalIsSet(NATFlag.Name) {
		natif, err := nat.Parse(ctx.GlobalString(NATFlag.Name))
		if err != nil {
			Fatalf("Option %s: %v", NATFlag.Name, err)
		}
		cfg.NAT = natif
	}
}

// splitAndTrim splits input separated by a comma
// and trims excessive white space from the substrings.
func splitAndTrim(input string) []string {
	result := strings.Split(input, ",")
	for i, r := range result {
		result[i] = strings.TrimSpace(r)
	}
	return result
}

// setHTTP creates the HTTP RPC listener interface string from the set
// command line flags, returning empty if the HTTP endpoint is disabled.
func setHTTP(ctx *cli.Context, cfg *node.Config) {
	if ctx.GlobalBool(RPCEnabledFlag.Name) && cfg.HTTPHost == "" {
		cfg.HTTPHost = "127.0.0.1"
		if ctx.GlobalIsSet(RPCListenAddrFlag.Name) {
			cfg.HTTPHost = ctx.GlobalString(RPCListenAddrFlag.Name)
		}
	}

	if ctx.GlobalIsSet(RPCPortFlag.Name) {
		cfg.HTTPPort = ctx.GlobalInt(RPCPortFlag.Name)
	}
	if ctx.GlobalIsSet(RPCCORSDomainFlag.Name) {
		cfg.HTTPCors = splitAndTrim(ctx.GlobalString(RPCCORSDomainFlag.Name))
	}
	if ctx.GlobalIsSet(RPCApiFlag.Name) {
		cfg.HTTPModules = splitAndTrim(ctx.GlobalString(RPCApiFlag.Name))
	}
	if ctx.GlobalIsSet(RPCVirtualHostsFlag.Name) {
		cfg.HTTPVirtualHosts = splitAndTrim(ctx.GlobalString(RPCVirtualHostsFlag.Name))
	}
}

// setWS creates the WebSocket RPC listener interface string from the set
// command line flags, returning empty if the HTTP endpoint is disabled.
func setWS(ctx *cli.Context, cfg *node.Config) {
	if ctx.GlobalBool(WSEnabledFlag.Name) && cfg.WSHost == "" {
		cfg.WSHost = "127.0.0.1"
		if ctx.GlobalIsSet(WSListenAddrFlag.Name) {
			cfg.WSHost = ctx.GlobalString(WSListenAddrFlag.Name)
		}
	}

	if ctx.GlobalIsSet(WSPortFlag.Name) {
		cfg.WSPort = ctx.GlobalInt(WSPortFlag.Name)
	}
	if ctx.GlobalIsSet(WSAllowedOriginsFlag.Name) {
		cfg.WSOrigins = splitAndTrim(ctx.GlobalString(WSAllowedOriginsFlag.Name))
	}
	if ctx.GlobalIsSet(WSApiFlag.Name) {
		cfg.WSModules = splitAndTrim(ctx.GlobalString(WSApiFlag.Name))
	}
}

// setIPC creates an IPC path configuration from the set command line flags,
// returning an empty string if IPC was explicitly disabled, or the set path.
func setIPC(ctx *cli.Context, cfg *node.Config) {
	checkExclusive(ctx, IPCDisabledFlag, IPCPathFlag)
	switch {
	case ctx.GlobalBool(IPCDisabledFlag.Name):
		cfg.IPCPath = ""
	case ctx.GlobalIsSet(IPCPathFlag.Name):
		cfg.IPCPath = ctx.GlobalString(IPCPathFlag.Name)
	}
}

// makeDatabaseHandles raises out the number of allowed file handles per process
// for Geth and returns half of the allowance to assign to the database.
func makeDatabaseHandles() int {
	limit, err := fdlimit.Current()
	if err != nil {
		Fatalf("Failed to retrieve file descriptor allowance: %v", err)
	}
	if limit < 2048 {
		if err := fdlimit.Raise(2048); err != nil {
			Fatalf("Failed to raise file descriptor allowance: %v", err)
		}
	}
	if limit > 2048 { // cap database file descriptors even if more is available
		limit = 2048
	}
	return limit / 2 // Leave half for networking and other stuff
}

// MakeAddress converts an account specified directly as a hex encoded string or
// a key index in the key store to an internal account representation.
func MakeAddress(ks *keystore.KeyStore, account string) (accounts.Account, error) {
	// If the specified account is a valid address, return it
	if common.IsHexAddress(account) {
		return accounts.Account{Address: common.HexToAddress(account)}, nil
	}
	// Otherwise try to interpret the account as a keystore index
	index, err := strconv.Atoi(account)
	if err != nil || index < 0 {
		return accounts.Account{}, fmt.Errorf("invalid account address or index %q", account)
	}
	log.Warn("-------------------------------------------------------------------")
	log.Warn("Referring to accounts by order in the keystore folder is dangerous!")
	log.Warn("This functionality is deprecated and will be removed in the future!")
	log.Warn("Please use explicit addresses! (can search via `platon account list`)")
	log.Warn("-------------------------------------------------------------------")

	accs := ks.Accounts()
	if len(accs) <= index {
		return accounts.Account{}, fmt.Errorf("index %d higher than number of accounts %d", index, len(accs))
	}
	return accs[index], nil
}

// setEtherbase retrieves the etherbase either from the directly specified
// command line flags or from the keystore if CLI indexed.
func setEtherbase(ctx *cli.Context, ks *keystore.KeyStore, cfg *eth.Config) {
	// Extract the current etherbase, new flag overriding legacy one
	var etherbase string
	if ctx.GlobalIsSet(MinerLegacyEtherbaseFlag.Name) {
		etherbase = ctx.GlobalString(MinerLegacyEtherbaseFlag.Name)
	}
	if ctx.GlobalIsSet(MinerEtherbaseFlag.Name) {
		etherbase = ctx.GlobalString(MinerEtherbaseFlag.Name)
	}
	// Convert the etherbase into an address and configure it
	if etherbase != "" {
		account, err := MakeAddress(ks, etherbase)
		if err != nil {
			Fatalf("Invalid miner etherbase: %v", err)
		}
		cfg.Etherbase = account.Address
	}
}

// MakePasswordList reads password lines from the file specified by the global --password flag.
func MakePasswordList(ctx *cli.Context) []string {
	path := ctx.GlobalString(PasswordFileFlag.Name)
	if path == "" {
		return nil
	}
	text, err := ioutil.ReadFile(path)
	if err != nil {
		Fatalf("Failed to read password file: %v", err)
	}
	lines := strings.Split(string(text), "\n")
	// Sanitise DOS line endings.
	for i := range lines {
		lines[i] = strings.TrimRight(lines[i], "\r")
	}
	return lines
}

func SetP2PConfig(ctx *cli.Context, cfg *p2p.Config) {
	setNodeKey(ctx, cfg)
	setNAT(ctx, cfg)
	setListenAddress(ctx, cfg)
	setBootstrapNodes(ctx, cfg)
	setBootstrapNodesV5(ctx, cfg)

	lightClient := ctx.GlobalString(SyncModeFlag.Name) == "light"
	lightServer := ctx.GlobalInt(LightServFlag.Name) != 0
	lightPeers := ctx.GlobalInt(LightPeersFlag.Name)

	if ctx.GlobalIsSet(MaxPeersFlag.Name) {
		cfg.MaxPeers = ctx.GlobalInt(MaxPeersFlag.Name)
		if lightServer && !ctx.GlobalIsSet(LightPeersFlag.Name) {
			cfg.MaxPeers += lightPeers
		}
	} else {
		if lightServer {
			cfg.MaxPeers += lightPeers
		}
		if lightClient && ctx.GlobalIsSet(LightPeersFlag.Name) && cfg.MaxPeers < lightPeers {
			cfg.MaxPeers = lightPeers
		}
	}
	if !(lightClient || lightServer) {
		lightPeers = 0
	}
	ethPeers := cfg.MaxPeers - lightPeers
	if lightClient {
		ethPeers = 0
	}
	log.Info("Maximum peer count", "ETH", ethPeers, "LES", lightPeers, "total", cfg.MaxPeers)

	if ctx.GlobalIsSet(MaxPendingPeersFlag.Name) {
		cfg.MaxPendingPeers = ctx.GlobalInt(MaxPendingPeersFlag.Name)
	}
	if ctx.GlobalIsSet(NoDiscoverFlag.Name) || lightClient {
		cfg.NoDiscovery = true
	}

	// if we're running a light client or server, force enable the v5 peer discovery
	// unless it is explicitly disabled with --nodiscover note that explicitly specifying
	// --v5disc overrides --nodiscover, in which case the later only disables v4 discovery
	forceV5Discovery := (lightClient || lightServer) && !ctx.GlobalBool(NoDiscoverFlag.Name)
	if ctx.GlobalIsSet(DiscoveryV5Flag.Name) {
		cfg.DiscoveryV5 = ctx.GlobalBool(DiscoveryV5Flag.Name)
	} else if forceV5Discovery {
		cfg.DiscoveryV5 = true
	}

	if netrestrict := ctx.GlobalString(NetrestrictFlag.Name); netrestrict != "" {
		list, err := netutil.ParseNetlist(netrestrict)
		if err != nil {
			Fatalf("Option %q: %v", NetrestrictFlag.Name, err)
		}
		cfg.NetRestrict = list
	}

	if ctx.GlobalBool(DeveloperFlag.Name) {
		// --dev mode can't use p2p networking.
		cfg.MaxPeers = 0
		cfg.ListenAddr = ":0"
		cfg.NoDiscovery = true
		cfg.DiscoveryV5 = false
	}
}

// SetNodeConfig applies node-related command line flags to the config.
func SetNodeConfig(ctx *cli.Context, cfg *node.Config) {
	SetP2PConfig(ctx, &cfg.P2P)
	setIPC(ctx, cfg)
	setHTTP(ctx, cfg)
	setWS(ctx, cfg)
	setNodeUserIdent(ctx, cfg)

	switch {
	case ctx.GlobalIsSet(DataDirFlag.Name):
		cfg.DataDir = ctx.GlobalString(DataDirFlag.Name)
	case ctx.GlobalBool(DeveloperFlag.Name):
		cfg.DataDir = "" // unless explicitly requested, use memory databases
	case ctx.GlobalBool(TestnetFlag.Name):
		cfg.DataDir = filepath.Join(node.DefaultDataDir(), "testnet")
	case ctx.GlobalBool(RinkebyFlag.Name):
		cfg.DataDir = filepath.Join(node.DefaultDataDir(), "rinkeby")
	}

	if ctx.GlobalIsSet(KeyStoreDirFlag.Name) {
		cfg.KeyStoreDir = ctx.GlobalString(KeyStoreDirFlag.Name)
	}
	if ctx.GlobalIsSet(LightKDFFlag.Name) {
		cfg.UseLightweightKDF = ctx.GlobalBool(LightKDFFlag.Name)
	}
	if ctx.GlobalIsSet(NoUSBFlag.Name) {
		cfg.NoUSB = ctx.GlobalBool(NoUSBFlag.Name)
	}
}

func setGPO(ctx *cli.Context, cfg *gasprice.Config) {
	if ctx.GlobalIsSet(GpoBlocksFlag.Name) {
		cfg.Blocks = ctx.GlobalInt(GpoBlocksFlag.Name)
	}
	if ctx.GlobalIsSet(GpoPercentileFlag.Name) {
		cfg.Percentile = ctx.GlobalInt(GpoPercentileFlag.Name)
	}
}

func setTxPool(ctx *cli.Context, cfg *core.TxPoolConfig) {
	if ctx.GlobalIsSet(TxPoolLocalsFlag.Name) {
		locals := strings.Split(ctx.GlobalString(TxPoolLocalsFlag.Name), ",")
		for _, account := range locals {
			if trimmed := strings.TrimSpace(account); !common.IsHexAddress(trimmed) {
				Fatalf("Invalid account in --txpool.locals: %s", trimmed)
			} else {
				cfg.Locals = append(cfg.Locals, common.HexToAddress(account))
			}
		}
	}
	if ctx.GlobalIsSet(TxPoolNoLocalsFlag.Name) {
		cfg.NoLocals = ctx.GlobalBool(TxPoolNoLocalsFlag.Name)
	}
	if ctx.GlobalIsSet(TxPoolJournalFlag.Name) {
		cfg.Journal = ctx.GlobalString(TxPoolJournalFlag.Name)
	}
	if ctx.GlobalIsSet(TxPoolRejournalFlag.Name) {
		cfg.Rejournal = ctx.GlobalDuration(TxPoolRejournalFlag.Name)
	}
	if ctx.GlobalIsSet(TxPoolPriceLimitFlag.Name) {
		cfg.PriceLimit = ctx.GlobalUint64(TxPoolPriceLimitFlag.Name)
	}
	if ctx.GlobalIsSet(TxPoolPriceBumpFlag.Name) {
		cfg.PriceBump = ctx.GlobalUint64(TxPoolPriceBumpFlag.Name)
	}
	if ctx.GlobalIsSet(TxPoolAccountSlotsFlag.Name) {
		cfg.AccountSlots = ctx.GlobalUint64(TxPoolAccountSlotsFlag.Name)
	}
	if ctx.GlobalIsSet(TxPoolGlobalSlotsFlag.Name) {
		cfg.GlobalSlots = ctx.GlobalUint64(TxPoolGlobalSlotsFlag.Name)
	}
	if ctx.GlobalIsSet(TxPoolAccountQueueFlag.Name) {
		cfg.AccountQueue = ctx.GlobalUint64(TxPoolAccountQueueFlag.Name)
	}
	if ctx.GlobalIsSet(TxPoolGlobalQueueFlag.Name) {
		cfg.GlobalQueue = ctx.GlobalUint64(TxPoolGlobalQueueFlag.Name)
	}
	if ctx.GlobalIsSet(TxPoolGlobalTxCountFlag.Name) {
		cfg.GlobalTxCount = ctx.GlobalUint64(TxPoolGlobalTxCountFlag.Name)
	}
	if ctx.GlobalIsSet(TxPoolLifetimeFlag.Name) {
		cfg.Lifetime = ctx.GlobalDuration(TxPoolLifetimeFlag.Name)
	}
}

func setMpcPool(ctx *cli.Context, cfg *core.MPCPoolConfig) {
	if ctx.GlobalIsSet(MPCEnabledFlag.Name) {
		cfg.MPCEnable = ctx.GlobalBool(MPCEnabledFlag.Name)
	}
	if ctx.GlobalIsSet(MPCActorFlag.Name) {
		cfg.MpcActor = common.HexToAddress(ctx.GlobalString(MPCActorFlag.Name))
	}
	if file := ctx.GlobalString(MPCIceFileFlag.Name); file != "" {
		if _, err := os.Stat(file); err != nil {
			fmt.Println("ice conf not exists.")
			return
		}
		if b := filepath.IsAbs(file); !b {
			absPath, err := filepath.Abs(file)
			if err != nil {
				fmt.Println("Read abs path of ice conf fail: ", err.Error())
				return
			}
			cfg.IceConf = absPath
		} else {
			cfg.IceConf = file
		}
	}
}

<<<<<<< HEAD
=======
func setVcPool(ctx *cli.Context, cfg *core.VCPoolConfig) {
	if ctx.GlobalIsSet(VCEnabledFlag.Name) {
		cfg.VCEnable = ctx.GlobalBool(VCEnabledFlag.Name)
	}
	if ctx.GlobalIsSet(VCActorFlag.Name) {
		cfg.VcActor = common.HexToAddress(ctx.GlobalString(VCActorFlag.Name))
		fmt.Println("cfg.VcActor", cfg.VcActor)
	}

	if ctx.GlobalIsSet(VCPasswordFlag.Name) {
		cfg.VcPassword = ctx.GlobalString(VCPasswordFlag.Name)
	}

}

func setEthash(ctx *cli.Context, cfg *eth.Config) {
	if ctx.GlobalIsSet(EthashCacheDirFlag.Name) {
		cfg.Ethash.CacheDir = ctx.GlobalString(EthashCacheDirFlag.Name)
	}
	if ctx.GlobalIsSet(EthashDatasetDirFlag.Name) {
		cfg.Ethash.DatasetDir = ctx.GlobalString(EthashDatasetDirFlag.Name)
	}
	if ctx.GlobalIsSet(EthashCachesInMemoryFlag.Name) {
		cfg.Ethash.CachesInMem = ctx.GlobalInt(EthashCachesInMemoryFlag.Name)
	}
	if ctx.GlobalIsSet(EthashCachesOnDiskFlag.Name) {
		cfg.Ethash.CachesOnDisk = ctx.GlobalInt(EthashCachesOnDiskFlag.Name)
	}
	if ctx.GlobalIsSet(EthashDatasetsInMemoryFlag.Name) {
		cfg.Ethash.DatasetsInMem = ctx.GlobalInt(EthashDatasetsInMemoryFlag.Name)
	}
	if ctx.GlobalIsSet(EthashDatasetsOnDiskFlag.Name) {
		cfg.Ethash.DatasetsOnDisk = ctx.GlobalInt(EthashDatasetsOnDiskFlag.Name)
	}
}

>>>>>>> 4e4942d5
// checkExclusive verifies that only a single instance of the provided flags was
// set by the user. Each flag might optionally be followed by a string type to
// specialize it further.
func checkExclusive(ctx *cli.Context, args ...interface{}) {
	set := make([]string, 0, 1)
	for i := 0; i < len(args); i++ {
		// Make sure the next argument is a flag and skip if not set
		flag, ok := args[i].(cli.Flag)
		if !ok {
			panic(fmt.Sprintf("invalid argument, not cli.Flag type: %T", args[i]))
		}
		// Check if next arg extends current and expand its name if so
		name := flag.GetName()

		if i+1 < len(args) {
			switch option := args[i+1].(type) {
			case string:
				// Extended flag, expand the name and shift the arguments
				if ctx.GlobalString(flag.GetName()) == option {
					name += "=" + option
				}
				i++

			case cli.Flag:
			default:
				panic(fmt.Sprintf("invalid argument, not cli.Flag or string extension: %T", args[i+1]))
			}
		}
		// Mark the flag if it's set
		if ctx.GlobalIsSet(flag.GetName()) {
			set = append(set, "--"+name)
		}
	}
	if len(set) > 1 {
		Fatalf("Flags %v can't be used at the same time", strings.Join(set, ", "))
	}
}

// SetShhConfig applies shh-related command line flags to the config.
func SetShhConfig(ctx *cli.Context, stack *node.Node, cfg *whisper.Config) {
	if ctx.GlobalIsSet(WhisperMaxMessageSizeFlag.Name) {
		cfg.MaxMessageSize = uint32(ctx.GlobalUint(WhisperMaxMessageSizeFlag.Name))
	}
	if ctx.GlobalIsSet(WhisperMinPOWFlag.Name) {
		cfg.MinimumAcceptedPOW = ctx.GlobalFloat64(WhisperMinPOWFlag.Name)
	}
	if ctx.GlobalIsSet(WhisperRestrictConnectionBetweenLightClientsFlag.Name) {
		cfg.RestrictConnectionBetweenLightClients = true
	}
}

// SetEthConfig applies eth-related command line flags to the config.
func SetEthConfig(ctx *cli.Context, stack *node.Node, cfg *eth.Config) {
	// Avoid conflicting network flags
	checkExclusive(ctx, DeveloperFlag, TestnetFlag, RinkebyFlag)
	checkExclusive(ctx, LightServFlag, SyncModeFlag, "light")

	ks := stack.AccountManager().Backends(keystore.KeyStoreType)[0].(*keystore.KeyStore)
	setEtherbase(ctx, ks, cfg)
	setGPO(ctx, &cfg.GPO)
	setTxPool(ctx, &cfg.TxPool)
	// for mpc compute
	setMpcPool(ctx, &cfg.MPCPool)
<<<<<<< HEAD
=======
	setVcPool(ctx, &cfg.VCPool)
	setEthash(ctx, cfg)
>>>>>>> 4e4942d5

	if ctx.GlobalIsSet(SyncModeFlag.Name) {
		cfg.SyncMode = *GlobalTextMarshaler(ctx, SyncModeFlag.Name).(*downloader.SyncMode)
	}
	if ctx.GlobalIsSet(LightServFlag.Name) {
		cfg.LightServ = ctx.GlobalInt(LightServFlag.Name)
	}
	if ctx.GlobalIsSet(LightPeersFlag.Name) {
		cfg.LightPeers = ctx.GlobalInt(LightPeersFlag.Name)
	}
	if ctx.GlobalIsSet(NetworkIdFlag.Name) {
		cfg.NetworkId = ctx.GlobalUint64(NetworkIdFlag.Name)
	}

	if ctx.GlobalIsSet(CacheFlag.Name) || ctx.GlobalIsSet(CacheDatabaseFlag.Name) {
		cfg.DatabaseCache = ctx.GlobalInt(CacheFlag.Name) * ctx.GlobalInt(CacheDatabaseFlag.Name) / 100
	}
	cfg.DatabaseHandles = makeDatabaseHandles()

	if gcmode := ctx.GlobalString(GCModeFlag.Name); gcmode != "full" && gcmode != "archive" {
		Fatalf("--%s must be either 'full' or 'archive'", GCModeFlag.Name)
	}
	cfg.NoPruning = ctx.GlobalString(GCModeFlag.Name) == "archive"

	if ctx.GlobalIsSet(CacheFlag.Name) || ctx.GlobalIsSet(CacheGCFlag.Name) {
		cfg.TrieCache = ctx.GlobalInt(CacheFlag.Name) * ctx.GlobalInt(CacheGCFlag.Name) / 100
	}
	if ctx.GlobalIsSet(MinerNotifyFlag.Name) {
		cfg.MinerNotify = strings.Split(ctx.GlobalString(MinerNotifyFlag.Name), ",")
	}
	if ctx.GlobalIsSet(DocRootFlag.Name) {
		cfg.DocRoot = ctx.GlobalString(DocRootFlag.Name)
	}
	if ctx.GlobalIsSet(MinerLegacyExtraDataFlag.Name) {
		cfg.MinerExtraData = []byte(ctx.GlobalString(MinerLegacyExtraDataFlag.Name))
	}
	if ctx.GlobalIsSet(MinerExtraDataFlag.Name) {
		cfg.MinerExtraData = []byte(ctx.GlobalString(MinerExtraDataFlag.Name))
	}
	if ctx.GlobalIsSet(MinerLegacyGasTargetFlag.Name) {
		cfg.MinerGasFloor = ctx.GlobalUint64(MinerLegacyGasTargetFlag.Name)
	}
	if ctx.GlobalIsSet(MinerGasTargetFlag.Name) {
		cfg.MinerGasFloor = ctx.GlobalUint64(MinerGasTargetFlag.Name)
	}
	if ctx.GlobalIsSet(MinerGasLimitFlag.Name) {
		cfg.MinerGasCeil = ctx.GlobalUint64(MinerGasLimitFlag.Name)
	}
	if ctx.GlobalIsSet(MinerLegacyGasPriceFlag.Name) {
		cfg.MinerGasPrice = GlobalBig(ctx, MinerLegacyGasPriceFlag.Name)
	}
	if ctx.GlobalIsSet(MinerGasPriceFlag.Name) {
		cfg.MinerGasPrice = GlobalBig(ctx, MinerGasPriceFlag.Name)
	}
	if ctx.GlobalIsSet(MinerRecommitIntervalFlag.Name) {
		cfg.MinerRecommit = ctx.Duration(MinerRecommitIntervalFlag.Name)
	}
	if ctx.GlobalIsSet(MinerNoVerfiyFlag.Name) {
		cfg.MinerNoverify = ctx.Bool(MinerNoVerfiyFlag.Name)
	}
	if ctx.GlobalIsSet(VMEnableDebugFlag.Name) {
		// TODO(fjl): force-enable this in --dev mode
		cfg.EnablePreimageRecording = ctx.GlobalBool(VMEnableDebugFlag.Name)
	}

	if ctx.GlobalIsSet(EWASMInterpreterFlag.Name) {
		cfg.EWASMInterpreter = ctx.GlobalString(EWASMInterpreterFlag.Name)
	}

	if ctx.GlobalIsSet(EVMInterpreterFlag.Name) {
		cfg.EVMInterpreter = ctx.GlobalString(EVMInterpreterFlag.Name)
	}

	// Override any default configs for hard coded networks.
	switch {
	case ctx.GlobalBool(TestnetFlag.Name):
		if !ctx.GlobalIsSet(NetworkIdFlag.Name) {
			cfg.NetworkId = 3
		}
		cfg.Genesis = core.DefaultTestnetGenesisBlock()
	case ctx.GlobalBool(RinkebyFlag.Name):
		if !ctx.GlobalIsSet(NetworkIdFlag.Name) {
			cfg.NetworkId = 4
		}
		cfg.Genesis = core.DefaultRinkebyGenesisBlock()
	case ctx.GlobalBool(DeveloperFlag.Name):
		if !ctx.GlobalIsSet(NetworkIdFlag.Name) {
			cfg.NetworkId = 1337
		}
		// Create new developer account or reuse existing one
		var (
			developer accounts.Account
			err       error
		)
		if accs := ks.Accounts(); len(accs) > 0 {
			developer = ks.Accounts()[0]
		} else {
			developer, err = ks.NewAccount("")
			if err != nil {
				Fatalf("Failed to create developer account: %v", err)
			}
		}
		if err := ks.Unlock(developer, ""); err != nil {
			Fatalf("Failed to unlock developer account: %v", err)
		}
		log.Info("Using developer account", "address", developer.Address)

		cfg.Genesis = core.DeveloperGenesisBlock(uint64(ctx.GlobalInt(DeveloperPeriodFlag.Name)), developer.Address)
		if !ctx.GlobalIsSet(MinerGasPriceFlag.Name) && !ctx.GlobalIsSet(MinerLegacyGasPriceFlag.Name) {
			cfg.MinerGasPrice = big.NewInt(1)
		}
	}
	// TODO(fjl): move trie cache generations into config
	if gen := ctx.GlobalInt(TrieCacheGenFlag.Name); gen > 0 {
		state.MaxTrieCacheGen = uint16(gen)
	}
}

// SetDashboardConfig applies dashboard related command line flags to the config.
func SetDashboardConfig(ctx *cli.Context, cfg *dashboard.Config) {
	cfg.Host = ctx.GlobalString(DashboardAddrFlag.Name)
	cfg.Port = ctx.GlobalInt(DashboardPortFlag.Name)
	cfg.Refresh = ctx.GlobalDuration(DashboardRefreshFlag.Name)
}

// RegisterEthService adds an Ethereum client to the stack.
func RegisterEthService(stack *node.Node, cfg *eth.Config) {
	var err error
	if cfg.SyncMode == downloader.LightSync {
		err = stack.Register(func(ctx *node.ServiceContext) (node.Service, error) {
			return les.New(ctx, cfg)
		})
	} else {
		err = stack.Register(func(ctx *node.ServiceContext) (node.Service, error) {
			fullNode, err := eth.New(ctx, cfg)
			if fullNode != nil && cfg.LightServ > 0 {
				ls, _ := les.NewLesServer(fullNode, cfg)
				fullNode.AddLesServer(ls)
			}
			return fullNode, err
		})
	}
	if err != nil {
		Fatalf("Failed to register the Ethereum service: %v", err)
	}
}

// RegisterDashboardService adds a dashboard to the stack.
func RegisterDashboardService(stack *node.Node, cfg *dashboard.Config, commit string) {
	stack.Register(func(ctx *node.ServiceContext) (node.Service, error) {
		return dashboard.New(cfg, commit, ctx.ResolvePath("logs")), nil
	})
}

// RegisterShhService configures Whisper and adds it to the given node.
func RegisterShhService(stack *node.Node, cfg *whisper.Config) {
	if err := stack.Register(func(n *node.ServiceContext) (node.Service, error) {
		return whisper.New(cfg), nil
	}); err != nil {
		Fatalf("Failed to register the Whisper service: %v", err)
	}
}

// RegisterEthStatsService configures the Ethereum Stats daemon and adds it to
// the given node.
func RegisterEthStatsService(stack *node.Node, url string) {
	if err := stack.Register(func(ctx *node.ServiceContext) (node.Service, error) {
		// Retrieve both eth and les services
		var ethServ *eth.Ethereum
		ctx.Service(&ethServ)

		var lesServ *les.LightEthereum
		ctx.Service(&lesServ)

		return ethstats.New(url, ethServ, lesServ)
	}); err != nil {
		Fatalf("Failed to register the Ethereum Stats service: %v", err)
	}
}

func SetupMetrics(ctx *cli.Context) {
	if metrics.Enabled {
		log.Info("Enabling metrics collection")
		var (
			enableExport = ctx.GlobalBool(MetricsEnableInfluxDBFlag.Name)
			endpoint     = ctx.GlobalString(MetricsInfluxDBEndpointFlag.Name)
			database     = ctx.GlobalString(MetricsInfluxDBDatabaseFlag.Name)
			username     = ctx.GlobalString(MetricsInfluxDBUsernameFlag.Name)
			password     = ctx.GlobalString(MetricsInfluxDBPasswordFlag.Name)
			hosttag      = ctx.GlobalString(MetricsInfluxDBHostTagFlag.Name)
		)

		if enableExport {
			log.Info("Enabling metrics export to InfluxDB")
			go influxdb.InfluxDBWithTags(metrics.DefaultRegistry, 10*time.Second, endpoint, database, username, password, "platon.", map[string]string{
				"host": hosttag,
			})
		}
	}
}

// MakeChainDatabase open an LevelDB using the flags passed to the client and will hard crash if it fails.
func MakeChainDatabase(ctx *cli.Context, stack *node.Node) ethdb.Database {
	var (
		cache   = ctx.GlobalInt(CacheFlag.Name) * ctx.GlobalInt(CacheDatabaseFlag.Name) / 100
		handles = makeDatabaseHandles()
	)
	name := "chaindata"
	if ctx.GlobalString(SyncModeFlag.Name) == "light" {
		name = "lightchaindata"
	}
	chainDb, err := stack.OpenDatabase(name, cache, handles)
	if err != nil {
		Fatalf("Could not open database: %v", err)
	}
	return chainDb
}

func MakeGenesis(ctx *cli.Context) *core.Genesis {
	var genesis *core.Genesis
	switch {
	case ctx.GlobalBool(TestnetFlag.Name):
		genesis = core.DefaultTestnetGenesisBlock()
	case ctx.GlobalBool(RinkebyFlag.Name):
		genesis = core.DefaultRinkebyGenesisBlock()
	case ctx.GlobalBool(DeveloperFlag.Name):
		Fatalf("Developer chains are ephemeral")
	}
	return genesis
}

// MakeChain creates a chain manager from set command line flags.
func MakeChain(ctx *cli.Context, stack *node.Node) (chain *core.BlockChain, chainDb ethdb.Database) {
	var err error
	chainDb = MakeChainDatabase(ctx, stack)

	config, _, err := core.SetupGenesisBlock(chainDb, MakeGenesis(ctx))
	if err != nil {
		Fatalf("%v", err)
	}
	var engine consensus.Engine

	if gcmode := ctx.GlobalString(GCModeFlag.Name); gcmode != "full" && gcmode != "archive" {
		Fatalf("--%s must be either 'full' or 'archive'", GCModeFlag.Name)
	}
	cache := &core.CacheConfig{
		Disabled:      ctx.GlobalString(GCModeFlag.Name) == "archive",
		TrieNodeLimit: eth.DefaultConfig.TrieCache,
		TrieTimeLimit: eth.DefaultConfig.TrieTimeout,
	}
	if ctx.GlobalIsSet(CacheFlag.Name) || ctx.GlobalIsSet(CacheGCFlag.Name) {
		cache.TrieNodeLimit = ctx.GlobalInt(CacheFlag.Name) * ctx.GlobalInt(CacheGCFlag.Name) / 100
	}
	vmcfg := vm.Config{EnablePreimageRecording: ctx.GlobalBool(VMEnableDebugFlag.Name)}
	chain, err = core.NewBlockChain(chainDb, cache, config, engine, vmcfg, nil)
	if err != nil {
		Fatalf("Can't create BlockChain: %v", err)
	}
	return chain, chainDb
}

// MakeConsolePreloads retrieves the absolute paths for the console JavaScript
// scripts to preload before starting.
func MakeConsolePreloads(ctx *cli.Context) []string {
	// Skip preloading if there's nothing to preload
	if ctx.GlobalString(PreloadJSFlag.Name) == "" {
		return nil
	}
	// Otherwise resolve absolute paths and return them
	preloads := []string{}

	assets := ctx.GlobalString(JSpathFlag.Name)
	for _, file := range strings.Split(ctx.GlobalString(PreloadJSFlag.Name), ",") {
		preloads = append(preloads, common.AbsolutePath(assets, strings.TrimSpace(file)))
	}
	return preloads
}

// MigrateFlags sets the global flag from a local flag when it's set.
// This is a temporary function used for migrating old command/flags to the
// new format.
//
// e.g. platon account new --keystore /tmp/mykeystore --lightkdf
//
// is equivalent after calling this method with:
//
// platon --keystore /tmp/mykeystore --lightkdf account new
//
// This allows the use of the existing configuration functionality.
// When all flags are migrated this function can be removed and the existing
// configuration functionality must be changed that is uses local flags
func MigrateFlags(action func(ctx *cli.Context) error) func(*cli.Context) error {
	return func(ctx *cli.Context) error {
		for _, name := range ctx.FlagNames() {
			if ctx.IsSet(name) {
				ctx.GlobalSet(name, ctx.String(name))
			}
		}
		return action(ctx)
	}
}<|MERGE_RESOLUTION|>--- conflicted
+++ resolved
@@ -1079,8 +1079,6 @@
 	}
 }
 
-<<<<<<< HEAD
-=======
 func setVcPool(ctx *cli.Context, cfg *core.VCPoolConfig) {
 	if ctx.GlobalIsSet(VCEnabledFlag.Name) {
 		cfg.VCEnable = ctx.GlobalBool(VCEnabledFlag.Name)
@@ -1096,28 +1094,6 @@
 
 }
 
-func setEthash(ctx *cli.Context, cfg *eth.Config) {
-	if ctx.GlobalIsSet(EthashCacheDirFlag.Name) {
-		cfg.Ethash.CacheDir = ctx.GlobalString(EthashCacheDirFlag.Name)
-	}
-	if ctx.GlobalIsSet(EthashDatasetDirFlag.Name) {
-		cfg.Ethash.DatasetDir = ctx.GlobalString(EthashDatasetDirFlag.Name)
-	}
-	if ctx.GlobalIsSet(EthashCachesInMemoryFlag.Name) {
-		cfg.Ethash.CachesInMem = ctx.GlobalInt(EthashCachesInMemoryFlag.Name)
-	}
-	if ctx.GlobalIsSet(EthashCachesOnDiskFlag.Name) {
-		cfg.Ethash.CachesOnDisk = ctx.GlobalInt(EthashCachesOnDiskFlag.Name)
-	}
-	if ctx.GlobalIsSet(EthashDatasetsInMemoryFlag.Name) {
-		cfg.Ethash.DatasetsInMem = ctx.GlobalInt(EthashDatasetsInMemoryFlag.Name)
-	}
-	if ctx.GlobalIsSet(EthashDatasetsOnDiskFlag.Name) {
-		cfg.Ethash.DatasetsOnDisk = ctx.GlobalInt(EthashDatasetsOnDiskFlag.Name)
-	}
-}
-
->>>>>>> 4e4942d5
 // checkExclusive verifies that only a single instance of the provided flags was
 // set by the user. Each flag might optionally be followed by a string type to
 // specialize it further.
@@ -1181,11 +1157,7 @@
 	setTxPool(ctx, &cfg.TxPool)
 	// for mpc compute
 	setMpcPool(ctx, &cfg.MPCPool)
-<<<<<<< HEAD
-=======
 	setVcPool(ctx, &cfg.VCPool)
-	setEthash(ctx, cfg)
->>>>>>> 4e4942d5
 
 	if ctx.GlobalIsSet(SyncModeFlag.Name) {
 		cfg.SyncMode = *GlobalTextMarshaler(ctx, SyncModeFlag.Name).(*downloader.SyncMode)
