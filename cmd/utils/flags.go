--- conflicted
+++ resolved
@@ -604,7 +604,6 @@
 		Usage: "Number of cache block states, default 10",
 		Value: eth.DefaultConfig.DBGCBlock,
 	}
-<<<<<<< HEAD
 
 	VMWasmType = cli.StringFlag{
 		Name:   "vm.wasm_type",
@@ -618,7 +617,7 @@
 		Usage:  "The VM execution timeout duration (uint: ms)",
 		EnvVar: "",
 		Value:  eth.DefaultConfig.VmTimeoutDuration,
-=======
+	}
 	DBNoCacheFlag = cli.BoolFlag{
 		Name:  "db.nochache",
 		Usage: "Disable database storage of special data",
@@ -627,7 +626,6 @@
 		Name:  "db.chache_epoch",
 		Usage: "Number of cache epoch states, default 10",
 		Value: eth.DefaultConfig.DBCacheEpoch,
->>>>>>> 176b95bb
 	}
 )
 
@@ -1231,7 +1229,6 @@
 			cfg.DBGCBlock = b
 		}
 	}
-<<<<<<< HEAD
 
 	// vm options
 	if ctx.GlobalIsSet(VMWasmType.Name) {
@@ -1241,7 +1238,6 @@
 		cfg.VmTimeoutDuration = ctx.GlobalUint64(VmTimeoutDuration.Name)
 	}
 
-=======
 	if ctx.GlobalIsSet(DBNoCacheFlag.Name) {
 		cfg.DBDisabledCache = ctx.GlobalBool(DBNoCacheFlag.Name)
 	}
@@ -1251,7 +1247,6 @@
 			cfg.DBCacheEpoch = b
 		}
 	}
->>>>>>> 176b95bb
 }
 
 func SetCbft(ctx *cli.Context, cfg *types.OptionsConfig, nodeCfg *node.Config) {
