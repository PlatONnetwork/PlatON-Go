// Copyright 2015 The go-ethereum Authors
// This file is part of go-ethereum.
//
// go-ethereum is free software: you can redistribute it and/or modify
// it under the terms of the GNU General Public License as published by
// the Free Software Foundation, either version 3 of the License, or
// (at your option) any later version.
//
// go-ethereum is distributed in the hope that it will be useful,
// but WITHOUT ANY WARRANTY; without even the implied warranty of
// MERCHANTABILITY or FITNESS FOR A PARTICULAR PURPOSE. See the
// GNU General Public License for more details.
//
// You should have received a copy of the GNU General Public License
// along with go-ethereum. If not, see <http://www.gnu.org/licenses/>.

// Package utils contains internal helper functions for go-ethereum commands.
package utils

import (
	"crypto/ecdsa"
	"fmt"
	"github.com/PlatONnetwork/PlatON-Go/miner"
	"io/ioutil"
	"os"
	"path/filepath"
	"strconv"
	"strings"
	"time"

	"github.com/PlatONnetwork/PlatON-Go/core/snapshotdb"

	"gopkg.in/urfave/cli.v1"

	"github.com/PlatONnetwork/PlatON-Go/accounts"
	"github.com/PlatONnetwork/PlatON-Go/accounts/keystore"
	"github.com/PlatONnetwork/PlatON-Go/common"
	"github.com/PlatONnetwork/PlatON-Go/common/fdlimit"
	"github.com/PlatONnetwork/PlatON-Go/consensus"
	"github.com/PlatONnetwork/PlatON-Go/consensus/cbft/types"
	"github.com/PlatONnetwork/PlatON-Go/core"
	"github.com/PlatONnetwork/PlatON-Go/core/vm"
	"github.com/PlatONnetwork/PlatON-Go/crypto"
	"github.com/PlatONnetwork/PlatON-Go/crypto/bls"
	"github.com/PlatONnetwork/PlatON-Go/eth"
	"github.com/PlatONnetwork/PlatON-Go/eth/downloader"
	"github.com/PlatONnetwork/PlatON-Go/eth/gasprice"
	"github.com/PlatONnetwork/PlatON-Go/ethdb"
	"github.com/PlatONnetwork/PlatON-Go/ethstats"
	"github.com/PlatONnetwork/PlatON-Go/les"
	"github.com/PlatONnetwork/PlatON-Go/log"
	"github.com/PlatONnetwork/PlatON-Go/metrics"
	"github.com/PlatONnetwork/PlatON-Go/metrics/influxdb"
	"github.com/PlatONnetwork/PlatON-Go/node"
	"github.com/PlatONnetwork/PlatON-Go/p2p"
	"github.com/PlatONnetwork/PlatON-Go/p2p/discover"
	"github.com/PlatONnetwork/PlatON-Go/p2p/nat"
	"github.com/PlatONnetwork/PlatON-Go/p2p/netutil"
	"github.com/PlatONnetwork/PlatON-Go/params"
)

var (
	CommandHelpTemplate = `{{.cmd.Name}}{{if .cmd.Subcommands}} command{{end}}{{if .cmd.Flags}} [command options]{{end}} [arguments...]
{{if .cmd.Description}}{{.cmd.Description}}
{{end}}{{if .cmd.Subcommands}}
SUBCOMMANDS:
	{{range .cmd.Subcommands}}{{.Name}}{{with .ShortName}}, {{.}}{{end}}{{ "\t" }}{{.Usage}}
	{{end}}{{end}}{{if .categorizedFlags}}
{{range $idx, $categorized := .categorizedFlags}}{{$categorized.Name}} OPTIONS:
{{range $categorized.Flags}}{{"\t"}}{{.}}
{{end}}
{{end}}{{end}}`
	OriginCommandHelpTemplate = ""
)

func init() {
	OriginCommandHelpTemplate = cli.CommandHelpTemplate
	cli.AppHelpTemplate = `{{.Name}} {{if .Flags}}[global options] {{end}}command{{if .Flags}} [command options]{{end}} [arguments...]

VERSION:
   {{.Version}}

COMMANDS:
   {{range .Commands}}{{.Name}}{{with .ShortName}}, {{.}}{{end}}{{ "\t" }}{{.Usage}}
   {{end}}{{if .Flags}}
GLOBAL OPTIONS:
   {{range .Flags}}{{.}}
   {{end}}{{end}}
`

	cli.CommandHelpTemplate = CommandHelpTemplate
}

// NewApp creates an app with sane defaults.
func NewApp(gitCommit, gitDate, usage string) *cli.App {
	app := cli.NewApp()
	app.Name = filepath.Base(os.Args[0])
	app.Author = ""
	//app.Authors = nil
	app.Email = ""
	app.Version = params.VersionWithCommit(gitCommit, gitDate)
	app.Usage = usage
	return app
}

// These are all the command line flags we support.
// If you add to this list, please remember to include the
// flag in the appropriate command definition.
//
// The flags are defined here so their names and help texts
// are the same for all commands.

var (
	// General settings
	DataDirFlag = DirectoryFlag{
		Name:  "datadir",
		Usage: "Data directory for the databases and keystore",
		Value: DirectoryString{node.DefaultDataDir()},
	}
	AncientFlag = DirectoryFlag{
		Name:  "datadir.ancient",
		Usage: "Data directory for ancient chain segments (default = inside chaindata)",
	}
	KeyStoreDirFlag = DirectoryFlag{
		Name:  "keystore",
		Usage: "Directory for the keystore (default = inside the datadir)",
	}
	NoUSBFlag = cli.BoolFlag{
		Name:  "nousb",
		Usage: "Disables monitoring for and managing USB hardware wallets",
	}
	NetworkIdFlag = cli.Uint64Flag{
		Name:  "networkid",
		Usage: "Network identifier (integer, 1=Frontier, 2=Morden (disused), 3=Ropsten, 4=Rinkeby)",
		Value: eth.DefaultConfig.NetworkId,
	}
	MainFlag = cli.BoolFlag{
		Name:  "main",
		Usage: "Mainnet network: pre-configured main network (default network)",
	}
	TestnetFlag = cli.BoolFlag{
		Name:  "testnet",
		Usage: "Testnet network: pre-configured test network",
	}
	AddressHRPFlag = cli.StringFlag{
		Name:  "addressHRP",
		Usage: "set the address hrp,if not set,use default address hrp",
	}
	DeveloperPeriodFlag = cli.IntFlag{
		Name:  "dev.period",
		Usage: "Block period to use in developer mode (0 = mine only if transaction pending)",
	}
	IdentityFlag = cli.StringFlag{
		Name:  "identity",
		Usage: "Custom node name",
	}
	DocRootFlag = DirectoryFlag{
		Name:  "docroot",
		Usage: "Document Root for HTTPClient file scheme",
		Value: DirectoryString{homeDir()},
	}
	defaultSyncMode = eth.DefaultConfig.SyncMode
	SyncModeFlag    = TextMarshalerFlag{
		Name:  "syncmode",
		Usage: `Blockchain sync mode ("fast", "full", or "light")`,
		Value: &defaultSyncMode,
	}
	LightServFlag = cli.IntFlag{
		Name:  "lightserv",
		Usage: "Maximum percentage of time allowed for serving LES requests (0-90)",
		Value: 0,
	}
	LightPeersFlag = cli.IntFlag{
		Name:  "lightpeers",
		Usage: "Maximum number of LES client peers",
		Value: eth.DefaultConfig.LightPeers,
	}
	LightKDFFlag = cli.BoolFlag{
		Name:  "lightkdf",
		Usage: "Reduce key-derivation RAM & CPU usage at some expense of KDF strength",
	}
	// Transaction pool settings
	TxPoolLocalsFlag = cli.StringFlag{
		Name:  "txpool.locals",
		Usage: "Comma separated accounts to treat as locals (no flush, priority inclusion)",
	}
	TxPoolNoLocalsFlag = cli.BoolFlag{
		Name:  "txpool.nolocals",
		Usage: "Disables price exemptions for locally submitted transactions",
	}
	TxPoolJournalFlag = cli.StringFlag{
		Name:  "txpool.journal",
		Usage: "Disk journal for local transaction to survive node restarts",
		Value: core.DefaultTxPoolConfig.Journal,
	}
	TxPoolRejournalFlag = cli.DurationFlag{
		Name:  "txpool.rejournal",
		Usage: "Time interval to regenerate the local transaction journal",
		Value: core.DefaultTxPoolConfig.Rejournal,
	}
	TxPoolPriceBumpFlag = cli.Uint64Flag{
		Name:  "txpool.pricebump",
		Usage: "Price bump percentage to replace an already existing transaction",
		Value: eth.DefaultConfig.TxPool.PriceBump,
	}
	TxPoolAccountSlotsFlag = cli.Uint64Flag{
		Name:  "txpool.accountslots",
		Usage: "Minimum number of executable transaction slots guaranteed per account",
		Value: eth.DefaultConfig.TxPool.AccountSlots,
	}
	TxPoolGlobalSlotsFlag = cli.Uint64Flag{
		Name:  "txpool.globalslots",
		Usage: "Maximum number of executable transaction slots for all accounts",
		Value: eth.DefaultConfig.TxPool.GlobalSlots,
	}
	TxPoolAccountQueueFlag = cli.Uint64Flag{
		Name:  "txpool.accountqueue",
		Usage: "Maximum number of non-executable transaction slots permitted per account",
		Value: eth.DefaultConfig.TxPool.AccountQueue,
	}
	TxPoolGlobalQueueFlag = cli.Uint64Flag{
		Name:  "txpool.globalqueue",
		Usage: "Maximum number of non-executable transaction slots for all accounts",
		Value: eth.DefaultConfig.TxPool.GlobalQueue,
	}
	TxPoolGlobalTxCountFlag = cli.Uint64Flag{
		Name:  "txpool.globaltxcount",
		Usage: "Maximum number of transactions for package",
		Value: eth.DefaultConfig.TxPool.GlobalTxCount,
	}
	TxPoolLifetimeFlag = cli.DurationFlag{
		Name:  "txpool.lifetime",
		Usage: "Maximum amount of time non-executable transaction are queued",
		Value: eth.DefaultConfig.TxPool.Lifetime,
	}
	TxPoolCacheSizeFlag = cli.Uint64Flag{
		Name:  "txpool.cacheSize",
		Usage: "After receiving the specified number of transactions from the remote, move the transactions in the queen to pending",
		Value: eth.DefaultConfig.TxPool.TxCacheSize,
	}
	// Performance tuning settings
	CacheFlag = cli.IntFlag{
		Name:  "cache",
		Usage: "Megabytes of memory allocated to internal caching",
		Value: 1024,
	}
	CacheDatabaseFlag = cli.IntFlag{
		Name:  "cache.database",
		Usage: "Percentage of cache memory allowance to use for database io",
		Value: 75,
	}
	CacheGCFlag = cli.IntFlag{
		Name:  "cache.gc",
		Usage: "Percentage of cache memory allowance to use for trie pruning (default = 25% full mode, 0% archive mode)",
		Value: 25,
	}
	CacheTrieDBFlag = cli.IntFlag{
		Name:  "cache.triedb",
		Usage: "Megabytes of memory allocated to triedb internal caching",
		Value: eth.DefaultConfig.TrieDBCache,
	}
	MinerGasTargetFlag = cli.Uint64Flag{
		Name:  "miner.gastarget",
		Usage: "Target gas floor for mined blocks",
		Value: eth.DefaultConfig.Miner.GasFloor,
	}
	MinerGasPriceFlag = BigFlag{
		Name:  "miner.gasprice",
		Usage: "Minimum gas price for mining a transaction",
		Value: eth.DefaultConfig.Miner.GasPrice,
	}
	// Account settings
	UnlockedAccountFlag = cli.StringFlag{
		Name:  "unlock",
		Usage: "Comma separated list of accounts to unlock",
		Value: "",
	}
	PasswordFileFlag = cli.StringFlag{
		Name:  "password",
		Usage: "Password file to use for non-interactive password input",
		Value: "",
	}
<<<<<<< HEAD
	RPCGlobalGasCap = cli.Uint64Flag{
		Name:  "rpc.gascap",
		Usage: "Sets a cap on gas that can be used in eth_call/estimateGas",
=======
	InsecureUnlockAllowedFlag = cli.BoolFlag{
		Name:  "allow-insecure-unlock",
		Usage: "Allow insecure account unlocking when account-related RPCs are exposed by http",
>>>>>>> 9c586b36
	}
	// Logging and debug settings
	EthStatsURLFlag = cli.StringFlag{
		Name:  "ethstats",
		Usage: "Reporting URL of a ethstats service (nodename:secret@host:port)",
	}
	NoCompactionFlag = cli.BoolFlag{
		Name:  "nocompaction",
		Usage: "Disables db compaction after import",
	}
	// RPC settings
	RPCEnabledFlag = cli.BoolFlag{
		Name:  "rpc",
		Usage: "Enable the HTTP-RPC server",
	}
	RPCListenAddrFlag = cli.StringFlag{
		Name:  "rpcaddr",
		Usage: "HTTP-RPC server listening interface",
		Value: node.DefaultHTTPHost,
	}
	RPCPortFlag = cli.IntFlag{
		Name:  "rpcport",
		Usage: "HTTP-RPC server listening port",
		Value: node.DefaultHTTPPort,
	}
	RPCCORSDomainFlag = cli.StringFlag{
		Name:  "rpccorsdomain",
		Usage: "Comma separated list of domains from which to accept cross origin requests (browser enforced)",
		Value: "",
	}
	RPCVirtualHostsFlag = cli.StringFlag{
		Name:  "rpcvhosts",
		Usage: "Comma separated list of virtual hostnames from which to accept requests (server enforced). Accepts '*' wildcard.",
		Value: strings.Join(node.DefaultConfig.HTTPVirtualHosts, ","),
	}
	RPCApiFlag = cli.StringFlag{
		Name:  "rpcapi",
		Usage: "API's offered over the HTTP-RPC interface",
		Value: "",
	}
	IPCDisabledFlag = cli.BoolFlag{
		Name:  "ipcdisable",
		Usage: "Disable the IPC-RPC server",
	}
	IPCPathFlag = DirectoryFlag{
		Name:  "ipcpath",
		Usage: "Filename for IPC socket/pipe within the datadir (explicit paths escape it)",
	}
	WSEnabledFlag = cli.BoolFlag{
		Name:  "ws",
		Usage: "Enable the WS-RPC server",
	}
	WSListenAddrFlag = cli.StringFlag{
		Name:  "wsaddr",
		Usage: "WS-RPC server listening interface",
		Value: node.DefaultWSHost,
	}
	WSPortFlag = cli.IntFlag{
		Name:  "wsport",
		Usage: "WS-RPC server listening port",
		Value: node.DefaultWSPort,
	}
	WSApiFlag = cli.StringFlag{
		Name:  "wsapi",
		Usage: "API's offered over the WS-RPC interface",
		Value: "",
	}
	WSAllowedOriginsFlag = cli.StringFlag{
		Name:  "wsorigins",
		Usage: "Origins from which to accept websockets requests",
		Value: "",
	}
	ExecFlag = cli.StringFlag{
		Name:  "exec",
		Usage: "Execute JavaScript statement",
	}
	PreloadJSFlag = cli.StringFlag{
		Name:  "preload",
		Usage: "Comma separated list of JavaScript files to preload into the console",
	}

	// Network Settings
	MaxPeersFlag = cli.IntFlag{
		Name:  "maxpeers",
		Usage: "Maximum number of network peers (network disabled if set to 0)",
		Value: 60,
	}
	MaxConsensusPeersFlag = cli.IntFlag{
		Name:  "maxconsensuspeers",
		Usage: "Maximum number of network consensus peers (network disabled if set to 0)",
		Value: 40,
	}
	MaxPendingPeersFlag = cli.IntFlag{
		Name:  "maxpendpeers",
		Usage: "Maximum number of pending connection attempts (defaults used if set to 0)",
		Value: 0,
	}
	ListenPortFlag = cli.IntFlag{
		Name:  "port",
		Usage: "Network listening port",
		Value: 16789,
	}
	BootnodesFlag = cli.StringFlag{
		Name:  "bootnodes",
		Usage: "Comma separated enode URLs for P2P discovery bootstrap (set v4+v5 instead for light servers)",
		Value: "",
	}
	BootnodesV4Flag = cli.StringFlag{
		Name:  "bootnodesv4",
		Usage: "Comma separated enode URLs for P2P v4 discovery bootstrap (light server, full nodes)",
		Value: "",
	}
	/*
		BootnodesV5Flag = cli.StringFlag{
			Name:  "bootnodesv5",
			Usage: "Comma separated enode URLs for P2P v5 discovery bootstrap (light server, light nodes)",
			Value: "",
		}*/
	NodeKeyFileFlag = cli.StringFlag{
		Name:  "nodekey",
		Usage: "P2P node key file",
	}
	NodeKeyHexFlag = cli.StringFlag{
		Name:  "nodekeyhex",
		Usage: "P2P node key as hex (for testing)",
	}
	NATFlag = cli.StringFlag{
		Name:  "nat",
		Usage: "NAT port mapping mechanism (any|none|upnp|pmp|extip:<IP>)",
		Value: "any",
	}
	NoDiscoverFlag = cli.BoolFlag{
		Name:  "nodiscover",
		Usage: "Disables the peer discovery mechanism (manual peer addition)",
	}
	/*
		DiscoveryV5Flag = cli.BoolFlag{
			Name:  "v5disc",
			Usage: "Enables the experimental RLPx V5 (Topic Discovery) mechanism",
		}*/
	NetrestrictFlag = cli.StringFlag{
		Name:  "netrestrict",
		Usage: "Restricts network communication to the given IP networks (CIDR masks)",
	}

	// ATM the url is left to the user and deployment to
	JSpathFlag = cli.StringFlag{
		Name:  "jspath",
		Usage: "JavaScript root path for `loadScript`",
		Value: ".",
	}

	// Gas price oracle settings
	GpoBlocksFlag = cli.IntFlag{
		Name:  "gpoblocks",
		Usage: "Number of recent blocks to check for gas prices",
		Value: eth.DefaultConfig.GPO.Blocks,
	}
	GpoPercentileFlag = cli.IntFlag{
		Name:  "gpopercentile",
		Usage: "Suggested gas price is the given percentile of a set of recent transaction gas prices",
		Value: eth.DefaultConfig.GPO.Percentile,
	}
	//WhisperEnabledFlag = cli.BoolFlag{
	//	Name:  "shh",
	//	Usage: "Enable Whisper",
	//}
	//WhisperMaxMessageSizeFlag = cli.IntFlag{
	//	Name:  "shh.maxmessagesize",
	//	Usage: "Max message size accepted",
	//	Value: int(whisper.DefaultMaxMessageSize),
	//}
	//WhisperRestrictConnectionBetweenLightClientsFlag = cli.BoolFlag{
	//	Name:  "shh.restrict-light",
	//	Usage: "Restrict connection between two whisper light clients",
	//}

	// Metrics flags
	MetricsEnabledFlag = cli.BoolFlag{
		Name:  "metrics",
		Usage: "Enable metrics collection and reporting",
	}
	MetricsEnableInfluxDBFlag = cli.BoolFlag{
		Name:  "metrics.influxdb",
		Usage: "Enable metrics export/push to an external InfluxDB database",
	}
	MetricsInfluxDBEndpointFlag = cli.StringFlag{
		Name:  "metrics.influxdb.endpoint",
		Usage: "InfluxDB API endpoint to report metrics to",
		Value: "http://localhost:8086",
	}
	MetricsInfluxDBDatabaseFlag = cli.StringFlag{
		Name:  "metrics.influxdb.database",
		Usage: "InfluxDB database name to push reported metrics to",
		Value: "platon",
	}
	MetricsInfluxDBUsernameFlag = cli.StringFlag{
		Name:  "metrics.influxdb.username",
		Usage: "Username to authorize access to the database",
		Value: "test",
	}
	MetricsInfluxDBPasswordFlag = cli.StringFlag{
		Name:  "metrics.influxdb.password",
		Usage: "Password to authorize access to the database",
		Value: "test",
	}
	// The `host` tag is part of every measurement sent to InfluxDB. Queries on tags are faster in InfluxDB.
	// It is used so that we can group all nodes and average a measurement across all of them, but also so
	// that we can select a specific node and inspect its measurements.
	// https://docs.influxdata.com/influxdb/v1.4/concepts/key_concepts/#tag-key
	MetricsInfluxDBHostTagFlag = cli.StringFlag{
		Name:  "metrics.influxdb.host.tag",
		Usage: "InfluxDB `host` tag attached to all measurements",
		Value: "localhost",
	}

	// mpc compute
	//MPCIceFileFlag = cli.StringFlag{
	//	Name:  "mpc.ice",
	//	Usage: "Filename for ice to init mvm",
	//	Value: "",
	//}
	//MPCActorFlag = cli.StringFlag{
	//	Name:  "mpc.actor",
	//	Usage: "The address of actor to exec mpc compute",
	//	Value: "",
	//}
	//MPCEnabledFlag = cli.BoolFlag{
	//	Name:  "mpc",
	//	Usage: "Enable mpc compute",
	//}
	//VCEnabledFlag = cli.BoolFlag{
	//	Name:  "vc",
	//	Usage: "Enable vc compute",
	//}
	//VCActorFlag = cli.StringFlag{
	//	Name:  "vc.actor",
	//	Usage: "The address of vc to exec set result",
	//	Value: "",
	//}
	//
	//VCPasswordFlag = cli.StringFlag{
	//	Name:  "vc.password",
	//	Usage: "the pwd of unlock actor",
	//	Value: "",
	//}

	CbftPeerMsgQueueSize = cli.Uint64Flag{
		Name:  "cbft.msg_queue_size",
		Usage: "Message queue size",
		Value: 1024,
	}

	CbftWalDisabledFlag = cli.BoolFlag{
		Name:  "cbft.wal.disabled",
		Usage: "Disable the Wal server",
	}

	CbftMaxPingLatency = cli.Int64Flag{
		Name:  "cbft.max_ping_latency",
		Usage: "Maximum latency of ping",
		Value: 2000,
	}

	CbftBlsPriKeyFileFlag = cli.StringFlag{
		Name:  "cbft.blskey",
		Usage: "BLS key file",
	}

	CbftBlacklistDeadlineFlag = cli.StringFlag{
		Name:  "cbft.blacklist_deadline",
		Usage: "Blacklist effective time. uint:minute",
		Value: "60",
	}

	DBNoGCFlag = cli.BoolFlag{
		Name:  "db.nogc",
		Usage: "Disables database garbage collection",
	}
	DBGCIntervalFlag = cli.Uint64Flag{
		Name:  "db.gc_interval",
		Usage: "Block interval for garbage collection",
		Value: eth.DefaultConfig.DBGCInterval,
	}
	DBGCTimeoutFlag = cli.DurationFlag{
		Name:  "db.gc_timeout",
		Usage: "Maximum time for database garbage collection",
		Value: eth.DefaultConfig.DBGCTimeout,
	}
	DBGCMptFlag = cli.BoolFlag{
		Name:  "db.gc_mpt",
		Usage: "Enables database garbage collection MPT",
	}
	DBGCBlockFlag = cli.IntFlag{
		Name:  "db.gc_block",
		Usage: "Number of cache block states, default 10",
		Value: eth.DefaultConfig.DBGCBlock,
	}

	VMWasmType = cli.StringFlag{
		Name:   "vm.wasm_type",
		Usage:  "The actual implementation type of the wasm instance",
		EnvVar: "",
		Value:  eth.DefaultConfig.VMWasmType,
	}

	VmTimeoutDuration = cli.Uint64Flag{
		Name:   "vm.timeout_duration",
		Usage:  "The VM execution timeout duration (uint: ms)",
		EnvVar: "",
		Value:  eth.DefaultConfig.VmTimeoutDuration,
	}
)

// MakeDataDir retrieves the currently requested data directory, terminating
// if none (or the empty string) is specified. If the node is starting a testnet,
// the a subdirectory of the specified datadir will be used.
func MakeDataDir(ctx *cli.Context) string {
	if path := ctx.GlobalString(DataDirFlag.Name); path != "" {

		if ctx.GlobalBool(TestnetFlag.Name) {
			return filepath.Join(path, "testnet")
		}
		return path
	}
	Fatalf("Cannot determine default data directory, please set manually (--datadir)")
	return ""
}

// setNodeKey creates a node key from set command line flags, either loading it
// from a file or as a specified hex value. If neither flags were provided, this
// method returns nil and an emphemeral key is to be generated.
func setNodeKey(ctx *cli.Context, cfg *p2p.Config) {
	var (
		hex  = ctx.GlobalString(NodeKeyHexFlag.Name)
		file = ctx.GlobalString(NodeKeyFileFlag.Name)
		key  *ecdsa.PrivateKey
		err  error
	)
	switch {
	case file != "" && hex != "":
		Fatalf("Options %q and %q are mutually exclusive", NodeKeyFileFlag.Name, NodeKeyHexFlag.Name)
	case file != "":
		if key, err = crypto.LoadECDSA(file); err != nil {
			Fatalf("Option %q: %v", NodeKeyFileFlag.Name, err)
		}
		cfg.PrivateKey = key
	case hex != "":
		if key, err = crypto.HexToECDSA(hex); err != nil {
			Fatalf("Option %q: %v", NodeKeyHexFlag.Name, err)
		}
		cfg.PrivateKey = key
	}
}

// setNodeUserIdent creates the user identifier from CLI flags.
func setNodeUserIdent(ctx *cli.Context, cfg *node.Config) {
	if identity := ctx.GlobalString(IdentityFlag.Name); len(identity) > 0 {
		cfg.UserIdent = identity
	}
}

// setBootstrapNodes creates a list of bootstrap nodes from the command line
// flags, reverting to pre-configured ones if none have been specified.
func setBootstrapNodes(ctx *cli.Context, cfg *p2p.Config) {
	urls := params.MainnetBootnodes

	switch {
	case ctx.GlobalIsSet(BootnodesFlag.Name) || ctx.GlobalIsSet(BootnodesV4Flag.Name):
		if ctx.GlobalIsSet(BootnodesV4Flag.Name) {
			urls = strings.Split(ctx.GlobalString(BootnodesV4Flag.Name), ",")
		} else {
			urls = strings.Split(ctx.GlobalString(BootnodesFlag.Name), ",")
		}
	case ctx.GlobalBool(TestnetFlag.Name):
		urls = params.TestnetBootnodes
	case cfg.BootstrapNodes != nil:
		return // already set, don't apply defaults.
	}

	cfg.BootstrapNodes = make([]*discover.Node, 0, len(urls))
	for _, url := range urls {
		if url != "" {
			node, err := discover.ParseNode(url)
			if err != nil {
				log.Crit("Bootstrap URL invalid", "enode", url, "err", err)
			}
			cfg.BootstrapNodes = append(cfg.BootstrapNodes, node)
		}
	}
}

// setBootstrapNodesV5 creates a list of bootstrap nodes from the command line
// flags, reverting to pre-configured ones if none have been specified.
/*
func setBootstrapNodesV5(ctx *cli.Context, cfg *p2p.Config) {
	urls := params.DiscoveryV5Bootnodes
	switch {
	case ctx.GlobalIsSet(BootnodesFlag.Name) || ctx.GlobalIsSet(BootnodesV5Flag.Name):
		if ctx.GlobalIsSet(BootnodesV5Flag.Name) {
			urls = strings.Split(ctx.GlobalString(BootnodesV5Flag.Name), ",")
		} else {
			urls = strings.Split(ctx.GlobalString(BootnodesFlag.Name), ",")
		}
	case cfg.BootstrapNodesV5 != nil:
		return // already set, don't apply defaults.
	}

	cfg.BootstrapNodesV5 = make([]*discv5.Node, 0, len(urls))
	for _, url := range urls {
		node, err := discv5.ParseNode(url)
		if err != nil {
			log.Error("Bootstrap URL invalid", "enode", url, "err", err)
			continue
		}
		cfg.BootstrapNodesV5 = append(cfg.BootstrapNodesV5, node)
	}
}*/

// setListenAddress creates a TCP listening address string from set command
// line flags.
func setListenAddress(ctx *cli.Context, cfg *p2p.Config) {
	if ctx.GlobalIsSet(ListenPortFlag.Name) {
		cfg.ListenAddr = fmt.Sprintf(":%d", ctx.GlobalInt(ListenPortFlag.Name))
	}
}

// setNAT creates a port mapper from command line flags.
func setNAT(ctx *cli.Context, cfg *p2p.Config) {
	if ctx.GlobalIsSet(NATFlag.Name) {
		natif, err := nat.Parse(ctx.GlobalString(NATFlag.Name))
		if err != nil {
			Fatalf("Option %s: %v", NATFlag.Name, err)
		}
		cfg.NAT = natif
	}
}

// splitAndTrim splits input separated by a comma
// and trims excessive white space from the substrings.
func splitAndTrim(input string) []string {
	result := strings.Split(input, ",")
	for i, r := range result {
		result[i] = strings.TrimSpace(r)
	}
	return result
}

// setHTTP creates the HTTP RPC listener interface string from the set
// command line flags, returning empty if the HTTP endpoint is disabled.
func setHTTP(ctx *cli.Context, cfg *node.Config) {
	if ctx.GlobalBool(RPCEnabledFlag.Name) && cfg.HTTPHost == "" {
		cfg.HTTPHost = "127.0.0.1"
		if ctx.GlobalIsSet(RPCListenAddrFlag.Name) {
			cfg.HTTPHost = ctx.GlobalString(RPCListenAddrFlag.Name)
		}
	}

	if ctx.GlobalIsSet(RPCPortFlag.Name) {
		cfg.HTTPPort = ctx.GlobalInt(RPCPortFlag.Name)
	}
	if ctx.GlobalIsSet(RPCCORSDomainFlag.Name) {
		cfg.HTTPCors = splitAndTrim(ctx.GlobalString(RPCCORSDomainFlag.Name))
	}
	if ctx.GlobalIsSet(RPCApiFlag.Name) {
		cfg.HTTPModules = splitAndTrim(ctx.GlobalString(RPCApiFlag.Name))
	}
	if ctx.GlobalIsSet(RPCVirtualHostsFlag.Name) {
		cfg.HTTPVirtualHosts = splitAndTrim(ctx.GlobalString(RPCVirtualHostsFlag.Name))
	}
}

// setWS creates the WebSocket RPC listener interface string from the set
// command line flags, returning empty if the HTTP endpoint is disabled.
func setWS(ctx *cli.Context, cfg *node.Config) {
	if ctx.GlobalBool(WSEnabledFlag.Name) && cfg.WSHost == "" {
		cfg.WSHost = "127.0.0.1"
		if ctx.GlobalIsSet(WSListenAddrFlag.Name) {
			cfg.WSHost = ctx.GlobalString(WSListenAddrFlag.Name)
		}
	}

	if ctx.GlobalIsSet(WSPortFlag.Name) {
		cfg.WSPort = ctx.GlobalInt(WSPortFlag.Name)
	}
	if ctx.GlobalIsSet(WSAllowedOriginsFlag.Name) {
		cfg.WSOrigins = splitAndTrim(ctx.GlobalString(WSAllowedOriginsFlag.Name))
	}
	if ctx.GlobalIsSet(WSApiFlag.Name) {
		cfg.WSModules = splitAndTrim(ctx.GlobalString(WSApiFlag.Name))
	}
}

// setIPC creates an IPC path configuration from the set command line flags,
// returning an empty string if IPC was explicitly disabled, or the set path.
func setIPC(ctx *cli.Context, cfg *node.Config) {
	CheckExclusive(ctx, IPCDisabledFlag, IPCPathFlag)
	switch {
	case ctx.GlobalBool(IPCDisabledFlag.Name):
		cfg.IPCPath = ""
	case ctx.GlobalIsSet(IPCPathFlag.Name):
		cfg.IPCPath = ctx.GlobalString(IPCPathFlag.Name)
	}
}

// makeDatabaseHandles raises out the number of allowed file handles per process
// for Geth and returns half of the allowance to assign to the database.
func makeDatabaseHandles() int {
	limit, err := fdlimit.Maximum()
	if err != nil {
		Fatalf("Failed to retrieve file descriptor allowance: %v", err)
	}
	raised, err := fdlimit.Raise(uint64(limit))
	if err != nil {
		Fatalf("Failed to raise file descriptor allowance: %v", err)
	}
	return int(raised / 2) // Leave half for networking and other stuff
}

// MakeAddress converts an account specified directly as a hex encoded string or
// a key index in the key store to an internal account representation.
func MakeAddress(ks *keystore.KeyStore, account string) (accounts.Account, error) {
	// If the specified account is a valid address, return it
	if common.IsBech32Address(account) {
		return accounts.Account{Address: common.MustBech32ToAddress(account)}, nil
	}
	if common.IsHexAddress(account) {
		return accounts.Account{Address: common.HexToAddress(account)}, nil
	}
	// Otherwise try to interpret the account as a keystore index
	index, err := strconv.Atoi(account)
	if err != nil || index < 0 {
		return accounts.Account{}, fmt.Errorf("invalid account address or index %q", account)
	}
	log.Warn("-------------------------------------------------------------------")
	log.Warn("Referring to accounts by order in the keystore folder is dangerous!")
	log.Warn("This functionality is deprecated and will be removed in the future!")
	log.Warn("Please use explicit addresses! (can search via `platon account list`)")
	log.Warn("-------------------------------------------------------------------")

	accs := ks.Accounts()
	if len(accs) <= index {
		return accounts.Account{}, fmt.Errorf("index %d higher than number of accounts %d", index, len(accs))
	}
	return accs[index], nil
}

// MakePasswordList reads password lines from the file specified by the global --password flag.
func MakePasswordList(ctx *cli.Context) []string {
	path := ctx.GlobalString(PasswordFileFlag.Name)
	if path == "" {
		return nil
	}
	text, err := ioutil.ReadFile(path)
	if err != nil {
		Fatalf("Failed to read password file: %v", err)
	}
	lines := strings.Split(string(text), "\n")
	// Sanitise DOS line endings.
	for i := range lines {
		lines[i] = strings.TrimRight(lines[i], "\r")
	}
	return lines
}

func SetP2PConfig(ctx *cli.Context, cfg *p2p.Config) {
	setNodeKey(ctx, cfg)
	setNAT(ctx, cfg)
	setListenAddress(ctx, cfg)
	setBootstrapNodes(ctx, cfg)
	// setBootstrapNodesV5(ctx, cfg)

	lightClient := ctx.GlobalString(SyncModeFlag.Name) == "light"
	lightServer := ctx.GlobalInt(LightServFlag.Name) != 0
	lightPeers := ctx.GlobalInt(LightPeersFlag.Name)

	if ctx.GlobalIsSet(MaxConsensusPeersFlag.Name) {
		cfg.MaxConsensusPeers = ctx.GlobalInt(MaxConsensusPeersFlag.Name)
	}

	if ctx.GlobalIsSet(MaxPeersFlag.Name) {
		cfg.MaxPeers = ctx.GlobalInt(MaxPeersFlag.Name)
		if lightServer && !ctx.GlobalIsSet(LightPeersFlag.Name) {
			cfg.MaxPeers += lightPeers
		}
	} else {
		if lightServer {
			cfg.MaxPeers += lightPeers
		}
		if lightClient && ctx.GlobalIsSet(LightPeersFlag.Name) && cfg.MaxPeers < lightPeers {
			cfg.MaxPeers = lightPeers
		}
	}
	if !(lightClient || lightServer) {
		lightPeers = 0
	}
	ethPeers := cfg.MaxPeers - lightPeers
	if lightClient {
		ethPeers = 0
	}
	if cfg.MaxPeers <= cfg.MaxConsensusPeers {
		log.Error("MaxPeers is less than MaxConsensusPeers", "MaxPeers", cfg.MaxPeers, "MaxConsensusPeers", cfg.MaxConsensusPeers)
		Fatalf("MaxPeers is less than MaxConsensusPeers, MaxPeers: %d, MaxConsensusPeers: %d", cfg.MaxPeers, cfg.MaxConsensusPeers)
	}
	log.Info("Maximum peer count", "ETH", ethPeers, "LES", lightPeers, "consensusTotal", cfg.MaxConsensusPeers, "total", cfg.MaxPeers)

	if ctx.GlobalIsSet(MaxPendingPeersFlag.Name) {
		cfg.MaxPendingPeers = ctx.GlobalInt(MaxPendingPeersFlag.Name)
	}
	if ctx.GlobalIsSet(NoDiscoverFlag.Name) || lightClient {
		cfg.NoDiscovery = true
	}

	// if we're running a light client or server, force enable the v5 peer discovery
	// unless it is explicitly disabled with --nodiscover note that explicitly specifying
	// --v5disc overrides --nodiscover, in which case the later only disables v4 discovery
	forceV5Discovery := (lightClient || lightServer) && !ctx.GlobalBool(NoDiscoverFlag.Name)
	if forceV5Discovery {
		cfg.DiscoveryV5 = true
	}
	/*
		if ctx.GlobalIsSet(DiscoveryV5Flag.Name) {
			cfg.DiscoveryV5 = ctx.GlobalBool(DiscoveryV5Flag.Name)
		} else if forceV5Discovery {
			cfg.DiscoveryV5 = true
		}*/

	if netrestrict := ctx.GlobalString(NetrestrictFlag.Name); netrestrict != "" {
		list, err := netutil.ParseNetlist(netrestrict)
		if err != nil {
			Fatalf("Option %q: %v", NetrestrictFlag.Name, err)
		}
		cfg.NetRestrict = list
	}

}

// SetNodeConfig applies node-related command line flags to the config.
func SetNodeConfig(ctx *cli.Context, cfg *node.Config) {
	SetP2PConfig(ctx, &cfg.P2P)
	setIPC(ctx, cfg)
	setHTTP(ctx, cfg)
	setWS(ctx, cfg)
	setNodeUserIdent(ctx, cfg)

	switch {
	case ctx.GlobalIsSet(DataDirFlag.Name):
		cfg.DataDir = ctx.GlobalString(DataDirFlag.Name)
	case ctx.GlobalBool(TestnetFlag.Name):
		cfg.DataDir = filepath.Join(node.DefaultDataDir(), "testnet")
	}

	if ctx.GlobalIsSet(KeyStoreDirFlag.Name) {
		cfg.KeyStoreDir = ctx.GlobalString(KeyStoreDirFlag.Name)
	}
	if ctx.GlobalIsSet(LightKDFFlag.Name) {
		cfg.UseLightweightKDF = ctx.GlobalBool(LightKDFFlag.Name)
	}
	if ctx.GlobalIsSet(NoUSBFlag.Name) {
		cfg.NoUSB = ctx.GlobalBool(NoUSBFlag.Name)
	}
	if ctx.GlobalIsSet(InsecureUnlockAllowedFlag.Name) {
		cfg.InsecureUnlockAllowed = ctx.GlobalBool(InsecureUnlockAllowedFlag.Name)
	}
}

func setGPO(ctx *cli.Context, cfg *gasprice.Config) {
	if ctx.GlobalIsSet(GpoBlocksFlag.Name) {
		cfg.Blocks = ctx.GlobalInt(GpoBlocksFlag.Name)
	}
	if ctx.GlobalIsSet(GpoPercentileFlag.Name) {
		cfg.Percentile = ctx.GlobalInt(GpoPercentileFlag.Name)
	}
}

func setTxPool(ctx *cli.Context, cfg *core.TxPoolConfig) {
	if ctx.GlobalIsSet(TxPoolLocalsFlag.Name) {
		locals := strings.Split(ctx.GlobalString(TxPoolLocalsFlag.Name), ",")
		for _, account := range locals {
			if trimmed := strings.TrimSpace(account); !common.IsBech32Address(trimmed) {
				Fatalf("Invalid account in --txpool.locals: %s", trimmed)
			} else {
				cfg.Locals = append(cfg.Locals, common.MustBech32ToAddress(account))
			}
		}
	}
	if ctx.GlobalIsSet(TxPoolNoLocalsFlag.Name) {
		cfg.NoLocals = ctx.GlobalBool(TxPoolNoLocalsFlag.Name)
	}
	if ctx.GlobalIsSet(TxPoolJournalFlag.Name) {
		cfg.Journal = ctx.GlobalString(TxPoolJournalFlag.Name)
	}
	if ctx.GlobalIsSet(TxPoolRejournalFlag.Name) {
		cfg.Rejournal = ctx.GlobalDuration(TxPoolRejournalFlag.Name)
	}
	if ctx.GlobalIsSet(TxPoolPriceBumpFlag.Name) {
		cfg.PriceBump = ctx.GlobalUint64(TxPoolPriceBumpFlag.Name)
	}
	if ctx.GlobalIsSet(TxPoolAccountSlotsFlag.Name) {
		cfg.AccountSlots = ctx.GlobalUint64(TxPoolAccountSlotsFlag.Name)
	}
	if ctx.GlobalIsSet(TxPoolGlobalSlotsFlag.Name) {
		cfg.GlobalSlots = ctx.GlobalUint64(TxPoolGlobalSlotsFlag.Name)
	}
	if ctx.GlobalIsSet(TxPoolAccountQueueFlag.Name) {
		cfg.AccountQueue = ctx.GlobalUint64(TxPoolAccountQueueFlag.Name)
	}
	if ctx.GlobalIsSet(TxPoolGlobalQueueFlag.Name) {
		cfg.GlobalQueue = ctx.GlobalUint64(TxPoolGlobalQueueFlag.Name)
	}
	if ctx.GlobalIsSet(TxPoolGlobalTxCountFlag.Name) {
		cfg.GlobalTxCount = ctx.GlobalUint64(TxPoolGlobalTxCountFlag.Name)
	}
	if ctx.GlobalIsSet(TxPoolLifetimeFlag.Name) {
		cfg.Lifetime = ctx.GlobalDuration(TxPoolLifetimeFlag.Name)
	}
	if ctx.GlobalIsSet(TxPoolCacheSizeFlag.Name) {
		cfg.TxCacheSize = ctx.GlobalUint64(TxPoolCacheSizeFlag.Name)
	}
}

//func setMpcPool(ctx *cli.Context, cfg *core.MPCPoolConfig) {
//	if ctx.GlobalIsSet(MPCEnabledFlag.Name) {
//		cfg.MPCEnable = ctx.GlobalBool(MPCEnabledFlag.Name)
//	}
//	if ctx.GlobalIsSet(MPCActorFlag.Name) {
//		cfg.MpcActor = common.HexToAddress(ctx.GlobalString(MPCActorFlag.Name))
//	}
//	if file := ctx.GlobalString(MPCIceFileFlag.Name); file != "" {
//		if _, err := os.Stat(file); err != nil {
//			fmt.Println("ice conf not exists.")
//			return
//		}
//		if b := filepath.IsAbs(file); !b {
//			absPath, err := filepath.Abs(file)
//			if err != nil {
//				fmt.Println("Read abs path of ice conf fail: ", err.Error())
//				return
//			}
//			cfg.IceConf = absPath
//		} else {
//			cfg.IceConf = file
//		}
//	}
//}
//
//func setVcPool(ctx *cli.Context, cfg *core.VCPoolConfig) {
//	if ctx.GlobalIsSet(VCEnabledFlag.Name) {
//		cfg.VCEnable = ctx.GlobalBool(VCEnabledFlag.Name)
//	}
//	if ctx.GlobalIsSet(VCActorFlag.Name) {
//		cfg.VcActor = common.HexToAddress(ctx.GlobalString(VCActorFlag.Name))
//		fmt.Println("cfg.VcActor", cfg.VcActor)
//	}
//
//	if ctx.GlobalIsSet(VCPasswordFlag.Name) {
//		cfg.VcPassword = ctx.GlobalString(VCPasswordFlag.Name)
//	}
//
//}

func setMiner(ctx *cli.Context, cfg *miner.Config) {
	if ctx.GlobalIsSet(MinerGasTargetFlag.Name) {
		cfg.GasFloor = ctx.GlobalUint64(MinerGasTargetFlag.Name)
	}
	if ctx.GlobalIsSet(MinerGasPriceFlag.Name) {
		cfg.GasPrice = GlobalBig(ctx, MinerGasPriceFlag.Name)
	}
}

// SetEthConfig applies eth-related command line flags to the config.
func SetEthConfig(ctx *cli.Context, stack *node.Node, cfg *eth.Config) {
	// Avoid conflicting network flags
	CheckExclusive(ctx, TestnetFlag)
	CheckExclusive(ctx, LightServFlag, SyncModeFlag, "light")

	setGPO(ctx, &cfg.GPO)
	setTxPool(ctx, &cfg.TxPool)
	// for mpc compute
	//setMpcPool(ctx, &cfg.MPCPool)
	//setVcPool(ctx, &cfg.VCPool)

	if ctx.GlobalIsSet(CbftWalDisabledFlag.Name) {
		cfg.CbftConfig.WalMode = false
	}
	if ctx.GlobalIsSet(SyncModeFlag.Name) {
		cfg.SyncMode = *GlobalTextMarshaler(ctx, SyncModeFlag.Name).(*downloader.SyncMode)
	}
	if ctx.GlobalIsSet(LightServFlag.Name) {
		cfg.LightServ = ctx.GlobalInt(LightServFlag.Name)
	}
	if ctx.GlobalIsSet(LightPeersFlag.Name) {
		cfg.LightPeers = ctx.GlobalInt(LightPeersFlag.Name)
	}
	if ctx.GlobalIsSet(NetworkIdFlag.Name) {
		cfg.NetworkId = ctx.GlobalUint64(NetworkIdFlag.Name)
	}

	if ctx.GlobalIsSet(CacheFlag.Name) || ctx.GlobalIsSet(CacheDatabaseFlag.Name) {
		cfg.DatabaseCache = ctx.GlobalInt(CacheFlag.Name) * ctx.GlobalInt(CacheDatabaseFlag.Name) / 100
	}
	cfg.DatabaseHandles = makeDatabaseHandles()
	if ctx.GlobalIsSet(AncientFlag.Name) {
		cfg.DatabaseFreezer = ctx.GlobalString(AncientFlag.Name)
	}

	cfg.NoPruning = true

	if ctx.GlobalIsSet(CacheFlag.Name) || ctx.GlobalIsSet(CacheGCFlag.Name) {
		cfg.TrieCache = ctx.GlobalInt(CacheFlag.Name) * ctx.GlobalInt(CacheGCFlag.Name) / 100
	}
	if ctx.GlobalIsSet(CacheTrieDBFlag.Name) {
		cfg.TrieDBCache = ctx.GlobalInt(CacheTrieDBFlag.Name)
	}
	if ctx.GlobalIsSet(DocRootFlag.Name) {
		cfg.DocRoot = ctx.GlobalString(DocRootFlag.Name)
	}

	// Override any default configs for hard coded networks.
	switch {

	// Test NetWork
	case ctx.GlobalBool(TestnetFlag.Name):
		if !ctx.GlobalIsSet(NetworkIdFlag.Name) {
			cfg.NetworkId = 2000
		}
		cfg.Genesis = core.DefaultTestnetGenesisBlock()
	}

	if ctx.GlobalIsSet(DBNoGCFlag.Name) {
		cfg.DBDisabledGC = ctx.GlobalBool(DBNoGCFlag.Name)
	}
	if ctx.GlobalIsSet(DBGCIntervalFlag.Name) {
		cfg.DBGCInterval = ctx.GlobalUint64(DBGCIntervalFlag.Name)
	}
	if ctx.GlobalIsSet(DBGCTimeoutFlag.Name) {
		cfg.DBGCTimeout = ctx.GlobalDuration(DBGCTimeoutFlag.Name)
	}
	if ctx.GlobalIsSet(DBGCMptFlag.Name) {
		cfg.DBGCMpt = ctx.GlobalBool(DBGCMptFlag.Name)
	}
	if ctx.GlobalIsSet(DBGCBlockFlag.Name) {
		b := ctx.GlobalInt(DBGCBlockFlag.Name)
		if b > 0 {
			cfg.DBGCBlock = b
		}
	}

	// vm options
	if ctx.GlobalIsSet(VMWasmType.Name) {
		cfg.VMWasmType = ctx.GlobalString(VMWasmType.Name)
	}
	if ctx.GlobalIsSet(VmTimeoutDuration.Name) {
		cfg.VmTimeoutDuration = ctx.GlobalUint64(VmTimeoutDuration.Name)
	}

}

func SetCbft(ctx *cli.Context, cfg *types.OptionsConfig, nodeCfg *node.Config) {
	if nodeCfg.P2P.PrivateKey != nil {
		cfg.NodePriKey = nodeCfg.P2P.PrivateKey
		cfg.NodeID = discover.PubkeyID(&cfg.NodePriKey.PublicKey)
	}

	if ctx.GlobalIsSet(CbftBlsPriKeyFileFlag.Name) {
		priKey, err := bls.LoadBLS(ctx.GlobalString(CbftBlsPriKeyFileFlag.Name))
		if err != nil {
			Fatalf("Failed to load bls key from file: %v", err)
		}
		cfg.BlsPriKey = priKey
	} else {
		cfg.BlsPriKey = nodeCfg.BlsKey()
	}
	nodeCfg.P2P.BlsPublicKey = *(cfg.BlsPriKey.GetPublicKey())

	if ctx.GlobalIsSet(CbftWalDisabledFlag.Name) {
		cfg.WalMode = !ctx.GlobalBool(CbftWalDisabledFlag.Name)
	}

	if ctx.GlobalIsSet(CbftPeerMsgQueueSize.Name) {
		cfg.PeerMsgQueueSize = ctx.GlobalUint64(CbftPeerMsgQueueSize.Name)
	}

	if ctx.GlobalIsSet(CbftMaxPingLatency.Name) {
		cfg.MaxPingLatency = ctx.GlobalInt64(CbftMaxPingLatency.Name)
	}
	if ctx.GlobalIsSet(CbftBlacklistDeadlineFlag.Name) {
		cfg.BlacklistDeadline = ctx.GlobalInt64(CbftBlacklistDeadlineFlag.Name)
	}

}

// RegisterEthService adds an Ethereum client to the stack.
func RegisterEthService(stack *node.Node, cfg *eth.Config) {
	var err error
	if cfg.SyncMode == downloader.LightSync {
		err = stack.Register(func(ctx *node.ServiceContext) (node.Service, error) {
			light, err := les.New(ctx, cfg)
			if err == nil {
				stack.ChainID = light.ApiBackend.ChainConfig().ChainID
			}
			return light, err
		})
	} else {
		err = stack.Register(func(ctx *node.ServiceContext) (node.Service, error) {
			fullNode, err := eth.New(ctx, cfg)
			if err == nil {
				stack.ChainID = fullNode.APIBackend.ChainConfig().ChainID
			}

			if fullNode != nil && cfg.LightServ > 0 {
				ls, _ := les.NewLesServer(fullNode, cfg)
				fullNode.AddLesServer(ls)
			}
			return fullNode, err
		})
	}
	if err != nil {
		Fatalf("Failed to register the PlatON-Go service: %v", err)
	}
}

// RegisterShhService configures Whisper and adds it to the given node.
//func RegisterShhService(stack *node.Node, cfg *whisper.Config) {
//	if err := stack.Register(func(n *node.ServiceContext) (node.Service, error) {
//		return whisper.New(cfg), nil
//	}); err != nil {
//		Fatalf("Failed to register the Whisper service: %v", err)
//	}
//}

// RegisterEthStatsService configures the Ethereum Stats daemon and adds it to
// the given node.
func RegisterEthStatsService(stack *node.Node, url string) {
	if err := stack.Register(func(ctx *node.ServiceContext) (node.Service, error) {
		// Retrieve both eth and les services
		var ethServ *eth.Ethereum
		ctx.Service(&ethServ)

		var lesServ *les.LightEthereum
		ctx.Service(&lesServ)

		return ethstats.New(url, ethServ, lesServ)
	}); err != nil {
		Fatalf("Failed to register the PlatON-Go Stats service: %v", err)
	}
}

func SetupMetrics(ctx *cli.Context) {
	if metrics.Enabled {
		log.Info("Enabling metrics collection")
		var (
			enableExport = ctx.GlobalBool(MetricsEnableInfluxDBFlag.Name)
			endpoint     = ctx.GlobalString(MetricsInfluxDBEndpointFlag.Name)
			database     = ctx.GlobalString(MetricsInfluxDBDatabaseFlag.Name)
			username     = ctx.GlobalString(MetricsInfluxDBUsernameFlag.Name)
			password     = ctx.GlobalString(MetricsInfluxDBPasswordFlag.Name)
			hosttag      = ctx.GlobalString(MetricsInfluxDBHostTagFlag.Name)
		)

		if enableExport {
			log.Info("Enabling metrics export to InfluxDB")
			go influxdb.InfluxDBWithTags(metrics.DefaultRegistry, 10*time.Second, endpoint, database, username, password, "platon.", map[string]string{
				"host": hosttag,
			})
		}
	}
}

// MakeChainDatabase open an LevelDB using the flags passed to the client and will hard crash if it fails.
func MakeChainDatabase(ctx *cli.Context, stack *node.Node) ethdb.Database {
	var (
		cache   = ctx.GlobalInt(CacheFlag.Name) * ctx.GlobalInt(CacheDatabaseFlag.Name) / 100
		handles = makeDatabaseHandles()
	)
	name := "chaindata"
	if ctx.GlobalString(SyncModeFlag.Name) == "light" {
		name = "lightchaindata"
	}
	chainDb, err := stack.OpenDatabaseWithFreezer(name, cache, handles, ctx.GlobalString(AncientFlag.Name), "")
	if err != nil {
		Fatalf("Could not open database: %v", err)
	}
	return chainDb
}

func MakeGenesis(ctx *cli.Context) *core.Genesis {
	var genesis *core.Genesis
	switch {
	case ctx.GlobalBool(TestnetFlag.Name):
		genesis = core.DefaultTestnetGenesisBlock()
	}
	return genesis
}

// MakeChain creates a chain manager from set command line flags.
func MakeChain(ctx *cli.Context, stack *node.Node) (chain *core.BlockChain, chainDb ethdb.Database) {
	var err error
	chainDb = MakeChainDatabase(ctx, stack)
	basedb, err := snapshotdb.Open(stack.ResolvePath(snapshotdb.DBPath), 0, 0, true)
	if err != nil {
		Fatalf("%v", err)
	}
	config, _, err := core.SetupGenesisBlock(chainDb, basedb, MakeGenesis(ctx))
	if err != nil {
		Fatalf("%v", err)
	}
	if err := basedb.Close(); err != nil {
		Fatalf("%v", err)
	}
	var engine consensus.Engine
	//todo: Merge confirmation.
	engine = consensus.NewFaker()

	cache := &core.CacheConfig{
		Disabled:        true,
		TrieDirtyLimit:  eth.DefaultConfig.TrieCache,
		TrieTimeLimit:   eth.DefaultConfig.TrieTimeout,
		BodyCacheLimit:  eth.DefaultConfig.BodyCacheLimit,
		BlockCacheLimit: eth.DefaultConfig.BlockCacheLimit,
		MaxFutureBlocks: eth.DefaultConfig.MaxFutureBlocks,
		BadBlockLimit:   eth.DefaultConfig.BadBlockLimit,
		TriesInMemory:   eth.DefaultConfig.TriesInMemory,
	}
	if ctx.GlobalIsSet(CacheFlag.Name) || ctx.GlobalIsSet(CacheGCFlag.Name) {
		cache.TrieDirtyLimit = ctx.GlobalInt(CacheFlag.Name) * ctx.GlobalInt(CacheGCFlag.Name) / 100
	}
	vmcfg := vm.Config{}
	chain, err = core.NewBlockChain(chainDb, cache, config, engine, vmcfg, nil)
	if err != nil {
		Fatalf("Can't create BlockChain: %v", err)
	}

	return chain, chainDb
}

// MakeChain creates a chain manager from set command line flags.
func MakeChainForCBFT(ctx *cli.Context, stack *node.Node, cfg *eth.Config, nodeCfg *node.Config) (chain *core.BlockChain, chainDb ethdb.Database) {
	var err error
	chainDb = MakeChainDatabase(ctx, stack)
	basedb, err := snapshotdb.Open(stack.ResolvePath(snapshotdb.DBPath), 0, 0, true)
	if err != nil {
		Fatalf("%v", err)
	}
	config, _, err := core.SetupGenesisBlock(chainDb, basedb, MakeGenesis(ctx))
	if err != nil {
		Fatalf("%v", err)
	}
	if err := basedb.Close(); err != nil {
		Fatalf("%v", err)
	}
	var engine consensus.Engine
	if config.Cbft != nil {
		sc := node.NewServiceContext(nodeCfg, nil, stack.EventMux(), stack.AccountManager())
		engine = eth.CreateConsensusEngine(sc, config, false, chainDb, &cfg.CbftConfig, stack.EventMux())
	}

	cache := &core.CacheConfig{
		Disabled:        true,
		TrieDirtyLimit:  eth.DefaultConfig.TrieCache,
		TrieTimeLimit:   eth.DefaultConfig.TrieTimeout,
		BodyCacheLimit:  eth.DefaultConfig.BodyCacheLimit,
		BlockCacheLimit: eth.DefaultConfig.BlockCacheLimit,
		MaxFutureBlocks: eth.DefaultConfig.MaxFutureBlocks,
		BadBlockLimit:   eth.DefaultConfig.BadBlockLimit,
		TriesInMemory:   eth.DefaultConfig.TriesInMemory,
	}
	if ctx.GlobalIsSet(CacheFlag.Name) || ctx.GlobalIsSet(CacheGCFlag.Name) {
		cache.TrieDirtyLimit = ctx.GlobalInt(CacheFlag.Name) * ctx.GlobalInt(CacheGCFlag.Name) / 100
	}
	vmcfg := vm.Config{}
	chain, err = core.NewBlockChain(chainDb, cache, config, engine, vmcfg, nil)
	if err != nil {
		Fatalf("Can't create BlockChain: %v", err)
	}
	return chain, chainDb
}

// MakeConsolePreloads retrieves the absolute paths for the console JavaScript
// scripts to preload before starting.
func MakeConsolePreloads(ctx *cli.Context) []string {
	// Skip preloading if there's nothing to preload
	if ctx.GlobalString(PreloadJSFlag.Name) == "" {
		return nil
	}
	// Otherwise resolve absolute paths and return them
	preloads := []string{}

	assets := ctx.GlobalString(JSpathFlag.Name)
	for _, file := range strings.Split(ctx.GlobalString(PreloadJSFlag.Name), ",") {
		preloads = append(preloads, common.AbsolutePath(assets, strings.TrimSpace(file)))
	}
	return preloads
}

// MigrateFlags sets the global flag from a local flag when it's set.
// This is a temporary function used for migrating old command/flags to the
// new format.
//
// e.g. platon account new --keystore /tmp/mykeystore --lightkdf
//
// is equivalent after calling this method with:
//
// platon --keystore /tmp/mykeystore --lightkdf account new
//
// This allows the use of the existing configuration functionality.
// When all flags are migrated this function can be removed and the existing
// configuration functionality must be changed that is uses local flags
func MigrateFlags(action func(ctx *cli.Context) error) func(*cli.Context) error {
	return func(ctx *cli.Context) error {
		for _, name := range ctx.FlagNames() {
			if ctx.IsSet(name) {
				ctx.GlobalSet(name, ctx.String(name))
			}
		}
		return action(ctx)
	}
}

// CheckExclusive verifies that only a single instance of the provided flags was
// set by the user. Each flag might optionally be followed by a string type to
// specialize it further.
func CheckExclusive(ctx *cli.Context, args ...interface{}) {
	set := make([]string, 0, 1)
	for i := 0; i < len(args); i++ {
		// Make sure the next argument is a flag and skip if not set
		flag, ok := args[i].(cli.Flag)
		if !ok {
			panic(fmt.Sprintf("invalid argument, not cli.Flag type: %T", args[i]))
		}
		// Check if next arg extends current and expand its name if so
		name := flag.GetName()

		if i+1 < len(args) {
			switch option := args[i+1].(type) {
			case string:
				// Extended flag check, make sure value set doesn't conflict with passed in option
				if ctx.GlobalString(flag.GetName()) == option {
					name += "=" + option
					set = append(set, "--"+name)
				}
				// shift arguments and continue
				i++
				continue

			case cli.Flag:
			default:
				panic(fmt.Sprintf("invalid argument, not cli.Flag or string extension: %T", args[i+1]))
			}
		}
		// Mark the flag if it's set
		if ctx.GlobalIsSet(flag.GetName()) {
			set = append(set, "--"+name)
		}
	}
	if len(set) > 1 {
		Fatalf("Flags %v can't be used at the same time", strings.Join(set, ", "))
	}
}<|MERGE_RESOLUTION|>--- conflicted
+++ resolved
@@ -280,15 +280,13 @@
 		Usage: "Password file to use for non-interactive password input",
 		Value: "",
 	}
-<<<<<<< HEAD
 	RPCGlobalGasCap = cli.Uint64Flag{
 		Name:  "rpc.gascap",
 		Usage: "Sets a cap on gas that can be used in eth_call/estimateGas",
-=======
+	}
 	InsecureUnlockAllowedFlag = cli.BoolFlag{
 		Name:  "allow-insecure-unlock",
 		Usage: "Allow insecure account unlocking when account-related RPCs are exposed by http",
->>>>>>> 9c586b36
 	}
 	// Logging and debug settings
 	EthStatsURLFlag = cli.StringFlag{
