--- conflicted
+++ resolved
@@ -27,11 +27,9 @@
 	"strings"
 	"unicode"
 
-<<<<<<< HEAD
+	"github.com/PlatONnetwork/PlatON-Go/internal/ethapi"
+
 	"github.com/PlatONnetwork/PlatON-Go/core/statsdb"
-=======
-	"github.com/PlatONnetwork/PlatON-Go/internal/ethapi"
->>>>>>> 66ed8345
 
 	cli "gopkg.in/urfave/cli.v1"
 
@@ -199,28 +197,7 @@
 	stack, cfg := makeConfigNode(ctx)
 
 	snapshotdb.SetDBPathWithNode(stack.ResolvePath(snapshotdb.DBPath))
-<<<<<<< HEAD
 	statsdb.SetDBPath(stack.ResolvePath(statsdb.DBPath))
-	utils.RegisterEthService(stack, &cfg.Eth)
-
-	// Add the PlatON Stats daemon if requested.
-	if len(cfg.Stats.URL) > 0 {
-		utils.RegisterStatsService(stack, cfg.Stats.URL, cfg.Stats.BlockTopic, cfg.Stats.Dsn, cfg.Node.DataDir)
-	}
-	return stack
-}
-
-func makeFullNodeForCBFT(ctx *cli.Context) (*node.Node, platonConfig) {
-	stack, cfg := makeConfigNode(ctx)
-	snapshotdb.SetDBPathWithNode(stack.ResolvePath(snapshotdb.DBPath))
-	statsdb.SetDBPath(stack.ResolvePath(statsdb.DBPath))
-
-	utils.RegisterEthService(stack, &cfg.Eth)
-
-	// Add the PlatON Stats daemon if requested.
-	if cfg.Stats.URL != "" {
-		utils.RegisterStatsService(stack, cfg.Stats.URL, cfg.Stats.BlockTopic, cfg.Stats.Dsn, cfg.Node.DataDir)
-=======
 
 	backend := utils.RegisterEthService(stack, &cfg.Eth)
 
@@ -229,10 +206,9 @@
 		utils.RegisterGraphQLService(stack, backend, cfg.Node)
 	}
 
-	// Add the Ethereum Stats daemon if requested.
-	if cfg.Ethstats.URL != "" {
-		utils.RegisterEthStatsService(stack, backend, cfg.Ethstats.URL)
->>>>>>> 66ed8345
+	// Add the PlatON Stats daemon if requested.
+	if len(cfg.Stats.URL) > 0 {
+		utils.RegisterStatsService(stack, backend, cfg.Stats.URL, cfg.Stats.BlockTopic, cfg.Stats.Dsn, cfg.Node.DataDir)
 	}
 	return stack, backend
 }
