// Copyright 2020 The go-ethereum Authors
// This file is part of go-ethereum.
//
// go-ethereum is free software: you can redistribute it and/or modify
// it under the terms of the GNU General Public License as published by
// the Free Software Foundation, either version 3 of the License, or
// (at your option) any later version.
//
// go-ethereum is distributed in the hope that it will be useful,
// but WITHOUT ANY WARRANTY; without even the implied warranty of
// MERCHANTABILITY or FITNESS FOR A PARTICULAR PURPOSE. See the
// GNU General Public License for more details.
//
// You should have received a copy of the GNU General Public License
// along with go-ethereum. If not, see <http://www.gnu.org/licenses/>.

package main

import (
	"bytes"
	"errors"
	"github.com/PlatONnetwork/PlatON-Go/core/state/pruner"
	"github.com/PlatONnetwork/PlatON-Go/core/types"
	"os"
	"time"

	"encoding/json"
	"github.com/PlatONnetwork/PlatON-Go/cmd/utils"
	"github.com/PlatONnetwork/PlatON-Go/common"
	"github.com/PlatONnetwork/PlatON-Go/core/rawdb"
	"github.com/PlatONnetwork/PlatON-Go/core/state"
	"github.com/PlatONnetwork/PlatON-Go/core/state/snapshot"
	"github.com/PlatONnetwork/PlatON-Go/crypto"
	"github.com/PlatONnetwork/PlatON-Go/log"
	"github.com/PlatONnetwork/PlatON-Go/rlp"
	"github.com/PlatONnetwork/PlatON-Go/trie"
	cli "gopkg.in/urfave/cli.v1"
)

var (
	// emptyRoot is the known root hash of an empty trie.
	emptyRoot = common.HexToHash("56e81f171bcc55a6ff8345e692c0f86e5b48e01b996cadc001622fb5e363b421")

	// emptyCode is the known hash of the empty EVM bytecode.
	emptyCode = crypto.Keccak256(nil)
)

var (
	snapshotCommand = cli.Command{
		Name:        "snapshot",
		Usage:       "A set of commands based on the snapshot",
		Category:    "MISCELLANEOUS COMMANDS",
		Description: "",
		Subcommands: []cli.Command{
			{
				Name:      "prune-state",
				Usage:     "Prune stale ethereum state data based on the snapshot",
				ArgsUsage: "<root>",
				Action:    utils.MigrateFlags(pruneState),
				Category:  "MISCELLANEOUS COMMANDS",
				Flags: utils.GroupFlags([]cli.Flag{
					utils.CacheTrieJournalFlag,
					utils.BloomFilterSizeFlag,
				}, utils.DatabasePathFlags),
				Description: `
geth snapshot prune-state <state-root>
will prune historical state data with the help of the state snapshot.
All trie nodes and contract codes that do not belong to the specified
version state will be deleted from the database. After pruning, only
two version states are available: genesis and the specific one.

The default pruning target is the HEAD-127 state.

WARNING: It's necessary to delete the trie clean cache after the pruning.
If you specify another directory for the trie clean cache via "--cache.trie.journal"
during the use of Geth, please also specify it here for correct deletion. Otherwise
the trie clean cache with default directory will be deleted.
`,
			},
			{
				Name:      "verify-state",
				Usage:     "Recalculate state hash based on the snapshot for verification",
				ArgsUsage: "<root>",
				Action:    utils.MigrateFlags(verifyState),
				Category:  "MISCELLANEOUS COMMANDS",
				Flags:     utils.GroupFlags(utils.NetworkFlags, utils.DatabasePathFlags),
				Description: `
platon snapshot verify-state <state-root>
will traverse the whole accounts and storages set based on the specified
snapshot and recalculate the root hash of state for verification.
In other words, this command does the snapshot to trie conversion.
`,
			},
			{
				Name:      "check-dangling-storage",
				Usage:     "Check that there is no 'dangling' snap storage",
				ArgsUsage: "<root>",
				Action:    utils.MigrateFlags(checkDanglingStorage),
				Category:  "MISCELLANEOUS COMMANDS",
				Flags:     utils.GroupFlags(utils.NetworkFlags, utils.DatabasePathFlags),
				Description: `
geth snapshot check-dangling-storage <state-root> traverses the snap storage 
data, and verifies that all snapshot storage data has a corresponding account. 
`,
			},
			{
				Name:      "inspect-account",
				Usage:     "Check all snapshot layers for the a specific account",
				ArgsUsage: "<address | hash>",
				Action:    utils.MigrateFlags(checkAccount),
				Category:  "MISCELLANEOUS COMMANDS",
				Flags:     utils.GroupFlags(utils.DatabasePathFlags),
				Description: `
geth snapshot inspect-account <address | hash> checks all snapshot layers and prints out
information about the specified address. 
`,
			},
			{
				Name:      "traverse-state",
				Usage:     "Traverse the state with given root hash and perform quick verification",
				ArgsUsage: "<root>",
				Action:    utils.MigrateFlags(traverseState),
				Category:  "MISCELLANEOUS COMMANDS",
				Flags:     utils.GroupFlags(utils.NetworkFlags, utils.DatabasePathFlags),
				Description: `
platon snapshot traverse-state <state-root>
will traverse the whole state from the given state root and will abort if any
referenced trie node or contract code is missing. This command can be used for
state integrity verification. The default checking target is the HEAD state.

It's also usable without snapshot enabled.
`,
			},
			{
<<<<<<< HEAD
=======
				Name:      "inspect-account",
				Usage:     "Check all snapshot layers for the a specific account",
				ArgsUsage: "<address | hash>",
				Action:    utils.MigrateFlags(checkAccount),
				Category:  "MISCELLANEOUS COMMANDS",
				Flags:     utils.GroupFlags(utils.NetworkFlags, utils.DatabasePathFlags),
				Description: `
geth snapshot inspect-account <address | hash> checks all snapshot layers and prints out
information about the specified address. 
`,
			},
			{
>>>>>>> 60cebb2b
				Name:      "traverse-rawstate",
				Usage:     "Traverse the state with given root hash and perform detailed verification",
				ArgsUsage: "<root>",
				Action:    utils.MigrateFlags(traverseRawState),
				Category:  "MISCELLANEOUS COMMANDS",
				Flags:     utils.GroupFlags(utils.NetworkFlags, utils.DatabasePathFlags),
				Description: `
platon snapshot traverse-rawstate <state-root>
will traverse the whole state from the given root and will abort if any referenced
trie node or contract code is missing. This command can be used for state integrity
verification. The default checking target is the HEAD state. It's basically identical
to traverse-state, but the check granularity is smaller. 

It's also usable without snapshot enabled.
`,
			},
			{
				Name:      "dump",
				Usage:     "Dump a specific block from storage (same as 'geth dump' but using snapshots)",
				ArgsUsage: "[? <blockHash> | <blockNum>]",
				Action:    utils.MigrateFlags(dumpState),
				Category:  "MISCELLANEOUS COMMANDS",
				Flags: utils.GroupFlags([]cli.Flag{
					utils.ExcludeCodeFlag,
					utils.ExcludeStorageFlag,
					utils.StartKeyFlag,
					utils.DumpLimitFlag,
				}, utils.NetworkFlags, utils.DatabasePathFlags),
				Description: `
This command is semantically equivalent to 'geth dump', but uses the snapshots
as the backend data source, making this command a lot faster. 

The argument is interpreted as block number or hash. If none is provided, the latest
block is used.
`,
			},
		},
	}
)

func pruneState(ctx *cli.Context) error {
	stack, config := makeConfigNode(ctx)
	defer stack.Close()

	chaindb := utils.MakeChainDatabase(ctx, stack, false)
	pruner, err := pruner.NewPruner(chaindb, stack.ResolvePath(""), stack.ResolvePath(config.Eth.TrieCleanCacheJournal), ctx.GlobalUint64(utils.BloomFilterSizeFlag.Name))
	if err != nil {
		log.Error("Failed to open snapshot tree", "err", err)
		return err
	}
	if ctx.NArg() > 1 {
		log.Error("Too many arguments given")
		return errors.New("too many arguments")
	}
	var targetRoot common.Hash
	if ctx.NArg() == 1 {
		targetRoot, err = parseRoot(ctx.Args()[0])
		if err != nil {
			log.Error("Failed to resolve state root", "err", err)
			return err
		}
	}
	if err = pruner.Prune(targetRoot); err != nil {
		log.Error("Failed to prune state", "err", err)
		return err
	}
	return nil
}

func verifyState(ctx *cli.Context) error {
	stack, _ := makeConfigNode(ctx)
	defer stack.Close()

	chaindb := utils.MakeChainDatabase(ctx, stack, true)
	headBlock := rawdb.ReadHeadBlock(chaindb)
	if headBlock == nil {
		log.Error("Failed to load head block")
		return errors.New("no head block")
	}
	snaptree, err := snapshot.New(chaindb, trie.NewDatabase(chaindb), 256, headBlock.Root(), false, false, false)
	if err != nil {
		log.Error("Failed to open snapshot tree", "err", err)
		return err
	}
	if ctx.NArg() > 1 {
		log.Error("Too many arguments given")
		return errors.New("too many arguments")
	}
	var root = headBlock.Root()
	if ctx.NArg() == 1 {
		root, err = parseRoot(ctx.Args()[0])
		if err != nil {
			log.Error("Failed to resolve state root", "err", err)
			return err
		}
	}
	if err := snaptree.Verify(root); err != nil {
		log.Error("Failed to verify state", "root", root, "err", err)
		return err
	}
	log.Info("Verified the state", "root", root)
	return snapshot.CheckDanglingStorage(chaindb)
}

// checkDanglingStorage iterates the snap storage data, and verifies that all
// storage also has corresponding account data.
func checkDanglingStorage(ctx *cli.Context) error {
	stack, _ := makeConfigNode(ctx)
	defer stack.Close()

	return snapshot.CheckDanglingStorage(utils.MakeChainDatabase(ctx, stack, true))
}

// traverseState is a helper function used for pruning verification.
// Basically it just iterates the trie, ensure all nodes and associated
// contract codes are present.
func traverseState(ctx *cli.Context) error {
	stack, _ := makeConfigNode(ctx)
	defer stack.Close()

	chaindb := utils.MakeChainDatabase(ctx, stack, true)
	headBlock := rawdb.ReadHeadBlock(chaindb)
	if headBlock == nil {
		log.Error("Failed to load head block")
		return errors.New("no head block")
	}
	if ctx.NArg() > 1 {
		log.Error("Too many arguments given")
		return errors.New("too many arguments")
	}
	var (
		root common.Hash
		err  error
	)
	if ctx.NArg() == 1 {
		root, err = parseRoot(ctx.Args()[0])
		if err != nil {
			log.Error("Failed to resolve state root", "err", err)
			return err
		}
		log.Info("Start traversing the state", "root", root)
	} else {
		root = headBlock.Root()
		log.Info("Start traversing the state", "root", root, "number", headBlock.NumberU64())
	}
	triedb := trie.NewDatabase(chaindb)
	t, err := trie.NewSecure(common.Hash{}, root, triedb)
	if err != nil {
		log.Error("Failed to open trie", "root", root, "err", err)
		return err
	}
	var (
		accounts   int
		slots      int
		codes      int
		lastReport time.Time
		start      = time.Now()
	)
	accIter := trie.NewIterator(t.NodeIterator(nil))
	for accIter.Next() {
		accounts += 1
		var acc types.StateAccount
		if err := rlp.DecodeBytes(accIter.Value, &acc); err != nil {
			log.Error("Invalid account encountered during traversal", "err", err)
			return err
		}
		if acc.Root != emptyRoot {
			storageTrie, err := trie.NewSecure(common.BytesToHash(accIter.Key), acc.Root, triedb)
			if err != nil {
				log.Error("Failed to open storage trie", "root", acc.Root, "err", err)
				return err
			}
			storageIter := trie.NewIterator(storageTrie.NodeIterator(nil))
			for storageIter.Next() {
				slots += 1
			}
			if storageIter.Err != nil {
				log.Error("Failed to traverse storage trie", "root", acc.Root, "err", storageIter.Err)
				return storageIter.Err
			}
		}
		if !bytes.Equal(acc.CodeHash, emptyCode) {
			if !rawdb.HasCode(chaindb, common.BytesToHash(acc.CodeHash)) {
				log.Error("Code is missing", "hash", common.BytesToHash(acc.CodeHash))
				return errors.New("missing code")
			}
			codes += 1
		}
		if time.Since(lastReport) > time.Second*8 {
			log.Info("Traversing state", "accounts", accounts, "slots", slots, "codes", codes, "elapsed", common.PrettyDuration(time.Since(start)))
			lastReport = time.Now()
		}
	}
	if accIter.Err != nil {
		log.Error("Failed to traverse state trie", "root", root, "err", accIter.Err)
		return accIter.Err
	}
	log.Info("State is complete", "accounts", accounts, "slots", slots, "codes", codes, "elapsed", common.PrettyDuration(time.Since(start)))
	return nil
}

// traverseRawState is a helper function used for pruning verification.
// Basically it just iterates the trie, ensure all nodes and associated
// contract codes are present. It's basically identical to traverseState
// but it will check each trie node.
func traverseRawState(ctx *cli.Context) error {
	stack, _ := makeConfigNode(ctx)
	defer stack.Close()

	chaindb := utils.MakeChainDatabase(ctx, stack, true)
	headBlock := rawdb.ReadHeadBlock(chaindb)
	if headBlock == nil {
		log.Error("Failed to load head block")
		return errors.New("no head block")
	}
	if ctx.NArg() > 1 {
		log.Error("Too many arguments given")
		return errors.New("too many arguments")
	}
	var (
		root common.Hash
		err  error
	)
	if ctx.NArg() == 1 {
		root, err = parseRoot(ctx.Args()[0])
		if err != nil {
			log.Error("Failed to resolve state root", "err", err)
			return err
		}
		log.Info("Start traversing the state", "root", root)
	} else {
		root = headBlock.Root()
		log.Info("Start traversing the state", "root", root, "number", headBlock.NumberU64())
	}
	triedb := trie.NewDatabase(chaindb)
	t, err := trie.NewSecure(common.Hash{}, root, triedb)
	if err != nil {
		log.Error("Failed to open trie", "root", root, "err", err)
		return err
	}
	var (
		nodes      int
		accounts   int
		slots      int
		codes      int
		lastReport time.Time
		start      = time.Now()
		hasher     = crypto.NewKeccakState()
		got        = make([]byte, 32)
	)
	accIter := t.NodeIterator(nil)
	for accIter.Next(true) {
		nodes += 1
		node := accIter.Hash()

		// Check the present for non-empty hash node(embedded node doesn't
		// have their own hash).
		if node != (common.Hash{}) {
			blob := rawdb.ReadTrieNode(chaindb, node)
			if len(blob) == 0 {
				log.Error("Missing trie node(account)", "hash", node)
				return errors.New("missing account")
			}
			hasher.Reset()
			hasher.Write(blob)
			hasher.Read(got)
			if !bytes.Equal(got, node.Bytes()) {
				log.Error("Invalid trie node(account)", "hash", node.Hex(), "value", blob)
				return errors.New("invalid account node")
			}
		}
		// If it's a leaf node, yes we are touching an account,
		// dig into the storage trie further.
		if accIter.Leaf() {
			accounts += 1
			var acc types.StateAccount
			if err := rlp.DecodeBytes(accIter.LeafBlob(), &acc); err != nil {
				log.Error("Invalid account encountered during traversal", "err", err)
				return errors.New("invalid account")
			}
			if acc.Root != emptyRoot {
				storageTrie, err := trie.NewSecure(common.BytesToHash(accIter.LeafKey()), acc.Root, triedb)
				if err != nil {
					log.Error("Failed to open storage trie", "root", acc.Root, "err", err)
					return errors.New("missing storage trie")
				}
				storageIter := storageTrie.NodeIterator(nil)
				for storageIter.Next(true) {
					nodes += 1
					node := storageIter.Hash()

					// Check the present for non-empty hash node(embedded node doesn't
					// have their own hash).
					if node != (common.Hash{}) {
						blob := rawdb.ReadTrieNode(chaindb, node)
						if len(blob) == 0 {
							log.Error("Missing trie node(storage)", "hash", node)
							return errors.New("missing storage")
						}
						hasher.Reset()
						hasher.Write(blob)
						hasher.Read(got)
						if !bytes.Equal(got, node.Bytes()) {
							log.Error("Invalid trie node(storage)", "hash", node.Hex(), "value", blob)
							return errors.New("invalid storage node")
						}
					}
					// Bump the counter if it's leaf node.
					if storageIter.Leaf() {
						slots += 1
					}
				}
				if storageIter.Error() != nil {
					log.Error("Failed to traverse storage trie", "root", acc.Root, "err", storageIter.Error())
					return storageIter.Error()
				}
			}
			if !bytes.Equal(acc.CodeHash, emptyCode) {
				if !rawdb.HasCode(chaindb, common.BytesToHash(acc.CodeHash)) {
					log.Error("Code is missing", "account", common.BytesToHash(accIter.LeafKey()))
					return errors.New("missing code")
				}
				codes += 1
			}
			if time.Since(lastReport) > time.Second*8 {
				log.Info("Traversing state", "nodes", nodes, "accounts", accounts, "slots", slots, "codes", codes, "elapsed", common.PrettyDuration(time.Since(start)))
				lastReport = time.Now()
			}
		}
	}
	if accIter.Error() != nil {
		log.Error("Failed to traverse state trie", "root", root, "err", accIter.Error())
		return accIter.Error()
	}
	log.Info("State is complete", "nodes", nodes, "accounts", accounts, "slots", slots, "codes", codes, "elapsed", common.PrettyDuration(time.Since(start)))
	return nil
}

func parseRoot(input string) (common.Hash, error) {
	var h common.Hash
	if err := h.UnmarshalText([]byte(input)); err != nil {
		return h, err
	}
	return h, nil
}

func dumpState(ctx *cli.Context) error {
	stack, _ := makeConfigNode(ctx)
	defer stack.Close()

	conf, db, root, err := parseDumpConfig(ctx, stack)
	if err != nil {
		return err
	}
	snaptree, err := snapshot.New(db, trie.NewDatabase(db), 256, root, false, false, false)
	if err != nil {
		return err
	}
	accIt, err := snaptree.AccountIterator(root, common.BytesToHash(conf.Start))
	if err != nil {
		return err
	}
	defer accIt.Release()

	log.Info("Snapshot dumping started", "root", root)
	var (
		start    = time.Now()
		logged   = time.Now()
		accounts uint64
	)
	enc := json.NewEncoder(os.Stdout)
	enc.Encode(struct {
		Root common.Hash `json:"root"`
	}{root})
	for accIt.Next() {
		account, err := snapshot.FullAccount(accIt.Account())
		if err != nil {
			return err
		}
		da := &state.DumpAccount{
			Balance:   account.Balance.String(),
			Nonce:     account.Nonce,
			Root:      account.Root,
			CodeHash:  account.CodeHash,
			SecureKey: accIt.Hash().Bytes(),
		}
		if !conf.SkipCode && !bytes.Equal(account.CodeHash, emptyCode) {
			da.Code = rawdb.ReadCode(db, common.BytesToHash(account.CodeHash))
		}
		if !conf.SkipStorage {
			da.Storage = make(map[common.Hash]string)

			stIt, err := snaptree.StorageIterator(root, accIt.Hash(), common.Hash{})
			if err != nil {
				return err
			}
			for stIt.Next() {
				da.Storage[stIt.Hash()] = common.Bytes2Hex(stIt.Slot())
			}
		}
		enc.Encode(da)
		accounts++
		if time.Since(logged) > 8*time.Second {
			log.Info("Snapshot dumping in progress", "at", accIt.Hash(), "accounts", accounts,
				"elapsed", common.PrettyDuration(time.Since(start)))
			logged = time.Now()
		}
		if conf.Max > 0 && accounts >= conf.Max {
			break
		}
	}
	log.Info("Snapshot dumping complete", "accounts", accounts,
		"elapsed", common.PrettyDuration(time.Since(start)))
	return nil
}

// checkAccount iterates the snap data layers, and looks up the given account
// across all layers.
func checkAccount(ctx *cli.Context) error {
	if ctx.NArg() != 1 {
		return errors.New("need <address|hash> arg")
	}
	var (
		hash common.Hash
		addr common.Address
	)
	switch len(ctx.Args()[0]) {
	case 40, 42:
		addr = common.HexToAddress(ctx.Args()[0])
		hash = crypto.Keccak256Hash(addr.Bytes())
	case 64, 66:
		hash = common.HexToHash(ctx.Args()[0])
	default:
		return errors.New("malformed address or hash")
	}
	stack, _ := makeConfigNode(ctx)
	defer stack.Close()
	chaindb := utils.MakeChainDatabase(ctx, stack, true)
	defer chaindb.Close()
	start := time.Now()
	log.Info("Checking difflayer journal", "address", addr, "hash", hash)
	if err := snapshot.CheckJournalAccount(chaindb, hash); err != nil {
		return err
	}
	log.Info("Checked the snapshot journalled storage", "time", common.PrettyDuration(time.Since(start)))
	return nil
}<|MERGE_RESOLUTION|>--- conflicted
+++ resolved
@@ -132,21 +132,6 @@
 `,
 			},
 			{
-<<<<<<< HEAD
-=======
-				Name:      "inspect-account",
-				Usage:     "Check all snapshot layers for the a specific account",
-				ArgsUsage: "<address | hash>",
-				Action:    utils.MigrateFlags(checkAccount),
-				Category:  "MISCELLANEOUS COMMANDS",
-				Flags:     utils.GroupFlags(utils.NetworkFlags, utils.DatabasePathFlags),
-				Description: `
-geth snapshot inspect-account <address | hash> checks all snapshot layers and prints out
-information about the specified address. 
-`,
-			},
-			{
->>>>>>> 60cebb2b
 				Name:      "traverse-rawstate",
 				Usage:     "Traverse the state with given root hash and perform detailed verification",
 				ArgsUsage: "<root>",
