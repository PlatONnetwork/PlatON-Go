--- conflicted
+++ resolved
@@ -102,22 +102,6 @@
 
 	function transact() {
 		var to = document.querySelector("#address").value;
-<<<<<<< HEAD
-        if( to.length == 0 ) {
-            to = "0x4205b06c2cfa0e30359edcab94543266cb6fa1d3";
-        } else {
-            to = "0x"+to;
-        }
-        
-        var value = parseInt( document.querySelector("#amount").value );
-        
-        contract.transact({gas: "10000", gasprice: eth.gasPrice}).send( to, value );
-    }
-    
-    reflesh();
-        </script>
-    
-=======
 
 		if( to.length == 0 ) {
 			to = "0x4205b06c2cfa0e30359edcab94543266cb6fa1d3";
@@ -132,8 +116,6 @@
 
 	refresh();
 </script>
-
->>>>>>> 16a04e64
 </html>
 
 <!--
