--- conflicted
+++ resolved
@@ -51,143 +51,12 @@
 	if len(e) != len(encPubkey{}) {
 		return nil, errors.New("wrong size public key data")
 	}
-<<<<<<< HEAD
-	if id, err = HexID(u.User.String()); err != nil {
-		return nil, fmt.Errorf("invalid node ID (%v)", err)
-	}
-	// Parse the IP address.
-	host, port, err := net.SplitHostPort(u.Host)
-	if err != nil {
-		return nil, fmt.Errorf("invalid host: %v", err)
-	}
-	if ip = net.ParseIP(host); ip == nil {
-		if ips, err := net.LookupIP(host); err == nil && len(ips) != 0 {
-			ip = ips[0]
-		} else {
-			return nil, errors.New("invalid IP address")
-		}
-	}
-	// Ensure the IP is 4 bytes long for IPv4 addresses.
-	if ipv4 := ip.To4(); ipv4 != nil {
-		ip = ipv4
-	}
-	// Parse the port numbers.
-	if tcpPort, err = strconv.ParseUint(port, 10, 16); err != nil {
-		return nil, errors.New("invalid port")
-	}
-	udpPort = tcpPort
-	qv := u.Query()
-	if qv.Get("discport") != "" {
-		udpPort, err = strconv.ParseUint(qv.Get("discport"), 10, 16)
-		if err != nil {
-			return nil, errors.New("invalid discport in query")
-		}
-	}
-	return NewNode(id, ip, uint16(udpPort), uint16(tcpPort)), nil
-}
-
-// MustParseNode parses a node URL. It panics if the URL is not valid.
-func MustParseNode(rawurl string) *Node {
-	n, err := ParseNode(rawurl)
-	if err != nil {
-		panic("invalid node URL: " + err.Error())
-	}
-	return n
-}
-
-// MarshalText implements encoding.TextMarshaler.
-func (n *Node) MarshalText() ([]byte, error) {
-	return []byte(n.String()), nil
-}
-
-// UnmarshalText implements encoding.TextUnmarshaler.
-func (n *Node) UnmarshalText(text []byte) error {
-	dec, err := ParseNode(string(text))
-	if err == nil {
-		*n = *dec
-	}
-	return err
-}
-
-// NodeID is a unique identifier for each node.
-// The node identifier is a marshaled elliptic curve public key.
-type NodeID [NodeIDBits / 8]byte
-
-// Bytes returns a byte slice representation of the NodeID
-func (n NodeID) Bytes() []byte {
-	return n[:]
-}
-
-// NodeID prints as a long hexadecimal number.
-func (n NodeID) String() string {
-	return fmt.Sprintf("%x", n[:])
-}
-func (n NodeID) HexPrefixString() string {
-	return fmt.Sprintf("0x%x", n[:])
-}
-
-// The Go syntax representation of a NodeID is a call to HexID.
-func (n NodeID) GoString() string {
-	return fmt.Sprintf("discover.HexID(\"%x\")", n[:])
-}
-
-// TerminalString returns a shortened hex string for terminal logging.
-func (n NodeID) TerminalString() string {
-	return hex.EncodeToString(n[:8])
-}
-
-// MarshalText implements the encoding.TextMarshaler interface.
-func (n NodeID) MarshalText() ([]byte, error) {
-	return []byte(hex.EncodeToString(n[:])), nil
-}
-
-// UnmarshalText implements the encoding.TextUnmarshaler interface.
-func (n *NodeID) UnmarshalText(text []byte) error {
-	id, err := HexID(string(text))
-	if err != nil {
-		return err
-	}
-	*n = id
-	return nil
-}
-
-// BytesID converts a byte slice to a NodeID
-func BytesID(b []byte) (NodeID, error) {
-	var id NodeID
-	if len(b) != len(id) {
-		return id, fmt.Errorf("wrong length, want %d bytes", len(id))
-	}
-	copy(id[:], b)
-	return id, nil
-}
-
-// MustBytesID converts a byte slice to a NodeID.
-// It panics if the byte slice is not a valid NodeID.
-func MustBytesID(b []byte) NodeID {
-	id, err := BytesID(b)
-	if err != nil {
-		panic(err)
-	}
-	return id
-}
-
-// HexID converts a hex string to a NodeID.
-// The string may be prefixed with 0x.
-func HexID(in string) (NodeID, error) {
-	var id NodeID
-	b, err := hex.DecodeString(strings.TrimPrefix(in, "0x"))
-	if err != nil {
-		return id, err
-	} else if len(b) != len(id) {
-		return id, fmt.Errorf("wrong length, want %d hex chars", len(id)*2)
-=======
 	p := &ecdsa.PublicKey{Curve: curve, X: new(big.Int), Y: new(big.Int)}
 	half := len(e) / 2
 	p.X.SetBytes(e[:half])
 	p.Y.SetBytes(e[half:])
 	if !p.Curve.IsOnCurve(p.X, p.Y) {
 		return nil, errors.New("invalid curve point")
->>>>>>> b67ea9cf
 	}
 	return p, nil
 }
@@ -224,25 +93,8 @@
 	return &net.UDPAddr{IP: n.IP(), Port: n.UDP()}
 }
 
-<<<<<<< HEAD
-// hashAtDistance returns a random hash such that logdist(a, b) == n
-func hashAtDistance(a common.Hash, n int) (b common.Hash) {
-	if n == 0 {
-		return a
-	}
-	// flip bit at position n, fill the rest with random bits
-	b = a
-	pos := len(a) - n/8 - 1
-	bit := byte(0x01) << (byte(n%8) - 1)
-	if bit == 0 {
-		pos++
-		bit = 0x80
-	}
-	b[pos] = a[pos]&^bit | ^a[pos]&bit // TODO: randomize end bits
-	for i := pos + 1; i < len(a); i++ {
-		b[i] = byte(rand.Intn(255))
-	}
-	return b
+func (n *node) String() string {
+	return n.Node.String()
 }
 
 func ExtractNode(sealhash common.Hash, sign []byte) (NodeID, common.NodeAddress, error) {
@@ -251,8 +103,4 @@
 		return ZeroNodeID, common.ZeroNodeAddr, err
 	}
 	return PubkeyID(pk), crypto.PubkeyToNodeAddress(*pk), nil
-=======
-func (n *node) String() string {
-	return n.Node.String()
->>>>>>> b67ea9cf
 }