// Copyright 2015 The go-ethereum Authors
// This file is part of the go-ethereum library.
//
// The go-ethereum library is free software: you can redistribute it and/or modify
// it under the terms of the GNU Lesser General Public License as published by
// the Free Software Foundation, either version 3 of the License, or
// (at your option) any later version.
//
// The go-ethereum library is distributed in the hope that it will be useful,
// but WITHOUT ANY WARRANTY; without even the implied warranty of
// MERCHANTABILITY or FITNESS FOR A PARTICULAR PURPOSE. See the
// GNU Lesser General Public License for more details.
//
// You should have received a copy of the GNU Lesser General Public License
// along with the go-ethereum library. If not, see <http://www.gnu.org/licenses/>.

// Package discover implements the Node Discovery Protocol.
//
// The Node Discovery protocol provides a way to find RLPx nodes that
// can be connected to. It uses a Kademlia-like protocol to maintain a
// distributed database of the IDs and endpoints of all listening
// nodes.
package discover

import (
	crand "crypto/rand"
	"encoding/binary"
	"fmt"
	mrand "math/rand"
	"net"
	"sort"
	"sync"
	"time"

	"github.com/PlatONnetwork/PlatON-Go/p2p/enode"

	"github.com/PlatONnetwork/PlatON-Go/common"
	"github.com/PlatONnetwork/PlatON-Go/log"
	"github.com/PlatONnetwork/PlatON-Go/p2p/netutil"
)

const (
	alpha           = 3  // Kademlia concurrency factor
	bucketSize      = 16 // Kademlia bucket size
	maxReplacements = 10 // Size of per-bucket replacement list

	// We keep buckets for the upper 1/15 of distances because
	// it's very unlikely we'll ever encounter a node that's closer.
	hashBits          = len(common.Hash{}) * 8
	nBuckets          = hashBits / 15       // Number of buckets
	bucketMinDistance = hashBits - nBuckets // Log distance of closest bucket

	// IP address limits.
	bucketIPLimit, bucketSubnet = 2, 24 // at most 2 addresses from the same /24
	tableIPLimit, tableSubnet   = 10, 24

	refreshInterval    = 30 * time.Minute
	revalidateInterval = 10 * time.Second
	copyNodesInterval  = 30 * time.Second
	seedMinTableTime   = 5 * time.Minute
	seedCount          = 30
	seedMaxAge         = 5 * 24 * time.Hour
)

// Table is the 'node table', a Kademlia-like index of neighbor nodes. The table keeps
// itself up-to-date by verifying the liveness of neighbors and requesting their node
// records when announcements of a new record version are received.
type Table struct {
	mutex sync.Mutex // protects buckets, bucket content, nursery, rand
	//K桶，buckets[0]是最近的
	buckets [nBuckets]*bucket // index of known nodes by distance
	nursery []*node           // bootstrap nodes
	rand    *mrand.Rand       // source of randomness, periodically reseeded
	ips     netutil.DistinctNetSet

	log        log.Logger
	db         *enode.DB // database of known nodes
	net        transport
	refreshReq chan chan struct{}
	initDone   chan struct{}
	closeReq   chan struct{}
	closed     chan struct{}

	nodeAddedHook func(*node) // for testing
}

// transport is implemented by the UDP transports.
type transport interface {
	Self() *enode.Node
	RequestENR(*enode.Node) (*enode.Node, error)
	lookupRandom() []*enode.Node
	lookupSelf() []*enode.Node
	ping(*enode.Node) (seq uint64, err error)
}

// bucket contains nodes, ordered by their last activity. the entry
// that was most recently active is the first element in entries.
//节点可以在 entries 和 replacements 互相转化，一个 entries 节点如果 Validate 失败，那么它会被原本将一个原本在 replacements 数组的节点替换。
type bucket struct {
<<<<<<< HEAD
	//一个K桶中有多个节点，他们到本节点的距离相同，按最近联系时间排序,entries[0]是最新联系过的。
	entries []*Node // live entries, sorted by time of last contact
	//数组中保存候补节点，如果 entries 数组数量满了，之后的节点会被加入该数组
	replacements []*Node // recently seen nodes to be used if revalidation fails
=======
	entries      []*node // live entries, sorted by time of last contact
	replacements []*node // recently seen nodes to be used if revalidation fails
>>>>>>> b67ea9cf
	ips          netutil.DistinctNetSet
}

func newTable(t transport, db *enode.DB, bootnodes []*enode.Node, log log.Logger) (*Table, error) {
	tab := &Table{
		net:        t,
		db:         db,
		refreshReq: make(chan chan struct{}),
		initDone:   make(chan struct{}),
		closeReq:   make(chan struct{}),
		closed:     make(chan struct{}),
		rand:       mrand.New(mrand.NewSource(0)),
		ips:        netutil.DistinctNetSet{Subnet: tableSubnet, Limit: tableIPLimit},
		log:        log,
	}
	if err := tab.setFallbackNodes(bootnodes); err != nil {
		return nil, err
	}
	for i := range tab.buckets {
		tab.buckets[i] = &bucket{
			ips: netutil.DistinctNetSet{Subnet: bucketSubnet, Limit: bucketIPLimit},
		}
	}
	tab.seedRand()
	tab.loadSeedNodes()

	return tab, nil
}

func (tab *Table) self() *enode.Node {
	return tab.net.Self()
}

func (tab *Table) seedRand() {
	var b [8]byte
	crand.Read(b[:])

	tab.mutex.Lock()
	tab.rand.Seed(int64(binary.BigEndian.Uint64(b[:])))
	tab.mutex.Unlock()
}

// ReadRandomNodes fills the given slice with random nodes from the table. The results
// are guaranteed to be unique for a single invocation, no node will appear twice.
func (tab *Table) ReadRandomNodes(buf []*enode.Node) (n int) {
	if !tab.isInitDone() {
		return 0
	}
	tab.mutex.Lock()
	defer tab.mutex.Unlock()

	var nodes []*enode.Node
	for _, b := range &tab.buckets {
		for _, n := range b.entries {
			nodes = append(nodes, unwrapNode(n))
		}
	}
	// Shuffle.
	for i := 0; i < len(nodes); i++ {
		j := tab.rand.Intn(len(nodes))
		nodes[i], nodes[j] = nodes[j], nodes[i]
	}
	return copy(buf, nodes)
}

// getNode returns the node with the given ID or nil if it isn't in the table.
func (tab *Table) getNode(id enode.ID) *enode.Node {
	tab.mutex.Lock()
	defer tab.mutex.Unlock()

	b := tab.bucket(id)
	for _, e := range b.entries {
		if e.ID() == id {
			return unwrapNode(e)
		}
	}
	return nil
}

// close terminates the network listener and flushes the node database.
func (tab *Table) close() {
	close(tab.closeReq)
	<-tab.closed
}

// setFallbackNodes sets the initial points of contact. These nodes
// are used to connect to the network if the table is empty and there
// are no known nodes in the database.
func (tab *Table) setFallbackNodes(nodes []*enode.Node) error {
	for _, n := range nodes {
		if err := n.ValidateComplete(); err != nil {
			return fmt.Errorf("bad bootstrap node %q: %v", n, err)
		}
	}
	tab.nursery = wrapNodes(nodes)
	return nil
}

// isInitDone returns whether the table's initial seeding procedure has completed.
func (tab *Table) isInitDone() bool {
	select {
	case <-tab.initDone:
		return true
	default:
		return false
	}
}

<<<<<<< HEAD
// Resolve searches for a specific node with the given ID.
// It returns nil if the node could not be found.
func (tab *Table) Resolve(targetID NodeID) *Node {
	// If the node is present in the local table, no
	// network interaction is required.
	hash := crypto.Keccak256Hash(targetID[:])
	tab.mutex.Lock()
	cl := tab.closest(hash, 1)
	tab.mutex.Unlock()
	if len(cl.entries) > 0 && cl.entries[0].ID == targetID {
		return cl.entries[0]
	}
	// Otherwise, do a network lookup.
	result := tab.Lookup(targetID)
	for _, n := range result {
		if n.ID == targetID {
			return n
		}
	}
	return nil
}

// Lookup performs a network search for nodes close
// to the given target. It approaches the target by querying
// nodes that are closer to it on each iteration.
// The given target does not need to be an actual node
// identifier.
//实现节点查找目标节点，它的实现就是 Kademlia 协议，通过节点间的接力，一步一步接近目标。
func (tab *Table) Lookup(targetID NodeID) []*Node {
	return tab.lookup(targetID, true)
}

func (tab *Table) lookup(targetID NodeID, refreshIfEmpty bool) []*Node {
	var (
		target         = crypto.Keccak256Hash(targetID[:])
		asked          = make(map[NodeID]bool)
		seen           = make(map[NodeID]bool)
		reply          = make(chan []*Node, alpha)
		pendingQueries = 0
		result         *nodesByDistance
	)
	// don't query further if we hit ourself.
	// unlikely to happen often in practice.
	asked[tab.self.ID] = true

	for {
		tab.mutex.Lock()
		// generate initial result set
		result = tab.closest(target, bucketSize)
		tab.mutex.Unlock()
		if len(result.entries) > 0 || !refreshIfEmpty {
			//找到了最近邻居，或者refreshIfEmpty=false,不要求刷新本地table的K桶
			break
		}
		// The result set is empty, all nodes were dropped, refresh.
		// We actually wait for the refresh to complete here. The very
		// first query will hit this case and run the bootstrapping
		// logic.
		<-tab.refresh()
		refreshIfEmpty = false
	}

	for {
		// ask the alpha closest nodes that we haven't asked yet
		for i := 0; i < len(result.entries) && pendingQueries < alpha; i++ {
			n := result.entries[i]
			if !asked[n.ID] {
				asked[n.ID] = true
				pendingQueries++
				go tab.findnode(n, targetID, reply)
			}
		}
		if pendingQueries == 0 {
			// we have asked all closest nodes, stop the search
			break
		}
		// wait for the next reply
		for _, n := range <-reply {
			if n != nil && !seen[n.ID] {
				seen[n.ID] = true
				result.push(n, bucketSize)
			}
		}
		pendingQueries--
	}
	return result.entries
}

func (tab *Table) findnode(n *Node, targetID NodeID, reply chan<- []*Node) {
	fails := tab.db.findFails(n.ID)
	r, err := tab.net.findnode(n.ID, n.addr(), targetID)
	if len(r) == 0 {
		fails++
		tab.db.updateFindFails(n.ID, fails)
		log.Trace("Findnode failed", "id", n.ID, "failcount", fails, "err", err)
		if fails >= maxFindnodeFailures {
			log.Trace("Too many findnode failures, dropping", "id", n.ID, "failcount", fails)
			tab.delete(n)
		}
	} else if fails > 0 {
		tab.db.updateFindFails(n.ID, fails-1)
	}

	// Grab as many nodes as possible. Some of them might not be alive anymore, but we'll
	// just remove those again during revalidation.
	for _, n := range r {
		log.Debug("Findnode list", "nodeIP", n.addr(), "nodeID", n.ID)
		tab.add(n)
	}
	reply <- r
}

=======
>>>>>>> b67ea9cf
func (tab *Table) refresh() <-chan struct{} {
	done := make(chan struct{})
	select {
	case tab.refreshReq <- done:
	case <-tab.closeReq:
		close(done)
	}
	return done
}

// loop schedules runs of doRefresh, doRevalidate and copyLiveNodes.
func (tab *Table) loop() {
	var (
		revalidate     = time.NewTimer(tab.nextRevalidateTime())
		refresh        = time.NewTicker(refreshInterval)
		copyNodes      = time.NewTicker(copyNodesInterval)
		refreshDone    = make(chan struct{})           // where doRefresh reports completion
		revalidateDone chan struct{}                   // where doRevalidate reports completion
		waiting        = []chan struct{}{tab.initDone} // holds waiting callers while doRefresh runs
	)
	defer refresh.Stop()
	defer revalidate.Stop()
	defer copyNodes.Stop()

	// Start initial refresh.
	go tab.doRefresh(refreshDone)

loop:
	for {
		select {
		case <-refresh.C:
			tab.seedRand()
			if refreshDone == nil {
				refreshDone = make(chan struct{})
				go tab.doRefresh(refreshDone)
			}
		case req := <-tab.refreshReq:
			waiting = append(waiting, req)
			if refreshDone == nil {
				refreshDone = make(chan struct{})
				go tab.doRefresh(refreshDone)
			}
		case <-refreshDone:
			for _, ch := range waiting {
				close(ch)
			}
			waiting, refreshDone = nil, nil
		case <-revalidate.C:
			revalidateDone = make(chan struct{})
			go tab.doRevalidate(revalidateDone)
		case <-revalidateDone:
			revalidate.Reset(tab.nextRevalidateTime())
			revalidateDone = nil
		case <-copyNodes.C:
			go tab.copyLiveNodes()
		case <-tab.closeReq:
			break loop
		}
	}

	if refreshDone != nil {
		<-refreshDone
	}
	for _, ch := range waiting {
		close(ch)
	}
	if revalidateDone != nil {
		<-revalidateDone
	}
	close(tab.closed)
}

<<<<<<< HEAD
// doRefresh performs a lookup for a random target to keep buckets
// full. seed nodes are inserted if the table is empty (initial
// bootstrap or discarded faulty peers).
//更新邻居关系
=======
// doRefresh performs a lookup for a random target to keep buckets full. seed nodes are
// inserted if the table is empty (initial bootstrap or discarded faulty peers).
>>>>>>> b67ea9cf
func (tab *Table) doRefresh(done chan struct{}) {
	defer close(done)

	// Load nodes from the database and insert
	// them. This should yield a few previously seen nodes that are
	// (hopefully) still alive.
	//加载种子节点
	tab.loadSeedNodes()

	// Run self lookup to discover new neighbor nodes.
<<<<<<< HEAD
	//查找本节点的最近邻居
	tab.lookup(tab.self.ID, false)
=======
	tab.net.lookupSelf()
>>>>>>> b67ea9cf

	// The Kademlia paper specifies that the bucket refresh should
	// perform a lookup in the least recently used bucket. We cannot
	// adhere to this because the findnode target is a 512bit value
	// (not hash-sized) and it is not easily possible to generate a
	// sha3 preimage that falls into a chosen bucket.
	// We perform a few lookups with a random target instead.
	//查找3个随机节点的最近邻居
	for i := 0; i < 3; i++ {
<<<<<<< HEAD
		var target NodeID
		crand.Read(target[:])
		//产生一个随机的nodeId，查找它
		tab.lookup(target, false)
=======
		tab.net.lookupRandom()
>>>>>>> b67ea9cf
	}
}

func (tab *Table) loadSeedNodes() {
	seeds := wrapNodes(tab.db.QuerySeeds(seedCount, seedMaxAge))
	seeds = append(seeds, tab.nursery...)
	for i := range seeds {
		seed := seeds[i]
		age := log.Lazy{Fn: func() interface{} { return time.Since(tab.db.LastPongReceived(seed.ID(), seed.IP())) }}
		tab.log.Trace("Found seed node in database", "id", seed.ID(), "addr", seed.addr(), "age", age)
		tab.addSeenNode(seed)
	}
}

<<<<<<< HEAD
// doRevalidate checks that the last node in a random bucket is still live
// and replaces or deletes the node if it isn't.
//有效性检测就是利用 ping 消息进行探活操作。 Table.loop() 启动了一个定时器（0~10s），定期随机选择一个bucket，向其 entries 中末尾的节点发送 ping 消息，如果对方回应了 pong ，则探活成功。
//
//举个栗子，假设某个bucket， entries 最多保存2个节点， replacements 最多保存4个节点。
//初始情况下 entries =[A, B], replacements = [C, D, E]，
//如果此时节点F加入网络， bond 通过，由于 entries 已满，只能加入到 replacements = [C, D, E, F]。
//此时Revalidate定时器到期，则会对 B进行检测，如果通过，则 entries =[B, A]，
//如果不通过，则将随机选择 replacements 中的一项（假设为D）替换B的位置，最终 entries =[A, D]， replacements = [C, E, F]
//
=======
// doRevalidate checks that the last node in a random bucket is still live and replaces or
// deletes the node if it isn't.
>>>>>>> b67ea9cf
func (tab *Table) doRevalidate(done chan<- struct{}) {
	defer func() { done <- struct{}{} }()

	last, bi := tab.nodeToRevalidate()
	if last == nil {
		// No non-empty bucket found.
		return
	}

	// Ping the selected node and wait for a pong.
	remoteSeq, err := tab.net.ping(unwrapNode(last))

	// Also fetch record if the node replied and returned a higher sequence number.
	if last.Seq() < remoteSeq {
		n, err := tab.net.RequestENR(unwrapNode(last))
		if err != nil {
			tab.log.Debug("ENR request failed", "id", last.ID(), "addr", last.addr(), "err", err)
		} else {
			last = &node{Node: *n, addedAt: last.addedAt, livenessChecks: last.livenessChecks}
		}
	}

	tab.mutex.Lock()
	defer tab.mutex.Unlock()
	b := tab.buckets[bi]
	if err == nil {
		// The node responded, move it to the front.
		last.livenessChecks++
		tab.log.Debug("Revalidated node", "b", bi, "id", last.ID(), "checks", last.livenessChecks)
		tab.bumpInBucket(b, last)
		return
	}
	// No reply received, pick a replacement or delete the node if there aren't
	// any replacements.
	if r := tab.replace(b, last); r != nil {
		tab.log.Debug("Replaced dead node", "b", bi, "id", last.ID(), "ip", last.IP(), "checks", last.livenessChecks, "r", r.ID(), "rip", r.IP())
	} else {
		tab.log.Debug("Removed dead node", "b", bi, "id", last.ID(), "ip", last.IP(), "checks", last.livenessChecks)
	}
}

// nodeToRevalidate returns the last node in a random, non-empty bucket.
func (tab *Table) nodeToRevalidate() (n *node, bi int) {
	tab.mutex.Lock()
	defer tab.mutex.Unlock()

	for _, bi = range tab.rand.Perm(len(tab.buckets)) {
		b := tab.buckets[bi]
		if len(b.entries) > 0 {
			last := b.entries[len(b.entries)-1]
			return last, bi
		}
	}
	return nil, 0
}

func (tab *Table) nextRevalidateTime() time.Duration {
	tab.mutex.Lock()
	defer tab.mutex.Unlock()

	return time.Duration(tab.rand.Int63n(int64(revalidateInterval)))
}

// copyLiveNodes adds nodes from the table to the database if they have been in the table
// longer than seedMinTableTime.
func (tab *Table) copyLiveNodes() {
	tab.mutex.Lock()
	defer tab.mutex.Unlock()

	now := time.Now()
	for _, b := range &tab.buckets {
		for _, n := range b.entries {
			if n.livenessChecks > 0 && now.Sub(n.addedAt) >= seedMinTableTime {
				tab.db.UpdateNode(unwrapNode(n))
			}
		}
	}
}

<<<<<<< HEAD
// closest returns the n nodes in the table that are closest to the
// given id. The caller must hold tab.mutex.
//从K桶中找到节点n的的最近邻居
//target，NodeID的hash值
func (tab *Table) closest(target common.Hash, nresults int) *nodesByDistance {
	// This is a very wasteful way to find the closest nodes but
	// obviously correct. I believe that tree-based buckets would make
	// this easier to implement efficiently.
	close := &nodesByDistance{target: target}
=======
// findnodeByID returns the n nodes in the table that are closest to the given id.
// This is used by the FINDNODE/v4 handler.
//
// The preferLive parameter says whether the caller wants liveness-checked results. If
// preferLive is true and the table contains any verified nodes, the result will not
// contain unverified nodes. However, if there are no verified nodes at all, the result
// will contain unverified nodes.
func (tab *Table) findnodeByID(target enode.ID, nresults int, preferLive bool) *nodesByDistance {
	tab.mutex.Lock()
	defer tab.mutex.Unlock()

	// Scan all buckets. There might be a better way to do this, but there aren't that many
	// buckets, so this solution should be fine. The worst-case complexity of this loop
	// is O(tab.len() * nresults).
	nodes := &nodesByDistance{target: target}
	liveNodes := &nodesByDistance{target: target}
>>>>>>> b67ea9cf
	for _, b := range &tab.buckets {
		for _, n := range b.entries {
			nodes.push(n, nresults)
			if preferLive && n.livenessChecks > 0 {
				liveNodes.push(n, nresults)
			}
		}
	}

	if preferLive && len(liveNodes.entries) > 0 {
		return liveNodes
	}
	return nodes
}

// len returns the number of nodes in the table.
func (tab *Table) len() (n int) {
	tab.mutex.Lock()
	defer tab.mutex.Unlock()

	for _, b := range &tab.buckets {
		n += len(b.entries)
	}
	return n
}

// bucketLen returns the number of nodes in the bucket for the given ID.
func (tab *Table) bucketLen(id enode.ID) int {
	tab.mutex.Lock()
	defer tab.mutex.Unlock()

	return len(tab.bucket(id).entries)
}

// bucket returns the bucket for the given node ID hash.
func (tab *Table) bucket(id enode.ID) *bucket {
	d := enode.LogDist(tab.self().ID(), id)
	return tab.bucketAtDistance(d)
}

func (tab *Table) bucketAtDistance(d int) *bucket {
	if d <= bucketMinDistance {
		return tab.buckets[0]
	}
	return tab.buckets[d-bucketMinDistance-1]
}

// addSeenNode adds a node which may or may not be live to the end of a bucket. If the
// bucket has space available, adding the node succeeds immediately. Otherwise, the node is
// added to the replacements list.
//
// The caller must not hold tab.mutex.
func (tab *Table) addSeenNode(n *node) {
	if n.ID() == tab.self().ID() {
		return
	}

	tab.mutex.Lock()
	defer tab.mutex.Unlock()
	b := tab.bucket(n.ID())
	if contains(b.entries, n.ID()) {
		// Already in bucket, don't add.
		return
	}
	if len(b.entries) >= bucketSize {
		// Bucket full, maybe add as replacement.
		tab.addReplacement(b, n)
		return
	}
	if !tab.addIP(b, n.IP()) {
		// Can't add: IP limit reached.
		return
	}
	// Add to end of bucket:
	b.entries = append(b.entries, n)
	b.replacements = deleteNode(b.replacements, n)
	n.addedAt = time.Now()
	if tab.nodeAddedHook != nil {
		tab.nodeAddedHook(n)
	}
}

// addVerifiedNode adds a node whose existence has been verified recently to the front of a
// bucket. If the node is already in the bucket, it is moved to the front. If the bucket
// has no space, the node is added to the replacements list.
//
// There is an additional safety measure: if the table is still initializing the node
// is not added. This prevents an attack where the table could be filled by just sending
// ping repeatedly.
//
// The caller must not hold tab.mutex.
func (tab *Table) addVerifiedNode(n *node) {
	if !tab.isInitDone() {
		return
	}
	if n.ID() == tab.self().ID() {
		return
	}

	tab.mutex.Lock()
	defer tab.mutex.Unlock()
	b := tab.bucket(n.ID())
	if tab.bumpInBucket(b, n) {
		// Already in bucket, moved to front.
		return
	}
	if len(b.entries) >= bucketSize {
		// Bucket full, maybe add as replacement.
		tab.addReplacement(b, n)
		return
	}
	if !tab.addIP(b, n.IP()) {
		// Can't add: IP limit reached.
		return
	}
	// Add to front of bucket.
	b.entries, _ = pushNode(b.entries, n, bucketSize)
	b.replacements = deleteNode(b.replacements, n)
	n.addedAt = time.Now()
	if tab.nodeAddedHook != nil {
		tab.nodeAddedHook(n)
	}
}

// delete removes an entry from the node table. It is used to evacuate dead nodes.
func (tab *Table) delete(node *node) {
	tab.mutex.Lock()
	defer tab.mutex.Unlock()

	tab.deleteInBucket(tab.bucket(node.ID()), node)
}

func (tab *Table) addIP(b *bucket, ip net.IP) bool {
	if len(ip) == 0 {
		return false // Nodes without IP cannot be added.
	}
	if netutil.IsLAN(ip) {
		return true
	}
	if !tab.ips.Add(ip) {
		tab.log.Debug("IP exceeds table limit", "ip", ip)
		return false
	}
	if !b.ips.Add(ip) {
		tab.log.Debug("IP exceeds bucket limit", "ip", ip)
		tab.ips.Remove(ip)
		return false
	}
	return true
}

func (tab *Table) removeIP(b *bucket, ip net.IP) {
	if netutil.IsLAN(ip) {
		return
	}
	tab.ips.Remove(ip)
	b.ips.Remove(ip)
}

func (tab *Table) addReplacement(b *bucket, n *node) {
	for _, e := range b.replacements {
		if e.ID() == n.ID() {
			return // already in list
		}
	}
	if !tab.addIP(b, n.IP()) {
		return
	}
	var removed *node
	b.replacements, removed = pushNode(b.replacements, n, maxReplacements)
	if removed != nil {
		tab.removeIP(b, removed.IP())
	}
}

// replace removes n from the replacement list and replaces 'last' with it if it is the
// last entry in the bucket. If 'last' isn't the last entry, it has either been replaced
// with someone else or became active.
func (tab *Table) replace(b *bucket, last *node) *node {
	if len(b.entries) == 0 || b.entries[len(b.entries)-1].ID() != last.ID() {
		// Entry has moved, don't replace it.
		return nil
	}
	// Still the last entry.
	if len(b.replacements) == 0 {
		tab.deleteInBucket(b, last)
		return nil
	}
	r := b.replacements[tab.rand.Intn(len(b.replacements))]
	b.replacements = deleteNode(b.replacements, r)
	b.entries[len(b.entries)-1] = r
	tab.removeIP(b, last.IP())
	return r
}

// bumpInBucket moves the given node to the front of the bucket entry list
// if it is contained in that list.
func (tab *Table) bumpInBucket(b *bucket, n *node) bool {
	for i := range b.entries {
		if b.entries[i].ID() == n.ID() {
			if !n.IP().Equal(b.entries[i].IP()) {
				// Endpoint has changed, ensure that the new IP fits into table limits.
				tab.removeIP(b, b.entries[i].IP())
				if !tab.addIP(b, n.IP()) {
					// It doesn't, put the previous one back.
					tab.addIP(b, b.entries[i].IP())
					return false
				}
			}
			// Move it to the front.
			copy(b.entries[1:], b.entries[:i])
			b.entries[0] = n
			return true
		}
	}
	return false
}

func (tab *Table) deleteInBucket(b *bucket, n *node) {
	b.entries = deleteNode(b.entries, n)
	tab.removeIP(b, n.IP())
}

func contains(ns []*node, id enode.ID) bool {
	for _, n := range ns {
		if n.ID() == id {
			return true
		}
	}
	return false
}

// pushNode adds n to the front of list, keeping at most max items.
func pushNode(list []*node, n *node, max int) ([]*node, *node) {
	if len(list) < max {
		list = append(list, nil)
	}
	removed := list[len(list)-1]
	copy(list[1:], list)
	list[0] = n
	return list, removed
}

// deleteNode removes n from list.
func deleteNode(list []*node, n *node) []*node {
	for i := range list {
		if list[i].ID() == n.ID() {
			return append(list[:i], list[i+1:]...)
		}
	}
	return list
}

// nodesByDistance is a list of nodes, ordered by distance to target.
type nodesByDistance struct {
	entries []*node
	target  enode.ID
}

// push adds the given node to the list, keeping the total size below maxElems.
func (h *nodesByDistance) push(n *node, maxElems int) {
	ix := sort.Search(len(h.entries), func(i int) bool {
		return enode.DistCmp(h.target, h.entries[i].ID(), n.ID()) > 0
	})
	if len(h.entries) < maxElems {
		h.entries = append(h.entries, n)
	}
	if ix == len(h.entries) {
		// farther away than all nodes we already have.
		// if there was room for it, the node is now the last element.
	} else {
		// slide existing entries down to make room
		// this will overwrite the entry we just appended.
		copy(h.entries[ix+1:], h.entries[ix:])
		h.entries[ix] = n
	}
}<|MERGE_RESOLUTION|>--- conflicted
+++ resolved
@@ -97,15 +97,12 @@
 // that was most recently active is the first element in entries.
 //节点可以在 entries 和 replacements 互相转化，一个 entries 节点如果 Validate 失败，那么它会被原本将一个原本在 replacements 数组的节点替换。
 type bucket struct {
-<<<<<<< HEAD
+	entries      []*node // live entries, sorted by time of last contact
+	replacements []*node // recently seen nodes to be used if revalidation fails
 	//一个K桶中有多个节点，他们到本节点的距离相同，按最近联系时间排序,entries[0]是最新联系过的。
 	entries []*Node // live entries, sorted by time of last contact
 	//数组中保存候补节点，如果 entries 数组数量满了，之后的节点会被加入该数组
 	replacements []*Node // recently seen nodes to be used if revalidation fails
-=======
-	entries      []*node // live entries, sorted by time of last contact
-	replacements []*node // recently seen nodes to be used if revalidation fails
->>>>>>> b67ea9cf
 	ips          netutil.DistinctNetSet
 }
 
@@ -214,7 +211,6 @@
 	}
 }
 
-<<<<<<< HEAD
 // Resolve searches for a specific node with the given ID.
 // It returns nil if the node could not be found.
 func (tab *Table) Resolve(targetID NodeID) *Node {
@@ -327,8 +323,6 @@
 	reply <- r
 }
 
-=======
->>>>>>> b67ea9cf
 func (tab *Table) refresh() <-chan struct{} {
 	done := make(chan struct{})
 	select {
@@ -401,15 +395,9 @@
 	close(tab.closed)
 }
 
-<<<<<<< HEAD
-// doRefresh performs a lookup for a random target to keep buckets
-// full. seed nodes are inserted if the table is empty (initial
-// bootstrap or discarded faulty peers).
-//更新邻居关系
-=======
 // doRefresh performs a lookup for a random target to keep buckets full. seed nodes are
 // inserted if the table is empty (initial bootstrap or discarded faulty peers).
->>>>>>> b67ea9cf
+//更新邻居关系
 func (tab *Table) doRefresh(done chan struct{}) {
 	defer close(done)
 
@@ -420,12 +408,9 @@
 	tab.loadSeedNodes()
 
 	// Run self lookup to discover new neighbor nodes.
-<<<<<<< HEAD
+	tab.net.lookupSelf()
 	//查找本节点的最近邻居
 	tab.lookup(tab.self.ID, false)
-=======
-	tab.net.lookupSelf()
->>>>>>> b67ea9cf
 
 	// The Kademlia paper specifies that the bucket refresh should
 	// perform a lookup in the least recently used bucket. We cannot
@@ -435,14 +420,7 @@
 	// We perform a few lookups with a random target instead.
 	//查找3个随机节点的最近邻居
 	for i := 0; i < 3; i++ {
-<<<<<<< HEAD
-		var target NodeID
-		crand.Read(target[:])
-		//产生一个随机的nodeId，查找它
-		tab.lookup(target, false)
-=======
 		tab.net.lookupRandom()
->>>>>>> b67ea9cf
 	}
 }
 
@@ -457,7 +435,8 @@
 	}
 }
 
-<<<<<<< HEAD
+// doRevalidate checks that the last node in a random bucket is still live and replaces or
+// deletes the node if it isn't.
 // doRevalidate checks that the last node in a random bucket is still live
 // and replaces or deletes the node if it isn't.
 //有效性检测就是利用 ping 消息进行探活操作。 Table.loop() 启动了一个定时器（0~10s），定期随机选择一个bucket，向其 entries 中末尾的节点发送 ping 消息，如果对方回应了 pong ，则探活成功。
@@ -468,10 +447,6 @@
 //此时Revalidate定时器到期，则会对 B进行检测，如果通过，则 entries =[B, A]，
 //如果不通过，则将随机选择 replacements 中的一项（假设为D）替换B的位置，最终 entries =[A, D]， replacements = [C, E, F]
 //
-=======
-// doRevalidate checks that the last node in a random bucket is still live and replaces or
-// deletes the node if it isn't.
->>>>>>> b67ea9cf
 func (tab *Table) doRevalidate(done chan<- struct{}) {
 	defer func() { done <- struct{}{} }()
 
@@ -551,17 +526,6 @@
 	}
 }
 
-<<<<<<< HEAD
-// closest returns the n nodes in the table that are closest to the
-// given id. The caller must hold tab.mutex.
-//从K桶中找到节点n的的最近邻居
-//target，NodeID的hash值
-func (tab *Table) closest(target common.Hash, nresults int) *nodesByDistance {
-	// This is a very wasteful way to find the closest nodes but
-	// obviously correct. I believe that tree-based buckets would make
-	// this easier to implement efficiently.
-	close := &nodesByDistance{target: target}
-=======
 // findnodeByID returns the n nodes in the table that are closest to the given id.
 // This is used by the FINDNODE/v4 handler.
 //
@@ -578,7 +542,6 @@
 	// is O(tab.len() * nresults).
 	nodes := &nodesByDistance{target: target}
 	liveNodes := &nodesByDistance{target: target}
->>>>>>> b67ea9cf
 	for _, b := range &tab.buckets {
 		for _, n := range b.entries {
 			nodes.push(n, nresults)
