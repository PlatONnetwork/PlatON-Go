// Copyright 2015 The go-ethereum Authors
// This file is part of the go-ethereum library.
//
// The go-ethereum library is free software: you can redistribute it and/or modify
// it under the terms of the GNU Lesser General Public License as published by
// the Free Software Foundation, either version 3 of the License, or
// (at your option) any later version.
//
// The go-ethereum library is distributed in the hope that it will be useful,
// but WITHOUT ANY WARRANTY; without even the implied warranty of
// MERCHANTABILITY or FITNESS FOR A PARTICULAR PURPOSE. See the
// GNU Lesser General Public License for more details.
//
// You should have received a copy of the GNU Lesser General Public License
// along with the go-ethereum library. If not, see <http://www.gnu.org/licenses/>.

package p2p

import (
	"container/heap"
	"crypto/rand"
	"errors"
	"fmt"
	"net"
	"time"

	"github.com/PlatONnetwork/PlatON-Go/log"
	"github.com/PlatONnetwork/PlatON-Go/p2p/discover"
	"github.com/PlatONnetwork/PlatON-Go/p2p/netutil"
)

const (
	// This is the amount of time spent waiting in between
	// redialing a certain node.
	dialHistoryExpiration = 30 * time.Second

	// Discovery lookups are throttled and can only run
	// once every few seconds.
	lookupInterval = 4 * time.Second

	// If no peers are found for this amount of time, the initial bootnodes are
	// attempted to be connected.
	fallbackInterval = 20 * time.Second

	// Endpoint resolution is throttled with bounded backoff.
	initialResolveDelay = 60 * time.Second
	maxResolveDelay     = time.Hour
)

type removeConsensusPeerFn func(node *discover.Node)

//断开监控节点peer时的回调函数
type monitorTaskDoneFurtherFn func(node *discover.Node) bool

// NodeDialer is used to connect to nodes in the network, typically by using
// an underlying net.Dialer but also using net.Pipe in tests
type NodeDialer interface {
	Dial(*discover.Node) (net.Conn, error)
}

// TCPDialer implements the NodeDialer interface by using a net.Dialer to
// create TCP connections to nodes in the network
type TCPDialer struct {
	*net.Dialer
}

// Dial creates a TCP connection to the node
func (t TCPDialer) Dial(dest *discover.Node) (net.Conn, error) {
	addr := &net.TCPAddr{IP: dest.IP, Port: int(dest.TCP)}
	return t.Dialer.Dial("tcp", addr.String())
}

// dialstate schedules dials and discovery lookups.
// it get's a chance to compute new tasks on every iteration
// of the main loop in Server.run.
type dialstate struct {
	maxDynDials int
	ntab        discoverTable
	netrestrict *netutil.Netlist

	lookupRunning bool
	dialing       map[discover.NodeID]connFlag
	lookupBuf     []*discover.Node // current discovery lookup results
	randomNodes   []*discover.Node // filled from Table
	static        map[discover.NodeID]*dialTask
<<<<<<< HEAD
	consensus     *dialedTasks
	monitorTasks  *monitorScheduler
	hist          *dialHistory
=======
	//consensus     map[discover.NodeID]*dialTask
	consensus *dialedTasks
	hist      *dialHistory
>>>>>>> f86c9f84

	start     time.Time        // time when the dialer was first used
	bootnodes []*discover.Node // default dials when there are no peers
}

type discoverTable interface {
	Self() *discover.Node
	Close()
	Resolve(target discover.NodeID) *discover.Node
	Lookup(target discover.NodeID) []*discover.Node
	ReadRandomNodes([]*discover.Node) int
}

// the dial history remembers recent dials.
type dialHistory []pastDial

// pastDial is an entry in the dial history.
type pastDial struct {
	id  discover.NodeID
	exp time.Time
}

type task interface {
	Do(*Server)
}

// A dialTask is generated for each node that is dialed. Its
// fields cannot be accessed while the task is running.
// 一个拨号任务负责拨通一个目标节点，建立TCP连接。
type dialTask struct {
	flags        connFlag
	dest         *discover.Node
	lastResolved time.Time
	resolveDelay time.Duration
}

// discoverTask runs discovery table operations.
// Only one discoverTask is active at any time.
// discoverTask.Do performs a random lookup.
type discoverTask struct {
	results []*discover.Node
}

// A waitExpireTask is generated if there are no other tasks
// to keep the loop in Server.run ticking.
type waitExpireTask struct {
	time.Duration
}

func newDialState(static []*discover.Node, bootnodes []*discover.Node, ntab discoverTable, maxdyn int, netrestrict *netutil.Netlist, maxConsensusPeers int) *dialstate {
	s := &dialstate{
		maxDynDials: maxdyn,
		ntab:        ntab,
		netrestrict: netrestrict,
		static:      make(map[discover.NodeID]*dialTask),
		//consensus:	 make(map[discover.NodeID]*dialTask),
<<<<<<< HEAD
		consensus:    NewDialedTasks(maxConsensusPeers, nil),
		monitorTasks: MonitorScheduler(),
		dialing:      make(map[discover.NodeID]connFlag),
		bootnodes:    make([]*discover.Node, len(bootnodes)),
		randomNodes:  make([]*discover.Node, maxdyn/2),
		hist:         new(dialHistory),
=======
		consensus:   NewDialedTasks(maxConsensusPeers*2, nil),
		dialing:     make(map[discover.NodeID]connFlag),
		bootnodes:   make([]*discover.Node, len(bootnodes)),
		randomNodes: make([]*discover.Node, maxdyn/2),
		hist:        new(dialHistory),
>>>>>>> f86c9f84
	}
	copy(s.bootnodes, bootnodes)
	for _, n := range static {
		s.addStatic(n)
	}
	return s
}

func (s *dialstate) addStatic(n *discover.Node) {
	// This overwrites the task instead of updating an existing
	// entry, giving users the opportunity to force a resolve operation.
	s.static[n.ID] = &dialTask{flags: staticDialedConn, dest: n}
}

func (s *dialstate) removeStatic(n *discover.Node) {
	// This removes a task so future attempts to connect will not be made.
	delete(s.static, n.ID)
	// This removes a previous dial timestamp so that application
	// can force a server to reconnect with chosen peer immediately.
	s.hist.remove(n.ID)
}

func (s *dialstate) addConsensus(n *discover.Node) {
	log.Warn("dial adding consensus node", "node", n)
	//s.consensus[n.ID] = &dialTask{flags: consensusDialedConn, dest: n}
	s.consensus.AddTask(&dialTask{flags: consensusDialedConn, dest: n})
}

func (s *dialstate) removeConsensus(n *discover.Node) {
	//delete(s.consensus, n.ID)
	s.consensus.RemoveTask(n.ID)
	s.hist.remove(n.ID)
}

func (s *dialstate) removeConsensusFromQueue(n *discover.Node) {
	//delete(s.consensus, n.ID)
	//s.consensus.RemoveTask(n.ID)
	s.hist.remove(n.ID)
}

func (s *dialstate) initRemoveConsensusPeerFn(removeConsensusPeerFn removeConsensusPeerFn) {
	s.consensus.InitRemoveConsensusPeerFn(removeConsensusPeerFn)
}

func (s *dialstate) clearMonitorScheduler() {
	s.monitorTasks.ClearMonitorScheduler()
}

func (s *dialstate) addMonitorTask(node *discover.Node) {
	s.monitorTasks.AddMonitorTask(&monitorTask{flags: monitorConn, dest: node})
}

func (s *dialstate) removeMonitorTask(node *discover.Node) {
	s.monitorTasks.RemoveMonitorTask(node.ID)
}

func (s *dialstate) initMonitorTaskDoneFurtherFn(monitorTaskDoneFurtherFn monitorTaskDoneFurtherFn) {
	s.monitorTasks.InitMonitorTaskDoneFurtherFn(monitorTaskDoneFurtherFn)
}

// 从各个任务列表中，获取可以新建拨号的任务（正在拨号的，已经完成拨号的，黑名单的等除外）
func (s *dialstate) newTasks(nRunning int, peers map[discover.NodeID]*Peer, now time.Time) []task {
	if s.start.IsZero() {
		s.start = now
	}

	var newtasks []task
	addDial := func(flag connFlag, n *discover.Node) bool {
		if err := s.checkDial(n, peers); err != nil {
			log.Trace("Skipping dial candidate", "id", n.ID, "addr", &net.TCPAddr{IP: n.IP, Port: int(n.TCP)}, "err", err)
			return false
		}
		s.dialing[n.ID] = flag
		newtasks = append(newtasks, &dialTask{flags: flag, dest: n})
		return true
	}

	// Compute number of dynamic dials necessary at this point.
	needDynDials := s.maxDynDials
	for _, p := range peers {
		if p.rw.is(dynDialedConn) {
			needDynDials--
		}
	}
	for _, flag := range s.dialing {
		if flag&dynDialedConn != 0 {
			needDynDials--
		}
	}

	// Expire the dial history on every invocation.
	s.hist.expire(now)

	// Create dials for static nodes if they are not connected.
	for id, t := range s.static {
		err := s.checkDial(t.dest, peers)
		switch err {
		case errNotWhitelisted, errSelf:
			log.Warn("Removing static dial candidate", "id", t.dest.ID, "addr", &net.TCPAddr{IP: t.dest.IP, Port: int(t.dest.TCP)}, "err", err)
			delete(s.static, t.dest.ID)
		case nil:
			s.dialing[id] = t.flags
			newtasks = append(newtasks, t)
		}
	}

	// Create dials for consensus nodes if they are not connected.
	for _, t := range s.consensus.ListTask() {
		err := s.checkDial(t.dest, peers)
		switch err {
		case errNotWhitelisted, errSelf:
			//delete(s.consensus, t.dest.ID)
			s.consensus.RemoveTask(t.dest.ID)
		case nil:
			s.dialing[t.dest.ID] = t.flags
			newtasks = append(newtasks, t)
		}
	}

	// Create dials for monitor nodes if they are not connected.
	for _, t := range s.monitorTasks.ListTask() {
		err := s.checkDial(t.dest, peers)
		switch err {
		case errNotWhitelisted, errSelf:
			s.monitorTasks.RemoveTask(t.dest.ID)
		case errAlreadyConnected:
			//已经连接了, 保存当前时间，从监控任务中删除
			//s.monitorTasks.RemoveTask(t.dest.ID)
			//SaveNodePingResult(t.dest.ID, t.dest.IP.String(), strconv.FormatUint(uint64(t.dest.TCP), 10), 1)
			s.monitorTasks.monitorTaskDoneFurtherFn(t.dest)
		case nil:
			s.dialing[t.dest.ID] = t.flags
			newtasks = append(newtasks, t)
		}
	}

	// If we don't have any peers whatsoever, try to dial a random bootnode. This
	// scenario is useful for the testnet (and private networks) where the discovery
	// table might be full of mostly bad peers, making it hard to find good ones.
	if len(peers) == 0 && len(s.bootnodes) > 0 && needDynDials > 0 && now.Sub(s.start) > fallbackInterval {
		bootnode := s.bootnodes[0]
		s.bootnodes = append(s.bootnodes[:0], s.bootnodes[1:]...)
		s.bootnodes = append(s.bootnodes, bootnode)

		if addDial(dynDialedConn, bootnode) {
			needDynDials--
		}
	}
	// Use random nodes from the table for half of the necessary
	// dynamic dials.
	randomCandidates := needDynDials / 2
	if randomCandidates > 0 {
		n := s.ntab.ReadRandomNodes(s.randomNodes)
		for i := 0; i < randomCandidates && i < n; i++ {
			if addDial(dynDialedConn, s.randomNodes[i]) {
				needDynDials--
			}
		}
	}
	// Create dynamic dials from random lookup results, removing tried
	// items from the result buffer.
	i := 0
	for ; i < len(s.lookupBuf) && needDynDials > 0; i++ {
		if addDial(dynDialedConn, s.lookupBuf[i]) {
			needDynDials--
		}
	}
	s.lookupBuf = s.lookupBuf[:copy(s.lookupBuf, s.lookupBuf[i:])]
	// Launch a discovery lookup if more candidates are needed.
	if len(s.lookupBuf) < needDynDials && !s.lookupRunning {
		s.lookupRunning = true
		newtasks = append(newtasks, &discoverTask{})
	}

	// Launch a timer to wait for the next node to expire if all
	// candidates have been tried and no task is currently active.
	// This should prevent cases where the dialer logic is not ticked
	// because there are no pending events.
	if nRunning == 0 && len(newtasks) == 0 && s.hist.Len() > 0 {
		t := &waitExpireTask{s.hist.min().exp.Sub(now)}
		newtasks = append(newtasks, t)
	}
	return newtasks
}

var (
	errSelf             = errors.New("is self")
	errAlreadyDialing   = errors.New("already dialing")
	errAlreadyConnected = errors.New("already connected")
	errRecentlyDialed   = errors.New("recently dialed")
	errNotWhitelisted   = errors.New("not contained in netrestrict whitelist")
)

func (s *dialstate) checkDial(n *discover.Node, peers map[discover.NodeID]*Peer) error {
	_, dialing := s.dialing[n.ID]
	switch {
	case dialing:
		return errAlreadyDialing
	case peers[n.ID] != nil:
		return errAlreadyConnected
	case s.ntab != nil && n.ID == s.ntab.Self().ID:
		return errSelf
	case s.netrestrict != nil && !s.netrestrict.Contains(n.IP):
		return errNotWhitelisted
	case s.hist.contains(n.ID):
		return errRecentlyDialed
	}
	return nil
}

func (s *dialstate) taskDone(t task, now time.Time) {
	switch t := t.(type) {
	case *dialTask:
		s.hist.add(t.dest.ID, now.Add(dialHistoryExpiration))
		delete(s.dialing, t.dest.ID)
	case *discoverTask:
		s.lookupRunning = false
		s.lookupBuf = append(s.lookupBuf, t.results...)
	case *monitorTask:
		s.hist.add(t.dest.ID, now.Add(dialHistoryExpiration))
		delete(s.dialing, t.dest.ID)
		t.MonitorTaskDoneFurther()
	}
}

//拨号，建立TCP连接。
//连接拨号任务中的目标节点。如果目标节点IP不知道，则通过resolve来查找目标节点。
func (t *dialTask) Do(srv *Server) {
	if t.dest.Incomplete() {
		if !t.resolve(srv) {
			return
		}
	}
	err := t.dial(srv, t.dest)
	if err != nil {
		log.Trace("Dial error", "task", t, "err", err)
		// Try resolving the ID of static nodes if dialing failed.
		if _, ok := err.(*dialError); ok && t.flags&staticDialedConn != 0 {
			if t.resolve(srv) {
				t.dial(srv, t.dest)
			}
		}
	}
}

// resolve attempts to find the current endpoint for the destination
// using discovery.
//
// Resolve operations are throttled with backoff to avoid flooding the
// discovery network with useless queries for nodes that don't exist.
// The backoff delay resets when the node is found.
func (t *dialTask) resolve(srv *Server) bool {
	if srv.ntab == nil {
		log.Debug("Can't resolve node", "id", t.dest.ID, "err", "discovery is disabled")
		return false
	}
	if t.resolveDelay == 0 {
		t.resolveDelay = initialResolveDelay
	}
	if time.Since(t.lastResolved) < t.resolveDelay {
		return false
	}
	resolved := srv.ntab.Resolve(t.dest.ID)
	t.lastResolved = time.Now()
	if resolved == nil {
		t.resolveDelay *= 2
		if t.resolveDelay > maxResolveDelay {
			t.resolveDelay = maxResolveDelay
		}
		log.Debug("Resolving node failed", "id", t.dest.ID, "newdelay", t.resolveDelay)
		return false
	}
	// The node was found.
	t.resolveDelay = initialResolveDelay
	t.dest = resolved
	log.Debug("Resolved node", "id", t.dest.ID, "addr", &net.TCPAddr{IP: t.dest.IP, Port: int(t.dest.TCP)})
	return true
}

type dialError struct {
	error
}

// dial performs the actual connection attempt.
func (t *dialTask) dial(srv *Server, dest *discover.Node) error {
	fd, err := srv.Dialer.Dial(dest)
	if err != nil {
		return &dialError{err}
	}
	mfd := newMeteredConn(fd, false)
	return srv.SetupConn(mfd, t.flags, dest)
}

func (t *dialTask) String() string {
	return fmt.Sprintf("%v %x %v:%d", t.flags, t.dest.ID[:8], t.dest.IP, t.dest.TCP)
}

func (t *discoverTask) Do(srv *Server) {
	// newTasks generates a lookup task whenever dynamic dials are
	// necessary. Lookups need to take some time, otherwise the
	// event loop spins too fast.
	next := srv.lastLookup.Add(lookupInterval)
	if now := time.Now(); now.Before(next) {
		time.Sleep(next.Sub(now))
	}
	srv.lastLookup = time.Now()
	var target discover.NodeID
	rand.Read(target[:])
	t.results = srv.ntab.Lookup(target)
}

func (t *discoverTask) String() string {
	s := "discovery lookup"
	if len(t.results) > 0 {
		s += fmt.Sprintf(" (%d results)", len(t.results))
	}
	return s
}

func (t waitExpireTask) Do(*Server) {
	time.Sleep(t.Duration)
}
func (t waitExpireTask) String() string {
	return fmt.Sprintf("wait for dial hist expire (%v)", t.Duration)
}

// Use only these methods to access or modify dialHistory.
func (h dialHistory) min() pastDial {
	return h[0]
}
func (h *dialHistory) add(id discover.NodeID, exp time.Time) {
	heap.Push(h, pastDial{id, exp})

}
func (h *dialHistory) remove(id discover.NodeID) bool {
	for i, v := range *h {
		if v.id == id {
			heap.Remove(h, i)
			return true
		}
	}
	return false
}
func (h dialHistory) contains(id discover.NodeID) bool {
	for _, v := range h {
		if v.id == id {
			return true
		}
	}
	return false
}
func (h *dialHistory) expire(now time.Time) {
	for h.Len() > 0 && h.min().exp.Before(now) {
		heap.Pop(h)
	}
}

// heap.Interface boilerplate
func (h dialHistory) Len() int           { return len(h) }
func (h dialHistory) Less(i, j int) bool { return h[i].exp.Before(h[j].exp) }
func (h dialHistory) Swap(i, j int)      { h[i], h[j] = h[j], h[i] }
func (h *dialHistory) Push(x interface{}) {
	*h = append(*h, x.(pastDial))
}
func (h *dialHistory) Pop() interface{} {
	old := *h
	n := len(old)
	x := old[n-1]
	*h = old[0 : n-1]
	return x
}<|MERGE_RESOLUTION|>--- conflicted
+++ resolved
@@ -83,15 +83,10 @@
 	lookupBuf     []*discover.Node // current discovery lookup results
 	randomNodes   []*discover.Node // filled from Table
 	static        map[discover.NodeID]*dialTask
-<<<<<<< HEAD
-	consensus     *dialedTasks
-	monitorTasks  *monitorScheduler
-	hist          *dialHistory
-=======
 	//consensus     map[discover.NodeID]*dialTask
 	consensus *dialedTasks
+	monitorTasks  *monitorScheduler
 	hist      *dialHistory
->>>>>>> f86c9f84
 
 	start     time.Time        // time when the dialer was first used
 	bootnodes []*discover.Node // default dials when there are no peers
@@ -148,20 +143,12 @@
 		netrestrict: netrestrict,
 		static:      make(map[discover.NodeID]*dialTask),
 		//consensus:	 make(map[discover.NodeID]*dialTask),
-<<<<<<< HEAD
-		consensus:    NewDialedTasks(maxConsensusPeers, nil),
+		consensus:   NewDialedTasks(maxConsensusPeers*2, nil),
 		monitorTasks: MonitorScheduler(),
-		dialing:      make(map[discover.NodeID]connFlag),
-		bootnodes:    make([]*discover.Node, len(bootnodes)),
-		randomNodes:  make([]*discover.Node, maxdyn/2),
-		hist:         new(dialHistory),
-=======
-		consensus:   NewDialedTasks(maxConsensusPeers*2, nil),
 		dialing:     make(map[discover.NodeID]connFlag),
 		bootnodes:   make([]*discover.Node, len(bootnodes)),
 		randomNodes: make([]*discover.Node, maxdyn/2),
 		hist:        new(dialHistory),
->>>>>>> f86c9f84
 	}
 	copy(s.bootnodes, bootnodes)
 	for _, n := range static {
