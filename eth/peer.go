// Copyright 2015 The go-ethereum Authors
// This file is part of the go-ethereum library.
//
// The go-ethereum library is free software: you can redistribute it and/or modify
// it under the terms of the GNU Lesser General Public License as published by
// the Free Software Foundation, either version 3 of the License, or
// (at your option) any later version.
//
// The go-ethereum library is distributed in the hope that it will be useful,
// but WITHOUT ANY WARRANTY; without even the implied warranty of
// MERCHANTABILITY or FITNESS FOR A PARTICULAR PURPOSE. See the
// GNU Lesser General Public License for more details.
//
// You should have received a copy of the GNU Lesser General Public License
// along with the go-ethereum library. If not, see <http://www.gnu.org/licenses/>.

package eth

import (
	"github.com/PlatONnetwork/PlatON-Go/eth/protocols/eth"
	"github.com/PlatONnetwork/PlatON-Go/eth/protocols/snap"
	"math/big"
)

// ethPeerInfo represents a short summary of the `eth` sub-protocol metadata known
// about a connected peer.
type ethPeerInfo struct {
	Version uint     `json:"version"` // Ethereum protocol version negotiated
	BN      *big.Int `json:"number"`  // The block number of the peer's blockchain
	Head    string   `json:"head"`    // Hex hash of the peer's best owned block
}

// ethPeer is a wrapper around eth.Peer to maintain a few extra metadata.
type ethPeer struct {
	*eth.Peer
<<<<<<< HEAD
	snapExt *snapPeer // Satellite `snap` connection

	syncDrop *time.Timer  // Connection dropper if `eth` sync progress isn't validated in time
	lock     sync.RWMutex // Mutex protecting the internal fields
=======
	snapExt  *snapPeer     // Satellite `snap` connection
	snapWait chan struct{} // Notification channel for snap connections
>>>>>>> 6cca8221
}

// info gathers and returns some `eth` protocol metadata known about a peer.
func (p *ethPeer) info() *ethPeerInfo {
	hash, bn := p.Head()

	return &ethPeerInfo{
		Version: p.Version(),
		BN:      bn,
		Head:    hash.Hex(),
	}
}

// snapPeerInfo represents a short summary of the `snap` sub-protocol metadata known
// about a connected peer.
type snapPeerInfo struct {
	Version uint `json:"version"` // Snapshot protocol version negotiated
}

// snapPeer is a wrapper around snap.Peer to maintain a few extra metadata.
type snapPeer struct {
	*snap.Peer
}

// info gathers and returns some `snap` protocol metadata known about a peer.
func (p *snapPeer) info() *snapPeerInfo {
	return &snapPeerInfo{
		Version: p.Version(),
	}
}<|MERGE_RESOLUTION|>--- conflicted
+++ resolved
@@ -33,15 +33,7 @@
 // ethPeer is a wrapper around eth.Peer to maintain a few extra metadata.
 type ethPeer struct {
 	*eth.Peer
-<<<<<<< HEAD
 	snapExt *snapPeer // Satellite `snap` connection
-
-	syncDrop *time.Timer  // Connection dropper if `eth` sync progress isn't validated in time
-	lock     sync.RWMutex // Mutex protecting the internal fields
-=======
-	snapExt  *snapPeer     // Satellite `snap` connection
-	snapWait chan struct{} // Notification channel for snap connections
->>>>>>> 6cca8221
 }
 
 // info gathers and returns some `eth` protocol metadata known about a peer.
