// Copyright 2017 The go-ethereum Authors
// This file is part of the go-ethereum library.
//
// The go-ethereum library is free software: you can redistribute it and/or modify
// it under the terms of the GNU Lesser General Public License as published by
// the Free Software Foundation, either version 3 of the License, or
// (at your option) any later version.
//
// The go-ethereum library is distributed in the hope that it will be useful,
// but WITHOUT ANY WARRANTY; without even the implied warranty of
// MERCHANTABILITY or FITNESS FOR A PARTICULAR PURPOSE. See the
// GNU Lesser General Public License for more details.
//
// You should have received a copy of the GNU Lesser General Public License
// along with the go-ethereum library. If not, see <http://www.gnu.org/licenses/>.

package tracers

import (
	"bufio"
	"bytes"
	"context"
	"errors"
	"fmt"
	"github.com/PlatONnetwork/PlatON-Go/core/rawdb"
	"github.com/PlatONnetwork/PlatON-Go/x/gov"
	"io/ioutil"
	"os"
	"runtime"
	"sync"
	"time"

	"github.com/PlatONnetwork/PlatON-Go/core/snapshotdb"
	"github.com/PlatONnetwork/PlatON-Go/params"

	"github.com/PlatONnetwork/PlatON-Go/common"
	"github.com/PlatONnetwork/PlatON-Go/common/hexutil"
	"github.com/PlatONnetwork/PlatON-Go/consensus"
	"github.com/PlatONnetwork/PlatON-Go/core"
	"github.com/PlatONnetwork/PlatON-Go/core/state"
	"github.com/PlatONnetwork/PlatON-Go/core/types"
	"github.com/PlatONnetwork/PlatON-Go/core/vm"
	"github.com/PlatONnetwork/PlatON-Go/ethdb"
	"github.com/PlatONnetwork/PlatON-Go/internal/ethapi"
	"github.com/PlatONnetwork/PlatON-Go/log"
	"github.com/PlatONnetwork/PlatON-Go/rlp"
	"github.com/PlatONnetwork/PlatON-Go/rpc"
)

const (
	// defaultTraceTimeout is the amount of time a single transaction can execute
	// by default before being forcefully aborted.
	defaultTraceTimeout = 5 * time.Second

	// defaultTraceReexec is the number of blocks the tracer is willing to go back
	// and reexecute to produce missing historical state necessary to run a specific
	// trace.
	defaultTraceReexec = uint64(128)
)

// Backend interface provides the common API services (that are provided by
// both full and light clients) with access to necessary functions.
type Backend interface {
	HeaderByHash(ctx context.Context, hash common.Hash) (*types.Header, error)
	HeaderByNumber(ctx context.Context, number rpc.BlockNumber) (*types.Header, error)
	BlockByHash(ctx context.Context, hash common.Hash) (*types.Block, error)
	BlockByNumber(ctx context.Context, number rpc.BlockNumber) (*types.Block, error)
	GetTransaction(ctx context.Context, txHash common.Hash) (*types.Transaction, common.Hash, uint64, uint64, error)
	RPCGasCap() uint64
	ChainConfig() *params.ChainConfig
	Engine() consensus.Engine
	ChainDb() ethdb.Database
	StateAtBlock(ctx context.Context, block *types.Block, reexec uint64) (*state.StateDB, func(), error)
	StateAtTransaction(ctx context.Context, block *types.Block, txIndex int, reexec uint64) (core.Message, vm.BlockContext, *state.StateDB, func(), error)
	StatesInRange(ctx context.Context, fromBlock *types.Block, toBlock *types.Block, reexec uint64) ([]*state.StateDB, func(), error)
}

// API is the collection of tracing APIs exposed over the private debugging endpoint.
type API struct {
	backend Backend
}

// NewAPI creates a new API definition for the tracing methods of the Ethereum service.
func NewAPI(backend Backend) *API {
	return &API{backend: backend}
}

type chainContext struct {
	api *API
	ctx context.Context
}

func (context *chainContext) Engine() consensus.Engine {
	return context.api.backend.Engine()
}

func (context *chainContext) GetHeader(hash common.Hash, number uint64) *types.Header {
	header, err := context.api.backend.HeaderByNumber(context.ctx, rpc.BlockNumber(number))
	if err != nil {
		return nil
	}
	if header.Hash() == hash {
		return header
	}
	header, err = context.api.backend.HeaderByHash(context.ctx, hash)
	if err != nil {
		return nil
	}
	return header
}

// chainContext construts the context reader which is used by the evm for reading
// the necessary chain context.
func (api *API) chainContext(ctx context.Context) core.ChainContext {
	return &chainContext{api: api, ctx: ctx}
}

// blockByNumber is the wrapper of the chain access function offered by the backend.
// It will return an error if the block is not found.
func (api *API) blockByNumber(ctx context.Context, number rpc.BlockNumber) (*types.Block, error) {
	block, err := api.backend.BlockByNumber(ctx, number)
	if err != nil {
		return nil, err
	}
	if block == nil {
		return nil, fmt.Errorf("block #%d not found", number)
	}
	return block, nil
}

// blockByHash is the wrapper of the chain access function offered by the backend.
// It will return an error if the block is not found.
func (api *API) blockByHash(ctx context.Context, hash common.Hash) (*types.Block, error) {
	block, err := api.backend.BlockByHash(ctx, hash)
	if err != nil {
		return nil, err
	}
	if block == nil {
		return nil, fmt.Errorf("block %s not found", hash.Hex())
	}
	return block, nil
}

// blockByNumberAndHash is the wrapper of the chain access function offered by
// the backend. It will return an error if the block is not found.
//
// Note this function is friendly for the light client which can only retrieve the
// historical(before the CHT) header/block by number.
func (api *API) blockByNumberAndHash(ctx context.Context, number rpc.BlockNumber, hash common.Hash) (*types.Block, error) {
	block, err := api.blockByNumber(ctx, number)
	if err != nil {
		return nil, err
	}
	if block.Hash() == hash {
		return block, nil
	}
	return api.blockByHash(ctx, hash)
}

// TraceConfig holds extra parameters to trace functions.
type TraceConfig struct {
	*vm.LogConfig
	Tracer  *string
	Timeout *string
	Reexec  *uint64
}

// StdTraceConfig holds extra parameters to standard-json trace functions.
type StdTraceConfig struct {
	vm.LogConfig
	Reexec *uint64
	TxHash common.Hash
}

// txTraceContext is the contextual infos about a transaction before it gets run.
type txTraceContext struct {
	index int         // Index of the transaction within the block
	hash  common.Hash // Hash of the transaction
	block common.Hash // Hash of the block containing the transaction
}

// txTraceResult is the result of a single transaction trace.
type txTraceResult struct {
	Result interface{} `json:"result,omitempty"` // Trace results produced by the tracer
	Error  string      `json:"error,omitempty"`  // Trace failure produced by the tracer
}

// blockTraceTask represents a single block trace task when an entire chain is
// being traced.
type blockTraceTask struct {
	statedb *state.StateDB   // Intermediate state prepped for tracing
	block   *types.Block     // Block to trace the transactions from
	results []*txTraceResult // Trace results procudes by the task
}

// blockTraceResult represets the results of tracing a single block when an entire
// chain is being traced.
type blockTraceResult struct {
	Block  hexutil.Uint64   `json:"block"`  // Block number corresponding to this trace
	Hash   common.Hash      `json:"hash"`   // Block hash corresponding to this trace
	Traces []*txTraceResult `json:"traces"` // Trace results produced by the task
}

// txTraceTask represents a single transaction trace task when an entire block
// is being traced.
type txTraceTask struct {
	statedb *state.StateDB // Intermediate state prepped for tracing
	index   int            // Transaction offset in the block
}

// TraceChain returns the structured logs created during the execution of EVM
// between two blocks (excluding start) and returns them as a JSON object.
func (api *API) TraceChain(ctx context.Context, start, end rpc.BlockNumber, config *TraceConfig) (*rpc.Subscription, error) {
	// Fetch the block interval that we want to trace
	from, err := api.blockByNumber(ctx, start)
	if err != nil {
		return nil, err
	}
	to, err := api.blockByNumber(ctx, end)
	if err != nil {
		return nil, err
	}
	if from.Number().Cmp(to.Number()) >= 0 {
		return nil, fmt.Errorf("end block (#%d) needs to come after start block (#%d)", end, start)
	}
	return api.traceChain(ctx, from, to, config)
}

// traceChain configures a new tracer according to the provided configuration, and
// executes all the transactions contained within. The return value will be one item
// per transaction, dependent on the requested tracer.
func (api *API) traceChain(ctx context.Context, start, end *types.Block, config *TraceConfig) (*rpc.Subscription, error) {
	// Tracing a chain is a **long** operation, only do with subscriptions
	notifier, supported := rpc.NotifierFromContext(ctx)
	if !supported {
		return &rpc.Subscription{}, rpc.ErrNotificationsUnsupported
	}
	sub := notifier.CreateSubscription()

	// Shift the border to a block ahead in order to get the states
	// before these blocks.
	endBlock, err := api.blockByNumberAndHash(ctx, rpc.BlockNumber(end.NumberU64()-1), end.ParentHash())
	if err != nil {
		return nil, err
	}
	// Prepare all the states for tracing. Note this procedure can take very
	// long time. Timeout mechanism is necessary.
	reexec := defaultTraceReexec
	if config != nil && config.Reexec != nil {
		reexec = *config.Reexec
	}
	states, release, err := api.backend.StatesInRange(ctx, start, endBlock, reexec)
	if err != nil {
		return nil, err
	}
	defer release() // Release all the resources in the last step.

	blocks := int(end.NumberU64() - start.NumberU64())
	threads := runtime.NumCPU()
	if threads > blocks {
		threads = blocks
	}
	var (
		pend    = new(sync.WaitGroup)
		tasks   = make(chan *blockTraceTask, threads)
		results = make(chan *blockTraceTask, threads)
	)
	for th := 0; th < threads; th++ {
		pend.Add(1)
		go func() {
			defer pend.Done()

			// Fetch and execute the next block trace tasks
			for task := range tasks {
				signer := types.NewEIP2930Signer(api.backend.ChainConfig().PIP7ChainID)
				blockCtx := core.NewEVMBlockContext(task.block.Header(), api.chainContext(ctx))
				// Trace all the transactions contained within
				for i, tx := range task.block.Transactions() {
					msg, _ := tx.AsMessage(signer)
					txctx := &txTraceContext{
						index: i,
						hash:  tx.Hash(),
						block: task.block.Hash(),
					}
					res, err := api.traceTx(ctx, msg, txctx, blockCtx, task.statedb, config)
					if err != nil {
						task.results[i] = &txTraceResult{Error: err.Error()}
						log.Warn("Tracing failed", "hash", tx.Hash(), "block", task.block.NumberU64(), "err", err)
						break
					}
					task.statedb.Finalise(true)
					task.results[i] = &txTraceResult{Result: res}
				}
				// Stream the result back to the user or abort on teardown
				select {
				case results <- task:
				case <-notifier.Closed():
					return
				}
			}
		}()
	}
	// Start a goroutine to feed all the blocks into the tracers
	begin := time.Now()

	go func() {
		var (
			logged time.Time
			number uint64
			traced uint64
			failed error
		)
		// Ensure everything is properly cleaned up on any exit path
		defer func() {
			close(tasks)
			pend.Wait()

			switch {
			case failed != nil:
				log.Warn("Chain tracing failed", "start", start.NumberU64(), "end", end.NumberU64(), "transactions", traced, "elapsed", time.Since(begin), "err", failed)
			case number < end.NumberU64():
				log.Warn("Chain tracing aborted", "start", start.NumberU64(), "end", end.NumberU64(), "abort", number, "transactions", traced, "elapsed", time.Since(begin))
			default:
				log.Info("Chain tracing finished", "start", start.NumberU64(), "end", end.NumberU64(), "transactions", traced, "elapsed", time.Since(begin))
			}
			close(results)
		}()
		// Feed all the blocks both into the tracer, as well as fast process concurrently
		for number = start.NumberU64() + 1; number <= end.NumberU64(); number++ {
			// Stop tracing if interruption was requested
			select {
			case <-notifier.Closed():
				return
			default:
			}
			// Print progress logs if long enough time elapsed
			if time.Since(logged) > 8*time.Second {
				logged = time.Now()
				log.Info("Tracing chain segment", "start", start.NumberU64(), "end", end.NumberU64(), "current", number, "transactions", traced, "elapsed", time.Since(begin))
			}
			// Retrieve the next block to trace
			block, err := api.blockByNumber(ctx, rpc.BlockNumber(number))
			if err != nil {
				failed = err
				break
			}
			// Send the block over to the concurrent tracers (if not in the fast-forward phase)
			txs := block.Transactions()
			select {
			case tasks <- &blockTraceTask{statedb: states[int(number-start.NumberU64()-1)], block: block, results: make([]*txTraceResult, len(txs))}:
			case <-notifier.Closed():
				return
			}
			traced += uint64(len(txs))
		}
	}()

	// Keep reading the trace results and stream the to the user
	go func() {
		var (
			done = make(map[uint64]*blockTraceResult)
			next = start.NumberU64() + 1
		)
		for res := range results {
			// Queue up next received result
			result := &blockTraceResult{
				Block:  hexutil.Uint64(res.block.NumberU64()),
				Hash:   res.block.Hash(),
				Traces: res.results,
			}
			done[uint64(result.Block)] = result

			// Stream completed traces to the user, aborting on the first error
			for result, ok := done[next]; ok; result, ok = done[next] {
				if len(result.Traces) > 0 || next == end.NumberU64() {
					notifier.Notify(sub.ID, result)
				}
				delete(done, next)
				next++
			}
		}
	}()
	return sub, nil
}

// TraceBlockByNumber returns the structured logs created during the execution of
// EVM and returns them as a JSON object.
func (api *API) TraceBlockByNumber(ctx context.Context, number rpc.BlockNumber, config *TraceConfig) ([]*txTraceResult, error) {
	block, err := api.blockByNumber(ctx, number)
	if err != nil {
		return nil, err
	}
	return api.traceBlock(ctx, block, config)
}

// TraceBlockByHash returns the structured logs created during the execution of
// EVM and returns them as a JSON object.
func (api *API) TraceBlockByHash(ctx context.Context, hash common.Hash, config *TraceConfig) ([]*txTraceResult, error) {
	block, err := api.blockByHash(ctx, hash)
	if err != nil {
		return nil, err
	}
	return api.traceBlock(ctx, block, config)
}

// TraceBlock returns the structured logs created during the execution of EVM
// and returns them as a JSON object.
func (api *API) TraceBlock(ctx context.Context, blob []byte, config *TraceConfig) ([]*txTraceResult, error) {
	block := new(types.Block)
	if err := rlp.Decode(bytes.NewReader(blob), block); err != nil {
		return nil, fmt.Errorf("could not decode block: %v", err)
	}
	return api.traceBlock(ctx, block, config)
}

// TraceBlockFromFile returns the structured logs created during the execution of
// EVM and returns them as a JSON object.
func (api *API) TraceBlockFromFile(ctx context.Context, file string, config *TraceConfig) ([]*txTraceResult, error) {
	blob, err := ioutil.ReadFile(file)
	if err != nil {
		return nil, fmt.Errorf("could not read file: %v", err)
	}
	return api.TraceBlock(ctx, blob, config)
}

// TraceBadBlock returns the structured logs created during the execution of
// EVM against a block pulled from the pool of bad ones and returns them as a JSON
// object.
func (api *API) TraceBadBlock(ctx context.Context, hash common.Hash, config *TraceConfig) ([]*txTraceResult, error) {
	for _, block := range rawdb.ReadAllBadBlocks(api.backend.ChainDb()) {
		if block.Hash() == hash {
			return api.traceBlock(ctx, block, config)
		}
	}
	return nil, fmt.Errorf("bad block %#x not found", hash)
}

// StandardTraceBlockToFile dumps the structured logs created during the
// execution of EVM to the local file system and returns a list of files
// to the caller.
func (api *API) StandardTraceBlockToFile(ctx context.Context, hash common.Hash, config *StdTraceConfig) ([]string, error) {
	block, err := api.blockByHash(ctx, hash)
	if err != nil {
		return nil, err
	}
	return api.standardTraceBlockToFile(ctx, block, config)
}

// StandardTraceBadBlockToFile dumps the structured logs created during the
// execution of EVM against a block pulled from the pool of bad ones to the
// local file system and returns a list of files to the caller.
func (api *API) StandardTraceBadBlockToFile(ctx context.Context, hash common.Hash, config *StdTraceConfig) ([]string, error) {
	for _, block := range rawdb.ReadAllBadBlocks(api.backend.ChainDb()) {
		if block.Hash() == hash {
			return api.standardTraceBlockToFile(ctx, block, config)
		}
	}
	return nil, fmt.Errorf("bad block %#x not found", hash)
}

// traceBlock configures a new tracer according to the provided configuration, and
// executes all the transactions contained within. The return value will be one item
// per transaction, dependent on the requestd tracer.
func (api *API) traceBlock(ctx context.Context, block *types.Block, config *TraceConfig) ([]*txTraceResult, error) {
	if block.NumberU64() == 0 {
		return nil, errors.New("genesis is not traceable")
	}
	parent, err := api.blockByNumberAndHash(ctx, rpc.BlockNumber(block.NumberU64()-1), block.ParentHash())
	if err != nil {
		return nil, err
	}
	reexec := defaultTraceReexec
	if config != nil && config.Reexec != nil {
		reexec = *config.Reexec
	}
	statedb, release, err := api.backend.StateAtBlock(ctx, parent, reexec)
	if err != nil {
		return nil, err
	}
	defer release()

	// Execute all the transaction contained within the block concurrently
	var (
		signer = types.MakeSigner(api.backend.ChainConfig(), false, false, false)

		txs     = block.Transactions()
		results = make([]*txTraceResult, len(txs))

		pend = new(sync.WaitGroup)
		jobs = make(chan *txTraceTask, len(txs))
	)
	threads := runtime.NumCPU()
	if threads > len(txs) {
		threads = len(txs)
	}
	blockCtx := core.NewEVMBlockContext(block.Header(), api.chainContext(ctx))
	blockHash := block.Hash()
	for th := 0; th < threads; th++ {
		pend.Add(1)
		go func() {
			defer pend.Done()
			// Fetch and execute the next transaction trace tasks
			for task := range jobs {
				msg, _ := txs[task.index].AsMessage(signer)

				txctx := &txTraceContext{
					index: task.index,
					hash:  txs[task.index].Hash(),
					block: blockHash,
				}
				res, err := api.traceTx(ctx, msg, txctx, blockCtx, task.statedb, config)

				if err != nil {
					results[task.index] = &txTraceResult{Error: err.Error()}
					continue
				}
				results[task.index] = &txTraceResult{Result: res}
			}
		}()
	}
	// Feed the transactions into the tracers and return
	var failed error
	for i, tx := range txs {
		// Send the trace task over for execution
		jobs <- &txTraceTask{statedb: statedb.Copy(), index: i}

		// Generate the next state snapshot fast without tracing
		msg, _ := tx.AsMessage(signer)
		statedb.Prepare(tx.Hash(), block.Hash(), i)
		txContext := core.NewEVMTxContext(msg)
		vmenv := vm.NewEVM(blockCtx, txContext, snapshotdb.Instance(), statedb, api.backend.ChainConfig(), vm.Config{})

		if _, err := core.ApplyMessage(vmenv, msg, new(core.GasPool).AddGas(msg.Gas())); err != nil {
			failed = err
			break
		}
		// Finalize the state so any modifications are written to the trie
		statedb.Finalise(true)
	}
	close(jobs)
	pend.Wait()

	// If execution failed in between, abort
	if failed != nil {
		return nil, failed
	}
	return results, nil
}

// standardTraceBlockToFile configures a new tracer which uses standard JSON output,
// and traces either a full block or an individual transaction. The return value will
// be one filename per transaction traced.
func (api *API) standardTraceBlockToFile(ctx context.Context, block *types.Block, config *StdTraceConfig) ([]string, error) {
	// If we're tracing a single transaction, make sure it's present
	if config != nil && config.TxHash != (common.Hash{}) {
		if !containsTx(block, config.TxHash) {
			return nil, fmt.Errorf("transaction %#x not found in block", config.TxHash)
		}
	}
	if block.NumberU64() == 0 {
		return nil, errors.New("genesis is not traceable")
	}
	parent, err := api.blockByNumberAndHash(ctx, rpc.BlockNumber(block.NumberU64()-1), block.ParentHash())
	if err != nil {
		return nil, err
	}
	reexec := defaultTraceReexec
	if config != nil && config.Reexec != nil {
		reexec = *config.Reexec
	}
	statedb, release, err := api.backend.StateAtBlock(ctx, parent, reexec)
	if err != nil {
		return nil, err
	}
	defer release()

	// Retrieve the tracing configurations, or use default values
	var (
		logConfig vm.LogConfig
		txHash    common.Hash
	)
	if config != nil {
		logConfig = config.LogConfig
		txHash = config.TxHash
	}
	logConfig.Debug = true

	// Execute transaction, either tracing all or just the requested one
	var (
		dumps       []string
		signer      = types.MakeSigner(api.backend.ChainConfig(), gov.Gte120VersionState(statedb), gov.Gte140VersionState(statedb), gov.Gte150VersionState(statedb))
		chainConfig = api.backend.ChainConfig()
		vmctx       = core.NewEVMBlockContext(block.Header(), api.chainContext(ctx))
		canon       = true
	)
	// Check if there are any overrides: the caller may wish to enable a future
	// fork when executing this block. Note, such overrides are only applicable to the
	// actual specified block, not any preceding blocks that we have to go through
	// in order to obtain the state.
	// Therefore, it's perfectly valid to specify `"futureForkBlock": 0`, to enable `futureFork`

	if config != nil && config.Overrides != nil {
		// Copy the config, to not screw up the main config
		// Note: the Clique-part is _not_ deep copied
		chainConfigCopy := new(params.ChainConfig)
		*chainConfigCopy = *chainConfig
		chainConfig = chainConfigCopy
	}
	for i, tx := range block.Transactions() {
		// Prepare the trasaction for un-traced execution
		var (
			msg, _    = tx.AsMessage(signer)
			txContext = core.NewEVMTxContext(msg)
			vmConf    vm.Config
			dump      *os.File
			writer    *bufio.Writer
			err       error
		)
		// If the transaction needs tracing, swap out the configs
		if tx.Hash() == txHash || txHash == (common.Hash{}) {
			// Generate a unique temporary file to dump it into
			prefix := fmt.Sprintf("block_%#x-%d-%#x-", block.Hash().Bytes()[:4], i, tx.Hash().Bytes()[:4])
			if !canon {
				prefix = fmt.Sprintf("%valt-", prefix)
			}
			dump, err = ioutil.TempFile(os.TempDir(), prefix)
			if err != nil {
				return nil, err
			}
			dumps = append(dumps, dump.Name())

			// Swap out the noop logger to the standard tracer
			writer = bufio.NewWriter(dump)
			vmConf = vm.Config{
				Debug:  true,
				Tracer: vm.NewJSONLogger(&logConfig, writer),
			}
		}
		// Execute the transaction and flush any traces to disk
		vmenv := vm.NewEVM(vmctx, txContext, snapshotdb.Instance(), statedb, chainConfig, vmConf)
		statedb.Prepare(tx.Hash(), block.Hash(), i)
		_, err = core.ApplyMessage(vmenv, msg, new(core.GasPool).AddGas(msg.Gas()))
		if writer != nil {
			writer.Flush()
		}
		if dump != nil {
			dump.Close()
			log.Info("Wrote standard trace", "file", dump.Name())
		}
		if err != nil {
			return dumps, err
		}
		// Finalize the state so any modifications are written to the trie
		statedb.Finalise(true)

		// If we've traced the transaction we were looking for, abort
		if tx.Hash() == txHash {
			break
		}
	}
	return dumps, nil
}

// containsTx reports whether the transaction with a certain hash
// is contained within the specified block.
func containsTx(block *types.Block, hash common.Hash) bool {
	for _, tx := range block.Transactions() {
		if tx.Hash() == hash {
			return true
		}
	}
	return false
}

// TraceTransaction returns the structured logs created during the execution of EVM
// and returns them as a JSON object.
func (api *API) TraceTransaction(ctx context.Context, hash common.Hash, config *TraceConfig) (interface{}, error) {
	_, blockHash, blockNumber, index, err := api.backend.GetTransaction(ctx, hash)
	if err != nil {
		return nil, err
	}
	// It shouldn't happen in practice.
	if blockNumber == 0 {
		return nil, errors.New("genesis is not traceable")
	}
	reexec := defaultTraceReexec
	if config != nil && config.Reexec != nil {
		reexec = *config.Reexec
	}
	block, err := api.blockByNumberAndHash(ctx, rpc.BlockNumber(blockNumber), blockHash)
	if err != nil {
		return nil, err
	}
	msg, vmctx, statedb, release, err := api.backend.StateAtTransaction(ctx, block, int(index), reexec)
	if err != nil {
		return nil, err
	}
	defer release()
	txctx := &txTraceContext{
		index: int(index),
		hash:  hash,
		block: blockHash,
	}
	return api.traceTx(ctx, msg, txctx, vmctx, statedb, config)
}

// TraceCall lets you trace a given eth_call. It collects the structured logs
// created during the execution of EVM if the given transaction was added on
// top of the provided block and returns them as a JSON object.
// You can provide -2 as a block number to trace on top of the pending block.
func (api *API) TraceCall(ctx context.Context, args ethapi.CallArgs, blockNrOrHash rpc.BlockNumberOrHash, config *TraceConfig) (interface{}, error) {
	// Try to retrieve the specified block
	var (
		err   error
		block *types.Block
	)
	if hash, ok := blockNrOrHash.Hash(); ok {
		block, err = api.blockByHash(ctx, hash)
	} else if number, ok := blockNrOrHash.Number(); ok {
		block, err = api.blockByNumber(ctx, number)
	}
	if err != nil {
		return nil, err
	}
	// try to recompute the state
	reexec := defaultTraceReexec
	if config != nil && config.Reexec != nil {
		reexec = *config.Reexec
	}
	statedb, release, err := api.backend.StateAtBlock(ctx, block, reexec)
	if err != nil {
		return nil, err
	}
	defer release()

	// Execute the trace
	msg := args.ToMessage(api.backend.RPCGasCap())
	vmctx := core.NewEVMBlockContext(block.Header(), api.chainContext(ctx))

	return api.traceTx(ctx, msg, new(txTraceContext), vmctx, statedb, config)
}

// traceTx configures a new tracer according to the provided configuration, and
// executes the given message in the provided environment. The return value will
// be tracer dependent.
func (api *API) traceTx(ctx context.Context, message core.Message, txctx *txTraceContext, vmctx vm.BlockContext, statedb *state.StateDB, config *TraceConfig) (interface{}, error) {
	// Assemble the structured logger or the JavaScript tracer
	var (
		tracer    vm.Tracer
		err       error
		txContext = core.NewEVMTxContext(message)
	)
	switch {
	case config != nil && config.Tracer != nil:
		// Define a meaningful timeout of a single transaction trace
		timeout := defaultTraceTimeout
		if config.Timeout != nil {
			if timeout, err = time.ParseDuration(*config.Timeout); err != nil {
				return nil, err
			}
		}
		// Constuct the JavaScript tracer to execute with
		if tracer, err = New(*config.Tracer, txContext); err != nil {
			return nil, err
		}
		// Handle timeouts and RPC cancellations
		deadlineCtx, cancel := context.WithTimeout(ctx, timeout)
		go func() {
			<-deadlineCtx.Done()
			tracer.(*Tracer).Stop(errors.New("execution timeout"))
		}()
		defer cancel()

	case config == nil:
		tracer = vm.NewStructLogger(nil)

	default:
		tracer = vm.NewStructLogger(config.LogConfig)
	}

	// Run the transaction with tracing enabled.
	vmenv := vm.NewEVM(vmctx, txContext, snapshotdb.Instance(), statedb, api.backend.ChainConfig(), vm.Config{Debug: true, Tracer: tracer})
<<<<<<< HEAD

	// Call Prepare to clear out the statedb access list
	statedb.Prepare(txctx.hash, txctx.block, txctx.index)

=======
>>>>>>> f39c20b7
	result, err := core.ApplyMessage(vmenv, message, new(core.GasPool).AddGas(message.Gas()))
	if err != nil {
		return nil, fmt.Errorf("tracing failed: %v", err)
	}

	// Depending on the tracer type, format and return the output.
	switch tracer := tracer.(type) {
	case *vm.StructLogger:
		// If the result contains a revert reason, return it.
		returnVal := fmt.Sprintf("%x", result.Return())
		if len(result.Revert()) > 0 {
			returnVal = fmt.Sprintf("%x", result.Revert())
		}
		return &ethapi.ExecutionResult{
			Gas:         result.UsedGas,
			Failed:      result.Failed(),
			ReturnValue: returnVal,
			StructLogs:  ethapi.FormatLogs(tracer.StructLogs()),
		}, nil

	case *Tracer:
		return tracer.GetResult()

	default:
		panic(fmt.Sprintf("bad tracer type %T", tracer))
	}
}

// APIs return the collection of RPC services the tracer package offers.
func APIs(backend Backend) []rpc.API {
	// Append all the local APIs and return
	return []rpc.API{
		{
			Namespace: "debug",
			Version:   "1.0",
			Service:   NewAPI(backend),
			Public:    false,
		},
	}
}<|MERGE_RESOLUTION|>--- conflicted
+++ resolved
@@ -780,13 +780,10 @@
 
 	// Run the transaction with tracing enabled.
 	vmenv := vm.NewEVM(vmctx, txContext, snapshotdb.Instance(), statedb, api.backend.ChainConfig(), vm.Config{Debug: true, Tracer: tracer})
-<<<<<<< HEAD
 
 	// Call Prepare to clear out the statedb access list
 	statedb.Prepare(txctx.hash, txctx.block, txctx.index)
 
-=======
->>>>>>> f39c20b7
 	result, err := core.ApplyMessage(vmenv, message, new(core.GasPool).AddGas(message.Gas()))
 	if err != nil {
 		return nil, fmt.Errorf("tracing failed: %v", err)
