--- conflicted
+++ resolved
@@ -212,16 +212,7 @@
 			},
 			config:    nil,
 			expectErr: nil,
-<<<<<<< HEAD
 			expect:    `{"gas":21000,"failed":false,"returnValue":"","structLogs":[]}`,
-=======
-			expect: &logger.ExecutionResult{
-				Gas:         params.TxGas,
-				Failed:      false,
-				ReturnValue: "",
-				StructLogs:  []logger.StructLogRes{},
-			},
->>>>>>> 6cca8221
 		},
 		// Standard JSON trace upon the head, plain transfer.
 		{
@@ -233,16 +224,7 @@
 			},
 			config:    nil,
 			expectErr: nil,
-<<<<<<< HEAD
 			expect:    `{"gas":21000,"failed":false,"returnValue":"","structLogs":[]}`,
-=======
-			expect: &logger.ExecutionResult{
-				Gas:         params.TxGas,
-				Failed:      false,
-				ReturnValue: "",
-				StructLogs:  []logger.StructLogRes{},
-			},
->>>>>>> 6cca8221
 		},
 		// Standard JSON trace upon the non-existent block, error expects
 		{
@@ -266,16 +248,7 @@
 			},
 			config:    nil,
 			expectErr: nil,
-<<<<<<< HEAD
 			expect:    `{"gas":21000,"failed":false,"returnValue":"","structLogs":[]}`,
-=======
-			expect: &logger.ExecutionResult{
-				Gas:         params.TxGas,
-				Failed:      false,
-				ReturnValue: "",
-				StructLogs:  []logger.StructLogRes{},
-			},
->>>>>>> 6cca8221
 		},
 		// Tracing on 'pending' should fail:
 		{
@@ -286,7 +259,6 @@
 				Value: (*hexutil.Big)(big.NewInt(1000)),
 			},
 			config:    nil,
-<<<<<<< HEAD
 			expectErr: errors.New("tracing on top of pending is not supported"),
 		},
 		{
@@ -294,14 +266,6 @@
 			call: ethapi.TransactionArgs{
 				From:  &accounts[0].addr,
 				Input: &hexutil.Bytes{0x43}, // blocknumber
-=======
-			expectErr: nil,
-			expect: &logger.ExecutionResult{
-				Gas:         params.TxGas,
-				Failed:      false,
-				ReturnValue: "",
-				StructLogs:  []logger.StructLogRes{},
->>>>>>> 6cca8221
 			},
 			config: &TraceCallConfig{
 				BlockOverrides: &ethapi.BlockOverrides{Number: (*hexutil.Big)(big.NewInt(0x1337))},
