// Copyright 2017 The go-ethereum Authors
// This file is part of the go-ethereum library.
//
// The go-ethereum library is free software: you can redistribute it and/or modify
// it under the terms of the GNU Lesser General Public License as published by
// the Free Software Foundation, either version 3 of the License, or
// (at your option) any later version.
//
// The go-ethereum library is distributed in the hope that it will be useful,
// but WITHOUT ANY WARRANTY; without even the implied warranty of
// MERCHANTABILITY or FITNESS FOR A PARTICULAR PURPOSE. See the
// GNU Lesser General Public License for more details.
//
// You should have received a copy of the GNU Lesser General Public License
// along with the go-ethereum library. If not, see <http://www.gnu.org/licenses/>.

package eth

import (
	"github.com/PlatONnetwork/PlatON-Go/miner"
	"math/big"
	"time"

	"github.com/PlatONnetwork/PlatON-Go/params"

	"github.com/PlatONnetwork/PlatON-Go/consensus/cbft/types"
	"github.com/PlatONnetwork/PlatON-Go/core"
	"github.com/PlatONnetwork/PlatON-Go/eth/downloader"
	"github.com/PlatONnetwork/PlatON-Go/eth/gasprice"
)

// DefaultConfig contains default settings for use on the Ethereum main net.
var DefaultConfig = Config{
	SyncMode: downloader.FullSync,
	CbftConfig: types.OptionsConfig{
		WalMode:           true,
		PeerMsgQueueSize:  1024,
		EvidenceDir:       "evidence",
		MaxPingLatency:    5000,
		MaxQueuesLimit:    4096,
		BlacklistDeadline: 60,
		Period:            20000,
		Amount:            10,
	},
	NetworkId:     1,
	LightPeers:    100,
	DatabaseCache: 768,
	TrieCache:     32,
	TrieTimeout:   60 * time.Minute,
	TrieDBCache:   512,
	DBDisabledGC:      false,
	DBGCInterval:      86400,
	DBGCTimeout:       time.Minute,
	DBGCMpt:           true,
	DBGCBlock:         10,
	VMWasmType:        "wagon",
	VmTimeoutDuration: 0, // default 0 ms for vm exec timeout
	Miner: miner.Config{
		GasFloor: params.GenesisGasLimit,
		GasPrice: big.NewInt(params.GVon),
		Recommit: 3 * time.Second,
	},

	MiningLogAtDepth:       7,
	TxChanSize:             4096,
	ChainHeadChanSize:      10,
	ChainSideChanSize:      10,
	ResultQueueSize:        10,
	ResubmitAdjustChanSize: 10,
	MinRecommitInterval:    1 * time.Second,
	MaxRecommitInterval:    15 * time.Second,
	IntervalAdjustRatio:    0.1,
	IntervalAdjustBias:     200 * 1000.0 * 1000.0,
	StaleThreshold:         7,
	DefaultCommitRatio:     0.95,

	BodyCacheLimit:    256,
	BlockCacheLimit:   256,
	MaxFutureBlocks:   256,
	BadBlockLimit:     10,
	TriesInMemory:     128,
	BlockChainVersion: 3,

	TxPool: core.DefaultTxPoolConfig,
	GPO: gasprice.Config{
		Blocks:     20,
		Percentile: 60,
	},

	//MPCPool: core.DefaultMPCPoolConfig,
	//VCPool:  core.DefaultVCPoolConfig,
}

//go:generate gencodec -type Config -formats toml -out gen_config.go

type Config struct {
	// The genesis block, which is inserted if the database is empty.
	// If nil, the Ethereum main net block is used.
	Genesis *core.Genesis `toml:",omitempty"`

	CbftConfig types.OptionsConfig `toml:",omitempty"`

	// Protocol options
	NetworkId uint64 // Network ID to use for selecting peers to connect to
	SyncMode  downloader.SyncMode
	NoPruning bool

	// Light client options
	LightServ  int `toml:",omitempty"` // Maximum percentage of time allowed for serving LES requests
	LightPeers int `toml:",omitempty"` // Maximum number of LES client peers

	// Database options
	SkipBcVersionCheck bool `toml:"-"`
	DatabaseHandles    int  `toml:"-"`
	DatabaseCache      int
	DatabaseFreezer    string

	TrieCache    int
	TrieTimeout  time.Duration
	TrieDBCache  int
	DBDisabledGC bool
	DBGCInterval uint64
	DBGCTimeout  time.Duration
	DBGCMpt      bool
	DBGCBlock    int

	// VM options
	VMWasmType        string
	VmTimeoutDuration uint64

	// Mining options
	Miner	miner.Config
	// minning conig
	MiningLogAtDepth       uint          // miningLogAtDepth is the number of confirmations before logging successful mining.
	TxChanSize             int           // txChanSize is the size of channel listening to NewTxsEvent.The number is referenced from the size of tx pool.
	ChainHeadChanSize      int           // chainHeadChanSize is the size of channel listening to ChainHeadEvent.
	ChainSideChanSize      int           // chainSideChanSize is the size of channel listening to ChainSideEvent.
	ResultQueueSize        int           // resultQueueSize is the size of channel listening to sealing result.
	ResubmitAdjustChanSize int           // resubmitAdjustChanSize is the size of resubmitting interval adjustment channel.
	MinRecommitInterval    time.Duration // minRecommitInterval is the minimal time interval to recreate the mining block with any newly arrived transactions.
	MaxRecommitInterval    time.Duration // maxRecommitInterval is the maximum time interval to recreate the mining block with any newly arrived transactions.
	IntervalAdjustRatio    float64       // intervalAdjustRatio is the impact a single interval adjustment has on sealing work resubmitting interval.
	IntervalAdjustBias     float64       // intervalAdjustBias is applied during the new resubmit interval calculation in favor of increasing upper limit or decreasing lower limit so that the limit can be reachable.
	StaleThreshold         uint64        // staleThreshold is the maximum depth of the acceptable stale block.
	DefaultCommitRatio     float64

	// block config
	BodyCacheLimit           int
	BlockCacheLimit          int
	MaxFutureBlocks          int
	BadBlockLimit            int
	TriesInMemory            int
	BlockChainVersion        int // BlockChainVersion ensures that an incompatible database forces a resync from scratch.
	DefaultTxsCacheSize      int
	DefaultBroadcastInterval time.Duration

	// Transaction pool options
	TxPool core.TxPoolConfig

	// Gas Price Oracle options
	GPO gasprice.Config

	// Miscellaneous options
	DocRoot string `toml:"-"`

	// MPC pool options
	//MPCPool core.MPCPoolConfig
	//VCPool  core.VCPoolConfig
	Debug bool
<<<<<<< HEAD

	// RPCGasCap is the global gas cap for eth-call variants.
	RPCGasCap *big.Int `toml:",omitempty"`
}

type configMarshaling struct {
	MinerExtraData hexutil.Bytes
=======
>>>>>>> 9c586b36
}<|MERGE_RESOLUTION|>--- conflicted
+++ resolved
@@ -167,14 +167,7 @@
 	//MPCPool core.MPCPoolConfig
 	//VCPool  core.VCPoolConfig
 	Debug bool
-<<<<<<< HEAD
 
 	// RPCGasCap is the global gas cap for eth-call variants.
 	RPCGasCap *big.Int `toml:",omitempty"`
-}
-
-type configMarshaling struct {
-	MinerExtraData hexutil.Bytes
-=======
->>>>>>> 9c586b36
 }