// Copyright 2015 The go-ethereum Authors
// This file is part of the go-ethereum library.
//
// The go-ethereum library is free software: you can redistribute it and/or modify
// it under the terms of the GNU Lesser General Public License as published by
// the Free Software Foundation, either version 3 of the License, or
// (at your option) any later version.
//
// The go-ethereum library is distributed in the hope that it will be useful,
// but WITHOUT ANY WARRANTY; without even the implied warranty of
// MERCHANTABILITY or FITNESS FOR A PARTICULAR PURPOSE. See the
// GNU Lesser General Public License for more details.
//
// You should have received a copy of the GNU Lesser General Public License
// along with the go-ethereum library. If not, see <http://www.gnu.org/licenses/>.

package eth

import (
	"compress/gzip"
	"context"
	"errors"
	"fmt"
	"io"
	"math/big"
	"os"
	"strings"
	"time"

	"github.com/PlatONnetwork/PlatON-Go/log"

	"github.com/PlatONnetwork/PlatON-Go/common"
	"github.com/PlatONnetwork/PlatON-Go/common/hexutil"
	"github.com/PlatONnetwork/PlatON-Go/core"
	"github.com/PlatONnetwork/PlatON-Go/core/rawdb"
	"github.com/PlatONnetwork/PlatON-Go/core/state"
	"github.com/PlatONnetwork/PlatON-Go/core/types"
	"github.com/PlatONnetwork/PlatON-Go/internal/ethapi"
	"github.com/PlatONnetwork/PlatON-Go/rlp"
	"github.com/PlatONnetwork/PlatON-Go/rpc"
	"github.com/PlatONnetwork/PlatON-Go/trie"
)

// PrivateMinerAPI provides private RPC methods to control the miner.
// These methods can be abused by external users and must be considered insecure for use by untrusted users.
// MinerAPI provides an API to control the miner.
type MinerAPI struct {
	e *Ethereum
}

// NewMinerAPI create a new MinerAPI instance.
func NewMinerAPI(e *Ethereum) *MinerAPI {
	return &MinerAPI{e}
}

// SetGasPrice sets the minimum accepted gas price for the miner.
func (api *MinerAPI) SetGasPrice(gasPrice hexutil.Big) bool {
	api.e.lock.Lock()
	api.e.gasPrice = (*big.Int)(&gasPrice)
	api.e.lock.Unlock()

	api.e.txPool.SetGasPrice((*big.Int)(&gasPrice))
	return true
}

// AdminAPI is the collection of Ethereum full node related APIs for node
// administration.
type AdminAPI struct {
	eth *Ethereum
}

// NewAdminAPI creates a new instance of AdminAPI.
func NewAdminAPI(eth *Ethereum) *AdminAPI {
	return &AdminAPI{eth: eth}
}

// ExportChain exports the current blockchain into a local file,
// or a range of blocks if first and last are non-nil.
func (api *AdminAPI) ExportChain(file string, first *uint64, last *uint64) (bool, error) {
	if first == nil && last != nil {
		return false, errors.New("last cannot be specified without first")
	}
	if first != nil && last == nil {
		head := api.eth.BlockChain().CurrentHeader().Number.Uint64()
		last = &head
	}
	if _, err := os.Stat(file); err == nil {
		// File already exists. Allowing overwrite could be a DoS vector,
		// since the 'file' may point to arbitrary paths on the drive
		return false, errors.New("location would overwrite an existing file")
	}
	// Make sure we can create the file to export into
	out, err := os.OpenFile(file, os.O_CREATE|os.O_WRONLY|os.O_TRUNC, os.ModePerm)
	if err != nil {
		return false, err
	}
	defer out.Close()

	var writer io.Writer = out
	if strings.HasSuffix(file, ".gz") {
		writer = gzip.NewWriter(writer)
		defer writer.(*gzip.Writer).Close()
	}

	// Export the blockchain
	if first != nil {
		if err := api.eth.BlockChain().ExportN(writer, *first, *last); err != nil {
			return false, err
		}
	} else if err := api.eth.BlockChain().Export(writer); err != nil {
		return false, err
	}
	return true, nil
}

func hasAllBlocks(chain *core.BlockChain, bs []*types.Block) bool {
	for _, b := range bs {
		if !chain.HasBlock(b.Hash(), b.NumberU64()) {
			return false
		}
	}

	return true
}

// ImportChain imports a blockchain from a local file.
func (api *AdminAPI) ImportChain(file string) (bool, error) {
	// Make sure the can access the file to import
	in, err := os.Open(file)
	if err != nil {
		return false, err
	}
	defer in.Close()

	var reader io.Reader = in
	if strings.HasSuffix(file, ".gz") {
		if reader, err = gzip.NewReader(reader); err != nil {
			return false, err
		}
	}

	// Run actual the import in pre-configured batches
	stream := rlp.NewStream(reader, 0)

	blocks, index := make([]*types.Block, 0, 2500), 0
	for batch := 0; ; batch++ {
		// Load a batch of blocks from the input file
		for len(blocks) < cap(blocks) {
			block := new(types.Block)
			if err := stream.Decode(block); err == io.EOF {
				break
			} else if err != nil {
				return false, fmt.Errorf("block %d: failed to parse: %v", index, err)
			}
			blocks = append(blocks, block)
			index++
		}
		if len(blocks) == 0 {
			break
		}

		if hasAllBlocks(api.eth.BlockChain(), blocks) {
			blocks = blocks[:0]
			continue
		}
		// Import the batch and reset the buffer
		if _, err := api.eth.BlockChain().InsertChain(blocks); err != nil {
			return false, fmt.Errorf("batch %d: failed to insert: %v", batch, err)
		}
		blocks = blocks[:0]
	}
	return true, nil
}

// DebugAPI is the collection of Ethereum full node APIs for debugging the
// protocol.
type DebugAPI struct {
	eth *Ethereum
}

// NewDebugAPI creates a new DebugAPI instance.
func NewDebugAPI(eth *Ethereum) *DebugAPI {
	return &DebugAPI{eth: eth}
}

// DumpBlock retrieves the entire state of the database at a given block.
func (api *DebugAPI) DumpBlock(blockNr rpc.BlockNumber) (state.Dump, error) {
	opts := &state.DumpConfig{
		OnlyWithAddresses: true,
		Max:               AccountRangeMaxResults, // Sanity limit over RPC
	}
	if blockNr == rpc.PendingBlockNumber {
		// If we're dumping the pending state, we need to request
		// both the pending block as well as the pending state from
		// the miner and operate on those
		_, stateDb := api.eth.miner.Pending()
		stateDb.ClearParentReference()
		return stateDb.RawDump(opts), nil
	}
	var block *types.Block
	if blockNr == rpc.LatestBlockNumber || blockNr == rpc.FinalizedBlockNumber || blockNr == rpc.SafeBlockNumber {
		block = api.eth.blockchain.CurrentBlock()
	} else {
		block = api.eth.blockchain.GetBlockByNumber(uint64(blockNr))
	}
	if block == nil {
		return state.Dump{}, fmt.Errorf("block #%d not found", blockNr)
	}
	stateDb, err := api.eth.BlockChain().StateAt(block.Root())
	if err != nil {
		return state.Dump{}, err
	}
	return stateDb.RawDump(opts), nil
}

// EnableDBGC enable database garbage collection.
func (api *DebugAPI) EnableDBGC() {
	api.eth.BlockChain().EnableDBGC()
}

// DisableDBGC disable database garbage collection.
func (api *DebugAPI) DisableDBGC() {
	api.eth.BlockChain().DisableDBGC()
}

// Preimage is a debug API function that returns the preimage for a sha3 hash, if known.
func (api *DebugAPI) Preimage(ctx context.Context, hash common.Hash) (hexutil.Bytes, error) {
	if preimage := rawdb.ReadPreimage(api.eth.ChainDb(), hash); preimage != nil {
		return preimage, nil
	}
	return nil, errors.New("unknown preimage")
}

// BadBlockArgs represents the entries in the list returned when bad blocks are queried.
type BadBlockArgs struct {
	Hash  common.Hash            `json:"hash"`
	Block map[string]interface{} `json:"block"`
	RLP   string                 `json:"rlp"`
}

// GetBadBlocks returns a list of the last 'bad blocks' that the client has seen on the network
// and returns them as a JSON list of block hashes.
func (api *DebugAPI) GetBadBlocks(ctx context.Context) ([]*BadBlockArgs, error) {
	var (
		err     error
		blocks  = rawdb.ReadAllBadBlocks(api.eth.chainDb)
		results = make([]*BadBlockArgs, 0, len(blocks))
	)
	for _, block := range blocks {
		var (
			blockRlp  string
			blockJSON map[string]interface{}
		)
		if rlpBytes, err := rlp.EncodeToBytes(block); err != nil {
			blockRlp = err.Error() // Hacky, but hey, it works
		} else {
			blockRlp = fmt.Sprintf("%#x", rlpBytes)
		}
		if blockJSON, err = ethapi.RPCMarshalBlock(block, true, true, api.eth.APIBackend.ChainConfig()); err != nil {
			blockJSON = map[string]interface{}{"error": err.Error()}
		}
		results = append(results, &BadBlockArgs{
			Hash:  block.Hash(),
			RLP:   blockRlp,
			Block: blockJSON,
		})
	}
	return results, nil
}

// AccountRangeResult returns a mapping from the hash of an account addresses
// to its preimage. It will return the JSON null if no preimage is found.
// Since a query can return a limited amount of results, a "next" field is
// also present for paging.
type AccountRangeResult struct {
	Accounts map[common.Hash]*common.Address `json:"accounts"`
	Next     common.Hash                     `json:"next"`
}

// AccountRangeMaxResults is the maximum number of results to be returned per call
const AccountRangeMaxResults = 256

// AccountRange enumerates all accounts in the given block and start point in paging request
func (api *DebugAPI) AccountRange(blockNrOrHash rpc.BlockNumberOrHash, start hexutil.Bytes, maxResults int, nocode, nostorage, incompletes bool) (state.IteratorDump, error) {
	var stateDb *state.StateDB
	var err error

	if number, ok := blockNrOrHash.Number(); ok {
		if number == rpc.PendingBlockNumber {
			// If we're dumping the pending state, we need to request
			// both the pending block as well as the pending state from
			// the miner and operate on those
			_, stateDb = api.eth.miner.Pending()
		} else {
			var block *types.Block
			if number == rpc.LatestBlockNumber || number == rpc.FinalizedBlockNumber || number == rpc.SafeBlockNumber {
				block = api.eth.blockchain.CurrentBlock()
			} else {
				block = api.eth.blockchain.GetBlockByNumber(uint64(number))
			}
			if block == nil {
				return state.IteratorDump{}, fmt.Errorf("block #%d not found", number)
			}
			stateDb, err = api.eth.BlockChain().StateAt(block.Root())
			if err != nil {
				return state.IteratorDump{}, err
			}
		}
	} else if hash, ok := blockNrOrHash.Hash(); ok {
		block := api.eth.blockchain.GetBlockByHash(hash)
		if block == nil {
			return state.IteratorDump{}, fmt.Errorf("block %s not found", hash.Hex())
		}
		stateDb, err = api.eth.BlockChain().StateAt(block.Root())
		if err != nil {
			return state.IteratorDump{}, err
		}
	} else {
		return state.IteratorDump{}, errors.New("either block number or block hash must be specified")
	}

	opts := &state.DumpConfig{
		SkipCode:          nocode,
		SkipStorage:       nostorage,
		OnlyWithAddresses: !incompletes,
		Start:             start,
		Max:               uint64(maxResults),
	}
	if maxResults > AccountRangeMaxResults || maxResults <= 0 {
		opts.Max = AccountRangeMaxResults
	}
	return stateDb.IteratorDump(opts), nil
}

// StorageRangeResult is the result of a debug_storageRangeAt API call.
type StorageRangeResult struct {
	Storage storageMap   `json:"storage"`
	NextKey *common.Hash `json:"nextKey"` // nil if Storage includes the last key in the trie.
}

type storageMap map[common.Hash]storageEntry

type storageEntry struct {
	Key   *common.Hash `json:"key"`
	Value common.Hash  `json:"value"`
}

// StorageRangeAt returns the storage at the given block height and transaction index.
func (api *DebugAPI) StorageRangeAt(blockHash common.Hash, txIndex int, contractAddress common.Address, keyStart hexutil.Bytes, maxResult int) (StorageRangeResult, error) {
	// Retrieve the block
	block := api.eth.blockchain.GetBlockByHash(blockHash)
	if block == nil {
		return StorageRangeResult{}, fmt.Errorf("block %#x not found", blockHash)
	}
	_, _, statedb, err := api.eth.stateAtTransaction(block, txIndex, 0)
	if err != nil {
		return StorageRangeResult{}, err
	}
	st := statedb.StorageTrie(contractAddress)
	if st == nil {
		return StorageRangeResult{}, fmt.Errorf("account %x doesn't exist", contractAddress)
	}
	return storageRangeAt(st, keyStart, maxResult)
}

func storageRangeAt(st state.Trie, start []byte, maxResult int) (StorageRangeResult, error) {
	it := trie.NewIterator(st.NodeIterator(start))
	result := StorageRangeResult{Storage: storageMap{}}
	for i := 0; i < maxResult && it.Next(); i++ {
		_, content, _, err := rlp.Split(it.Value)
		if err != nil {
			return StorageRangeResult{}, err
		}
		e := storageEntry{Value: common.BytesToHash(content)}
		if preimage := st.GetKey(it.Key); preimage != nil {
			preimage := common.BytesToHash(preimage)
			e.Key = &preimage
		}
		result.Storage[common.BytesToHash(it.Key)] = e
	}
	// Add the 'next key' so clients can continue downloading.
	if it.Next() {
		next := common.BytesToHash(it.Key)
		result.NextKey = &next
	}
	return result, nil
}

// GetModifiedAccountsByNumber returns all accounts that have changed between the
// two blocks specified. A change is defined as a difference in nonce, balance,
// code hash, or storage hash.
//
// With one parameter, returns the list of accounts modified in the specified block.
func (api *DebugAPI) GetModifiedAccountsByNumber(startNum uint64, endNum *uint64) ([]common.Address, error) {
	var startBlock, endBlock *types.Block

	startBlock = api.eth.blockchain.GetBlockByNumber(startNum)
	if startBlock == nil {
		return nil, fmt.Errorf("start block %x not found", startNum)
	}

	if endNum == nil {
		endBlock = startBlock
		startBlock = api.eth.blockchain.GetBlockByHash(startBlock.ParentHash())
		if startBlock == nil {
			return nil, fmt.Errorf("block %x has no parent", endBlock.Number())
		}
	} else {
		endBlock = api.eth.blockchain.GetBlockByNumber(*endNum)
		if endBlock == nil {
			return nil, fmt.Errorf("end block %d not found", *endNum)
		}
	}
	return api.getModifiedAccounts(startBlock, endBlock)
}

// GetModifiedAccountsByHash returns all accounts that have changed between the
// two blocks specified. A change is defined as a difference in nonce, balance,
// code hash, or storage hash.
//
// With one parameter, returns the list of accounts modified in the specified block.
func (api *DebugAPI) GetModifiedAccountsByHash(startHash common.Hash, endHash *common.Hash) ([]common.Address, error) {
	var startBlock, endBlock *types.Block
	startBlock = api.eth.blockchain.GetBlockByHash(startHash)
	if startBlock == nil {
		return nil, fmt.Errorf("start block %x not found", startHash)
	}

	if endHash == nil {
		endBlock = startBlock
		startBlock = api.eth.blockchain.GetBlockByHash(startBlock.ParentHash())
		if startBlock == nil {
			return nil, fmt.Errorf("block %x has no parent", endBlock.Number())
		}
	} else {
		endBlock = api.eth.blockchain.GetBlockByHash(*endHash)
		if endBlock == nil {
			return nil, fmt.Errorf("end block %x not found", *endHash)
		}
	}
	return api.getModifiedAccounts(startBlock, endBlock)
}

func (api *DebugAPI) getModifiedAccounts(startBlock, endBlock *types.Block) ([]common.Address, error) {
	if startBlock.Number().Uint64() >= endBlock.Number().Uint64() {
		return nil, fmt.Errorf("start block height (%d) must be less than end block height (%d)", startBlock.Number().Uint64(), endBlock.Number().Uint64())
	}
	triedb := api.eth.BlockChain().StateCache().TrieDB()

	oldTrie, err := trie.NewSecure(common.Hash{}, startBlock.Root(), triedb)
	if err != nil {
		return nil, err
	}
	newTrie, err := trie.NewSecure(common.Hash{}, endBlock.Root(), triedb)
	if err != nil {
		return nil, err
	}
	diff, _ := trie.NewDifferenceIterator(oldTrie.NodeIterator([]byte{}), newTrie.NodeIterator([]byte{}))
	iter := trie.NewIterator(diff)

	var dirty []common.Address
	for iter.Next() {
		key := newTrie.GetKey(iter.Key)
		if key == nil {
			return nil, fmt.Errorf("no preimage found for hash %x", iter.Key)
		}
		dirty = append(dirty, common.BytesToAddress(key))
	}
	return dirty, nil
}

// GetAccessibleState returns the first number where the node has accessible
// state on disk. Note this being the post-state of that block and the pre-state
// of the next block.
// The (from, to) parameters are the sequence of blocks to search, which can go
// either forwards or backwards
func (api *DebugAPI) GetAccessibleState(from, to rpc.BlockNumber) (uint64, error) {
	db := api.eth.ChainDb()
	var pivot uint64
	if p := rawdb.ReadLastPivotNumber(db); p != nil {
		pivot = *p
		log.Info("Found fast-sync pivot marker", "number", pivot)
	}
	var resolveNum = func(num rpc.BlockNumber) (uint64, error) {
		// We don't have state for pending (-2), so treat it as latest
		if num.Int64() < 0 {
			block := api.eth.blockchain.CurrentBlock()
			if block == nil {
				return 0, fmt.Errorf("current block missing")
			}
			return block.NumberU64(), nil
		}
		return uint64(num.Int64()), nil
	}
	var (
		start   uint64
		end     uint64
		delta   = int64(1)
		lastLog time.Time
		err     error
	)
	if start, err = resolveNum(from); err != nil {
		return 0, err
	}
	if end, err = resolveNum(to); err != nil {
		return 0, err
	}
	if start == end {
		return 0, fmt.Errorf("from and to needs to be different")
	}
	if start > end {
		delta = -1
	}
	for i := int64(start); i != int64(end); i += delta {
		if time.Since(lastLog) > 8*time.Second {
			log.Info("Finding roots", "from", start, "to", end, "at", i)
			lastLog = time.Now()
		}
		if i < int64(pivot) {
			continue
		}
		h := api.eth.BlockChain().GetHeaderByNumber(uint64(i))
		if h == nil {
			return 0, fmt.Errorf("missing header %d", i)
		}
		if ok, _ := api.eth.ChainDb().Has(h.Root[:]); ok {
			return uint64(i), nil
		}
	}
<<<<<<< HEAD
	return 0, errors.New("no state found")
=======
	return 0, fmt.Errorf("no state found")
>>>>>>> 3da6d533
}<|MERGE_RESOLUTION|>--- conflicted
+++ resolved
@@ -527,9 +527,5 @@
 			return uint64(i), nil
 		}
 	}
-<<<<<<< HEAD
 	return 0, errors.New("no state found")
-=======
-	return 0, fmt.Errorf("no state found")
->>>>>>> 3da6d533
 }