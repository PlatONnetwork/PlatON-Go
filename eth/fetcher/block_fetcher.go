// Copyright 2015 The go-ethereum Authors
// This file is part of the go-ethereum library.
//
// The go-ethereum library is free software: you can redistribute it and/or modify
// it under the terms of the GNU Lesser General Public License as published by
// the Free Software Foundation, either version 3 of the License, or
// (at your option) any later version.
//
// The go-ethereum library is distributed in the hope that it will be useful,
// but WITHOUT ANY WARRANTY; without even the implied warranty of
// MERCHANTABILITY or FITNESS FOR A PARTICULAR PURPOSE. See the
// GNU Lesser General Public License for more details.
//
// You should have received a copy of the GNU Lesser General Public License
// along with the go-ethereum library. If not, see <http://www.gnu.org/licenses/>.

// Package fetcher contains the block announcement based synchronisation.
package fetcher

import (
	"errors"
	"math/rand"
	"time"

	"github.com/PlatONnetwork/PlatON-Go/metrics"

	"github.com/PlatONnetwork/PlatON-Go/common"
	"github.com/PlatONnetwork/PlatON-Go/common/prque"
	"github.com/PlatONnetwork/PlatON-Go/consensus"
	"github.com/PlatONnetwork/PlatON-Go/core/types"
	"github.com/PlatONnetwork/PlatON-Go/log"
	"github.com/PlatONnetwork/PlatON-Go/trie"
)

const (
	arriveTimeout = 500 * time.Millisecond // Time allowance before an announced block/transaction is explicitly requested
	gatherSlack   = 100 * time.Millisecond // Interval used to collate almost-expired announces with fetches
	fetchTimeout  = 5 * time.Second        // Maximum allotted time to return an explicitly requested block/transaction
)

const (
	minQueueDist = 0   // minimum allowed distance from the chain head to queue
	maxQueueDist = 32  // Maximum allowed distance from the chain head to queue
	hashLimit    = 256 // Maximum number of unique blocks a peer may have announced
	blockLimit   = 64  // Maximum number of unique blocks a peer may have delivered
)

var (
	blockAnnounceInMeter   = metrics.NewRegisteredMeter("eth/fetcher/block/announces/in", nil)
	blockAnnounceOutTimer  = metrics.NewRegisteredTimer("eth/fetcher/block/announces/out", nil)
	blockAnnounceDropMeter = metrics.NewRegisteredMeter("eth/fetcher/block/announces/drop", nil)
	blockAnnounceDOSMeter  = metrics.NewRegisteredMeter("eth/fetcher/block/announces/dos", nil)

	blockBroadcastInMeter   = metrics.NewRegisteredMeter("eth/fetcher/block/broadcasts/in", nil)
	blockBroadcastOutTimer  = metrics.NewRegisteredTimer("eth/fetcher/block/broadcasts/out", nil)
	blockBroadcastDropMeter = metrics.NewRegisteredMeter("eth/fetcher/block/broadcasts/drop", nil)
	blockBroadcastDOSMeter  = metrics.NewRegisteredMeter("eth/fetcher/block/broadcasts/dos", nil)

	headerFetchMeter = metrics.NewRegisteredMeter("eth/fetcher/block/headers", nil)
	bodyFetchMeter   = metrics.NewRegisteredMeter("eth/fetcher/block/bodies", nil)

	headerFilterInMeter  = metrics.NewRegisteredMeter("eth/fetcher/block/filter/headers/in", nil)
	headerFilterOutMeter = metrics.NewRegisteredMeter("eth/fetcher/block/filter/headers/out", nil)
	bodyFilterInMeter    = metrics.NewRegisteredMeter("eth/fetcher/block/filter/bodies/in", nil)
	bodyFilterOutMeter   = metrics.NewRegisteredMeter("eth/fetcher/block/filter/bodies/out", nil)
)

var (
	errTerminated = errors.New("terminated")
)

// blockRetrievalFn is a callback type for retrieving a block from the local chain.
type blockRetrievalFn func(common.Hash) *types.Block

// headerRequesterFn is a callback type for sending a header retrieval request.
type headerRequesterFn func(common.Hash) error

// bodyRequesterFn is a callback type for sending a body retrieval request.
type bodyRequesterFn func([]common.Hash) error

// headerVerifierFn is a callback type to verify a block's header for fast propagation.
type headerVerifierFn func(header *types.Header) error

// blockBroadcasterFn is a callback type for broadcasting a block to connected peers.
type blockBroadcasterFn func(block *types.Block, propagate bool)

// chainHeightFn is a callback type to retrieve the current chain height.
type chainHeightFn func() uint64

// chainInsertFn is a callback type to insert a batch of blocks into the local chain.
type chainInsertFn func(types.Blocks) (int, error)

// peerDropFn is a callback type for dropping a peer detected as malicious.
type peerDropFn func(id string)

type decodeExtraFn func([]byte) (common.Hash, uint64, error)

// blockAnnounce is the hash notification of the availability of a new block in the
// network.
type blockAnnounce struct {
	hash   common.Hash   // Hash of the block being announced
	number uint64        // Number of the block being announced (0 = unknown | old protocol)
	header *types.Header // Header of the block partially reassembled (new protocol)
	time   time.Time     // Timestamp of the announcement

	origin string // Identifier of the peer originating the notification

	fetchHeader headerRequesterFn // Fetcher function to retrieve the header of an announced block
	fetchBodies bodyRequesterFn   // Fetcher function to retrieve the body of an announced block
}

// headerFilterTask represents a batch of headers needing fetcher filtering.
type headerFilterTask struct {
	peer    string          // The source peer of block headers
	headers []*types.Header // Collection of headers to filter
	time    time.Time       // Arrival time of the headers
	result  chan *headerFilterTask
}

// bodyFilterTask represents a batch of block bodies (transactions)
// needing fetcher filtering.
type bodyFilterTask struct {
	peer         string                 // The source peer of block bodies
	transactions [][]*types.Transaction // Collection of transactions per block bodies
	time         time.Time              // Arrival time of the blocks' contents
	extraData    [][]byte
	result       chan *bodyFilterTask
}

// blockInject represents a schedules import operation.
type blockInject struct {
	origin string
	block  *types.Block
}

// BlockFetcher is responsible for accumulating block announcements from various peers
// and scheduling them for retrieval.
type BlockFetcher struct {
	// Various event channels
	notify chan *blockAnnounce
	inject chan *blockInject

	blockFilter  chan chan []*types.Block
	headerFilter chan chan *headerFilterTask
	bodyFilter   chan chan *bodyFilterTask

	done chan common.Hash
	quit chan struct{}

	// Announce states
	announces  map[string]int                   // Per peer blockAnnounce counts to prevent memory exhaustion
	announced  map[common.Hash][]*blockAnnounce // Announced blocks, scheduled for fetching
	fetching   map[common.Hash]*blockAnnounce   // Announced blocks, currently fetching
	fetched    map[common.Hash][]*blockAnnounce // Blocks with headers fetched, scheduled for body retrieval
	completing map[common.Hash]*blockAnnounce   // Blocks with headers, currently body-completing

	// Block cache
	queue  *prque.Prque                 // Queue containing the import operations (block number sorted)
	queues map[string]int               // Per peer block counts to prevent memory exhaustion
	queued map[common.Hash]*blockInject // Set of already queued blocks (to dedupe imports)

	// Callbacks
	getBlock       blockRetrievalFn   // Retrieves a block from the local chain
	verifyHeader   headerVerifierFn   // Checks if a block's headers have a valid proof of work
	broadcastBlock blockBroadcasterFn // Broadcasts a block to connected peers
	chainHeight    chainHeightFn      // Retrieves the current chain's height
	insertChain    chainInsertFn      // Injects a batch of blocks into the chain
	dropPeer       peerDropFn         // Drops a peer for misbehaving
	decodeExtra    decodeExtraFn      // Decode extra data

	// Testing hooks
	announceChangeHook func(common.Hash, bool) // Method to call upon adding or deleting a hash from the blockAnnounce list
	queueChangeHook    func(common.Hash, bool) // Method to call upon adding or deleting a block from the import queue
	fetchingHook       func([]common.Hash)     // Method to call upon starting a block (eth/61) or header (eth/62) fetch
	completingHook     func([]common.Hash)     // Method to call upon starting a block body fetch (eth/62)
	importedHook       func(*types.Block)      // Method to call upon successful block import (both eth/61 and eth/62)
}

// NewBlockFetcher creates a block fetcher to retrieve blocks based on hash announcements.
func NewBlockFetcher(getBlock blockRetrievalFn, verifyHeader headerVerifierFn, broadcastBlock blockBroadcasterFn, chainHeight chainHeightFn, insertChain chainInsertFn, dropPeer peerDropFn, decodeExtra decodeExtraFn) *BlockFetcher {
	return &BlockFetcher{
		notify:         make(chan *blockAnnounce),
		inject:         make(chan *blockInject),
		blockFilter:    make(chan chan []*types.Block),
		headerFilter:   make(chan chan *headerFilterTask),
		bodyFilter:     make(chan chan *bodyFilterTask),
		done:           make(chan common.Hash),
		quit:           make(chan struct{}),
		announces:      make(map[string]int),
		announced:      make(map[common.Hash][]*blockAnnounce),
		fetching:       make(map[common.Hash]*blockAnnounce),
		fetched:        make(map[common.Hash][]*blockAnnounce),
		completing:     make(map[common.Hash]*blockAnnounce),
		queue:          prque.New(nil),
		queues:         make(map[string]int),
		queued:         make(map[common.Hash]*blockInject),
		getBlock:       getBlock,
		verifyHeader:   verifyHeader,
		broadcastBlock: broadcastBlock,
		chainHeight:    chainHeight,
		insertChain:    insertChain,
		dropPeer:       dropPeer,
		decodeExtra:    decodeExtra,
	}
}

// Start boots up the announcement based synchroniser, accepting and processing
// hash notifications and block fetches until termination requested.
func (f *BlockFetcher) Start() {
	go f.loop()
}

// Stop terminates the announcement based synchroniser, canceling all pending
// operations.
func (f *BlockFetcher) Stop() {
	close(f.quit)
}

// Notify announces the fetcher of the potential availability of a new block in
// the network.
func (f *BlockFetcher) Notify(peer string, hash common.Hash, number uint64, time time.Time,
	headerFetcher headerRequesterFn, bodyFetcher bodyRequesterFn) error {
	block := &blockAnnounce{
		hash:        hash,
		number:      number,
		time:        time,
		origin:      peer,
		fetchHeader: headerFetcher,
		fetchBodies: bodyFetcher,
	}
	select {
	case f.notify <- block:
		return nil
	case <-f.quit:
		return errTerminated
	}
}

// Enqueue tries to fill gaps the fetcher's future import queue.
func (f *BlockFetcher) Enqueue(peer string, block *types.Block) error {
	op := &blockInject{
		origin: peer,
		block:  block,
	}
	select {
	case f.inject <- op:
		return nil
	case <-f.quit:
		return errTerminated
	}
}

// FilterHeaders extracts all the headers that were explicitly requested by the fetcher,
// returning those that should be handled differently.
func (f *BlockFetcher) FilterHeaders(peer string, headers []*types.Header, t time.Time) []*types.Header {
	log.Trace("Filtering headers", "peer", peer, "headers", len(headers))

	// Send the filter channel to the fetcher
	filter := make(chan *headerFilterTask)
	result := make(chan *headerFilterTask, 1)

	select {
	case f.headerFilter <- filter:
	case <-f.quit:
		return nil
	}
	// Request the filtering of the header list
	select {
	case filter <- &headerFilterTask{peer: peer, headers: headers, time: t, result: result}:
	case <-f.quit:
		return nil
	}
	// Retrieve the headers remaining after filtering
	select {
	case task := <-result:
		log.Debug("Filtering headers", "peer", peer, "headers", len(task.headers), "duration", time.Since(t))
		return task.headers
	case <-f.quit:
		return nil
	}
}

// FilterBodies extracts all the block bodies that were explicitly requested by
// the fetcher, returning those that should be handled differently.
func (f *BlockFetcher) FilterBodies(peer string, transactions [][]*types.Transaction, extraData [][]byte, t time.Time) ([][]*types.Transaction, [][]byte) {
	log.Trace("Filtering bodies", "peer", peer, "txs", len(transactions))

	// Send the filter channel to the fetcher
	filter := make(chan *bodyFilterTask)
	result := make(chan *bodyFilterTask, 1)

	select {
	case f.bodyFilter <- filter:
	case <-f.quit:
		return nil, nil
	}
	// Request the filtering of the body list
	select {
	case filter <- &bodyFilterTask{peer: peer, transactions: transactions, extraData: extraData, time: t, result: result}:
	case <-f.quit:
		return nil, nil
	}
	// Retrieve the bodies remaining after filtering
	select {
	case task := <-result:
		log.Debug("FilterBodies", "peer", peer, "transactions", len(task.transactions), "extra", len(task.extraData), "completing", len(f.completing), "duration", time.Since(t))
		return task.transactions, task.extraData
	case <-f.quit:
		return nil, nil
	}
}

// Loop is the main fetcher loop, checking and processing various notification
// events.
func (f *BlockFetcher) loop() {
	// Iterate the block fetching until a quit is requested
	fetchTimer := time.NewTimer(0)
	completeTimer := time.NewTimer(0)

	for {
		// Clean up any expired block fetches
		for hash, announce := range f.fetching {
			if time.Since(announce.time) > fetchTimeout {
				f.forgetHash(hash)
			}
		}
		// Import any queued blocks that could potentially fit
		height := f.chainHeight()
		for !f.queue.Empty() {
			op := f.queue.PopItem().(*blockInject)
			hash := op.block.Hash()
			if f.queueChangeHook != nil {
				f.queueChangeHook(hash, false)
			}
			// If too high up the chain or phase, continue later
			number := op.block.NumberU64()
			log.Debug("Fetcher loop debug", "currentNumber", height, "opNumber", number)
			if number > height+1 {
				f.queue.Push(op, -int64(number))
				if f.queueChangeHook != nil {
					f.queueChangeHook(hash, true)
				}
				break
			}
			// Otherwise if fresh and still unknown, try and import
			if number+minQueueDist <= height || f.getBlock(hash) != nil {
				f.forgetBlock(hash)
				continue
			}
			f.insert(op.origin, op.block)
		}
		// Wait for an outside event to occur
		select {
		case <-f.quit:
			// BlockFetcher terminating, abort all operations
			return

		case notification := <-f.notify:
			// A block was announced, make sure the peer isn't DOSing us
			blockAnnounceInMeter.Mark(1)

			count := f.announces[notification.origin] + 1
			if count > hashLimit {
				log.Debug("Peer exceeded outstanding announces", "peer", notification.origin, "limit", hashLimit)
				blockAnnounceDOSMeter.Mark(1)
				break
			}
			if notification.number == 0 {
				break
			}
			// If we have a valid block number, check that it's potentially useful
<<<<<<< HEAD
			if notification.number > 0 {
				if dist := int64(notification.number) - int64(f.chainHeight()); dist <= minQueueDist || dist > maxQueueDist {
					log.Debug("Peer discarded announcement", "peer", notification.origin, "number", notification.number, "hash", notification.hash, "distance", dist)
					blockAnnounceDropMeter.Mark(1)
					break
				}
=======
			if dist := int64(notification.number) - int64(f.chainHeight()); dist <= minQueueDist || dist > maxQueueDist {
				log.Debug("Peer discarded announcement", "peer", notification.origin, "number", notification.number, "hash", notification.hash, "distance", dist)
				blockAnnounceDropMeter.Mark(1)
				break
>>>>>>> 45345f2f
			}
			// All is well, schedule the announce if block's not yet downloading
			if _, ok := f.fetching[notification.hash]; ok {
				break
			}
			if _, ok := f.completing[notification.hash]; ok {
				break
			}
			f.announces[notification.origin] = count
			f.announced[notification.hash] = append(f.announced[notification.hash], notification)
			if f.announceChangeHook != nil && len(f.announced[notification.hash]) == 1 {
				f.announceChangeHook(notification.hash, true)
			}
			if len(f.announced) == 1 {
				f.rescheduleFetch(fetchTimer)
			}

		case op := <-f.inject:
			// A direct block insertion was requested, try and fill any pending gaps
			blockBroadcastInMeter.Mark(1)
			f.enqueue(op.origin, op.block)

		case hash := <-f.done:
			// A pending import finished, remove all traces of the notification
			f.forgetHash(hash)
			f.forgetBlock(hash)

		case <-fetchTimer.C:
			// At least one block's timer ran out, check for needing retrieval
			request := make(map[string][]common.Hash)

			for hash, announces := range f.announced {
				if time.Since(announces[0].time) > arriveTimeout-gatherSlack {
					// Pick a random peer to retrieve from, reset all others
					announce := announces[rand.Intn(len(announces))]
					f.forgetHash(hash)

					// If the block still didn't arrive, queue for fetching
					if f.getBlock(hash) == nil {
						request[announce.origin] = append(request[announce.origin], hash)
						f.fetching[hash] = announce
					}
				}
			}
			// Send out all block header requests
			for peer, hashes := range request {
				log.Trace("Fetching scheduled headers", "peer", peer, "list", hashes)

				// Create a closure of the fetch and schedule in on a new thread
				fetchHeader, hashes := f.fetching[hashes[0]].fetchHeader, hashes
				go func() {
					if f.fetchingHook != nil {
						f.fetchingHook(hashes)
					}
					for _, hash := range hashes {
						headerFetchMeter.Mark(1)
						fetchHeader(hash) // Suboptimal, but protocol doesn't allow batch header retrievals
					}
				}()
			}
			// Schedule the next fetch if blocks are still pending
			f.rescheduleFetch(fetchTimer)

		case <-completeTimer.C:
			// At least one header's timer ran out, retrieve everything
			request := make(map[string][]common.Hash)

			for hash, announces := range f.fetched {
				// Pick a random peer to retrieve from, reset all others
				announce := announces[rand.Intn(len(announces))]
				f.forgetHash(hash)

				// If the block still didn't arrive, queue for completion
				if f.getBlock(hash) == nil {
					request[announce.origin] = append(request[announce.origin], hash)
					f.completing[hash] = announce
				}
			}
			// Send out all block body requests
			for peer, hashes := range request {
				log.Trace("Fetching scheduled bodies", "peer", peer, "list", hashes)

				// Create a closure of the fetch and schedule in on a new thread
				if f.completingHook != nil {
					f.completingHook(hashes)
				}
				bodyFetchMeter.Mark(int64(len(hashes)))
				if v := f.completing[hashes[0]]; v != nil {
					go v.fetchBodies(hashes)
				}
				//go f.completing[hashes[0]].fetchBodies(hashes)
			}
			// Schedule the next fetch if blocks are still pending
			f.rescheduleComplete(completeTimer)

		case filter := <-f.headerFilter:
			// Headers arrived from a remote peer. Extract those that were explicitly
			// requested by the fetcher, and return everything else so it's delivered
			// to other parts of the system.
			var task *headerFilterTask
			select {
			case task = <-filter:
			case <-f.quit:
				return
			}
			headerFilterInMeter.Mark(int64(len(task.headers)))

			// Split the batch of headers into unknown ones (to return to the caller),
			// known incomplete ones (requiring body retrievals) and completed blocks.
			unknown, incomplete, complete := []*types.Header{}, []*blockAnnounce{}, []*types.Block{}
			for _, header := range task.headers {
				hash := header.Hash()

				// Filter fetcher-requested headers from other synchronisation algorithms
				if announce := f.fetching[hash]; announce != nil && announce.origin == task.peer && f.fetched[hash] == nil && f.completing[hash] == nil && f.queued[hash] == nil {
					// If the delivered header does not match the promised number, drop the announcer
					if header.Number.Uint64() != announce.number {
						log.Trace("Invalid block number fetched", "peer", announce.origin, "hash", header.Hash(), "announced", announce.number, "provided", header.Number)
						f.dropPeer(announce.origin)
						f.forgetHash(hash)
						continue
					}
					// Only keep if not imported by other means
					if f.getBlock(hash) == nil {
						announce.header = header
						announce.time = task.time

						//ExtraData deleted
						// If the block is empty (header only), short circuit into the final import queue
						//if header.TxHash == types.DeriveSha(types.Transactions{}) {
						//	log.Trace("Block empty, skipping body retrieval", "peer", announce.origin, "number", header.Number, "hash", header.Hash())
						//
						//	block := types.NewBlockWithHeader(header)
						//	block.ReceivedAt = task.time
						//
						//	complete = append(complete, block)
						//	f.completing[hash] = announce
						//	continue
						//}
						// Otherwise add to the list of blocks needing completion
						incomplete = append(incomplete, announce)
					} else {
						log.Trace("Block already imported, discarding header", "peer", announce.origin, "number", header.Number, "hash", header.Hash())
						f.forgetHash(hash)
					}
				} else {
					// BlockFetcher doesn't know about it, add to the return list
					unknown = append(unknown, header)
				}
			}
			headerFilterOutMeter.Mark(int64(len(unknown)))
			select {
			case task.result <- &headerFilterTask{headers: unknown, time: task.time}:
			case <-f.quit:
				return
			}
			// Schedule the retrieved headers for body completion
			for _, announce := range incomplete {
				hash := announce.header.Hash()
				if _, ok := f.completing[hash]; ok {
					continue
				}
				f.fetched[hash] = append(f.fetched[hash], announce)
				if len(f.fetched) == 1 {
					f.rescheduleComplete(completeTimer)
				}
			}
			// Schedule the header-only blocks for import
			for _, block := range complete {
				if announce := f.completing[block.Hash()]; announce != nil {
					f.enqueue(announce.origin, block)
				}
			}

		case filter := <-f.bodyFilter:
			// Block bodies arrived, extract any explicitly requested blocks, return the rest
			var task *bodyFilterTask
			select {
			case task = <-filter:
			case <-f.quit:
				return
			}
			bodyFilterInMeter.Mark(int64(len(task.transactions)))
			blocks := []*types.Block{}
			// abort early if there's nothing explicitly requested
			if len(f.completing) > 0 {
				for i := 0; i < len(task.transactions) && i < len(task.extraData); i++ {
					// Match up a body to any possible completion request
					matched := false

					for hash, announce := range f.completing {
						if f.queued[hash] == nil {
							equalExtra := func() bool {
								if len(task.extraData[i]) == 0 {
									return true
								}
								bh, _, err := f.decodeExtra(task.extraData[i])
								return err == nil && hash == bh
							}()

							if !equalExtra {
								continue
							}

							txnHash := types.DeriveSha(types.Transactions(task.transactions[i]), new(trie.Trie))
							if txnHash == announce.header.TxHash && announce.origin == task.peer {
								// Mark the body matched, reassemble if still unknown
								matched = true

								if f.getBlock(hash) == nil {
									block := types.NewBlockWithHeader(announce.header).WithBody(task.transactions[i], task.extraData[i])
									block.ReceivedAt = task.time

									blocks = append(blocks, block)
								} else {
									f.forgetHash(hash)
								}
							}
						}
					}
					if matched {
						task.transactions = append(task.transactions[:i], task.transactions[i+1:]...)
						task.extraData = append(task.extraData[:i], task.extraData[i+1:]...)
						i--
						continue
					}
				}
			}
			bodyFilterOutMeter.Mark(int64(len(task.transactions)))
			select {
			case task.result <- task:
			case <-f.quit:
				return
			}
			// Schedule the retrieved blocks for ordered import
			for _, block := range blocks {
				if announce := f.completing[block.Hash()]; announce != nil {
					f.enqueue(announce.origin, block)
				}
			}
		}
	}
}

// rescheduleFetch resets the specified fetch timer to the next blockAnnounce timeout.
func (f *BlockFetcher) rescheduleFetch(fetch *time.Timer) {
	// Short circuit if no blocks are announced
	if len(f.announced) == 0 {
		return
	}
	// Otherwise find the earliest expiring announcement
	earliest := time.Now()
	for _, announces := range f.announced {
		if earliest.After(announces[0].time) {
			earliest = announces[0].time
		}
	}
	fetch.Reset(arriveTimeout - time.Since(earliest))
}

// rescheduleComplete resets the specified completion timer to the next fetch timeout.
func (f *BlockFetcher) rescheduleComplete(complete *time.Timer) {
	// Short circuit if no headers are fetched
	if len(f.fetched) == 0 {
		return
	}
	// Otherwise find the earliest expiring announcement
	earliest := time.Now()
	for _, announces := range f.fetched {
		if earliest.After(announces[0].time) {
			earliest = announces[0].time
		}
	}
	complete.Reset(gatherSlack - time.Since(earliest))
}

// enqueue schedules a new future import operation, if the block to be imported
// has not yet been seen.
func (f *BlockFetcher) enqueue(peer string, block *types.Block) {
	hash := block.Hash()

	// Ensure the peer isn't DOSing us
	count := f.queues[peer] + 1
	if count > blockLimit {
		log.Debug("Discarded propagated block, exceeded allowance", "peer", peer, "number", block.Number(), "hash", hash, "limit", blockLimit)
		blockBroadcastDOSMeter.Mark(1)
		f.forgetHash(hash)
		return
	}
	// Discard any past or too distant blocks
	if dist := int64(block.NumberU64()) - int64(f.chainHeight()); dist <= minQueueDist || dist > maxQueueDist {
		log.Debug("Discarded propagated block, too far away", "peer", peer, "number", block.Number(), "hash", hash, "distance", dist)
		blockBroadcastDropMeter.Mark(1)
		f.forgetHash(hash)
		return
	}
	// Schedule the block for future importing
	if _, ok := f.queued[hash]; !ok {
		op := &blockInject{
			origin: peer,
			block:  block,
		}
		f.queues[peer] = count
		f.queued[hash] = op
		f.queue.Push(op, -int64(block.NumberU64()))
		if f.queueChangeHook != nil {
			f.queueChangeHook(op.block.Hash(), true)
		}
		log.Debug("Queued propagated block", "peer", peer, "number", block.Number(), "hash", hash, "queued", f.queue.Size())
	}
}

// insert spawns a new goroutine to run a block insertion into the chain. If the
// block's number is at the same height as the current import phase, it updates
// the phase states accordingly.
func (f *BlockFetcher) insert(peer string, block *types.Block) {
	hash := block.Hash()

	// Run the import on a new thread
	log.Debug("Importing propagated block", "peer", peer, "number", block.Number(), "hash", hash)
	go func() {
		defer func() { f.done <- hash }()

		// If the parent's unknown, abort insertion

		// CBFT engine also check parent exists.
		//parent := f.getBlock(block.ParentHash())
		//if parent == nil {
		//	log.Debug("Unknown parent of propagated block", "peer", peer, "number", block.Number(), "hash", hash, "parent", block.ParentHash())
		//	return
		//}

		// Quickly validate the header and propagate the block if it passes
		switch err := f.verifyHeader(block.Header()); err {
		case nil:
			// All ok, quickly propagate to our peers
			blockBroadcastOutTimer.UpdateSince(block.ReceivedAt)
			go f.broadcastBlock(block, true)

		case consensus.ErrFutureBlock:
			// Weird future block, don't fail, but neither propagate

		default:
			// Something went very wrong, drop the peer
			log.Debug("Propagated block verification failed", "peer", peer, "number", block.Number(), "hash", hash, "err", err)
			f.dropPeer(peer)
			return
		}
		// Run the actual import and log any issues
		if _, err := f.insertChain(types.Blocks{block}); err != nil {
			log.Debug("Propagated block import failed", "peer", peer, "number", block.Number(), "hash", hash, "err", err)
			return
		}
		// If import succeeded, broadcast the block
		blockAnnounceOutTimer.UpdateSince(block.ReceivedAt)
		go f.broadcastBlock(block, false)

		// Invoke the testing hook if needed
		if f.importedHook != nil {
			f.importedHook(block)
		}
	}()
}

// forgetHash removes all traces of a block announcement from the fetcher's
// internal state.
func (f *BlockFetcher) forgetHash(hash common.Hash) {
	// Remove all pending announces and decrement DOS counters
	if announceMap, ok := f.announced[hash]; ok {
		for _, announce := range announceMap {
			f.announces[announce.origin]--
			if f.announces[announce.origin] <= 0 {
				delete(f.announces, announce.origin)
			}
		}
		delete(f.announced, hash)
		if f.announceChangeHook != nil {
			f.announceChangeHook(hash, false)
		}
	}
	// Remove any pending fetches and decrement the DOS counters
	if announce := f.fetching[hash]; announce != nil {
		f.announces[announce.origin]--
		if f.announces[announce.origin] <= 0 {
			delete(f.announces, announce.origin)
		}
		delete(f.fetching, hash)
	}

	// Remove any pending completion requests and decrement the DOS counters
	for _, announce := range f.fetched[hash] {
		f.announces[announce.origin]--
		if f.announces[announce.origin] <= 0 {
			delete(f.announces, announce.origin)
		}
	}
	delete(f.fetched, hash)

	// Remove any pending completions and decrement the DOS counters
	if announce := f.completing[hash]; announce != nil {
		f.announces[announce.origin]--
		if f.announces[announce.origin] <= 0 {
			delete(f.announces, announce.origin)
		}
		delete(f.completing, hash)
	}

	// Remove any finish completions and decrement the DOS counters.
	// The pending completions may be lost there repsones in some
	// reasons(network issue, lost packet etc.), will persist in pending
	// instead of remove. And will cause a long time at filter bodies.
	for hash, announce := range f.completing {
		if f.getBlock(hash) != nil {
			if announce != nil {
				f.announces[announce.origin]--
				if f.announces[announce.origin] == 0 {
					delete(f.announces, announce.origin)
				}
			}
			delete(f.completing, hash)
			log.Debug("Removing pending completion", "origin", announce.origin, "hash", hash)
		}
	}
}

// forgetBlock removes all traces of a queued block from the fetcher's internal
// state.
func (f *BlockFetcher) forgetBlock(hash common.Hash) {
	if insert := f.queued[hash]; insert != nil {
		f.queues[insert.origin]--
		if f.queues[insert.origin] == 0 {
			delete(f.queues, insert.origin)
		}
		delete(f.queued, hash)
	}
}<|MERGE_RESOLUTION|>--- conflicted
+++ resolved
@@ -369,19 +369,12 @@
 				break
 			}
 			// If we have a valid block number, check that it's potentially useful
-<<<<<<< HEAD
 			if notification.number > 0 {
 				if dist := int64(notification.number) - int64(f.chainHeight()); dist <= minQueueDist || dist > maxQueueDist {
 					log.Debug("Peer discarded announcement", "peer", notification.origin, "number", notification.number, "hash", notification.hash, "distance", dist)
 					blockAnnounceDropMeter.Mark(1)
 					break
 				}
-=======
-			if dist := int64(notification.number) - int64(f.chainHeight()); dist <= minQueueDist || dist > maxQueueDist {
-				log.Debug("Peer discarded announcement", "peer", notification.origin, "number", notification.number, "hash", notification.hash, "distance", dist)
-				blockAnnounceDropMeter.Mark(1)
-				break
->>>>>>> 45345f2f
 			}
 			// All is well, schedule the announce if block's not yet downloading
 			if _, ok := f.fetching[notification.hash]; ok {
