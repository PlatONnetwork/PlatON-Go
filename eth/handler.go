// Copyright 2015 The PlatON-Go Authors
// This file is part of the PlatON-Go library.
//
// The go-PlatON library is free software: you can redistribute it and/or modify
// it under the terms of the GNU Lesser General Public License as published by
// the Free Software Foundation, either version 3 of the License, or
// (at your option) any later version.
//
// The PlatON-Go library is distributed in the hope that it will be useful,
// but WITHOUT ANY WARRANTY; without even the implied warranty of
// MERCHANTABILITY or FITNESS FOR A PARTICULAR PURPOSE. See the
// GNU Lesser General Public License for more details.
//
// You should have received a copy of the GNU Lesser General Public License
// along with the PlatON-Go library. If not, see <http://www.gnu.org/licenses/>.

package eth

import (
	"bytes"
	"encoding/json"
	"errors"
	"fmt"
	"math"
	"math/big"
	"math/rand"
	"sync"
	"sync/atomic"
	"time"

	"github.com/syndtr/goleveldb/leveldb/iterator"

	"github.com/PlatONnetwork/PlatON-Go/common"
	"github.com/PlatONnetwork/PlatON-Go/consensus"
	"github.com/PlatONnetwork/PlatON-Go/core"
	"github.com/PlatONnetwork/PlatON-Go/core/snapshotdb"
	"github.com/PlatONnetwork/PlatON-Go/core/types"
	"github.com/PlatONnetwork/PlatON-Go/eth/downloader"
	"github.com/PlatONnetwork/PlatON-Go/eth/fetcher"
	"github.com/PlatONnetwork/PlatON-Go/ethdb"
	"github.com/PlatONnetwork/PlatON-Go/event"
	"github.com/PlatONnetwork/PlatON-Go/log"
	"github.com/PlatONnetwork/PlatON-Go/p2p"
	"github.com/PlatONnetwork/PlatON-Go/p2p/discover"
	"github.com/PlatONnetwork/PlatON-Go/params"
	"github.com/PlatONnetwork/PlatON-Go/rlp"
)

const (
	// softResponseLimit is the target maximum size of replies to data retrievals.
	softResponseLimit = 2 * 1024 * 1024

	estHeaderRlpSize = 500 // Approximate size of an RLP encoded block header

	// txChanSize is the size of channel listening to NewTxsEvent.
	// The number is referenced from the size of tx pool.
	txChanSize = 4096

<<<<<<< HEAD
	numBroadcastTxPeers    = 50 // Maximum number of peers for broadcast transactions
	numBroadcastBlockPeers = 5 // Maximum number of peers for broadcast new block
=======
	numBroadcastTxPeers     = 5 // Maximum number of peers for broadcast transactions
	numBroadcastTxHashPeers = 5 // Maximum number of peers for broadcast transactions hash
	numBroadcastBlockPeers  = 5 // Maximum number of peers for broadcast new block
>>>>>>> 3aef1765

	defaultTxsCacheSize      = 20
	defaultBroadcastInterval = 100 * time.Millisecond
)

// errIncompatibleConfig is returned if the requested protocols and configs are
// not compatible (low protocol version restrictions and high requirements).
var errIncompatibleConfig = errors.New("incompatible configuration")

func errResp(code errCode, format string, v ...interface{}) error {
	return fmt.Errorf("%v - %v", code, fmt.Sprintf(format, v...))
}

type ProtocolManager struct {
	networkID uint64

	fastSync        uint32 // Flag whether fast sync is enabled (gets disabled if we already have blocks)
	acceptTxs       uint32 // Flag whether we're considered synchronised (enables transaction processing)
	acceptRemoteTxs uint32 // Flag whether we're accept remote txs

	txpool      txPool
	blockchain  *core.BlockChain
	chainconfig *params.ChainConfig
	maxPeers    int

	downloader *downloader.Downloader
	fetcher    *fetcher.Fetcher
	txFetcher  *fetcher.TxFetcher
	peers      *peerSet

	SubProtocols []p2p.Protocol

	eventMux      *event.TypeMux
	txsCh         chan core.NewTxsEvent
	txsCache      []*types.Transaction
	txsSub        event.Subscription
	minedBlockSub *event.TypeMuxSubscription

	prepareMinedBlockSub *event.TypeMuxSubscription
	blockSignatureSub    *event.TypeMuxSubscription

	// channels for fetcher, syncer, txsyncLoop
	newPeerCh   chan *peer
	txsyncCh    chan *txsync
	quitSync    chan struct{}
	noMorePeers chan struct{}

	// wait group is used for graceful shutdowns during downloading
	// and processing
	wg sync.WaitGroup

	engine consensus.Engine
}

// NewProtocolManager returns a new PlatON sub protocol manager. The PlatON sub protocol manages peers capable
// with the PlatON network.
func NewProtocolManager(config *params.ChainConfig, mode downloader.SyncMode, networkID uint64, mux *event.TypeMux, txpool txPool, engine consensus.Engine, blockchain *core.BlockChain, chaindb ethdb.Database) (*ProtocolManager, error) {
	// Create the protocol manager with the base fields
	manager := &ProtocolManager{
		networkID:   networkID,
		eventMux:    mux,
		txpool:      txpool,
		blockchain:  blockchain,
		chainconfig: config,
		peers:       newPeerSet(),
		newPeerCh:   make(chan *peer),
		noMorePeers: make(chan struct{}),
		txsyncCh:    make(chan *txsync),
		quitSync:    make(chan struct{}),
		engine:      engine,
	}
	// Figure out whether to allow fast sync or not
	if mode == downloader.FastSync && blockchain.CurrentBlock().NumberU64() > 0 {
		log.Warn("Blockchain not empty, fast sync disabled")
		mode = downloader.FullSync
	}
	if mode == downloader.FastSync {
		manager.fastSync = uint32(1)
	}
	// Initiate a sub-protocol for every implemented version we can handle
	manager.SubProtocols = make([]p2p.Protocol, 0, len(ProtocolVersions))
	for i, version := range ProtocolVersions {
		// Skip protocol version if incompatible with the mode of operation
		if mode == downloader.FastSync && version < eth63 {
			continue
		}
		// Compatible; initialise the sub-protocol
		version := version // Closure for the run
		manager.SubProtocols = append(manager.SubProtocols, p2p.Protocol{
			Name:    ProtocolName,
			Version: version,
			Length:  ProtocolLengths[i],
			Run: func(p *p2p.Peer, rw p2p.MsgReadWriter) error {
				peer := manager.newPeer(int(version), p, rw)
				select {
				case manager.newPeerCh <- peer:
					manager.wg.Add(1)
					defer manager.wg.Done()
					return manager.handle(peer)
				case <-manager.quitSync:
					return p2p.DiscQuitting
				}
			},
			NodeInfo: func() interface{} {
				return manager.NodeInfo()
			},
			PeerInfo: func(id discover.NodeID) interface{} {
				if p := manager.peers.Peer(fmt.Sprintf("%x", id[:8])); p != nil {
					return p.Info()
				}
				return nil
			},
		})
	}
	if len(manager.SubProtocols) == 0 {
		return nil, errIncompatibleConfig
	}

	decodeExtra := func(extra []byte) (common.Hash, uint64, error) {
		return manager.engine.DecodeExtra(extra)
	}

	// Construct the different synchronisation mechanisms
	manager.downloader = downloader.New(mode, chaindb, snapshotdb.Instance(), manager.eventMux, blockchain, nil, manager.removePeer, decodeExtra)

	validator := func(header *types.Header) error {
		return engine.VerifyHeader(blockchain, header, true)
	}
	heighter := func() uint64 {
		return manager.blockchain.Engine().CurrentBlock().NumberU64() + 1
	}
	inserter := func(blocks types.Blocks) (int, error) {
		// If fast sync is running, deny importing weird blocks
		if atomic.LoadUint32(&manager.fastSync) == 1 {
			log.Warn("Discarded bad propagated block", "number", blocks[0].Number(), "hash", blocks[0].Hash())
			return 0, nil
		}
		atomic.StoreUint32(&manager.acceptTxs, 1) // Mark initial sync done on any fetcher import
		return manager.blockchain.InsertChain(blocks)
	}
	getBlockByHash := func(hash common.Hash) *types.Block {
		return manager.blockchain.GetBlockByHash(hash)
	}

	//manager.fetcher = fetcher.New(GetBlockByHash, validator, manager.BroadcastBlock, heighter, inserter, manager.removePeer)
	manager.fetcher = fetcher.New(getBlockByHash, validator, manager.BroadcastBlock, heighter, inserter, manager.removePeer, decodeExtra)

	fetchTx := func(peer string, hashes []common.Hash) error {
		p := manager.peers.Peer(peer)
		if p == nil {
			return errors.New("unknown peer")
		}
		return p.RequestTxs(hashes)
	}
	manager.txFetcher = fetcher.NewTxFetcher(manager.txpool.Has, manager.txpool.AddRemotes, fetchTx)

	return manager, nil
}

func (pm *ProtocolManager) removePeer(id string) {
	// Short circuit if the peer was already removed
	peer := pm.peers.Peer(id)
	if peer == nil {
		return
	}
	log.Debug("Removing PlatON peer", "peer", id)

	// Unregister the peer from the downloader and PlatON peer set
	pm.downloader.UnregisterPeer(id)
	pm.txFetcher.Drop(id)
	if err := pm.peers.Unregister(id); err != nil {
		log.Error("Peer removal failed", "peer", id, "err", err)
	}
	// Hard disconnect at the networking layer
	if peer != nil {
		peer.Peer.Disconnect(p2p.DiscUselessPeer)
	}
}

func (pm *ProtocolManager) Start(maxPeers int) {
	pm.maxPeers = maxPeers

	// broadcast transactions
	pm.txsCh = make(chan core.NewTxsEvent, txChanSize)
	pm.txsSub = pm.txpool.SubscribeNewTxsEvent(pm.txsCh)
	go pm.txBroadcastLoop()

	// broadcast mined blocks
	pm.minedBlockSub = pm.eventMux.Subscribe(core.NewMinedBlockEvent{})
	// broadcast prepare mined blocks
	//pm.prepareMinedBlockSub = pm.eventMux.Subscribe(core.PrepareMinedBlockEvent{})
	//pm.blockSignatureSub = pm.eventMux.Subscribe(core.BlockSignatureEvent{})
	go pm.minedBroadcastLoop()
	//go pm.prepareMinedBlockcastLoop()
	//go pm.blockSignaturecastLoop()

	// start sync handlers
	go pm.syncer()
	go pm.txsyncLoop()
}

func (pm *ProtocolManager) Stop() {
	log.Info("Stopping PlatON protocol")

	pm.txsSub.Unsubscribe()        // quits txBroadcastLoop
	pm.minedBlockSub.Unsubscribe() // quits blockBroadcastLoop

	// Quit the sync loop.
	// After this send has completed, no new peers will be accepted.
	pm.noMorePeers <- struct{}{}

	// Quit fetcher, txsyncLoop.
	close(pm.quitSync)

	// Disconnect existing sessions.
	// This also closes the gate for any new registrations on the peer set.
	// sessions which are already established but not added to pm.peers yet
	// will exit when they try to register.
	pm.peers.Close()

	// Wait for all peer handler goroutines and the loops to come down.
	pm.wg.Wait()

	log.Info("PlatON protocol stopped")
}

func (pm *ProtocolManager) newPeer(pv int, p *p2p.Peer, rw p2p.MsgReadWriter) *peer {
	return newPeer(pv, p, newMeteredMsgWriter(rw))
}

// handle is the callback invoked to manage the life cycle of an eth peer. When
// this function terminates, the peer is disconnected.
func (pm *ProtocolManager) handle(p *peer) error {
	// Ignore maxPeers if this is a trusted peer
	if pm.peers.Len() >= pm.maxPeers && !p.Peer.Info().Network.Trusted && !p.Peer.Info().Network.Static {
		return p2p.DiscTooManyPeers
	}
	p.Log().Debug("PlatON peer connected", "name", p.Name())

	// Execute the PlatON handshake
	var (
		genesis = pm.blockchain.Genesis()
		head    = pm.blockchain.CurrentHeader()
		hash    = head.CacheHash()
	)
	if err := p.Handshake(pm.networkID, head.Number, hash, genesis.Hash(), pm); err != nil {
		p.Log().Debug("PlatON handshake failed", "err", err)
		return err
	}
	if rw, ok := p.rw.(*meteredMsgReadWriter); ok {
		rw.Init(p.version)
	}
	// Register the peer locally
	if err := pm.peers.Register(p); err != nil {
		p.Log().Error("PlatON peer registration failed", "err", err)
		return err
	}
	defer pm.removePeer(p.id)

	// Register the peer in the downloader. If the downloader considers it banned, we disconnect
	if err := pm.downloader.RegisterPeer(p.id, p.version, p); err != nil {
		return err
	}
	// Propagate existing transactions. new transactions appearing
	// after this will be sent via broadcasts.
	pm.syncTransactions(p)

	// main loop. handle incoming messages.
	for {
		if err := pm.handleMsg(p); err != nil {
			p.Log().Error("PlatON message handling failed", "err", err)
			return err
		}
	}
}

// handleMsg is invoked whenever an inbound message is received from a remote
// peer. The remote connection is torn down upon returning any error.
func (pm *ProtocolManager) handleMsg(p *peer) error {
	// Read the next message from the remote peer, and ensure it's fully consumed
	msg, err := p.rw.ReadMsg()
	if err != nil {
		p.Log().Error("read peer message error", "err", err)
		return err
	}
	if msg.Size > ProtocolMaxMsgSize {
		return errResp(ErrMsgTooLarge, "%v > %v", msg.Size, ProtocolMaxMsgSize)
	}
	defer msg.Discard()

	// Handle the message depending on its contents
	switch {
	case msg.Code == StatusMsg:
		// Status messages should never arrive after the handshake
		return errResp(ErrExtraStatusMsg, "uncontrolled status message")

	// Block header query, collect the requested headers and reply
	case msg.Code == GetBlockHeadersMsg:
		// Decode the complex header query
		var query getBlockHeadersData
		if err := msg.Decode(&query); err != nil {
			return errResp(ErrDecode, "%v: %v", msg, err)
		}
		hashMode := query.Origin.Hash != (common.Hash{})
		p.Log().Debug("[GetBlockHeadersMsg]Received a broadcast message", "origin.Number", query.Origin.Number,
			"origin.Hash", query.Origin.Hash, "skip", query.Skip, "amount", query.Amount,
			"reverse", query.Reverse, "number", pm.blockchain.CurrentBlock().Number(),
			"hash", pm.blockchain.CurrentBlock().Hash())
		first := true
		maxNonCanonical := uint64(100)

		// Gather headers until the fetch or network limits is reached
		var (
			bytes   common.StorageSize
			headers []*types.Header
			unknown bool
		)
		for !unknown && len(headers) < int(query.Amount) && bytes < softResponseLimit && len(headers) < downloader.MaxHeaderFetch {
			// Retrieve the next header satisfying the query
			var origin *types.Header
			if hashMode {
				if first {
					first = false
					origin = pm.blockchain.GetHeaderByHash(query.Origin.Hash)
					if origin != nil {
						query.Origin.Number = origin.Number.Uint64()
					}
				} else {
					origin = pm.blockchain.GetHeader(query.Origin.Hash, query.Origin.Number)
				}
			} else {
				origin = pm.blockchain.GetHeaderByNumber(query.Origin.Number)
			}
			if origin == nil {
				break
			}
			headers = append(headers, origin)
			bytes += estHeaderRlpSize

			// Advance to the next header of the query
			switch {
			case hashMode && query.Reverse:
				// Hash based traversal towards the genesis block
				ancestor := query.Skip + 1
				if ancestor == 0 {
					unknown = true
				} else {
					query.Origin.Hash, query.Origin.Number = pm.blockchain.GetAncestor(query.Origin.Hash, query.Origin.Number, ancestor, &maxNonCanonical)
					unknown = (query.Origin.Hash == common.Hash{})
				}
			case hashMode && !query.Reverse:
				// Hash based traversal towards the leaf block
				var (
					current = origin.Number.Uint64()
					next    = current + query.Skip + 1
				)
				if next <= current {
					infos, _ := json.MarshalIndent(p.Peer.Info(), "", "  ")
					p.Log().Warn("GetBlockHeaders skip overflow attack", "current", current, "skip", query.Skip, "next", next, "attacker", infos)
					unknown = true
				} else {
					if header := pm.blockchain.GetHeaderByNumber(next); header != nil {
						nextHash := header.Hash()
						expOldHash, _ := pm.blockchain.GetAncestor(nextHash, next, query.Skip+1, &maxNonCanonical)
						if expOldHash == query.Origin.Hash {
							query.Origin.Hash, query.Origin.Number = nextHash, next
						} else {
							unknown = true
						}
					} else {
						unknown = true
					}
				}
			case query.Reverse:
				// Number based traversal towards the genesis block
				if query.Origin.Number >= query.Skip+1 {
					query.Origin.Number -= query.Skip + 1
				} else {
					unknown = true
				}

			case !query.Reverse:
				// Number based traversal towards the leaf block
				query.Origin.Number += query.Skip + 1
			}
		}
		p.Log().Debug("Send headers", "headers", len(headers))
		return p.SendBlockHeaders(headers)
	case p.version >= eth63 && msg.Code == GetOriginAndPivotMsg:
		p.Log().Info("[GetOriginAndPivotMsg]Received a broadcast message")
		var query uint64
		if err := msg.Decode(&query); err != nil {
			return errResp(ErrDecode, "%v: %v", msg, err)
		}
		oHead := pm.blockchain.GetHeaderByNumber(query)
		pivot, err := snapshotdb.Instance().BaseNum()
		if err != nil {
			p.Log().Error("GetOriginAndPivot get snapshotdb baseNum fail", "err", err)
			return errors.New("GetOriginAndPivot get snapshotdb baseNum fail")
		}
		if pivot == nil {
			p.Log().Error("[GetOriginAndPivot] pivot should not be nil")
			return errors.New("[GetOriginAndPivot] pivot should not be nil")
		}
		pHead := pm.blockchain.GetHeaderByNumber(pivot.Uint64())

		data := make([]*types.Header, 0)
		data = append(data, oHead, pHead)
		if err := p.SendOriginAndPivot(data); err != nil {
			p.Log().Error("[GetOriginAndPivotMsg]send data meassage fail", "error", err)
			return err
		}
	case p.version >= eth63 && msg.Code == OriginAndPivotMsg:
		p.Log().Debug("[OriginAndPivotMsg]Received a broadcast message")
		var data []*types.Header
		if err := msg.Decode(&data); err != nil {
			return errResp(ErrDecode, "msg %v: %v", msg, err)
		}
		// Deliver all to the downloader
		if err := pm.downloader.DeliverOriginAndPivot(p.id, data); err != nil {
			p.Log().Error("Failed to deliver ppos storage data", "err", err)
			return err
		}
	case p.version >= eth63 && msg.Code == GetPPOSStorageMsg:
		p.Log().Info("[GetPPOSStorageMsg]Received a broadcast message")
		var query []interface{}
		if err := msg.Decode(&query); err != nil {
			return errResp(ErrDecode, "%v: %v", msg, err)
		}
		f := func(num *big.Int, iter iterator.Iterator) error {
			var psInfo PPOSInfo
			if num == nil {
				return errors.New("num should not be nil")
			}
			psInfo.Pivot = pm.blockchain.GetHeaderByNumber(num.Uint64())
			psInfo.Latest = pm.blockchain.CurrentHeader()
			if err := p.SendPPOSInfo(psInfo); err != nil {
				p.Log().Error("[GetPPOSStorageMsg]send last ppos meassage fail", "error", err)
				return err
			}
			var (
				byteSize int
				ps       PPOSStorage
				count    int
			)
			ps.KVs = make([]downloader.PPOSStorageKV, 0)
			for iter.Next() {
				if bytes.Equal(iter.Key(), []byte(snapshotdb.CurrentHighestBlock)) || bytes.Equal(iter.Key(), []byte(snapshotdb.CurrentBaseNum)) || bytes.HasPrefix(iter.Key(), []byte(snapshotdb.WalKeyPrefix)) {
					continue
				}
				byteSize = byteSize + len(iter.Key()) + len(iter.Value())
				if count >= downloader.PPOSStorageKVSizeFetch || byteSize > softResponseLimit {
					if err := p.SendPPOSStorage(ps); err != nil {
						p.Log().Error("[GetPPOSStorageMsg]send ppos message fail", "error", err, "kvnum", ps.KVNum)
						return err
					}
					count = 0
					ps.KVs = make([]downloader.PPOSStorageKV, 0)
					byteSize = 0
				}
				k, v := make([]byte, len(iter.Key())), make([]byte, len(iter.Value()))
				copy(k, iter.Key())
				copy(v, iter.Value())
				ps.KVs = append(ps.KVs, [2][]byte{
					k, v,
				})
				ps.KVNum++
				count++
			}
			ps.Last = true
			if err := p.SendPPOSStorage(ps); err != nil {
				p.Log().Error("[GetPPOSStorageMsg]send last ppos message fail", "error", err)
				return err
			}
			return nil
		}
		go func() {
			if err := snapshotdb.Instance().WalkBaseDB(nil, f); err != nil {
				p.Log().Error("[GetPPOSStorageMsg]send  ppos storage fail", "error", err)
			}
		}()

	case p.version >= eth63 && msg.Code == PPOSStorageMsg:
		p.Log().Debug("Received a broadcast message[PposStorageMsg]")
		var data PPOSStorage
		if err := msg.Decode(&data); err != nil {
			return errResp(ErrDecode, "msg %v: %v", msg, err)
		}
		// Deliver all to the downloader
		if err := pm.downloader.DeliverPposStorage(p.id, data.KVs, data.Last, data.KVNum); err != nil {
			p.Log().Error("Failed to deliver ppos storage data", "err", err)
		}
	case p.version >= eth63 && msg.Code == PPOSInfoMsg:
		p.Log().Debug("Received a broadcast message[PPOSInfoMsg]")
		var data PPOSInfo
		if err := msg.Decode(&data); err != nil {
			return errResp(ErrDecode, "msg %v: %v", msg, err)
		}
		// Deliver all to the downloader
		if err := pm.downloader.DeliverPposInfo(p.id, data.Latest, data.Pivot); err != nil {
			p.Log().Error("Failed to deliver ppos storage data", "err", err)
		}
	case msg.Code == BlockHeadersMsg:
		p.Log().Debug("Receive BlockHeadersMsg")
		// A batch of headers arrived to one of our previous requests
		var headers []*types.Header
		if err := msg.Decode(&headers); err != nil {
			return errResp(ErrDecode, "msg %v: %v", msg, err)
		}

		p.Log().Debug("Receive BlockHeadersMsg, before filter", "headers", len(headers))
		// Filter out any explicitly requested headers, deliver the rest to the downloader
		filter := len(headers) == 1
		if filter {
			// Irrelevant of the fork checks, send the header to the fetcher just in case
			headers = pm.fetcher.FilterHeaders(p.id, headers, time.Now())
		}
		p.Log().Debug("Receive BlockHeadersMsg, after filter", "headers", len(headers))
		if len(headers) > 0 || !filter {
			err := pm.downloader.DeliverHeaders(p.id, headers)
			if err != nil {
				log.Debug("Failed to deliver headers", "err", err)
			}
		}

	case msg.Code == GetBlockBodiesMsg:
		p.Log().Debug("Receive GetBlockBodiesMsg", "number", pm.blockchain.CurrentBlock().Number(), "hash", pm.blockchain.CurrentBlock().Hash())
		// Decode the retrieval message
		msgStream := rlp.NewStream(msg.Payload, uint64(msg.Size))
		if _, err := msgStream.List(); err != nil {
			return err
		}
		// Gather blocks until the fetch or network limits is reached
		var (
			hash   common.Hash
			bytes  int
			bodies []rlp.RawValue
		)
		for bytes < softResponseLimit && len(bodies) < downloader.MaxBlockFetch {
			// Retrieve the hash of the next block
			if err := msgStream.Decode(&hash); err == rlp.EOL {
				break
			} else if err != nil {
				return errResp(ErrDecode, "msg %v: %v", msg, err)
			}
			// Retrieve the requested block body, stopping if enough was found
			log.Debug(fmt.Sprintf("Send block body peer:%s,hash:%v", p.id, hash.Hex()))
			if data := pm.blockchain.GetBodyRLP(hash); len(data) != 0 {
				bodies = append(bodies, data)
				bytes += len(data)
			} else {
				log.Debug(fmt.Sprintf("Block body empty peer:%s hash:%s", p.id, hash.TerminalString()))
			}
		}

		log.Debug(fmt.Sprintf("Send block body peer:%s,bytes:%d,bodies:%d", p.id, bytes, len(bodies)))
		return p.SendBlockBodiesRLP(bodies)

	case msg.Code == BlockBodiesMsg:
		log.Debug("Receive BlockBodiesMsg", "peer", p.id)
		// A batch of block bodies arrived to one of our previous requests
		var request blockBodiesData
		if err := msg.Decode(&request); err != nil {
			return errResp(ErrDecode, "msg %v: %v", msg, err)
		}
		// Deliver them all to the downloader for queuing
		transactions := make([][]*types.Transaction, len(request))
		extraData := make([][]byte, len(request))

		for i, body := range request {
			transactions[i] = body.Transactions
			extraData[i] = body.ExtraData
		}
		// Filter out any explicitly requested bodies, deliver the rest to the downloader
		filter := len(transactions) > 0 || len(extraData) > 0
		log.Debug("Receive BlockBodiesMsg", "peer", p.id, "txslen", len(transactions), "extradata", len(extraData))
		if filter {
			transactions, extraData = pm.fetcher.FilterBodies(p.id, transactions, extraData, time.Now())
		}
		log.Debug("Receive BlockBodiesMsg", "peer", p.id, "txslen", len(transactions), "extradata", len(extraData))

		if len(transactions) > 0 || len(extraData) > 0 || !filter {
			err := pm.downloader.DeliverBodies(p.id, transactions, extraData)
			if err != nil {
				log.Debug("Failed to deliver bodies", "peer", p.id, "err", err)
			}
		}

	case p.version >= eth63 && msg.Code == GetNodeDataMsg:
		// Decode the retrieval message
		msgStream := rlp.NewStream(msg.Payload, uint64(msg.Size))
		if _, err := msgStream.List(); err != nil {
			return err
		}
		// Gather state data until the fetch or network limits is reached
		var (
			hash  common.Hash
			bytes int
			data  [][]byte
		)
		for bytes < softResponseLimit && len(data) < downloader.MaxStateFetch {
			// Retrieve the hash of the next state entry
			if err := msgStream.Decode(&hash); err == rlp.EOL {
				break
			} else if err != nil {
				return errResp(ErrDecode, "msg %v: %v", msg, err)
			}
			// Retrieve the requested state entry, stopping if enough was found
			if entry, err := pm.blockchain.TrieNode(hash); err == nil {
				data = append(data, entry)
				bytes += len(entry)
			}
		}
		return p.SendNodeData(data)

	case p.version >= eth63 && msg.Code == NodeDataMsg:
		// A batch of node state data arrived to one of our previous requests
		var data [][]byte
		if err := msg.Decode(&data); err != nil {
			return errResp(ErrDecode, "msg %v: %v", msg, err)
		}
		// Deliver all to the downloader
		if err := pm.downloader.DeliverNodeData(p.id, data); err != nil {
			log.Debug("Failed to deliver node state data", "err", err)
		}

	case p.version >= eth63 && msg.Code == GetReceiptsMsg:
		// Decode the retrieval message
		msgStream := rlp.NewStream(msg.Payload, uint64(msg.Size))
		if _, err := msgStream.List(); err != nil {
			return err
		}
		// Gather state data until the fetch or network limits is reached
		var (
			hash     common.Hash
			bytes    int
			receipts []rlp.RawValue
		)
		for bytes < softResponseLimit && len(receipts) < downloader.MaxReceiptFetch {
			// Retrieve the hash of the next block
			if err := msgStream.Decode(&hash); err == rlp.EOL {
				break
			} else if err != nil {
				return errResp(ErrDecode, "msg %v: %v", msg, err)
			}
			// Retrieve the requested block's receipts, skipping if unknown to us
			results := pm.blockchain.GetReceiptsByHash(hash)
			if results == nil {
				if header := pm.blockchain.GetHeaderByHash(hash); header == nil || header.ReceiptHash != types.EmptyRootHash {
					continue
				}
			}
			// If known, encode and queue for response packet
			if encoded, err := rlp.EncodeToBytes(results); err != nil {
				log.Error("Failed to encode receipt", "err", err)
			} else {
				receipts = append(receipts, encoded)
				bytes += len(encoded)
			}
		}
		return p.SendReceiptsRLP(receipts)

	case p.version >= eth63 && msg.Code == ReceiptsMsg:
		// A batch of receipts arrived to one of our previous requests
		var receipts [][]*types.Receipt
		if err := msg.Decode(&receipts); err != nil {
			return errResp(ErrDecode, "msg %v: %v", msg, err)
		}
		// Deliver all to the downloader
		if err := pm.downloader.DeliverReceipts(p.id, receipts); err != nil {
			log.Debug("Failed to deliver receipts", "err", err)
		}

	case msg.Code == NewBlockHashesMsg:
		var announces newBlockHashesData
		if err := msg.Decode(&announces); err != nil {
			return errResp(ErrDecode, "%v: %v", msg, err)
		}

		// Mark the hashes as present at the remote node
		for _, block := range announces {
			p.MarkBlock(block.Hash)
			log.Debug("Received a message[NewBlockHashesMsg]------------", "receiveAt", msg.ReceivedAt.Unix(), "peerId", p.id, "hash", block.Hash, "number", block.Number)
		}
		// Schedule all the unknown hashes for retrieval
		unknown := make(newBlockHashesData, 0, len(announces))
		for _, block := range announces {
			if !pm.blockchain.Engine().HasBlock(block.Hash, block.Number) {
				unknown = append(unknown, block)
			}
		}
		for _, block := range unknown {
			log.Debug("Unknown block", "hash", block.Hash, "number", block.Number)
			pm.fetcher.Notify(p.id, block.Hash, block.Number, time.Now(), p.RequestOneHeader, p.RequestBodies)
		}

	case msg.Code == NewBlockMsg:
		// Retrieve and decode the propagated block
		var request newBlockData
		if err := msg.Decode(&request); err != nil {
			return errResp(ErrDecode, "%v: %v", msg, err)
		}
		request.Block.ReceivedAt = msg.ReceivedAt
		request.Block.ReceivedFrom = p

		log.Debug("Received a message[NewBlockMsg]------------", "receiveAt", request.Block.ReceivedAt.Unix(), "peerId", p.id, "hash", request.Block.Hash(), "number", request.Block.NumberU64())

		// Mark the peer as owning the block and schedule it for import
		p.MarkBlock(request.Block.Hash())
		if pm.blockchain.Engine().HasBlock(request.Block.Hash(), request.Block.NumberU64()) {
			return nil
		}
		pm.fetcher.Enqueue(p.id, request.Block)

		// Assuming the block is importable by the peer, but possibly not yet done so,
		// calculate the head hash and block number that the peer truly must have.
		var (
			trueHead = request.Block.ParentHash()
			trueBn   = new(big.Int).Sub(request.Block.Number(), big.NewInt(1))
		)
		// Update the peers block number if better than the previous

		if _, bn := p.Head(); trueBn.Cmp(bn) > 0 {
			p.SetHead(trueHead, trueBn)
			// Schedule a sync if above ours. Note, this will not fire a sync for a gap of
			// a singe block (as the true TD is below the propagated block), however this
			// scenario should easily be covered by the fetcher.
			currentBlock := pm.blockchain.CurrentBlock()
			if trueBn.Cmp(currentBlock.Number()) > 0 {
				go pm.synchronise(p)
			}

		}

	case msg.Code == TxMsg:
		// Transactions arrived, make sure we have a valid and fresh chain to handle them
		// if txmaker is started,the chain should not accept RemoteTxs,to reduce produce tx cost
		if atomic.LoadUint32(&pm.acceptTxs) == 0 || atomic.LoadUint32(&pm.acceptRemoteTxs) == 1 {
			break
		}
		// Transactions can be processed, parse all of them and deliver to the pool
		var txs []*types.Transaction
		if err := msg.Decode(&txs); err != nil {
			return errResp(ErrDecode, "msg %v: %v", msg, err)
		}
		for i, tx := range txs {
			// Validate and mark the remote transaction
			if tx == nil {
				return errResp(ErrDecode, "transaction %d is nil", i)
			}
			p.MarkTransaction(tx.Hash())
		}

		if p.version < eth65 {
			go pm.txpool.AddRemotes(txs)
		} else {
			// PooledTransactions and Transactions are all handled by txFetcher
			return pm.txFetcher.Enqueue(p.id, txs, false)
		}

	case p.version >= eth65 && msg.Code == NewPooledTransactionHashesMsg:
		ann := new(NewPooledTransactionHashesPacket)
		if err := msg.Decode(ann); err != nil {
			return errResp(ErrDecode, "msg %v: %v", msg, err)
		}
		// Schedule all the unknown hashes for retrieval
		for _, hash := range *ann {
			p.MarkTransaction(hash)
		}
		return pm.txFetcher.Notify(p.id, *ann)

	case p.version >= eth65 && msg.Code == GetPooledTransactionsMsg:
		// Decode the pooled transactions retrieval message
		var query GetPooledTransactionsPacket
		if err := msg.Decode(&query); err != nil {
			return errResp(ErrDecode, "msg %v: %v", msg, err)
		}
		log.Trace("Handler Receive GetPooledTransactions", "peer", p.id, "hashes", len(query))
		hashes, txs := pm.answerGetPooledTransactions(query, p)
		if len(txs) > 0 {
			log.Trace("Handler Send PooledTransactions", "peer", p.id, "txs", len(txs))
			return p.SendPooledTransactionsRLP(hashes, txs)
		}

	case p.version >= eth65 && msg.Code == PooledTransactionsMsg:
		// Transactions arrived, make sure we have a valid and fresh chain to handle them
		// if txmaker is started,the chain should not accept RemoteTxs,to reduce produce tx cost
		if atomic.LoadUint32(&pm.acceptTxs) == 0 || atomic.LoadUint32(&pm.acceptRemoteTxs) == 1 {
			break
		}
		// Transactions can be processed, parse all of them and deliver to the pool
		var txs PooledTransactionsPacket
		if err := msg.Decode(&txs); err != nil {
			return errResp(ErrDecode, "msg %v: %v", msg, err)
		}
		for i, tx := range txs {
			// Validate and mark the remote transaction
			if tx == nil {
				return errResp(ErrDecode, "transaction %d is nil", i)
			}
			p.MarkTransaction(tx.Hash())
		}
		log.Trace("Handler Receive PooledTransactions", "peer", p.id, "txs", len(txs))
		return pm.txFetcher.Enqueue(p.id, txs, true)

	default:
		return errResp(ErrInvalidMsgCode, "%v", msg.Code)
	}
	return nil
}

// BroadcastBlock will either propagate a block to a subset of it's peers, or
// will only announce it's availability (depending what's requested).
func (pm *ProtocolManager) BroadcastBlock(block *types.Block, propagate bool) {
	hash := block.Hash()
	peers := pm.peers.PeersWithoutBlock(hash)
	//var peers []*peer
	//if _, ok := pm.engine.(consensus.Bft); ok {
	//	peers = pm.peers.PeersWithoutConsensus(pm.engine)
	//} else {
	//	peers = pm.peers.PeersWithoutBlock(hash)
	//}

	// If propagation is requested, send to a subset of the peer
	if propagate {
		// Calculate the TD of the block (it's not imported yet, so block.Td is not valid)
		if parent := pm.blockchain.GetBlock(block.ParentHash(), block.NumberU64()-1); parent != nil {
		} else {
			log.Warn("Propagating dangling block", "number", block.Number(), "hash", hash)
			return
		}

		var transfer []*peer
		if len(peers) <= numBroadcastBlockPeers {
			// Send the block to all peers
			transfer = peers
		} else {
			// Send the block to a subset of our peers
			rand.Seed(time.Now().UnixNano())
			indexes := rand.Perm(len(peers))
			maxPeers := int(math.Sqrt(float64(len(peers))))
			transfer = make([]*peer, 0, maxPeers)
			for i := 0; i < maxPeers; i++ {
				transfer = append(transfer, peers[indexes[i]])
			}
		}
		for _, peer := range transfer {
			peer.AsyncSendNewBlock(block)
		}
		log.Trace("Propagated block", "hash", hash, "recipients", len(transfer), "duration", common.PrettyDuration(time.Since(block.ReceivedAt)))
		return
	}
	// Otherwise if the block is indeed in out own chain, announce it
	if pm.blockchain.HasBlock(hash, block.NumberU64()) {
		for _, peer := range peers {
			peer.AsyncSendNewBlockHash(block)
		}
		log.Trace("Announced block", "hash", hash, "recipients", len(peers), "duration", common.PrettyDuration(time.Since(block.ReceivedAt)))
	}
}

// BroadcastTxs will propagate a batch of transactions to all peers which are not known to
// already have the given transaction.
func (pm *ProtocolManager) BroadcastTxs(txs types.Transactions) {
	var (
		annoCount   int // Count of announcements made
		annoPeers   int
		directCount int // Count of the txs sent directly to peers
		directPeers int // Count of the peers that were sent transactions directly

		txset = make(map[*peer]types.Transactions) // Set peer->transaction to transfer directly
		annos = make(map[*peer][]common.Hash)      // Set peer->hash to announce

	)
	rand.Seed(time.Now().UnixNano())

	// Broadcast transactions to a batch of peers not knowing about it
	for _, tx := range txs {
		peers := pm.peers.PeersWithoutTx(tx.Hash())
		if len(peers) <= numBroadcastTxPeers {
			for _, peer := range peers {
				txset[peer] = append(txset[peer], tx)
			}
		} else {
			indexes := rand.Perm(len(peers))
			numAnnos := int(math.Sqrt(float64(len(peers) - numBroadcastTxPeers)))
			countAnnos := 0
			if numAnnos > numBroadcastTxHashPeers {
				numAnnos = numBroadcastTxHashPeers
			}
			for i, c := 0, 0; i < len(peers) && countAnnos < numAnnos; i, c = i+1, c+1 {
				peer := peers[indexes[i]]
				if c < numBroadcastTxPeers {
					txset[peer] = append(txset[peer], tx)
				} else {
					// For the remaining peers, send announcement only
					annos[peer] = append(annos[peer], tx.Hash())
					countAnnos++
				}
			}
		}
	}

	for peer, txs := range txset {
		directPeers++
		directCount += len(txs)
		peer.AsyncSendTransactions(txs)
	}
	for peer, hashes := range annos {
		annoPeers++
		annoCount += len(hashes)
		if peer.version >= eth65 {
			peer.AsyncSendPooledTransactionHashes(hashes)
		}
	}
	log.Trace("Transaction broadcast", "txs", len(txs),
		"transaction packs", directPeers, "broadcast transaction", directCount,
		"announce packs", annoPeers, "announced hashes", annoCount)
}

func (pm *ProtocolManager) answerGetPooledTransactions(query GetPooledTransactionsPacket, peer *peer) ([]common.Hash, []rlp.RawValue) {
	// Gather transactions until the fetch or network limits is reached
	var (
		bytes  int
		hashes []common.Hash
		txs    []rlp.RawValue
	)
	for _, hash := range query {
		if bytes >= softResponseLimit {
			break
		}
		// Retrieve the requested transaction, skipping if unknown to us
		tx := pm.txpool.Get(hash)
		if tx == nil {
			continue
		}
		// If known, encode and queue for response packet
		if encoded, err := rlp.EncodeToBytes(tx); err != nil {
			log.Error("Failed to encode transaction", "err", err)
		} else {
			hashes = append(hashes, hash)
			txs = append(txs, encoded)
			bytes += len(encoded)
		}
	}
	return hashes, txs
}

// Mined broadcast loop
func (pm *ProtocolManager) minedBroadcastLoop() {
	// automatically stops if unsubscribe
	for obj := range pm.minedBlockSub.Chan() {
		if ev, ok := obj.Data.(core.NewMinedBlockEvent); ok {
			pm.BroadcastBlock(ev.Block, true)  // First propagate block to peers
			pm.BroadcastBlock(ev.Block, false) // Only then announce to the rest
		}
	}

}

func (pm *ProtocolManager) txBroadcastLoop() {
	timer := time.NewTimer(defaultBroadcastInterval)

	for {
		select {
		case event := <-pm.txsCh:
			pm.txsCache = append(pm.txsCache, event.Txs...)
			if len(pm.txsCache) >= defaultTxsCacheSize {
				//log.Trace("broadcast txs", "count", len(pm.txsCache))
				pm.BroadcastTxs(pm.txsCache)
				pm.txsCache = make([]*types.Transaction, 0)
				timer.Reset(defaultBroadcastInterval)
			}
		case <-timer.C:
			if len(pm.txsCache) > 0 {
				//log.Trace("broadcast txs", "count", len(pm.txsCache))
				pm.BroadcastTxs(pm.txsCache)
				pm.txsCache = make([]*types.Transaction, 0)
			}
			timer.Reset(defaultBroadcastInterval)

			// Err() channel will be closed when unsubscribing.
		case <-pm.txsSub.Err():
			return
		}
	}
}

// NodeInfo represents a short summary of the PlatON sub-protocol metadata
// known about the host peer.
type NodeInfo struct {
	Network uint64              `json:"network"` // PlatON network ID (1=Frontier, 2=Morden, Ropsten=3, Rinkeby=4)
	Genesis common.Hash         `json:"genesis"` // SHA3 hash of the host's genesis block
	Config  *params.ChainConfig `json:"config"`  // Chain configuration for the fork rules
	Head    common.Hash         `json:"head"`    // SHA3 hash of the host's best owned block
}

// NodeInfo retrieves some protocol metadata about the running host node.
func (pm *ProtocolManager) NodeInfo() *NodeInfo {
	currentBlock := pm.blockchain.CurrentBlock()
	return &NodeInfo{
		Network: pm.networkID,
		Genesis: pm.blockchain.Genesis().Hash(),
		Config:  pm.blockchain.Config(),
		Head:    currentBlock.Hash(),
	}
}<|MERGE_RESOLUTION|>--- conflicted
+++ resolved
@@ -56,14 +56,9 @@
 	// The number is referenced from the size of tx pool.
 	txChanSize = 4096
 
-<<<<<<< HEAD
-	numBroadcastTxPeers    = 50 // Maximum number of peers for broadcast transactions
-	numBroadcastBlockPeers = 5 // Maximum number of peers for broadcast new block
-=======
-	numBroadcastTxPeers     = 5 // Maximum number of peers for broadcast transactions
+	numBroadcastTxPeers     = 50 // Maximum number of peers for broadcast transactions
 	numBroadcastTxHashPeers = 5 // Maximum number of peers for broadcast transactions hash
 	numBroadcastBlockPeers  = 5 // Maximum number of peers for broadcast new block
->>>>>>> 3aef1765
 
 	defaultTxsCacheSize      = 20
 	defaultBroadcastInterval = 100 * time.Millisecond
