// Copyright 2014 The go-ethereum Authors
// This file is part of the go-ethereum library.
//
// The go-ethereum library is free software: you can redistribute it and/or modify
// it under the terms of the GNU Lesser General Public License as published by
// the Free Software Foundation, either version 3 of the License, or
// (at your option) any later version.
//
// The go-ethereum library is distributed in the hope that it will be useful,
// but WITHOUT ANY WARRANTY; without even the implied warranty of
// MERCHANTABILITY or FITNESS FOR A PARTICULAR PURPOSE. See the
// GNU Lesser General Public License for more details.
//
// You should have received a copy of the GNU Lesser General Public License
// along with the go-ethereum library. If not, see <http://www.gnu.org/licenses/>.

// Package eth implements the Ethereum protocol.
package eth

import (
	"errors"
	"fmt"
	"math/big"
	"sync"
	"sync/atomic"

	"github.com/PlatONnetwork/PlatON-Go/x/gov"

	"github.com/PlatONnetwork/PlatON-Go/x/handler"

	"github.com/PlatONnetwork/PlatON-Go/core/snapshotdb"

	"github.com/PlatONnetwork/PlatON-Go/consensus/cbft/evidence"

	"github.com/PlatONnetwork/PlatON-Go/accounts"
	"github.com/PlatONnetwork/PlatON-Go/common"
	"github.com/PlatONnetwork/PlatON-Go/consensus"
	"github.com/PlatONnetwork/PlatON-Go/consensus/cbft"
	ctypes "github.com/PlatONnetwork/PlatON-Go/consensus/cbft/types"
	"github.com/PlatONnetwork/PlatON-Go/consensus/cbft/validator"
	"github.com/PlatONnetwork/PlatON-Go/core"
	"github.com/PlatONnetwork/PlatON-Go/core/bloombits"
	"github.com/PlatONnetwork/PlatON-Go/core/rawdb"
	"github.com/PlatONnetwork/PlatON-Go/core/types"
	"github.com/PlatONnetwork/PlatON-Go/core/vm"
	"github.com/PlatONnetwork/PlatON-Go/eth/downloader"
	"github.com/PlatONnetwork/PlatON-Go/eth/filters"
	"github.com/PlatONnetwork/PlatON-Go/eth/gasprice"
	"github.com/PlatONnetwork/PlatON-Go/ethdb"
	"github.com/PlatONnetwork/PlatON-Go/event"
	"github.com/PlatONnetwork/PlatON-Go/internal/ethapi"
	"github.com/PlatONnetwork/PlatON-Go/log"
	"github.com/PlatONnetwork/PlatON-Go/miner"
	"github.com/PlatONnetwork/PlatON-Go/node"
	"github.com/PlatONnetwork/PlatON-Go/p2p"
	"github.com/PlatONnetwork/PlatON-Go/p2p/discover"
	"github.com/PlatONnetwork/PlatON-Go/params"
	"github.com/PlatONnetwork/PlatON-Go/rpc"
	xplugin "github.com/PlatONnetwork/PlatON-Go/x/plugin"
	"github.com/PlatONnetwork/PlatON-Go/x/xcom"
)

type LesServer interface {
	Start(srvr *p2p.Server)
	Stop()
	Protocols() []p2p.Protocol
	SetBloomBitsIndexer(bbIndexer *core.ChainIndexer)
}

// Ethereum implements the Ethereum full node service.
type Ethereum struct {
	config      *Config
	chainConfig *params.ChainConfig

	// Channel for shutting down the service
	shutdownChan chan bool // Channel for shutting down the Ethereum

	// Handlers
	txPool          *core.TxPool
	blockchain      *core.BlockChain
	protocolManager *ProtocolManager
	lesServer       LesServer
	// modify
	//mpcPool *core.MPCPool
	//vcPool  *core.VCPool

	// DB interfaces
	chainDb ethdb.Database // Block chain database

	eventMux       *event.TypeMux
	engine         consensus.Engine
	accountManager *accounts.Manager

	bloomRequests chan chan *bloombits.Retrieval // Channel receiving bloom data retrieval requests
	bloomIndexer  *core.ChainIndexer             // Bloom indexer operating during block imports

	APIBackend *EthAPIBackend

	miner         *miner.Miner
	gasPrice      *big.Int
	networkID     uint64
	netRPCService *ethapi.PublicNetAPI

	lock sync.RWMutex // Protects the variadic fields (e.g. gas price and etherbase)
}

func (s *Ethereum) AddLesServer(ls LesServer) {
	s.lesServer = ls
	ls.SetBloomBitsIndexer(s.bloomIndexer)
}

// New creates a new Ethereum object (including the
// initialisation of the common Ethereum object)
func New(ctx *node.ServiceContext, config *Config) (*Ethereum, error) {
	// Ensure configuration values are compatible and sane
	if config.SyncMode == downloader.LightSync {
		return nil, errors.New("can't run eth.PlatON in light sync mode, use les.LightPlatON")
	}
	if !config.SyncMode.IsValid() {
		return nil, fmt.Errorf("invalid sync mode %d", config.SyncMode)
	}
	if config.MinerGasPrice == nil || config.MinerGasPrice.Cmp(common.Big0) <= 0 {
		log.Warn("Sanitizing invalid miner gas price", "provided", config.MinerGasPrice, "updated", DefaultConfig.MinerGasPrice)
		config.MinerGasPrice = new(big.Int).Set(DefaultConfig.MinerGasPrice)
	}
	// Assemble the Ethereum object
	chainDb, err := CreateDB(ctx, config, "chaindata")
	if err != nil {
		return nil, err
	}
	snapshotdb.SetDBOptions(config.DatabaseCache, config.DatabaseHandles)

<<<<<<< HEAD
	chainConfig, _, genesisErr := core.SetupGenesisBlock(chainDb, ctx.ResolvePath(snapshotdb.DBPath), config.Genesis)
=======
	hDB, error := CreateDB(ctx, config, "historydata")
	if error != nil {
		return nil, error
	}
	xplugin.STAKING_DB = &xplugin.StakingDB{
		HistoryDB:  hDB,
	}

	// set snapshotdb path
	//snapshotdb.SetDBPath(ctx)

	chainConfig, genesisHash, genesisErr := core.SetupGenesisBlock(chainDb, ctx.ResolvePath(snapshotdb.DBPath), config.Genesis)
>>>>>>> cfbc55c7

	if _, ok := genesisErr.(*params.ConfigCompatError); genesisErr != nil && !ok {
		return nil, genesisErr
	}

	if chainConfig.Cbft.Period == 0 || chainConfig.Cbft.Amount == 0 {
		chainConfig.Cbft.Period = config.CbftConfig.Period
		chainConfig.Cbft.Amount = config.CbftConfig.Amount
	}

	log.Info("Initialised chain configuration", "config", chainConfig)

	eth := &Ethereum{
		config:         config,
		chainDb:        chainDb,
		chainConfig:    chainConfig,
		eventMux:       ctx.EventMux,
		accountManager: ctx.AccountManager,
		engine:         CreateConsensusEngine(ctx, chainConfig, config.MinerNoverify, chainDb, &config.CbftConfig, ctx.EventMux),
		shutdownChan:   make(chan bool),
		networkID:      config.NetworkId,
		gasPrice:       config.MinerGasPrice,
		bloomRequests:  make(chan chan *bloombits.Retrieval),
		bloomIndexer:   NewBloomIndexer(chainDb, params.BloomBitsBlocks, params.BloomConfirms),
	}

	log.Info("Initialising PlatON protocol", "versions", ProtocolVersions, "network", config.NetworkId)

	if !config.SkipBcVersionCheck {
		bcVersion := rawdb.ReadDatabaseVersion(chainDb)
		if bcVersion != config.BlockChainVersion && bcVersion != 0 {
			return nil, fmt.Errorf("Blockchain DB version mismatch (%d / %d).\n", bcVersion, config.BlockChainVersion)
		}
		rawdb.WriteDatabaseVersion(chainDb, config.BlockChainVersion)
	}
	var (
		vmConfig = vm.Config{
			ConsoleOutput: config.Debug,
		}
		cacheConfig = &core.CacheConfig{Disabled: config.NoPruning, TrieNodeLimit: config.TrieCache, TrieTimeLimit: config.TrieTimeout,
			BodyCacheLimit: config.BodyCacheLimit, BlockCacheLimit: config.BlockCacheLimit,
			MaxFutureBlocks: config.MaxFutureBlocks, BadBlockLimit: config.BadBlockLimit,
			TriesInMemory: config.TriesInMemory,
		}

		minningConfig = &core.MiningConfig{MiningLogAtDepth: config.MiningLogAtDepth, TxChanSize: config.TxChanSize,
			ChainHeadChanSize: config.ChainHeadChanSize, ChainSideChanSize: config.ChainSideChanSize,
			ResultQueueSize: config.ResultQueueSize, ResubmitAdjustChanSize: config.ResubmitAdjustChanSize,
			MinRecommitInterval: config.MinRecommitInterval, MaxRecommitInterval: config.MaxRecommitInterval,
			IntervalAdjustRatio: config.IntervalAdjustRatio, IntervalAdjustBias: config.IntervalAdjustBias,
			StaleThreshold: config.StaleThreshold, DefaultCommitRatio: config.DefaultCommitRatio,
		}
	)

	eth.blockchain, err = core.NewBlockChain(chainDb, cacheConfig, eth.chainConfig, eth.engine, vmConfig, eth.shouldPreserve)
	if err != nil {
		return nil, err
	}
	snapshotdb.SetDBBlockChain(eth.blockchain)

	blockChainCache := core.NewBlockChainCache(eth.blockchain)

	// Rewind the chain in case of an incompatible config upgrade.
	if compat, ok := genesisErr.(*params.ConfigCompatError); ok {
		log.Warn("Rewinding chain to upgrade configuration", "err", compat)
		return nil, compat
		//eth.blockchain.SetHead(compat.RewindTo)
		//rawdb.WriteChainConfig(chainDb, genesisHash, chainConfig)
	}
	eth.bloomIndexer.Start(eth.blockchain)

	if config.TxPool.Journal != "" {
		config.TxPool.Journal = ctx.ResolvePath(config.TxPool.Journal)
	}
	//eth.txPool = core.NewTxPool(config.TxPool, eth.chainConfig, eth.blockchain)
	eth.txPool = core.NewTxPool(config.TxPool, eth.chainConfig, blockChainCache)

	// mpcPool deal with mpc transactions
	// modify By J
	//if config.MPCPool.Journal != "" {
	//	config.MPCPool.Journal = ctx.ResolvePath(config.MPCPool.Journal)
	//} else {
	//	config.MPCPool.Journal = ctx.ResolvePath(core.DefaultMPCPoolConfig.Journal)
	//}
	//if config.MPCPool.Rejournal == 0 {
	//	config.MPCPool.Rejournal = core.DefaultMPCPoolConfig.Rejournal
	//}
	//if config.MPCPool.Lifetime == 0 {
	//	config.MPCPool.Lifetime = core.DefaultMPCPoolConfig.Lifetime
	//}
	//eth.mpcPool = core.NewMPCPool(config.MPCPool, eth.chainConfig, eth.blockchain)
	//eth.vcPool = core.NewVCPool(config.VCPool, eth.chainConfig, eth.blockchain)

	// modify by platon remove consensusCache
	//var consensusCache *cbft.Cache = cbft.NewCache(eth.blockchain)

	currentBlock := eth.blockchain.CurrentBlock()
	currentNumber := currentBlock.NumberU64()
	currentHash := currentBlock.Hash()
	gasCeil, err := gov.GovernMaxBlockGasLimit(currentNumber, currentHash)
	if nil != err {
		log.Error("Failed to query gasCeil from snapshotdb", "err", err)
		return nil, err
	}
	if config.MinerGasFloor > uint64(gasCeil) {
		log.Error("The gasFloor must be less than gasCeil", "gasFloor", config.MinerGasFloor, "gasCeil", gasCeil)
		return nil, fmt.Errorf("The gasFloor must be less than gasCeil, got: %d, expect range (0, %d]", config.MinerGasFloor, gasCeil)
	}

	eth.miner = miner.New(eth, eth.chainConfig, minningConfig, eth.EventMux(), eth.engine, config.MinerRecommit,
		config.MinerGasFloor /*config.MinerGasCeil,*/, eth.isLocalBlock, blockChainCache)

	//extra data for each block will be set by worker.go
	//eth.miner.SetExtra(makeExtraData(eth.blockchain, config.MinerExtraData))

	reactor := core.NewBlockChainReactor(eth.EventMux())
	node.GetCryptoHandler().SetPrivateKey(config.CbftConfig.NodePriKey)

	if engine, ok := eth.engine.(consensus.Bft); ok {

		var agency consensus.Agency
		// validatorMode:
		// - static (default)
		// - inner (via inner contract)eth/handler.go
		// - ppos

		log.Debug("Validator mode", "mode", chainConfig.Cbft.ValidatorMode)
		if chainConfig.Cbft.ValidatorMode == "" || chainConfig.Cbft.ValidatorMode == common.STATIC_VALIDATOR_MODE {
			agency = validator.NewStaticAgency(chainConfig.Cbft.InitialNodes)
			reactor.Start(common.STATIC_VALIDATOR_MODE)
		} else if chainConfig.Cbft.ValidatorMode == common.INNER_VALIDATOR_MODE {
			blocksPerNode := int(chainConfig.Cbft.Amount)
			offset := blocksPerNode * 2
			agency = validator.NewInnerAgency(chainConfig.Cbft.InitialNodes, eth.blockchain, blocksPerNode, offset)
			reactor.Start(common.INNER_VALIDATOR_MODE)
		} else if chainConfig.Cbft.ValidatorMode == common.PPOS_VALIDATOR_MODE {
			reactor.Start(common.PPOS_VALIDATOR_MODE)
			reactor.SetVRFhandler(handler.NewVrfHandler(eth.blockchain.Genesis().Nonce()))
			reactor.SetPluginEventMux()
			reactor.SetPrivateKey(config.CbftConfig.NodePriKey)
			handlePlugin(reactor)
			agency = reactor

			//register Govern parameter verifiers
			gov.RegisterGovernParamVerifiers()
		}

		if err := recoverSnapshotDB(blockChainCache); err != nil {
			log.Error("recover SnapshotDB fail", "error", err)
			return nil, errors.New("Failed to recover SnapshotDB")
		}

		if err := engine.Start(eth.blockchain, blockChainCache, eth.txPool, agency); err != nil {
			log.Error("Init cbft consensus engine fail", "error", err)
			return nil, errors.New("Failed to init cbft consensus engine")
		}
	}

	if eth.protocolManager, err = NewProtocolManager(eth.chainConfig, config.SyncMode, config.NetworkId, eth.eventMux, eth.txPool, eth.engine, eth.blockchain, chainDb); err != nil {
		return nil, err
	}

	eth.APIBackend = &EthAPIBackend{eth, nil}
	gpoParams := config.GPO
	if gpoParams.Default == nil {
		gpoParams.Default = config.MinerGasPrice
	}
	eth.APIBackend.gpo = gasprice.NewOracle(eth.APIBackend, gpoParams)

	return eth, nil
}

func recoverSnapshotDB(blockChainCache *core.BlockChainCache) error {
	sdb := snapshotdb.Instance()
	ch := sdb.GetCurrent().GetHighest(false).Num.Uint64()
	blockChanHegiht := blockChainCache.CurrentHeader().Number.Uint64()
	if ch < blockChanHegiht {
		for i := ch + 1; i <= blockChanHegiht; i++ {
			block, parentBlock := blockChainCache.GetBlockByNumber(i), blockChainCache.GetBlockByNumber(i-1)
			log.Debug("snapshotdb recover block from blockchain", "num", block.Number(), "hash", block.Hash())
			if err := blockChainCache.Execute(block, parentBlock); err != nil {
				log.Error("snapshotdb recover block from blockchain  execute fail", "error", err)
				return err
			}
			if err := sdb.Commit(block.Hash()); err != nil {
				log.Error("snapshotdb recover block from blockchain  Commit fail", "error", err)
				return err
			}
		}
	}
	return nil
}

// CreateDB creates the chain database.
func CreateDB(ctx *node.ServiceContext, config *Config, name string) (ethdb.Database, error) {
	db, err := ctx.OpenDatabase(name, config.DatabaseCache, config.DatabaseHandles)
	if err != nil {
		return nil, err
	}
	if db, ok := db.(*ethdb.LDBDatabase); ok {
		db.Meter("eth/db/chaindata/")
	}
	return db, nil
}

// CreateConsensusEngine creates the required type of consensus engine instance for an Ethereum service
func CreateConsensusEngine(ctx *node.ServiceContext, chainConfig *params.ChainConfig, noverify bool, db ethdb.Database,
	cbftConfig *ctypes.OptionsConfig, eventMux *event.TypeMux) consensus.Engine {
	// If proof-of-authority is requested, set it up
	engine := cbft.New(chainConfig.Cbft, cbftConfig, eventMux, ctx)
	if engine == nil {
		panic("create consensus engine fail")
	}
	return engine
}

// APIs return the collection of RPC services the ethereum package offers.
// NOTE, some of these services probably need to be moved to somewhere else.
func (s *Ethereum) APIs() []rpc.API {
	apis := ethapi.GetAPIs(s.APIBackend)

	// Append any APIs exposed explicitly by the consensus engine
	apis = append(apis, s.engine.APIs(s.BlockChain())...)

	// Append all the local APIs and return
	return append(apis, []rpc.API{
		{
			Namespace: "platon",
			Version:   "1.0",
			Service:   downloader.NewPublicDownloaderAPI(s.protocolManager.downloader, s.eventMux),
			Public:    true,
		}, {
			Namespace: "miner",
			Version:   "1.0",
			Service:   NewPrivateMinerAPI(s),
			Public:    false,
		}, {
			Namespace: "platon",
			Version:   "1.0",
			Service:   filters.NewPublicFilterAPI(s.APIBackend, false),
			Public:    true,
		}, {
			Namespace: "admin",
			Version:   "1.0",
			Service:   NewPrivateAdminAPI(s),
		}, {
			Namespace: "debug",
			Version:   "1.0",
			Service:   NewPublicDebugAPI(s),
			Public:    true,
		}, {
			Namespace: "debug",
			Version:   "1.0",
			Service:   NewPrivateDebugAPI(s.chainConfig, s),
		}, {
			Namespace: "net",
			Version:   "1.0",
			Service:   s.netRPCService,
			Public:    true,
		},
	}...)
}

//func (s *Ethereum) ResetWithGenesisBlock(gb *types.Block) {
//	s.blockchain.ResetWithGenesisBlock(gb)
//}

// isLocalBlock checks whether the specified block is mined
// by local miner accounts.
//
// We regard two types of accounts as local miner account: etherbase
// and accounts specified via `txpool.locals` flag.
func (s *Ethereum) isLocalBlock(block *types.Block) bool {
	author, err := s.engine.Author(block.Header())
	if err != nil {
		log.Warn("Failed to retrieve block author", "number", block.NumberU64(), "hash", block.Hash(), "err", err)
		return false
	}
	// Check whether the given address is etherbase.
	s.lock.RLock()
	etherbase := common.Address{}
	s.lock.RUnlock()
	if author == etherbase {
		return true
	}
	// Check whether the given address is specified by `txpool.local`
	// CLI flag.
	for _, account := range s.config.TxPool.Locals {
		if account == author {
			return true
		}
	}
	return false
}

// shouldPreserve checks whether we should preserve the given block
// during the chain reorg depending on whether the author of block
// is a local account.
func (s *Ethereum) shouldPreserve(block *types.Block) bool {
	// The reason we need to disable the self-reorg preserving for clique
	// is it can be probable to introduce a deadlock.
	//
	// e.g. If there are 7 available signers
	//
	// r1   A
	// r2     B
	// r3       C
	// r4         D
	// r5   A      [X] F G
	// r6    [X]
	//
	// In the round5, the inturn signer E is offline, so the worst case
	// is A, F and G sign the block of round5 and reject the block of opponents
	// and in the round6, the last available signer B is offline, the whole
	// network is stuck.
	return s.isLocalBlock(block)
}

//start mining
func (s *Ethereum) StartMining() error {
	// If the miner was not running, initialize it
	if !s.IsMining() {
		// Propagate the initial price point to the transaction pool
		s.lock.RLock()
		price := s.gasPrice
		s.lock.RUnlock()
		s.txPool.SetGasPrice(price)

		// If mining is started, we can disable the transaction rejection mechanism
		// introduced to speed sync times.
		atomic.StoreUint32(&s.protocolManager.acceptTxs, 1)

		go s.miner.Start()
	}
	return nil
}

// StopMining terminates the miner, both at the consensus engine level as well as
// at the block creation level.
func (s *Ethereum) StopMining() {
	s.miner.Stop()
}

func (s *Ethereum) IsMining() bool      { return s.miner.Mining() }
func (s *Ethereum) Miner() *miner.Miner { return s.miner }

func (s *Ethereum) AccountManager() *accounts.Manager  { return s.accountManager }
func (s *Ethereum) BlockChain() *core.BlockChain       { return s.blockchain }
func (s *Ethereum) TxPool() *core.TxPool               { return s.txPool }
func (s *Ethereum) EventMux() *event.TypeMux           { return s.eventMux }
func (s *Ethereum) Engine() consensus.Engine           { return s.engine }
func (s *Ethereum) ChainDb() ethdb.Database            { return s.chainDb }
func (s *Ethereum) IsListening() bool                  { return true } // Always listening
func (s *Ethereum) EthVersion() int                    { return int(s.protocolManager.SubProtocols[0].Version) }
func (s *Ethereum) NetVersion() uint64                 { return s.networkID }
func (s *Ethereum) Downloader() *downloader.Downloader { return s.protocolManager.downloader }

// Protocols implements node.Service, returning all the currently configured
// network protocols to start.
func (s *Ethereum) Protocols() []p2p.Protocol {
	protocols := make([]p2p.Protocol, 0)
	protocols = append(protocols, s.protocolManager.SubProtocols...)
	protocols = append(protocols, s.engine.Protocols()...)

	if s.lesServer == nil {
		return protocols
	}
	protocols = append(protocols, s.lesServer.Protocols()...)
	return protocols
}

// Start implements node.Service, starting all internal goroutines needed by the
// Ethereum protocol implementation.
func (s *Ethereum) Start(srvr *p2p.Server) error {
	// Start the bloom bits servicing goroutines
	s.startBloomHandlers(params.BloomBitsBlocks)

	// Start the RPC service
	s.netRPCService = ethapi.NewPublicNetAPI(srvr, s.NetVersion())

	// Figure out a max peers count based on the server limits
	maxPeers := srvr.MaxPeers
	if s.config.LightServ > 0 {
		if s.config.LightPeers >= srvr.MaxPeers {
			return fmt.Errorf("invalid peer config: light peer count (%d) >= total peer count (%d)", s.config.LightPeers, srvr.MaxPeers)
		}
		maxPeers -= s.config.LightPeers
	}
	// Start the networking layer and the light server if requested
	s.protocolManager.Start(maxPeers)

	//log.Debug("node start", "srvr.Config.PrivateKey", srvr.Config.PrivateKey)
	if cbftEngine, ok := s.engine.(consensus.Bft); ok {
		if flag := cbftEngine.IsConsensusNode(); flag {
			for _, n := range s.chainConfig.Cbft.InitialNodes {
				// todo: Mock point.
				if !node.FakeNetEnable {
					srvr.AddConsensusPeer(discover.NewNode(n.Node.ID, n.Node.IP, n.Node.UDP, n.Node.TCP))
				}
			}
		}
		s.StartMining()
	}
	srvr.StartWatching(s.eventMux)

	if s.lesServer != nil {
		s.lesServer.Start(srvr)
	}
	return nil
}

// Stop implements node.Service, terminating all internal goroutines used by the
// Ethereum protocol.
func (s *Ethereum) Stop() error {
	s.bloomIndexer.Close()
	s.blockchain.Stop()
	s.protocolManager.Stop()
	s.engine.Close()
	if s.lesServer != nil {
		s.lesServer.Stop()
	}
	s.txPool.Stop()
	s.miner.Stop()
	s.eventMux.Stop()

	core.GetReactorInstance().Close()
	s.chainDb.Close()
	close(s.shutdownChan)
	return nil
}

// RegisterPlugin one by one
func handlePlugin(reactor *core.BlockChainReactor) {
	reactor.RegisterPlugin(xcom.SlashingRule, xplugin.SlashInstance())
	xplugin.SlashInstance().SetDecodeEvidenceFun(evidence.NewEvidence)
	reactor.RegisterPlugin(xcom.StakingRule, xplugin.StakingInstance())
	reactor.RegisterPlugin(xcom.RestrictingRule, xplugin.RestrictingInstance())
	reactor.RegisterPlugin(xcom.RewardRule, xplugin.RewardMgrInstance())
	reactor.RegisterPlugin(xcom.GovernanceRule, xplugin.GovPluginInstance())

	// set rule order
	reactor.SetBeginRule([]int{xcom.SlashingRule, xcom.GovernanceRule})
	reactor.SetEndRule([]int{xcom.RestrictingRule, xcom.RewardRule, xcom.GovernanceRule, xcom.StakingRule})

}<|MERGE_RESOLUTION|>--- conflicted
+++ resolved
@@ -130,9 +130,6 @@
 	}
 	snapshotdb.SetDBOptions(config.DatabaseCache, config.DatabaseHandles)
 
-<<<<<<< HEAD
-	chainConfig, _, genesisErr := core.SetupGenesisBlock(chainDb, ctx.ResolvePath(snapshotdb.DBPath), config.Genesis)
-=======
 	hDB, error := CreateDB(ctx, config, "historydata")
 	if error != nil {
 		return nil, error
@@ -144,8 +141,7 @@
 	// set snapshotdb path
 	//snapshotdb.SetDBPath(ctx)
 
-	chainConfig, genesisHash, genesisErr := core.SetupGenesisBlock(chainDb, ctx.ResolvePath(snapshotdb.DBPath), config.Genesis)
->>>>>>> cfbc55c7
+	chainConfig, _, genesisErr := core.SetupGenesisBlock(chainDb, ctx.ResolvePath(snapshotdb.DBPath), config.Genesis)
 
 	if _, ok := genesisErr.(*params.ConfigCompatError); genesisErr != nil && !ok {
 		return nil, genesisErr
