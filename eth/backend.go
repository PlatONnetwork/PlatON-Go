--- conflicted
+++ resolved
@@ -133,7 +133,6 @@
 	}
 	snapshotdb.SetDBOptions(config.DatabaseCache, config.DatabaseHandles)
 
-<<<<<<< HEAD
 	hDB, error := CreateDB(ctx, config, "historydata")
 	if error != nil {
 		return nil, error
@@ -141,16 +140,11 @@
 	xplugin.STAKING_DB = &xplugin.StakingDB{
 		HistoryDB:  hDB,
 	}
-
-	// set snapshotdb path
-	//snapshotdb.SetDBPath(ctx)
-=======
 	snapshotBaseDB, err := snapshotdb.Open(ctx.ResolvePath(snapshotdb.DBPath), config.DatabaseCache, config.DatabaseHandles, true)
 	if err != nil {
 		return nil, err
 	}
 
->>>>>>> 18a8a984
 	height := rawdb.ReadHeaderNumber(chainDb, rawdb.ReadHeadHeaderHash(chainDb))
 	log.Debug("read header number from chain db", "height", height)
 	if height != nil && *height > 0 {
