--- conflicted
+++ resolved
@@ -133,11 +133,7 @@
 	}
 	snapshotdb.SetDBOptions(config.DatabaseCache, config.DatabaseHandles)
 
-<<<<<<< HEAD
-	hDB, error := CreateDB(ctx, config, "historydata")
-=======
 	hDB, error := ctx.OpenDatabase("historydata",config.DatabaseCache, config.DatabaseHandles, "eth/db/historydata/" )
->>>>>>> 870069fa
 	if error != nil {
 		return nil, error
 	}
