// Copyright 2014 The go-ethereum Authors
// This file is part of the go-ethereum library.
//
// The go-ethereum library is free software: you can redistribute it and/or modify
// it under the terms of the GNU Lesser General Public License as published by
// the Free Software Foundation, either version 3 of the License, or
// (at your option) any later version.
//
// The go-ethereum library is distributed in the hope that it will be useful,
// but WITHOUT ANY WARRANTY; without even the implied warranty of
// MERCHANTABILITY or FITNESS FOR A PARTICULAR PURPOSE. See the
// GNU Lesser General Public License for more details.
//
// You should have received a copy of the GNU Lesser General Public License
// along with the go-ethereum library. If not, see <http://www.gnu.org/licenses/>.

// Package eth implements the Ethereum protocol.
package eth

import (
	"errors"
	"fmt"
	"github.com/PlatONnetwork/PlatON-Go/consensus/cbft/wal"
	"math/big"
	"os"
	"sync"
	"sync/atomic"

	"github.com/PlatONnetwork/PlatON-Go/x/gov"

	"github.com/PlatONnetwork/PlatON-Go/x/handler"

	"github.com/PlatONnetwork/PlatON-Go/core/snapshotdb"

	"github.com/PlatONnetwork/PlatON-Go/consensus/cbft/evidence"

	"github.com/PlatONnetwork/PlatON-Go/accounts"
	"github.com/PlatONnetwork/PlatON-Go/common"
	"github.com/PlatONnetwork/PlatON-Go/consensus"
	"github.com/PlatONnetwork/PlatON-Go/consensus/cbft"
	ctypes "github.com/PlatONnetwork/PlatON-Go/consensus/cbft/types"
	"github.com/PlatONnetwork/PlatON-Go/consensus/cbft/validator"
	"github.com/PlatONnetwork/PlatON-Go/core"
	"github.com/PlatONnetwork/PlatON-Go/core/bloombits"
	"github.com/PlatONnetwork/PlatON-Go/core/rawdb"
	"github.com/PlatONnetwork/PlatON-Go/core/types"
	"github.com/PlatONnetwork/PlatON-Go/core/vm"
	"github.com/PlatONnetwork/PlatON-Go/eth/downloader"
	"github.com/PlatONnetwork/PlatON-Go/eth/filters"
	"github.com/PlatONnetwork/PlatON-Go/eth/gasprice"
	"github.com/PlatONnetwork/PlatON-Go/ethdb"
	"github.com/PlatONnetwork/PlatON-Go/event"
	"github.com/PlatONnetwork/PlatON-Go/internal/ethapi"
	"github.com/PlatONnetwork/PlatON-Go/log"
	"github.com/PlatONnetwork/PlatON-Go/miner"
	"github.com/PlatONnetwork/PlatON-Go/node"
	"github.com/PlatONnetwork/PlatON-Go/p2p"
	"github.com/PlatONnetwork/PlatON-Go/p2p/discover"
	"github.com/PlatONnetwork/PlatON-Go/params"
	"github.com/PlatONnetwork/PlatON-Go/rpc"
	xplugin "github.com/PlatONnetwork/PlatON-Go/x/plugin"
	"github.com/PlatONnetwork/PlatON-Go/x/xcom"
)

type LesServer interface {
	Start(srvr *p2p.Server)
	Stop()
	Protocols() []p2p.Protocol
	SetBloomBitsIndexer(bbIndexer *core.ChainIndexer)
}

// Ethereum implements the Ethereum full node service.
type Ethereum struct {
	config      *Config
	chainConfig *params.ChainConfig

	// Channel for shutting down the service
	shutdownChan chan bool // Channel for shutting down the Ethereum

	// Handlers
	txPool          *core.TxPool
	blockchain      *core.BlockChain
	protocolManager *ProtocolManager
	lesServer       LesServer
	// modify
	//mpcPool *core.MPCPool
	//vcPool  *core.VCPool

	// DB interfaces
	chainDb ethdb.Database // Block chain database

	eventMux       *event.TypeMux
	engine         consensus.Engine
	accountManager *accounts.Manager

	bloomRequests chan chan *bloombits.Retrieval // Channel receiving bloom data retrieval requests
	bloomIndexer  *core.ChainIndexer             // Bloom indexer operating during block imports

	APIBackend *EthAPIBackend

	miner         *miner.Miner
	gasPrice      *big.Int
	networkID     uint64
	netRPCService *ethapi.PublicNetAPI

	lock sync.RWMutex // Protects the variadic fields (e.g. gas price and etherbase)
}

func (s *Ethereum) AddLesServer(ls LesServer) {
	s.lesServer = ls
	ls.SetBloomBitsIndexer(s.bloomIndexer)
}

// New creates a new Ethereum object (including the
// initialisation of the common Ethereum object)
func New(ctx *node.ServiceContext, config *Config) (*Ethereum, error) {
	// Ensure configuration values are compatible and sane
	if config.SyncMode == downloader.LightSync {
		return nil, errors.New("can't run eth.PlatON in light sync mode, use les.LightPlatON")
	}
	if !config.SyncMode.IsValid() {
		return nil, fmt.Errorf("invalid sync mode %d", config.SyncMode)
	}
	if config.MinerGasPrice == nil || config.MinerGasPrice.Cmp(common.Big0) <= 0 {
		log.Warn("Sanitizing invalid miner gas price", "provided", config.MinerGasPrice, "updated", DefaultConfig.MinerGasPrice)
		config.MinerGasPrice = new(big.Int).Set(DefaultConfig.MinerGasPrice)
	}
	// Assemble the Ethereum object
	chainDb, err := CreateDB(ctx, config, "chaindata")
	if err != nil {
		return nil, err
	}
	snapshotdb.SetDBOptions(config.DatabaseCache, config.DatabaseHandles)

<<<<<<< HEAD
	height := rawdb.ReadHeaderNumber(chainDb, rawdb.ReadHeadHeaderHash(chainDb))
	log.Debug("init chain ", "height", height)
	if height != nil && *height > 0 {
		//when last  fast syncing fail,we will clean chaindb,wal,snapshotdb
		sdb := snapshotdb.Instance()
		if status, err := sdb.GetBaseDB([]byte(downloader.KeyFastSyncStatus)); err == nil {
			log.Info("last fast sync is fail,init  chain", "status", status)
			if err := sdb.Close(); err != nil {
				return nil, err
			}

			chainDb.Close()
			if err := os.RemoveAll(ctx.ResolvePath("chaindata")); err != nil {
				return nil, err
			}

			if err := os.RemoveAll(ctx.ResolvePath(wal.WalDir(ctx))); err != nil {
				return nil, err
			}

			chainDb, err = CreateDB(ctx, config, "chaindata")
			if err != nil {
				return nil, err
			}
			if config.Genesis == nil {
				log.Info("last fast sync is fail,set  genesis")
				config.Genesis = new(core.Genesis)
				if err := config.Genesis.InitAndSetEconomicConfig(ctx.GenesisPath()); err != nil {
					return nil, err
				}
			}
		} else if err != snapshotdb.ErrNotFound {
			return nil, err
		} else {
			log.Debug("init chain not found", "err", err)
		}
	}
=======
	hDB, error := CreateDB(ctx, config, "historydata")
	if error != nil {
		return nil, error
	}
	xplugin.STAKING_DB = &xplugin.StakingDB{
		HistoryDB:  hDB,
	}

	// set snapshotdb path
	//snapshotdb.SetDBPath(ctx)
>>>>>>> 176b95bb

	chainConfig, _, genesisErr := core.SetupGenesisBlock(chainDb, ctx.ResolvePath(snapshotdb.DBPath), config.Genesis)

	if _, ok := genesisErr.(*params.ConfigCompatError); genesisErr != nil && !ok {
		return nil, genesisErr
	}

	if chainConfig.Cbft.Period == 0 || chainConfig.Cbft.Amount == 0 {
		chainConfig.Cbft.Period = config.CbftConfig.Period
		chainConfig.Cbft.Amount = config.CbftConfig.Amount
	}

	log.Info("Initialised chain configuration", "config", chainConfig)

	eth := &Ethereum{
		config:         config,
		chainDb:        chainDb,
		chainConfig:    chainConfig,
		eventMux:       ctx.EventMux,
		accountManager: ctx.AccountManager,
		engine:         CreateConsensusEngine(ctx, chainConfig, config.MinerNoverify, chainDb, &config.CbftConfig, ctx.EventMux),
		shutdownChan:   make(chan bool),
		networkID:      config.NetworkId,
		gasPrice:       config.MinerGasPrice,
		bloomRequests:  make(chan chan *bloombits.Retrieval),
		bloomIndexer:   NewBloomIndexer(chainDb, params.BloomBitsBlocks, params.BloomConfirms),
	}

	log.Info("Initialising PlatON protocol", "versions", ProtocolVersions, "network", config.NetworkId)

	if !config.SkipBcVersionCheck {
		bcVersion := rawdb.ReadDatabaseVersion(chainDb)
		if bcVersion != config.BlockChainVersion && bcVersion != 0 {
			return nil, fmt.Errorf("Blockchain DB version mismatch (%d / %d).\n", bcVersion, config.BlockChainVersion)
		}
		rawdb.WriteDatabaseVersion(chainDb, config.BlockChainVersion)
	}
	var (
		vmConfig = vm.Config{
			ConsoleOutput: config.Debug,
			WasmType:      vm.Str2WasmType(config.VMWasmType),
		}
		cacheConfig = &core.CacheConfig{Disabled: config.NoPruning, TrieNodeLimit: config.TrieCache, TrieTimeLimit: config.TrieTimeout,
			BodyCacheLimit: config.BodyCacheLimit, BlockCacheLimit: config.BlockCacheLimit,
			MaxFutureBlocks: config.MaxFutureBlocks, BadBlockLimit: config.BadBlockLimit,
			TriesInMemory: config.TriesInMemory, TrieDBCache: config.TrieDBCache,
			DBGCInterval: config.DBGCInterval, DBGCTimeout: config.DBGCTimeout,
			DBGCMpt: config.DBGCMpt, DBGCBlock: config.DBGCBlock,
		}

		minningConfig = &core.MiningConfig{MiningLogAtDepth: config.MiningLogAtDepth, TxChanSize: config.TxChanSize,
			ChainHeadChanSize: config.ChainHeadChanSize, ChainSideChanSize: config.ChainSideChanSize,
			ResultQueueSize: config.ResultQueueSize, ResubmitAdjustChanSize: config.ResubmitAdjustChanSize,
			MinRecommitInterval: config.MinRecommitInterval, MaxRecommitInterval: config.MaxRecommitInterval,
			IntervalAdjustRatio: config.IntervalAdjustRatio, IntervalAdjustBias: config.IntervalAdjustBias,
			StaleThreshold: config.StaleThreshold, DefaultCommitRatio: config.DefaultCommitRatio,
		}
	)
	cacheConfig.DBDisabledGC.Set(config.DBDisabledGC)
	log.Debug("SetDBCache 111", "DBDisabledCache", config.DBDisabledCache, "DBCacheEpoch", config.DBCacheEpoch)
	xcom.SetDBCache(config.DBDisabledCache, config.DBCacheEpoch)

	eth.blockchain, err = core.NewBlockChain(chainDb, cacheConfig, eth.chainConfig, eth.engine, vmConfig, eth.shouldPreserve)
	if err != nil {
		return nil, err
	}
	snapshotdb.SetDBBlockChain(eth.blockchain)

	blockChainCache := core.NewBlockChainCache(eth.blockchain)

	// Rewind the chain in case of an incompatible config upgrade.
	if compat, ok := genesisErr.(*params.ConfigCompatError); ok {
		log.Warn("Rewinding chain to upgrade configuration", "err", compat)
		return nil, compat
		//eth.blockchain.SetHead(compat.RewindTo)
		//rawdb.WriteChainConfig(chainDb, genesisHash, chainConfig)
	}
	eth.bloomIndexer.Start(eth.blockchain)

	if config.TxPool.Journal != "" {
		config.TxPool.Journal = ctx.ResolvePath(config.TxPool.Journal)
	}
	//eth.txPool = core.NewTxPool(config.TxPool, eth.chainConfig, eth.blockchain)
	eth.txPool = core.NewTxPool(config.TxPool, eth.chainConfig, blockChainCache)

	// mpcPool deal with mpc transactions
	// modify By J
	//if config.MPCPool.Journal != "" {
	//	config.MPCPool.Journal = ctx.ResolvePath(config.MPCPool.Journal)
	//} else {
	//	config.MPCPool.Journal = ctx.ResolvePath(core.DefaultMPCPoolConfig.Journal)
	//}
	//if config.MPCPool.Rejournal == 0 {
	//	config.MPCPool.Rejournal = core.DefaultMPCPoolConfig.Rejournal
	//}
	//if config.MPCPool.Lifetime == 0 {
	//	config.MPCPool.Lifetime = core.DefaultMPCPoolConfig.Lifetime
	//}
	//eth.mpcPool = core.NewMPCPool(config.MPCPool, eth.chainConfig, eth.blockchain)
	//eth.vcPool = core.NewVCPool(config.VCPool, eth.chainConfig, eth.blockchain)

	// modify by platon remove consensusCache
	//var consensusCache *cbft.Cache = cbft.NewCache(eth.blockchain)

	currentBlock := eth.blockchain.CurrentBlock()
	currentNumber := currentBlock.NumberU64()
	currentHash := currentBlock.Hash()
	gasCeil, err := gov.GovernMaxBlockGasLimit(currentNumber, currentHash)
	if nil != err {
		log.Error("Failed to query gasCeil from snapshotdb", "err", err)
		return nil, err
	}
	if config.MinerGasFloor > uint64(gasCeil) {
		log.Error("The gasFloor must be less than gasCeil", "gasFloor", config.MinerGasFloor, "gasCeil", gasCeil)
		return nil, fmt.Errorf("The gasFloor must be less than gasCeil, got: %d, expect range (0, %d]", config.MinerGasFloor, gasCeil)
	}

	eth.miner = miner.New(eth, eth.chainConfig, minningConfig, &vmConfig, eth.EventMux(), eth.engine, config.MinerRecommit,
		config.MinerGasFloor, eth.isLocalBlock, blockChainCache, config.VmTimeoutDuration)

	//extra data for each block will be set by worker.go
	//eth.miner.SetExtra(makeExtraData(eth.blockchain, config.MinerExtraData))

	reactor := core.NewBlockChainReactor(eth.EventMux(), eth.chainConfig.ChainID)
	node.GetCryptoHandler().SetPrivateKey(config.CbftConfig.NodePriKey)

	if engine, ok := eth.engine.(consensus.Bft); ok {

		var agency consensus.Agency
		// validatorMode:
		// - static (default)
		// - inner (via inner contract)eth/handler.go
		// - ppos

		log.Debug("Validator mode", "mode", chainConfig.Cbft.ValidatorMode)
		if chainConfig.Cbft.ValidatorMode == "" || chainConfig.Cbft.ValidatorMode == common.STATIC_VALIDATOR_MODE {
			agency = validator.NewStaticAgency(chainConfig.Cbft.InitialNodes)
			reactor.Start(common.STATIC_VALIDATOR_MODE)
		} else if chainConfig.Cbft.ValidatorMode == common.INNER_VALIDATOR_MODE {
			blocksPerNode := int(chainConfig.Cbft.Amount)
			offset := blocksPerNode * 2
			agency = validator.NewInnerAgency(chainConfig.Cbft.InitialNodes, eth.blockchain, blocksPerNode, offset)
			reactor.Start(common.INNER_VALIDATOR_MODE)
		} else if chainConfig.Cbft.ValidatorMode == common.PPOS_VALIDATOR_MODE {
			reactor.Start(common.PPOS_VALIDATOR_MODE)
			reactor.SetVRFhandler(handler.NewVrfHandler(eth.blockchain.Genesis().Nonce()))
			reactor.SetPluginEventMux()
			reactor.SetPrivateKey(ctx.NodePriKey())
			handlePlugin(reactor)
			agency = reactor

			//register Govern parameter verifiers
			gov.RegisterGovernParamVerifiers()
		}

		if err := recoverSnapshotDB(blockChainCache); err != nil {
			log.Error("recover SnapshotDB fail", "error", err)
			return nil, errors.New("Failed to recover SnapshotDB")
		}

		if err := engine.Start(eth.blockchain, blockChainCache, eth.txPool, agency); err != nil {
			log.Error("Init cbft consensus engine fail", "error", err)
			return nil, errors.New("Failed to init cbft consensus engine")
		}
	}

	if eth.protocolManager, err = NewProtocolManager(eth.chainConfig, config.SyncMode, config.NetworkId, eth.eventMux, eth.txPool, eth.engine, eth.blockchain, chainDb); err != nil {
		return nil, err
	}

	eth.APIBackend = &EthAPIBackend{eth, nil}
	gpoParams := config.GPO
	if gpoParams.Default == nil {
		gpoParams.Default = config.MinerGasPrice
	}
	eth.APIBackend.gpo = gasprice.NewOracle(eth.APIBackend, gpoParams)

	return eth, nil
}

func recoverSnapshotDB(blockChainCache *core.BlockChainCache) error {
	sdb := snapshotdb.Instance()
	ch := sdb.GetCurrent().GetHighest(false).Num.Uint64()
	blockChanHegiht := blockChainCache.CurrentHeader().Number.Uint64()
	if ch < blockChanHegiht {
		for i := ch + 1; i <= blockChanHegiht; i++ {
			block, parentBlock := blockChainCache.GetBlockByNumber(i), blockChainCache.GetBlockByNumber(i-1)
			log.Debug("snapshotdb recover block from blockchain", "num", block.Number(), "hash", block.Hash())
			if err := blockChainCache.Execute(block, parentBlock); err != nil {
				log.Error("snapshotdb recover block from blockchain  execute fail", "error", err)
				return err
			}
			if err := sdb.Commit(block.Hash()); err != nil {
				log.Error("snapshotdb recover block from blockchain  Commit fail", "error", err)
				return err
			}
		}
	}
	return nil
}

// CreateDB creates the chain database.
func CreateDB(ctx *node.ServiceContext, config *Config, name string) (ethdb.Database, error) {
	db, err := ctx.OpenDatabase(name, config.DatabaseCache, config.DatabaseHandles)
	if err != nil {
		return nil, err
	}
	if db, ok := db.(*ethdb.LDBDatabase); ok {
		db.Meter("eth/db/chaindata/")
	}
	return db, nil
}

// CreateConsensusEngine creates the required type of consensus engine instance for an Ethereum service
func CreateConsensusEngine(ctx *node.ServiceContext, chainConfig *params.ChainConfig, noverify bool, db ethdb.Database,
	cbftConfig *ctypes.OptionsConfig, eventMux *event.TypeMux) consensus.Engine {
	// If proof-of-authority is requested, set it up
	engine := cbft.New(chainConfig.Cbft, cbftConfig, eventMux, ctx)
	if engine == nil {
		panic("create consensus engine fail")
	}
	return engine
}

// APIs return the collection of RPC services the ethereum package offers.
// NOTE, some of these services probably need to be moved to somewhere else.
func (s *Ethereum) APIs() []rpc.API {
	apis := ethapi.GetAPIs(s.APIBackend)

	// Append any APIs exposed explicitly by the consensus engine
	apis = append(apis, s.engine.APIs(s.BlockChain())...)

	// Append all the local APIs and return
	return append(apis, []rpc.API{
		{
			Namespace: "platon",
			Version:   "1.0",
			Service:   downloader.NewPublicDownloaderAPI(s.protocolManager.downloader, s.eventMux),
			Public:    true,
		}, {
			Namespace: "miner",
			Version:   "1.0",
			Service:   NewPrivateMinerAPI(s),
			Public:    false,
		}, {
			Namespace: "platon",
			Version:   "1.0",
			Service:   filters.NewPublicFilterAPI(s.APIBackend, false),
			Public:    true,
		}, {
			Namespace: "admin",
			Version:   "1.0",
			Service:   NewPrivateAdminAPI(s),
		}, {
			Namespace: "debug",
			Version:   "1.0",
			Service:   NewPublicDebugAPI(s),
			Public:    true,
		}, {
			Namespace: "debug",
			Version:   "1.0",
			Service:   NewPrivateDebugAPI(s.chainConfig, s),
		}, {
			Namespace: "net",
			Version:   "1.0",
			Service:   s.netRPCService,
			Public:    true,
		},
	}...)
}

//func (s *Ethereum) ResetWithGenesisBlock(gb *types.Block) {
//	s.blockchain.ResetWithGenesisBlock(gb)
//}

// isLocalBlock checks whether the specified block is mined
// by local miner accounts.
//
// We regard two types of accounts as local miner account: etherbase
// and accounts specified via `txpool.locals` flag.
func (s *Ethereum) isLocalBlock(block *types.Block) bool {
	author, err := s.engine.Author(block.Header())
	if err != nil {
		log.Warn("Failed to retrieve block author", "number", block.NumberU64(), "hash", block.Hash(), "err", err)
		return false
	}
	// Check whether the given address is etherbase.
	s.lock.RLock()
	etherbase := common.Address{}
	s.lock.RUnlock()
	if author == etherbase {
		return true
	}
	// Check whether the given address is specified by `txpool.local`
	// CLI flag.
	for _, account := range s.config.TxPool.Locals {
		if account == author {
			return true
		}
	}
	return false
}

// shouldPreserve checks whether we should preserve the given block
// during the chain reorg depending on whether the author of block
// is a local account.
func (s *Ethereum) shouldPreserve(block *types.Block) bool {
	// The reason we need to disable the self-reorg preserving for clique
	// is it can be probable to introduce a deadlock.
	//
	// e.g. If there are 7 available signers
	//
	// r1   A
	// r2     B
	// r3       C
	// r4         D
	// r5   A      [X] F G
	// r6    [X]
	//
	// In the round5, the inturn signer E is offline, so the worst case
	// is A, F and G sign the block of round5 and reject the block of opponents
	// and in the round6, the last available signer B is offline, the whole
	// network is stuck.
	return s.isLocalBlock(block)
}

//start mining
func (s *Ethereum) StartMining() error {
	// If the miner was not running, initialize it
	if !s.IsMining() {
		// Propagate the initial price point to the transaction pool
		s.lock.RLock()
		price := s.gasPrice
		s.lock.RUnlock()
		s.txPool.SetGasPrice(price)

		// If mining is started, we can disable the transaction rejection mechanism
		// introduced to speed sync times.
		atomic.StoreUint32(&s.protocolManager.acceptTxs, 1)

		go s.miner.Start()
	}
	return nil
}

// StopMining terminates the miner, both at the consensus engine level as well as
// at the block creation level.
func (s *Ethereum) StopMining() {
	s.miner.Stop()
}

func (s *Ethereum) IsMining() bool      { return s.miner.Mining() }
func (s *Ethereum) Miner() *miner.Miner { return s.miner }

func (s *Ethereum) AccountManager() *accounts.Manager  { return s.accountManager }
func (s *Ethereum) BlockChain() *core.BlockChain       { return s.blockchain }
func (s *Ethereum) TxPool() *core.TxPool               { return s.txPool }
func (s *Ethereum) EventMux() *event.TypeMux           { return s.eventMux }
func (s *Ethereum) Engine() consensus.Engine           { return s.engine }
func (s *Ethereum) ChainDb() ethdb.Database            { return s.chainDb }
func (s *Ethereum) IsListening() bool                  { return true } // Always listening
func (s *Ethereum) EthVersion() int                    { return int(s.protocolManager.SubProtocols[0].Version) }
func (s *Ethereum) NetVersion() uint64                 { return s.networkID }
func (s *Ethereum) Downloader() *downloader.Downloader { return s.protocolManager.downloader }

// Protocols implements node.Service, returning all the currently configured
// network protocols to start.
func (s *Ethereum) Protocols() []p2p.Protocol {
	protocols := make([]p2p.Protocol, 0)
	protocols = append(protocols, s.protocolManager.SubProtocols...)
	protocols = append(protocols, s.engine.Protocols()...)

	if s.lesServer == nil {
		return protocols
	}
	protocols = append(protocols, s.lesServer.Protocols()...)
	return protocols
}

// Start implements node.Service, starting all internal goroutines needed by the
// Ethereum protocol implementation.
func (s *Ethereum) Start(srvr *p2p.Server) error {
	// Start the bloom bits servicing goroutines
	s.startBloomHandlers(params.BloomBitsBlocks)

	// Start the RPC service
	s.netRPCService = ethapi.NewPublicNetAPI(srvr, s.NetVersion())

	// Figure out a max peers count based on the server limits
	maxPeers := srvr.MaxPeers
	if s.config.LightServ > 0 {
		if s.config.LightPeers >= srvr.MaxPeers {
			return fmt.Errorf("invalid peer config: light peer count (%d) >= total peer count (%d)", s.config.LightPeers, srvr.MaxPeers)
		}
		maxPeers -= s.config.LightPeers
	}
	// Start the networking layer and the light server if requested
	s.protocolManager.Start(maxPeers)

	//log.Debug("node start", "srvr.Config.PrivateKey", srvr.Config.PrivateKey)
	if cbftEngine, ok := s.engine.(consensus.Bft); ok {
		if flag := cbftEngine.IsConsensusNode(); flag {
			for _, n := range s.chainConfig.Cbft.InitialNodes {
				// todo: Mock point.
				if !node.FakeNetEnable {
					srvr.AddConsensusPeer(discover.NewNode(n.Node.ID, n.Node.IP, n.Node.UDP, n.Node.TCP))
				}
			}
		}
		s.StartMining()
	}
	srvr.StartWatching(s.eventMux)

	if s.lesServer != nil {
		s.lesServer.Start(srvr)
	}
	return nil
}

// Stop implements node.Service, terminating all internal goroutines used by the
// Ethereum protocol.
func (s *Ethereum) Stop() error {
	s.bloomIndexer.Close()
	s.blockchain.Stop()
	s.protocolManager.Stop()
	s.engine.Close()
	if s.lesServer != nil {
		s.lesServer.Stop()
	}
	s.txPool.Stop()
	s.miner.Stop()
	s.eventMux.Stop()

	core.GetReactorInstance().Close()
	s.chainDb.Close()
	close(s.shutdownChan)
	return nil
}

// RegisterPlugin one by one
func handlePlugin(reactor *core.BlockChainReactor) {
	xplugin.RewardMgrInstance().SetCurrentNodeID(reactor.NodeId)

	reactor.RegisterPlugin(xcom.SlashingRule, xplugin.SlashInstance())
	xplugin.SlashInstance().SetDecodeEvidenceFun(evidence.NewEvidence)
	reactor.RegisterPlugin(xcom.StakingRule, xplugin.StakingInstance())
	reactor.RegisterPlugin(xcom.RestrictingRule, xplugin.RestrictingInstance())
	reactor.RegisterPlugin(xcom.RewardRule, xplugin.RewardMgrInstance())

	xplugin.GovPluginInstance().SetChainID(reactor.GetChainID())
	reactor.RegisterPlugin(xcom.GovernanceRule, xplugin.GovPluginInstance())
	reactor.RegisterPlugin(xcom.CollectDeclareVersionRule, xplugin.NewCollectDeclareVersionPlugin())

	// set rule order
	reactor.SetBeginRule([]int{xcom.StakingRule, xcom.SlashingRule, xcom.CollectDeclareVersionRule, xcom.GovernanceRule})
	reactor.SetEndRule([]int{xcom.CollectDeclareVersionRule, xcom.RestrictingRule, xcom.RewardRule, xcom.GovernanceRule, xcom.StakingRule})

}<|MERGE_RESOLUTION|>--- conflicted
+++ resolved
@@ -132,7 +132,16 @@
 	}
 	snapshotdb.SetDBOptions(config.DatabaseCache, config.DatabaseHandles)
 
-<<<<<<< HEAD
+	hDB, error := CreateDB(ctx, config, "historydata")
+	if error != nil {
+		return nil, error
+	}
+	xplugin.STAKING_DB = &xplugin.StakingDB{
+		HistoryDB:  hDB,
+	}
+
+	// set snapshotdb path
+	//snapshotdb.SetDBPath(ctx)
 	height := rawdb.ReadHeaderNumber(chainDb, rawdb.ReadHeadHeaderHash(chainDb))
 	log.Debug("init chain ", "height", height)
 	if height != nil && *height > 0 {
@@ -170,18 +179,6 @@
 			log.Debug("init chain not found", "err", err)
 		}
 	}
-=======
-	hDB, error := CreateDB(ctx, config, "historydata")
-	if error != nil {
-		return nil, error
-	}
-	xplugin.STAKING_DB = &xplugin.StakingDB{
-		HistoryDB:  hDB,
-	}
-
-	// set snapshotdb path
-	//snapshotdb.SetDBPath(ctx)
->>>>>>> 176b95bb
 
 	chainConfig, _, genesisErr := core.SetupGenesisBlock(chainDb, ctx.ResolvePath(snapshotdb.DBPath), config.Genesis)
 
