// Copyright 2014 The go-ethereum Authors
// This file is part of the go-ethereum library.
//
// The go-ethereum library is free software: you can redistribute it and/or modify
// it under the terms of the GNU Lesser General Public License as published by
// the Free Software Foundation, either version 3 of the License, or
// (at your option) any later version.
//
// The go-ethereum library is distributed in the hope that it will be useful,
// but WITHOUT ANY WARRANTY; without even the implied warranty of
// MERCHANTABILITY or FITNESS FOR A PARTICULAR PURPOSE. See the
// GNU Lesser General Public License for more details.
//
// You should have received a copy of the GNU Lesser General Public License
// along with the go-ethereum library. If not, see <http://www.gnu.org/licenses/>.

// Package eth implements the Ethereum protocol.
package eth

import (
	"errors"
	"fmt"
	"math/big"
	"os"
	"sync"
	"sync/atomic"

	"github.com/PlatONnetwork/PlatON-Go/consensus/cbft/wal"

	"github.com/PlatONnetwork/PlatON-Go/x/gov"

	"github.com/PlatONnetwork/PlatON-Go/x/handler"

	"github.com/PlatONnetwork/PlatON-Go/core/snapshotdb"

	"github.com/PlatONnetwork/PlatON-Go/consensus/cbft/evidence"

	"github.com/PlatONnetwork/PlatON-Go/accounts"
	"github.com/PlatONnetwork/PlatON-Go/common"
	"github.com/PlatONnetwork/PlatON-Go/consensus"
	"github.com/PlatONnetwork/PlatON-Go/consensus/cbft"
	ctypes "github.com/PlatONnetwork/PlatON-Go/consensus/cbft/types"
	"github.com/PlatONnetwork/PlatON-Go/consensus/cbft/validator"
	"github.com/PlatONnetwork/PlatON-Go/core"
	"github.com/PlatONnetwork/PlatON-Go/core/bloombits"
	"github.com/PlatONnetwork/PlatON-Go/core/rawdb"
	"github.com/PlatONnetwork/PlatON-Go/core/types"
	"github.com/PlatONnetwork/PlatON-Go/core/vm"
	"github.com/PlatONnetwork/PlatON-Go/eth/downloader"
	"github.com/PlatONnetwork/PlatON-Go/eth/filters"
	"github.com/PlatONnetwork/PlatON-Go/eth/gasprice"
	"github.com/PlatONnetwork/PlatON-Go/ethdb"
	"github.com/PlatONnetwork/PlatON-Go/event"
	"github.com/PlatONnetwork/PlatON-Go/internal/ethapi"
	"github.com/PlatONnetwork/PlatON-Go/log"
	"github.com/PlatONnetwork/PlatON-Go/miner"
	"github.com/PlatONnetwork/PlatON-Go/node"
	"github.com/PlatONnetwork/PlatON-Go/p2p"
	"github.com/PlatONnetwork/PlatON-Go/p2p/discover"
	"github.com/PlatONnetwork/PlatON-Go/params"
	"github.com/PlatONnetwork/PlatON-Go/rpc"
	xplugin "github.com/PlatONnetwork/PlatON-Go/x/plugin"
	"github.com/PlatONnetwork/PlatON-Go/x/xcom"
)

// Ethereum implements the Ethereum full node service.
type Ethereum struct {
	config *Config

	// Handlers
	txPool          *core.TxPool
	blockchain      *core.BlockChain
	protocolManager *ProtocolManager

	// DB interfaces
	chainDb ethdb.Database // Block chain database

	eventMux       *event.TypeMux
	engine         consensus.Engine
	accountManager *accounts.Manager

	bloomRequests     chan chan *bloombits.Retrieval // Channel receiving bloom data retrieval requests
	bloomIndexer      *core.ChainIndexer             // Bloom indexer operating during block imports
	closeBloomHandler chan struct{}

	APIBackend *EthAPIBackend

	miner         *miner.Miner
	gasPrice      *big.Int
	networkID     uint64
	netRPCService *ethapi.PublicNetAPI

	p2pServer *p2p.Server

	lock sync.RWMutex // Protects the variadic fields (e.g. gas price and etherbase)
}

// New creates a new Ethereum object (including the
// initialisation of the common Ethereum object)
func New(stack *node.Node, config *Config) (*Ethereum, error) {
	// Ensure configuration values are compatible and sane
	if config.SyncMode == downloader.LightSync {
		return nil, errors.New("can't run PlatON in light sync mode, use les.LightPlatON")
	}
	if !config.SyncMode.IsValid() {
		return nil, fmt.Errorf("invalid sync mode %d", config.SyncMode)
	}
	if config.Miner.GasPrice == nil || config.Miner.GasPrice.Cmp(common.Big0) <= 0 {
		log.Warn("Sanitizing invalid miner gas price", "provided", config.Miner.GasPrice, "updated", DefaultConfig.Miner.GasPrice)
		config.Miner.GasPrice = new(big.Int).Set(DefaultConfig.Miner.GasPrice)
	}
	// Assemble the Ethereum object
	chainDb, err := stack.OpenDatabaseWithFreezer("chaindata", config.DatabaseCache, config.DatabaseHandles, config.DatabaseFreezer, "eth/db/chaindata/")
	if err != nil {
		return nil, err
	}
	snapshotdb.SetDBOptions(config.DatabaseCache, config.DatabaseHandles)

	snapshotBaseDB, err := snapshotdb.Open(stack.ResolvePath(snapshotdb.DBPath), config.DatabaseCache, config.DatabaseHandles, true)
	if err != nil {
		return nil, err
	}

	height := rawdb.ReadHeaderNumber(chainDb, rawdb.ReadHeadHeaderHash(chainDb))
	log.Debug("read header number from chain db", "height", height)
	if height != nil && *height > 0 {
		//when last  fast syncing fail,we will clean chaindb,wal,snapshotdb
		status, err := snapshotBaseDB.GetBaseDB([]byte(downloader.KeyFastSyncStatus))

		// systemError
		if err != nil && err != snapshotdb.ErrNotFound {
			if err := snapshotBaseDB.Close(); err != nil {
				return nil, err
			}
			return nil, err
		}
		//if find sync status,this means last syncing not finish,should clean all db to reinit
		//if not find sync status,no need init chain
		if err == nil {

			// Just commit the new block if there is no stored genesis block.
			stored := rawdb.ReadCanonicalHash(chainDb, 0)

			log.Info("last fast sync is fail,init  db", "status", common.BytesToUint32(status), "prichain", config.Genesis == nil)
			chainDb.Close()
			if err := snapshotBaseDB.Close(); err != nil {
				return nil, err
			}

			if config.DatabaseFreezer != "" {
				if err := os.RemoveAll(stack.Config().ResolveFreezerPath("chaindata", config.DatabaseFreezer)); err != nil {
					return nil, err
				}
			}

			if err := os.RemoveAll(stack.ResolvePath("chaindata")); err != nil {
				return nil, err
			}

			if err := os.RemoveAll(stack.ResolvePath(wal.WalDir(stack))); err != nil {
				return nil, err
			}

			if err := os.RemoveAll(stack.ResolvePath(snapshotdb.DBPath)); err != nil {
				return nil, err
			}

			chainDb, err = stack.OpenDatabaseWithFreezer("chaindata", config.DatabaseCache, config.DatabaseHandles, config.DatabaseFreezer, "eth/db/chaindata/")
			if err != nil {
				return nil, err
			}

			snapshotBaseDB, err = snapshotdb.Open(stack.ResolvePath(snapshotdb.DBPath), config.DatabaseCache, config.DatabaseHandles, true)
			if err != nil {
				return nil, err
			}

			//only private net  need InitGenesisAndSetEconomicConfig
			if stored != params.MainnetGenesisHash && config.Genesis == nil {
				// private net
				config.Genesis = new(core.Genesis)
				if err := config.Genesis.InitGenesisAndSetEconomicConfig(stack.GenesisPath()); err != nil {
					return nil, err
				}
			}
			log.Info("last fast sync is fail,init  db finish")
		}
	}

	chainConfig, _, genesisErr := core.SetupGenesisBlock(chainDb, snapshotBaseDB, config.Genesis)
	if err := snapshotBaseDB.Close(); err != nil {
		return nil, err
	}

	if _, ok := genesisErr.(*params.ConfigCompatError); genesisErr != nil && !ok {
		return nil, genesisErr
	}

	if chainConfig.Cbft.Period == 0 || chainConfig.Cbft.Amount == 0 {
		chainConfig.Cbft.Period = config.CbftConfig.Period
		chainConfig.Cbft.Amount = config.CbftConfig.Amount
	}

	log.Info("Initialised chain configuration", "config", chainConfig)
	stack.SetP2pChainID(chainConfig.ChainID, chainConfig.PIP7ChainID)

	eth := &Ethereum{
		config:            config,
		chainDb:           chainDb,
		eventMux:          stack.EventMux(),
		accountManager:    stack.AccountManager(),
		engine:            CreateConsensusEngine(stack, chainConfig, config.Miner.Noverify, chainDb, &config.CbftConfig, stack.EventMux()),
		closeBloomHandler: make(chan struct{}),
		networkID:         config.NetworkId,
		gasPrice:          config.Miner.GasPrice,
		bloomRequests:     make(chan chan *bloombits.Retrieval),
		bloomIndexer:      NewBloomIndexer(chainDb, params.BloomBitsBlocks, params.BloomConfirms),
		p2pServer:         stack.Server(),
	}

	bcVersion := rawdb.ReadDatabaseVersion(chainDb)

	var dbVer = "<nil>"
	if bcVersion != nil {
		dbVer = fmt.Sprintf("%d", *bcVersion)
	}
	log.Info("Initialising PlatON protocol", "versions", ProtocolVersions, "network", config.NetworkId, "dbversion", dbVer)

	if !config.SkipBcVersionCheck {
		if bcVersion != nil && *bcVersion > core.BlockChainVersion {
			return nil, fmt.Errorf("database version is v%d, PlatON %s only supports v%d", *bcVersion, params.VersionWithMeta, core.BlockChainVersion)
		} else if bcVersion == nil || *bcVersion < core.BlockChainVersion {
			log.Warn("Upgrade blockchain database version", "from", dbVer, "to", core.BlockChainVersion)
			rawdb.WriteDatabaseVersion(chainDb, core.BlockChainVersion)
		}
	}

	var (
		vmConfig = vm.Config{
			ConsoleOutput: config.Debug,
			WasmType:      vm.Str2WasmType(config.VMWasmType),
		}
		cacheConfig = &core.CacheConfig{Disabled: config.NoPruning, TrieDirtyLimit: config.TrieCache, TrieTimeLimit: config.TrieTimeout,
			BodyCacheLimit: config.BodyCacheLimit, BlockCacheLimit: config.BlockCacheLimit,
			MaxFutureBlocks: config.MaxFutureBlocks, BadBlockLimit: config.BadBlockLimit,
			TriesInMemory: config.TriesInMemory, TrieCleanLimit: config.TrieDBCache, Preimages: config.Preimages,
			TrieCleanJournal:   stack.ResolvePath(config.TrieCleanCacheJournal),
			TrieCleanRejournal: config.TrieCleanCacheRejournal,
			DBGCInterval:       config.DBGCInterval, DBGCTimeout: config.DBGCTimeout,
			DBGCMpt: config.DBGCMpt, DBGCBlock: config.DBGCBlock,
		}

		minningConfig = &core.MiningConfig{MiningLogAtDepth: config.MiningLogAtDepth, TxChanSize: config.TxChanSize,
			ChainHeadChanSize: config.ChainHeadChanSize, ChainSideChanSize: config.ChainSideChanSize,
			ResultQueueSize: config.ResultQueueSize, ResubmitAdjustChanSize: config.ResubmitAdjustChanSize,
			MinRecommitInterval: config.MinRecommitInterval, MaxRecommitInterval: config.MaxRecommitInterval,
			IntervalAdjustRatio: config.IntervalAdjustRatio, IntervalAdjustBias: config.IntervalAdjustBias,
			StaleThreshold: config.StaleThreshold, DefaultCommitRatio: config.DefaultCommitRatio,
		}
	)
	cacheConfig.DBDisabledGC.Set(config.DBDisabledGC)

	eth.blockchain, err = core.NewBlockChain(chainDb, cacheConfig, chainConfig, eth.engine, vmConfig, eth.shouldPreserve, &config.TxLookupLimit)
	if err != nil {
		return nil, err
	}
	snapshotdb.SetDBBlockChain(eth.blockchain)

	blockChainCache := core.NewBlockChainCache(eth.blockchain)

	// Rewind the chain in case of an incompatible config upgrade.
	if compat, ok := genesisErr.(*params.ConfigCompatError); ok {
		log.Warn("Rewinding chain to upgrade configuration", "err", compat)
		return nil, compat
		//eth.blockchain.SetHead(compat.RewindTo)
		//rawdb.WriteChainConfig(chainDb, genesisHash, chainConfig)
	}
	eth.bloomIndexer.Start(eth.blockchain)

	if config.TxPool.Journal != "" {
		config.TxPool.Journal = stack.ResolvePath(config.TxPool.Journal)
	}
	eth.txPool = core.NewTxPool(config.TxPool, chainConfig, core.NewTxPoolBlockChain(blockChainCache))

	core.SenderCacher.SetTxPool(eth.txPool)

	currentBlock := eth.blockchain.CurrentBlock()
	currentNumber := currentBlock.NumberU64()
	currentHash := currentBlock.Hash()
	gasCeil, err := gov.GovernMaxBlockGasLimit(currentNumber, currentHash)
	if nil != err {
		log.Error("Failed to query gasCeil from snapshotdb", "err", err)
		return nil, err
	}
	if config.Miner.GasFloor > uint64(gasCeil) {
		log.Error("The gasFloor must be less than gasCeil", "gasFloor", config.Miner.GasFloor, "gasCeil", gasCeil)
		return nil, fmt.Errorf("The gasFloor must be less than gasCeil, got: %d, expect range (0, %d]", config.Miner.GasFloor, gasCeil)
	}

	eth.miner = miner.New(eth, &config.Miner, eth.blockchain.Config(), minningConfig, eth.EventMux(), eth.engine,
		eth.isLocalBlock, blockChainCache, config.VmTimeoutDuration)

	reactor := core.NewBlockChainReactor(eth.EventMux(), eth.blockchain.Config().ChainID)
	node.GetCryptoHandler().SetPrivateKey(stack.Config().NodeKey())

	if engine, ok := eth.engine.(consensus.Bft); ok {
		var agency consensus.Agency
		core.NewExecutor(eth.blockchain.Config(), eth.blockchain, vmConfig, eth.txPool)
		// validatorMode:
		// - static (default)
		// - inner (via inner contract)eth/handler.go
		// - ppos

		log.Debug("Validator mode", "mode", chainConfig.Cbft.ValidatorMode)
		if chainConfig.Cbft.ValidatorMode == "" || chainConfig.Cbft.ValidatorMode == common.STATIC_VALIDATOR_MODE {
			agency = validator.NewStaticAgency(chainConfig.Cbft.InitialNodes)
			reactor.Start(common.STATIC_VALIDATOR_MODE)
		} else if chainConfig.Cbft.ValidatorMode == common.INNER_VALIDATOR_MODE {
			blocksPerNode := int(chainConfig.Cbft.Amount)
			offset := blocksPerNode * 2
			agency = validator.NewInnerAgency(chainConfig.Cbft.InitialNodes, eth.blockchain, blocksPerNode, offset)
			reactor.Start(common.INNER_VALIDATOR_MODE)
		} else if chainConfig.Cbft.ValidatorMode == common.PPOS_VALIDATOR_MODE {
			reactor.Start(common.PPOS_VALIDATOR_MODE)
			reactor.SetVRFhandler(handler.NewVrfHandler(eth.blockchain.Genesis().Nonce()))
			reactor.SetPluginEventMux()
			reactor.SetPrivateKey(stack.Config().NodeKey())
			handlePlugin(reactor, chainDb, config.DBValidatorsHistory)
			agency = reactor

			//register Govern parameter verifiers
			gov.RegisterGovernParamVerifiers()
		}

		if err := recoverSnapshotDB(blockChainCache); err != nil {
			log.Error("recover SnapshotDB fail", "error", err)
			return nil, errors.New("Failed to recover SnapshotDB")
		}

		if err := engine.Start(eth.blockchain, blockChainCache, eth.txPool, agency); err != nil {
			log.Error("Init cbft consensus engine fail", "error", err)
			return nil, errors.New("Failed to init cbft consensus engine")
		}
	}

	// Permit the downloader to use the trie cache allowance during fast sync
	cacheLimit := cacheConfig.TrieCleanLimit + cacheConfig.TrieDirtyLimit
	if eth.protocolManager, err = NewProtocolManager(chainConfig, config.SyncMode, config.NetworkId, eth.eventMux, eth.txPool, eth.engine, eth.blockchain, chainDb, cacheLimit); err != nil {
		return nil, err
	}
<<<<<<< HEAD

	//MONITOR
	//downloader 在NewProtocolManager中初始化
	reactor.SetDownloader(eth.Downloader())

	eth.APIBackend = &EthAPIBackend{stack.Config().ExtRPCEnabled(), eth, nil}
=======
	eth.APIBackend = &EthAPIBackend{stack.Config().ExtRPCEnabled(), stack.Config().AllowUnprotectedTxs, eth, nil}
	if eth.APIBackend.allowUnprotectedTxs {
		log.Info("Unprotected transactions allowed")
	}
>>>>>>> 03baee5c
	gpoParams := config.GPO
	if gpoParams.Default == nil {
		gpoParams.Default = config.Miner.GasPrice
	}
	eth.APIBackend.gpo = gasprice.NewOracle(eth.APIBackend, gpoParams)
	// Start the RPC service
	eth.netRPCService = ethapi.NewPublicNetAPI(eth.p2pServer, eth.NetVersion())

	// Register the backend on the node
	stack.RegisterAPIs(eth.APIs())
	stack.RegisterProtocols(eth.Protocols())
	stack.RegisterLifecycle(eth)
	return eth, nil
}

func recoverSnapshotDB(blockChainCache *core.BlockChainCache) error {
	sdb := snapshotdb.Instance()
	ch := sdb.GetCurrent().GetHighest(false).Num.Uint64()
	blockChanHegiht := blockChainCache.CurrentHeader().Number.Uint64()
	if ch < blockChanHegiht {
		for i := ch + 1; i <= blockChanHegiht; i++ {
			block, parentBlock := blockChainCache.GetBlockByNumber(i), blockChainCache.GetBlockByNumber(i-1)
			log.Debug("snapshotdb recover block from blockchain", "num", block.Number(), "hash", block.Hash())
			if err := blockChainCache.Execute(block, parentBlock); err != nil {
				log.Error("snapshotdb recover block from blockchain  execute fail", "error", err)
				return err
			}
			if err := sdb.Commit(block.Hash()); err != nil {
				log.Error("snapshotdb recover block from blockchain  Commit fail", "error", err)
				return err
			}
		}
	}
	return nil
}

// CreateConsensusEngine creates the required type of consensus engine instance for an Ethereum service
func CreateConsensusEngine(stack *node.Node, chainConfig *params.ChainConfig, noverify bool, db ethdb.Database,
	cbftConfig *ctypes.OptionsConfig, eventMux *event.TypeMux) consensus.Engine {
	// If proof-of-authority is requested, set it up
	engine := cbft.New(chainConfig.Cbft, cbftConfig, eventMux, stack)
	if engine == nil {
		panic("create consensus engine fail")
	}
	return engine
}

// APIs return the collection of RPC services the ethereum package offers.
// NOTE, some of these services probably need to be moved to somewhere else.
func (s *Ethereum) APIs() []rpc.API {
	apis := ethapi.GetAPIs(s.APIBackend)

	// Append any APIs exposed explicitly by the consensus engine
	apis = append(apis, s.engine.APIs(s.BlockChain())...)

	// Append all the local APIs and return
	return append(apis, []rpc.API{
		{
			Namespace: "platon",
			Version:   "1.0",
			Service:   downloader.NewPublicDownloaderAPI(s.protocolManager.downloader, s.eventMux),
			Public:    true,
		}, {
			Namespace: "miner",
			Version:   "1.0",
			Service:   NewPrivateMinerAPI(s),
			Public:    false,
		}, {
			Namespace: "platon",
			Version:   "1.0",
			Service:   filters.NewPublicFilterAPI(s.APIBackend, false),
			Public:    true,
		}, {
			Namespace: "admin",
			Version:   "1.0",
			Service:   NewPrivateAdminAPI(s),
		}, {
			Namespace: "debug",
			Version:   "1.0",
			Service:   NewPublicDebugAPI(s),
			Public:    true,
		}, {
			Namespace: "debug",
			Version:   "1.0",
			Service:   NewPrivateDebugAPI(s),
		}, {
			Namespace: "debug",
			Version:   "1.0",
			Service:   xplugin.NewPublicPPOSAPI(),
		}, {
			Namespace: "net",
			Version:   "1.0",
			Service:   s.netRPCService,
			Public:    true,
		},
		{
			Namespace: "txgen",
			Version:   "1.0",
			Service:   NewTxGenAPI(s),
			Public:    true,
		},
	}...)
}

//func (s *Ethereum) ResetWithGenesisBlock(gb *types.Block) {
//	s.blockchain.ResetWithGenesisBlock(gb)
//}

// isLocalBlock checks whether the specified block is mined
// by local miner accounts.
//
// We regard two types of accounts as local miner account: etherbase
// and accounts specified via `txpool.locals` flag.
func (s *Ethereum) isLocalBlock(block *types.Block) bool {
	author, err := s.engine.Author(block.Header())
	if err != nil {
		log.Warn("Failed to retrieve block author", "number", block.NumberU64(), "hash", block.Hash(), "err", err)
		return false
	}
	// Check whether the given address is etherbase.
	s.lock.RLock()
	etherbase := common.Address{}
	s.lock.RUnlock()
	if author == etherbase {
		return true
	}
	// Check whether the given address is specified by `txpool.local`
	// CLI flag.
	for _, account := range s.config.TxPool.Locals {
		if account == author {
			return true
		}
	}
	return false
}

// shouldPreserve checks whether we should preserve the given block
// during the chain reorg depending on whether the author of block
// is a local account.
func (s *Ethereum) shouldPreserve(block *types.Block) bool {
	// The reason we need to disable the self-reorg preserving for clique
	// is it can be probable to introduce a deadlock.
	//
	// e.g. If there are 7 available signers
	//
	// r1   A
	// r2     B
	// r3       C
	// r4         D
	// r5   A      [X] F G
	// r6    [X]
	//
	// In the round5, the inturn signer E is offline, so the worst case
	// is A, F and G sign the block of round5 and reject the block of opponents
	// and in the round6, the last available signer B is offline, the whole
	// network is stuck.
	return s.isLocalBlock(block)
}

// start mining
func (s *Ethereum) StartMining() error {
	// If the miner was not running, initialize it
	if !s.IsMining() {
		// Propagate the initial price point to the transaction pool
		s.lock.RLock()
		price := s.gasPrice
		s.lock.RUnlock()
		s.txPool.SetGasPrice(price)

		// If mining is started, we can disable the transaction rejection mechanism
		// introduced to speed sync times.
		atomic.StoreUint32(&s.protocolManager.acceptTxs, 1)

		go s.miner.Start()
	}
	return nil
}

// StopMining terminates the miner, both at the consensus engine level as well as
// at the block creation level.
func (s *Ethereum) StopMining() {
	s.miner.Stop()
}

func (s *Ethereum) IsMining() bool      { return s.miner.Mining() }
func (s *Ethereum) Miner() *miner.Miner { return s.miner }

func (s *Ethereum) AccountManager() *accounts.Manager  { return s.accountManager }
func (s *Ethereum) BlockChain() *core.BlockChain       { return s.blockchain }
func (s *Ethereum) TxPool() *core.TxPool               { return s.txPool }
func (s *Ethereum) EventMux() *event.TypeMux           { return s.eventMux }
func (s *Ethereum) Engine() consensus.Engine           { return s.engine }
func (s *Ethereum) ChainDb() ethdb.Database            { return s.chainDb }
func (s *Ethereum) IsListening() bool                  { return true } // Always listening
func (s *Ethereum) EthVersion() int                    { return int(s.protocolManager.SubProtocols[0].Version) }
func (s *Ethereum) NetVersion() uint64                 { return s.networkID }
func (s *Ethereum) Downloader() *downloader.Downloader { return s.protocolManager.downloader }
func (s *Ethereum) BloomIndexer() *core.ChainIndexer   { return s.bloomIndexer }

// Protocols returns all the currently configured
// network protocols to start.
func (s *Ethereum) Protocols() []p2p.Protocol {
	protocols := make([]p2p.Protocol, 0)
	protocols = append(protocols, s.protocolManager.SubProtocols...)
	protocols = append(protocols, s.engine.Protocols()...)

	return protocols
}

// Start implements node.Lifecycle, starting all internal goroutines needed by the
// Ethereum protocol implementation.
func (s *Ethereum) Start() error {
	// Start the bloom bits servicing goroutines
	s.startBloomHandlers(params.BloomBitsBlocks)

	// Figure out a max peers count based on the server limits
	maxPeers := s.p2pServer.MaxPeers
	// Start the networking layer and the light server if requested
	s.protocolManager.Start(maxPeers)

	//log.Debug("node start", "srvr.Config.PrivateKey", srvr.Config.PrivateKey)
	if cbftEngine, ok := s.engine.(consensus.Bft); ok {
		if flag := cbftEngine.IsConsensusNode(); flag {
			for _, n := range s.blockchain.Config().Cbft.InitialNodes {
				// todo: Mock point.
				if !node.FakeNetEnable {
					s.p2pServer.AddConsensusPeer(discover.NewNode(n.Node.ID, n.Node.IP, n.Node.UDP, n.Node.TCP))
				}
			}
		}
		s.StartMining()
	}
	s.p2pServer.StartWatching(s.eventMux)

	return nil
}

// Stop implements node.Service, terminating all internal goroutines used by the
// Ethereum protocol.
func (s *Ethereum) Stop() error {
	s.protocolManager.Stop()

	// Then stop everything else.
	// Only the operations related to block execution are stopped here
	// and engine.Close cannot be called directly because it has a dependency on the following modules
	s.engine.Stop()
	s.bloomIndexer.Close()
	close(s.closeBloomHandler)
	s.txPool.Stop()
	s.miner.Stop()
	s.blockchain.Stop()
	s.engine.Close()
	core.GetReactorInstance().Close()
	s.chainDb.Close()
	s.eventMux.Stop()
	return nil
}

// RegisterPlugin one by one
func handlePlugin(reactor *core.BlockChainReactor, chainDB ethdb.Database, isValidatorsHistory bool) {
	xplugin.RewardMgrInstance().SetCurrentNodeID(reactor.NodeId)
	reactor.RegisterPlugin(xcom.SlashingRule, xplugin.SlashInstance())
	xplugin.SlashInstance().SetDecodeEvidenceFun(evidence.NewEvidence)
	reactor.RegisterPlugin(xcom.StakingRule, xplugin.StakingInstance())
	reactor.RegisterPlugin(xcom.RestrictingRule, xplugin.RestrictingInstance())
	reactor.RegisterPlugin(xcom.RewardRule, xplugin.RewardMgrInstance())

	xplugin.GovPluginInstance().SetChainID(reactor.GetChainID())
	xplugin.GovPluginInstance().SetChainDB(chainDB)
	reactor.RegisterPlugin(xcom.GovernanceRule, xplugin.GovPluginInstance())

	xplugin.StakingInstance().SetChainDB(chainDB, chainDB)
	if isValidatorsHistory {
		xplugin.StakingInstance().EnableValidatorsHistory()
	}

	// set rule order
	reactor.SetBeginRule([]int{xcom.StakingRule, xcom.SlashingRule, xcom.CollectDeclareVersionRule, xcom.GovernanceRule})
	reactor.SetEndRule([]int{xcom.CollectDeclareVersionRule, xcom.RestrictingRule, xcom.RewardRule, xcom.GovernanceRule, xcom.StakingRule})

}<|MERGE_RESOLUTION|>--- conflicted
+++ resolved
@@ -348,19 +348,15 @@
 	if eth.protocolManager, err = NewProtocolManager(chainConfig, config.SyncMode, config.NetworkId, eth.eventMux, eth.txPool, eth.engine, eth.blockchain, chainDb, cacheLimit); err != nil {
 		return nil, err
 	}
-<<<<<<< HEAD
 
 	//MONITOR
 	//downloader 在NewProtocolManager中初始化
 	reactor.SetDownloader(eth.Downloader())
 
-	eth.APIBackend = &EthAPIBackend{stack.Config().ExtRPCEnabled(), eth, nil}
-=======
 	eth.APIBackend = &EthAPIBackend{stack.Config().ExtRPCEnabled(), stack.Config().AllowUnprotectedTxs, eth, nil}
 	if eth.APIBackend.allowUnprotectedTxs {
 		log.Info("Unprotected transactions allowed")
 	}
->>>>>>> 03baee5c
 	gpoParams := config.GPO
 	if gpoParams.Default == nil {
 		gpoParams.Default = config.Miner.GasPrice
