// Copyright 2014 The go-ethereum Authors
// This file is part of the go-ethereum library.
//
// The go-ethereum library is free software: you can redistribute it and/or modify
// it under the terms of the GNU Lesser General Public License as published by
// the Free Software Foundation, either version 3 of the License, or
// (at your option) any later version.
//
// The go-ethereum library is distributed in the hope that it will be useful,
// but WITHOUT ANY WARRANTY; without even the implied warranty of
// MERCHANTABILITY or FITNESS FOR A PARTICULAR PURPOSE. See the
// GNU Lesser General Public License for more details.
//
// You should have received a copy of the GNU Lesser General Public License
// along with the go-ethereum library. If not, see <http://www.gnu.org/licenses/>.

// Package eth implements the Ethereum protocol.
package eth

import (
	"errors"
	"fmt"
	"math/big"
	"os"
	"sync"
	"sync/atomic"

	"github.com/PlatONnetwork/PlatON-Go/consensus/cbft/wal"

	"github.com/PlatONnetwork/PlatON-Go/x/gov"

	"github.com/PlatONnetwork/PlatON-Go/x/handler"

	"github.com/PlatONnetwork/PlatON-Go/core/snapshotdb"

	"github.com/PlatONnetwork/PlatON-Go/consensus/cbft/evidence"

	"github.com/PlatONnetwork/PlatON-Go/accounts"
	"github.com/PlatONnetwork/PlatON-Go/common"
	"github.com/PlatONnetwork/PlatON-Go/consensus"
	"github.com/PlatONnetwork/PlatON-Go/consensus/cbft"
	ctypes "github.com/PlatONnetwork/PlatON-Go/consensus/cbft/types"
	"github.com/PlatONnetwork/PlatON-Go/consensus/cbft/validator"
	"github.com/PlatONnetwork/PlatON-Go/core"
	"github.com/PlatONnetwork/PlatON-Go/core/bloombits"
	"github.com/PlatONnetwork/PlatON-Go/core/rawdb"
	"github.com/PlatONnetwork/PlatON-Go/core/types"
	"github.com/PlatONnetwork/PlatON-Go/core/vm"
	"github.com/PlatONnetwork/PlatON-Go/eth/downloader"
	"github.com/PlatONnetwork/PlatON-Go/eth/filters"
	"github.com/PlatONnetwork/PlatON-Go/eth/gasprice"
	"github.com/PlatONnetwork/PlatON-Go/ethdb"
	"github.com/PlatONnetwork/PlatON-Go/event"
	"github.com/PlatONnetwork/PlatON-Go/internal/ethapi"
	"github.com/PlatONnetwork/PlatON-Go/log"
	"github.com/PlatONnetwork/PlatON-Go/miner"
	"github.com/PlatONnetwork/PlatON-Go/node"
	"github.com/PlatONnetwork/PlatON-Go/p2p"
	"github.com/PlatONnetwork/PlatON-Go/p2p/discover"
	"github.com/PlatONnetwork/PlatON-Go/params"
	"github.com/PlatONnetwork/PlatON-Go/rpc"
	xplugin "github.com/PlatONnetwork/PlatON-Go/x/plugin"
	"github.com/PlatONnetwork/PlatON-Go/x/xcom"
)

// Ethereum implements the Ethereum full node service.
type Ethereum struct {
	config *Config

	// Handlers
	txPool          *core.TxPool
	blockchain      *core.BlockChain
	protocolManager *ProtocolManager

	// DB interfaces
	chainDb ethdb.Database // Block chain database

	eventMux       *event.TypeMux
	engine         consensus.Engine
	accountManager *accounts.Manager

	bloomRequests     chan chan *bloombits.Retrieval // Channel receiving bloom data retrieval requests
	bloomIndexer      *core.ChainIndexer             // Bloom indexer operating during block imports
	closeBloomHandler chan struct{}

	APIBackend *EthAPIBackend

	miner         *miner.Miner
	gasPrice      *big.Int
	networkID     uint64
	netRPCService *ethapi.PublicNetAPI

	p2pServer *p2p.Server

	lock sync.RWMutex // Protects the variadic fields (e.g. gas price and etherbase)
}

// New creates a new Ethereum object (including the
// initialisation of the common Ethereum object)
func New(stack *node.Node, config *Config) (*Ethereum, error) {
	// Ensure configuration values are compatible and sane
	if config.SyncMode == downloader.LightSync {
		return nil, errors.New("can't run eth.PlatON in light sync mode, use les.LightPlatON")
	}
	if !config.SyncMode.IsValid() {
		return nil, fmt.Errorf("invalid sync mode %d", config.SyncMode)
	}
	if config.Miner.GasPrice == nil || config.Miner.GasPrice.Cmp(common.Big0) <= 0 {
		log.Warn("Sanitizing invalid miner gas price", "provided", config.Miner.GasPrice, "updated", DefaultConfig.Miner.GasPrice)
		config.Miner.GasPrice = new(big.Int).Set(DefaultConfig.Miner.GasPrice)
	}
	// Assemble the Ethereum object
	chainDb, err := stack.OpenDatabaseWithFreezer("chaindata", config.DatabaseCache, config.DatabaseHandles, config.DatabaseFreezer, "eth/db/chaindata/")
	if err != nil {
		return nil, err
	}
	snapshotdb.SetDBOptions(config.DatabaseCache, config.DatabaseHandles)

	snapshotBaseDB, err := snapshotdb.Open(stack.ResolvePath(snapshotdb.DBPath), config.DatabaseCache, config.DatabaseHandles, true)
	if err != nil {
		return nil, err
	}

	height := rawdb.ReadHeaderNumber(chainDb, rawdb.ReadHeadHeaderHash(chainDb))
	log.Debug("read header number from chain db", "height", height)
	if height != nil && *height > 0 {
		//when last  fast syncing fail,we will clean chaindb,wal,snapshotdb
		status, err := snapshotBaseDB.GetBaseDB([]byte(downloader.KeyFastSyncStatus))

		// systemError
		if err != nil && err != snapshotdb.ErrNotFound {
			if err := snapshotBaseDB.Close(); err != nil {
				return nil, err
			}
			return nil, err
		}
		//if find sync status,this means last syncing not finish,should clean all db to reinit
		//if not find sync status,no need init chain
		if err == nil {

			// Just commit the new block if there is no stored genesis block.
			stored := rawdb.ReadCanonicalHash(chainDb, 0)

			log.Info("last fast sync is fail,init  db", "status", common.BytesToUint32(status), "prichain", config.Genesis == nil)
			chainDb.Close()
			if err := snapshotBaseDB.Close(); err != nil {
				return nil, err
			}

			if config.DatabaseFreezer != "" {
				if err := os.RemoveAll(stack.Config().ResolveFreezerPath("chaindata", config.DatabaseFreezer)); err != nil {
					return nil, err
				}
			}

			if err := os.RemoveAll(stack.ResolvePath("chaindata")); err != nil {
				return nil, err
			}

			if err := os.RemoveAll(stack.ResolvePath(wal.WalDir(stack))); err != nil {
				return nil, err
			}

			if err := os.RemoveAll(stack.ResolvePath(snapshotdb.DBPath)); err != nil {
				return nil, err
			}

			chainDb, err = stack.OpenDatabaseWithFreezer("chaindata", config.DatabaseCache, config.DatabaseHandles, config.DatabaseFreezer, "eth/db/chaindata/")
			if err != nil {
				return nil, err
			}

			snapshotBaseDB, err = snapshotdb.Open(stack.ResolvePath(snapshotdb.DBPath), config.DatabaseCache, config.DatabaseHandles, true)
			if err != nil {
				return nil, err
			}

			//only private net  need InitGenesisAndSetEconomicConfig
			if stored != params.MainnetGenesisHash && config.Genesis == nil {
				// private net
				config.Genesis = new(core.Genesis)
				if err := config.Genesis.InitGenesisAndSetEconomicConfig(stack.GenesisPath()); err != nil {
					return nil, err
				}
			}
			log.Info("last fast sync is fail,init  db finish")
		}
	}

	chainConfig, _, genesisErr := core.SetupGenesisBlock(chainDb, snapshotBaseDB, config.Genesis)
	if err := snapshotBaseDB.Close(); err != nil {
		return nil, err
	}

	if _, ok := genesisErr.(*params.ConfigCompatError); genesisErr != nil && !ok {
		return nil, genesisErr
	}

	if chainConfig.Cbft.Period == 0 || chainConfig.Cbft.Amount == 0 {
		chainConfig.Cbft.Period = config.CbftConfig.Period
		chainConfig.Cbft.Amount = config.CbftConfig.Amount
	}

	log.Info("Initialised chain configuration", "config", chainConfig)
	stack.SetP2pChainID(chainConfig.ChainID, chainConfig.PIP7ChainID)

	eth := &Ethereum{
		config:            config,
		chainDb:           chainDb,
		eventMux:          stack.EventMux(),
		accountManager:    stack.AccountManager(),
		engine:            CreateConsensusEngine(stack, chainConfig, config.Miner.Noverify, chainDb, &config.CbftConfig, stack.EventMux()),
		closeBloomHandler: make(chan struct{}),
		networkID:         config.NetworkId,
		gasPrice:          config.Miner.GasPrice,
		bloomRequests:     make(chan chan *bloombits.Retrieval),
		bloomIndexer:      NewBloomIndexer(chainDb, params.BloomBitsBlocks, params.BloomConfirms),
		p2pServer:         stack.Server(),
	}

	bcVersion := rawdb.ReadDatabaseVersion(chainDb)

	var dbVer = "<nil>"
	if bcVersion != nil {
		dbVer = fmt.Sprintf("%d", *bcVersion)
	}
	log.Info("Initialising PlatON protocol", "versions", ProtocolVersions, "network", config.NetworkId, "dbversion", dbVer)

	if !config.SkipBcVersionCheck {
		if bcVersion != nil && *bcVersion > core.BlockChainVersion {
			return nil, fmt.Errorf("database version is v%d, PlatON %s only supports v%d", *bcVersion, params.VersionWithMeta, core.BlockChainVersion)
		} else if bcVersion == nil || *bcVersion < core.BlockChainVersion {
			log.Warn("Upgrade blockchain database version", "from", dbVer, "to", core.BlockChainVersion)
			rawdb.WriteDatabaseVersion(chainDb, core.BlockChainVersion)
		}
	}

	var (
		vmConfig = vm.Config{
			ConsoleOutput: config.Debug,
			WasmType:      vm.Str2WasmType(config.VMWasmType),
		}
		cacheConfig = &core.CacheConfig{Disabled: config.NoPruning, TrieDirtyLimit: config.TrieCache, TrieTimeLimit: config.TrieTimeout,
			BodyCacheLimit: config.BodyCacheLimit, BlockCacheLimit: config.BlockCacheLimit,
			MaxFutureBlocks: config.MaxFutureBlocks, BadBlockLimit: config.BadBlockLimit,
			TriesInMemory: config.TriesInMemory, TrieCleanLimit: config.TrieDBCache,
			DBGCInterval: config.DBGCInterval, DBGCTimeout: config.DBGCTimeout,
			DBGCMpt: config.DBGCMpt, DBGCBlock: config.DBGCBlock,
		}

		minningConfig = &core.MiningConfig{MiningLogAtDepth: config.MiningLogAtDepth, TxChanSize: config.TxChanSize,
			ChainHeadChanSize: config.ChainHeadChanSize, ChainSideChanSize: config.ChainSideChanSize,
			ResultQueueSize: config.ResultQueueSize, ResubmitAdjustChanSize: config.ResubmitAdjustChanSize,
			MinRecommitInterval: config.MinRecommitInterval, MaxRecommitInterval: config.MaxRecommitInterval,
			IntervalAdjustRatio: config.IntervalAdjustRatio, IntervalAdjustBias: config.IntervalAdjustBias,
			StaleThreshold: config.StaleThreshold, DefaultCommitRatio: config.DefaultCommitRatio,
		}
	)
	cacheConfig.DBDisabledGC.Set(config.DBDisabledGC)

	eth.blockchain, err = core.NewBlockChain(chainDb, cacheConfig, chainConfig, eth.engine, vmConfig, eth.shouldPreserve)
	if err != nil {
		return nil, err
	}
	snapshotdb.SetDBBlockChain(eth.blockchain)

	blockChainCache := core.NewBlockChainCache(eth.blockchain)

	// Rewind the chain in case of an incompatible config upgrade.
	if compat, ok := genesisErr.(*params.ConfigCompatError); ok {
		log.Warn("Rewinding chain to upgrade configuration", "err", compat)
		return nil, compat
		//eth.blockchain.SetHead(compat.RewindTo)
		//rawdb.WriteChainConfig(chainDb, genesisHash, chainConfig)
	}
	eth.bloomIndexer.Start(eth.blockchain)

	if config.TxPool.Journal != "" {
		config.TxPool.Journal = stack.ResolvePath(config.TxPool.Journal)
	}
	eth.txPool = core.NewTxPool(config.TxPool, chainConfig, core.NewTxPoolBlockChain(blockChainCache))

	core.SenderCacher.SetTxPool(eth.txPool)

	currentBlock := eth.blockchain.CurrentBlock()
	currentNumber := currentBlock.NumberU64()
	currentHash := currentBlock.Hash()
	gasCeil, err := gov.GovernMaxBlockGasLimit(currentNumber, currentHash)
	if nil != err {
		log.Error("Failed to query gasCeil from snapshotdb", "err", err)
		return nil, err
	}
	if config.Miner.GasFloor > uint64(gasCeil) {
		log.Error("The gasFloor must be less than gasCeil", "gasFloor", config.Miner.GasFloor, "gasCeil", gasCeil)
		return nil, fmt.Errorf("The gasFloor must be less than gasCeil, got: %d, expect range (0, %d]", config.Miner.GasFloor, gasCeil)
	}

	eth.miner = miner.New(eth, &config.Miner, eth.blockchain.Config(), minningConfig, eth.EventMux(), eth.engine,
		eth.isLocalBlock, blockChainCache, config.VmTimeoutDuration)

	reactor := core.NewBlockChainReactor(eth.EventMux(), eth.blockchain.Config().ChainID)
	node.GetCryptoHandler().SetPrivateKey(stack.Config().NodeKey())

	if engine, ok := eth.engine.(consensus.Bft); ok {
		var agency consensus.Agency
		core.NewExecutor(eth.blockchain.Config(), eth.blockchain, vmConfig, eth.txPool)
		// validatorMode:
		// - static (default)
		// - inner (via inner contract)eth/handler.go
		// - ppos

		log.Debug("Validator mode", "mode", chainConfig.Cbft.ValidatorMode)
		if chainConfig.Cbft.ValidatorMode == "" || chainConfig.Cbft.ValidatorMode == common.STATIC_VALIDATOR_MODE {
			agency = validator.NewStaticAgency(chainConfig.Cbft.InitialNodes)
			reactor.Start(common.STATIC_VALIDATOR_MODE)
		} else if chainConfig.Cbft.ValidatorMode == common.INNER_VALIDATOR_MODE {
			blocksPerNode := int(chainConfig.Cbft.Amount)
			offset := blocksPerNode * 2
			agency = validator.NewInnerAgency(chainConfig.Cbft.InitialNodes, eth.blockchain, blocksPerNode, offset)
			reactor.Start(common.INNER_VALIDATOR_MODE)
		} else if chainConfig.Cbft.ValidatorMode == common.PPOS_VALIDATOR_MODE {
			reactor.Start(common.PPOS_VALIDATOR_MODE)
			reactor.SetVRFhandler(handler.NewVrfHandler(eth.blockchain.Genesis().Nonce()))
			reactor.SetPluginEventMux()
			reactor.SetPrivateKey(stack.Config().NodeKey())
			handlePlugin(reactor)
			agency = reactor

			//register Govern parameter verifiers
			gov.RegisterGovernParamVerifiers()
		}

		if err := recoverSnapshotDB(blockChainCache); err != nil {
			log.Error("recover SnapshotDB fail", "error", err)
			return nil, errors.New("Failed to recover SnapshotDB")
		}

		if err := engine.Start(eth.blockchain, blockChainCache, eth.txPool, agency); err != nil {
			log.Error("Init cbft consensus engine fail", "error", err)
			return nil, errors.New("Failed to init cbft consensus engine")
		}
	}

	// Permit the downloader to use the trie cache allowance during fast sync
	cacheLimit := cacheConfig.TrieCleanLimit + cacheConfig.TrieDirtyLimit
	if eth.protocolManager, err = NewProtocolManager(chainConfig, config.SyncMode, config.NetworkId, eth.eventMux, eth.txPool, eth.engine, eth.blockchain, chainDb, cacheLimit); err != nil {
		return nil, err
	}
<<<<<<< HEAD

	//MONITOR
	//downloader 在NewProtocolManager中初始化
	reactor.SetDownloader(eth.Downloader())

	eth.APIBackend = &EthAPIBackend{ctx.ExtRPCEnabled(), eth, nil}
=======
	eth.APIBackend = &EthAPIBackend{stack.Config().ExtRPCEnabled(), eth, nil}
>>>>>>> 66ed8345
	gpoParams := config.GPO
	if gpoParams.Default == nil {
		gpoParams.Default = config.Miner.GasPrice
	}
	eth.APIBackend.gpo = gasprice.NewOracle(eth.APIBackend, gpoParams)
	// Start the RPC service
	eth.netRPCService = ethapi.NewPublicNetAPI(eth.p2pServer, eth.NetVersion())

	// Register the backend on the node
	stack.RegisterAPIs(eth.APIs())
	stack.RegisterProtocols(eth.Protocols())
	stack.RegisterLifecycle(eth)
	return eth, nil
}

func recoverSnapshotDB(blockChainCache *core.BlockChainCache) error {
	sdb := snapshotdb.Instance()
	ch := sdb.GetCurrent().GetHighest(false).Num.Uint64()
	blockChanHegiht := blockChainCache.CurrentHeader().Number.Uint64()
	if ch < blockChanHegiht {
		for i := ch + 1; i <= blockChanHegiht; i++ {
			block, parentBlock := blockChainCache.GetBlockByNumber(i), blockChainCache.GetBlockByNumber(i-1)
			log.Debug("snapshotdb recover block from blockchain", "num", block.Number(), "hash", block.Hash())
			if err := blockChainCache.Execute(block, parentBlock); err != nil {
				log.Error("snapshotdb recover block from blockchain  execute fail", "error", err)
				return err
			}
			if err := sdb.Commit(block.Hash()); err != nil {
				log.Error("snapshotdb recover block from blockchain  Commit fail", "error", err)
				return err
			}
		}
	}
	return nil
}

// CreateConsensusEngine creates the required type of consensus engine instance for an Ethereum service
func CreateConsensusEngine(stack *node.Node, chainConfig *params.ChainConfig, noverify bool, db ethdb.Database,
	cbftConfig *ctypes.OptionsConfig, eventMux *event.TypeMux) consensus.Engine {
	// If proof-of-authority is requested, set it up
	engine := cbft.New(chainConfig.Cbft, cbftConfig, eventMux, stack)
	if engine == nil {
		panic("create consensus engine fail")
	}
	return engine
}

// APIs return the collection of RPC services the ethereum package offers.
// NOTE, some of these services probably need to be moved to somewhere else.
func (s *Ethereum) APIs() []rpc.API {
	apis := ethapi.GetAPIs(s.APIBackend)

	// Append any APIs exposed explicitly by the consensus engine
	apis = append(apis, s.engine.APIs(s.BlockChain())...)

	// Append all the local APIs and return
	return append(apis, []rpc.API{
		{
			Namespace: "platon",
			Version:   "1.0",
			Service:   downloader.NewPublicDownloaderAPI(s.protocolManager.downloader, s.eventMux),
			Public:    true,
		}, {
			Namespace: "miner",
			Version:   "1.0",
			Service:   NewPrivateMinerAPI(s),
			Public:    false,
		}, {
			Namespace: "platon",
			Version:   "1.0",
			Service:   filters.NewPublicFilterAPI(s.APIBackend, false),
			Public:    true,
		}, {
			Namespace: "admin",
			Version:   "1.0",
			Service:   NewPrivateAdminAPI(s),
		}, {
			Namespace: "debug",
			Version:   "1.0",
			Service:   NewPublicDebugAPI(s),
			Public:    true,
		}, {
			Namespace: "debug",
			Version:   "1.0",
			Service:   NewPrivateDebugAPI(s),
		}, {
			Namespace: "debug",
			Version:   "1.0",
			Service:   xplugin.NewPublicPPOSAPI(),
		}, {
			Namespace: "net",
			Version:   "1.0",
			Service:   s.netRPCService,
			Public:    true,
		},
		{
			Namespace: "txgen",
			Version:   "1.0",
			Service:   NewTxGenAPI(s),
			Public:    true,
		},
	}...)
}

//func (s *Ethereum) ResetWithGenesisBlock(gb *types.Block) {
//	s.blockchain.ResetWithGenesisBlock(gb)
//}

// isLocalBlock checks whether the specified block is mined
// by local miner accounts.
//
// We regard two types of accounts as local miner account: etherbase
// and accounts specified via `txpool.locals` flag.
func (s *Ethereum) isLocalBlock(block *types.Block) bool {
	author, err := s.engine.Author(block.Header())
	if err != nil {
		log.Warn("Failed to retrieve block author", "number", block.NumberU64(), "hash", block.Hash(), "err", err)
		return false
	}
	// Check whether the given address is etherbase.
	s.lock.RLock()
	etherbase := common.Address{}
	s.lock.RUnlock()
	if author == etherbase {
		return true
	}
	// Check whether the given address is specified by `txpool.local`
	// CLI flag.
	for _, account := range s.config.TxPool.Locals {
		if account == author {
			return true
		}
	}
	return false
}

// shouldPreserve checks whether we should preserve the given block
// during the chain reorg depending on whether the author of block
// is a local account.
func (s *Ethereum) shouldPreserve(block *types.Block) bool {
	// The reason we need to disable the self-reorg preserving for clique
	// is it can be probable to introduce a deadlock.
	//
	// e.g. If there are 7 available signers
	//
	// r1   A
	// r2     B
	// r3       C
	// r4         D
	// r5   A      [X] F G
	// r6    [X]
	//
	// In the round5, the inturn signer E is offline, so the worst case
	// is A, F and G sign the block of round5 and reject the block of opponents
	// and in the round6, the last available signer B is offline, the whole
	// network is stuck.
	return s.isLocalBlock(block)
}

//start mining
func (s *Ethereum) StartMining() error {
	// If the miner was not running, initialize it
	if !s.IsMining() {
		// Propagate the initial price point to the transaction pool
		s.lock.RLock()
		price := s.gasPrice
		s.lock.RUnlock()
		s.txPool.SetGasPrice(price)

		// If mining is started, we can disable the transaction rejection mechanism
		// introduced to speed sync times.
		atomic.StoreUint32(&s.protocolManager.acceptTxs, 1)

		go s.miner.Start()
	}
	return nil
}

// StopMining terminates the miner, both at the consensus engine level as well as
// at the block creation level.
func (s *Ethereum) StopMining() {
	s.miner.Stop()
}

func (s *Ethereum) IsMining() bool      { return s.miner.Mining() }
func (s *Ethereum) Miner() *miner.Miner { return s.miner }

func (s *Ethereum) AccountManager() *accounts.Manager  { return s.accountManager }
func (s *Ethereum) BlockChain() *core.BlockChain       { return s.blockchain }
func (s *Ethereum) TxPool() *core.TxPool               { return s.txPool }
func (s *Ethereum) EventMux() *event.TypeMux           { return s.eventMux }
func (s *Ethereum) Engine() consensus.Engine           { return s.engine }
func (s *Ethereum) ChainDb() ethdb.Database            { return s.chainDb }
func (s *Ethereum) IsListening() bool                  { return true } // Always listening
func (s *Ethereum) EthVersion() int                    { return int(s.protocolManager.SubProtocols[0].Version) }
func (s *Ethereum) NetVersion() uint64                 { return s.networkID }
func (s *Ethereum) Downloader() *downloader.Downloader { return s.protocolManager.downloader }
func (s *Ethereum) BloomIndexer() *core.ChainIndexer   { return s.bloomIndexer }

// Protocols returns all the currently configured
// network protocols to start.
func (s *Ethereum) Protocols() []p2p.Protocol {
	protocols := make([]p2p.Protocol, 0)
	protocols = append(protocols, s.protocolManager.SubProtocols...)
	protocols = append(protocols, s.engine.Protocols()...)

	return protocols
}

// Start implements node.Lifecycle, starting all internal goroutines needed by the
// Ethereum protocol implementation.
func (s *Ethereum) Start() error {
	// Start the bloom bits servicing goroutines
	s.startBloomHandlers(params.BloomBitsBlocks)

	// Figure out a max peers count based on the server limits
	maxPeers := s.p2pServer.MaxPeers
	if s.config.LightServ > 0 {
		if s.config.LightPeers >= s.p2pServer.MaxPeers {
			return fmt.Errorf("invalid peer config: light peer count (%d) >= total peer count (%d)", s.config.LightPeers, s.p2pServer.MaxPeers)
		}
		maxPeers -= s.config.LightPeers
	}
	// Start the networking layer and the light server if requested
	s.protocolManager.Start(maxPeers)

	//log.Debug("node start", "srvr.Config.PrivateKey", srvr.Config.PrivateKey)
	if cbftEngine, ok := s.engine.(consensus.Bft); ok {
		if flag := cbftEngine.IsConsensusNode(); flag {
			for _, n := range s.blockchain.Config().Cbft.InitialNodes {
				// todo: Mock point.
				if !node.FakeNetEnable {
					s.p2pServer.AddConsensusPeer(discover.NewNode(n.Node.ID, n.Node.IP, n.Node.UDP, n.Node.TCP))
				}
			}
		}
		s.StartMining()
	}
	s.p2pServer.StartWatching(s.eventMux)

	return nil
}

// Stop implements node.Service, terminating all internal goroutines used by the
// Ethereum protocol.
func (s *Ethereum) Stop() error {
	s.protocolManager.Stop()

	// Then stop everything else.
	s.bloomIndexer.Close()
	close(s.closeBloomHandler)
	s.txPool.Stop()
	s.miner.Stop()
	s.blockchain.Stop()
	s.engine.Close()
	core.GetReactorInstance().Close()
	s.chainDb.Close()
	s.eventMux.Stop()
	return nil
}

// RegisterPlugin one by one
func handlePlugin(reactor *core.BlockChainReactor) {
	xplugin.RewardMgrInstance().SetCurrentNodeID(reactor.NodeId)
	reactor.RegisterPlugin(xcom.SlashingRule, xplugin.SlashInstance())
	xplugin.SlashInstance().SetDecodeEvidenceFun(evidence.NewEvidence)
	reactor.RegisterPlugin(xcom.StakingRule, xplugin.StakingInstance())
	reactor.RegisterPlugin(xcom.RestrictingRule, xplugin.RestrictingInstance())
	reactor.RegisterPlugin(xcom.RewardRule, xplugin.RewardMgrInstance())

	xplugin.GovPluginInstance().SetChainID(reactor.GetChainID())
	reactor.RegisterPlugin(xcom.GovernanceRule, xplugin.GovPluginInstance())

	// set rule order
	reactor.SetBeginRule([]int{xcom.StakingRule, xcom.SlashingRule, xcom.CollectDeclareVersionRule, xcom.GovernanceRule})
	reactor.SetEndRule([]int{xcom.CollectDeclareVersionRule, xcom.RestrictingRule, xcom.RewardRule, xcom.GovernanceRule, xcom.StakingRule})

}<|MERGE_RESOLUTION|>--- conflicted
+++ resolved
@@ -346,16 +346,12 @@
 	if eth.protocolManager, err = NewProtocolManager(chainConfig, config.SyncMode, config.NetworkId, eth.eventMux, eth.txPool, eth.engine, eth.blockchain, chainDb, cacheLimit); err != nil {
 		return nil, err
 	}
-<<<<<<< HEAD
 
 	//MONITOR
 	//downloader 在NewProtocolManager中初始化
 	reactor.SetDownloader(eth.Downloader())
 
-	eth.APIBackend = &EthAPIBackend{ctx.ExtRPCEnabled(), eth, nil}
-=======
 	eth.APIBackend = &EthAPIBackend{stack.Config().ExtRPCEnabled(), eth, nil}
->>>>>>> 66ed8345
 	gpoParams := config.GPO
 	if gpoParams.Default == nil {
 		gpoParams.Default = config.Miner.GasPrice
