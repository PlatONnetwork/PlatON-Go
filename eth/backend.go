--- conflicted
+++ resolved
@@ -116,18 +116,14 @@
 	}
 	snapshotdb.SetDBOptions(config.DatabaseCache, config.DatabaseHandles)
 
-<<<<<<< HEAD
-	hDB, error := ctx.OpenDatabase("historydata",config.DatabaseCache, config.DatabaseHandles, "eth/db/historydata/" )
+	hDB, error := stack.OpenDatabase("historydata",config.DatabaseCache, config.DatabaseHandles, "eth/db/historydata/" )
 	if error != nil {
 		return nil, error
 	}
 	xplugin.STAKING_DB = &xplugin.StakingDB{
 		HistoryDB:  hDB,
 	}
-	snapshotBaseDB, err := snapshotdb.Open(ctx.ResolvePath(snapshotdb.DBPath), config.DatabaseCache, config.DatabaseHandles, true)
-=======
 	snapshotBaseDB, err := snapshotdb.Open(stack.ResolvePath(snapshotdb.DBPath), config.DatabaseCache, config.DatabaseHandles, true)
->>>>>>> 66ed8345
 	if err != nil {
 		return nil, err
 	}
