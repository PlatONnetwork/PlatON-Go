// Copyright 2020 The go-ethereum Authors
// This file is part of the go-ethereum library.
//
// The go-ethereum library is free software: you can redistribute it and/or modify
// it under the terms of the GNU Lesser General Public License as published by
// the Free Software Foundation, either version 3 of the License, or
// (at your option) any later version.
//
// The go-ethereum library is distributed in the hope that it will be useful,
// but WITHOUT ANY WARRANTY; without even the implied warranty of
// MERCHANTABILITY or FITNESS FOR A PARTICULAR PURPOSE. See the
// GNU Lesser General Public License for more details.
//
// You should have received a copy of the GNU Lesser General Public License
// along with the go-ethereum library. If not, see <http://www.gnu.org/licenses/>.

package snap

import (
	"bytes"
	"crypto/rand"
	"encoding/binary"
	"fmt"
	types "github.com/PlatONnetwork/PlatON-Go/core/types"
	"math/big"
	"sort"
	"sync"
	"testing"
	"time"

	"github.com/PlatONnetwork/PlatON-Go/ethdb"

	"github.com/PlatONnetwork/PlatON-Go/common"
	"github.com/PlatONnetwork/PlatON-Go/core/rawdb"
	"github.com/PlatONnetwork/PlatON-Go/crypto"
	"github.com/PlatONnetwork/PlatON-Go/light"
	"github.com/PlatONnetwork/PlatON-Go/log"
	"github.com/PlatONnetwork/PlatON-Go/rlp"
	"github.com/PlatONnetwork/PlatON-Go/trie"
	"golang.org/x/crypto/sha3"
)

func TestHashing(t *testing.T) {
	t.Parallel()

	var bytecodes = make([][]byte, 10)
	for i := 0; i < len(bytecodes); i++ {
		buf := make([]byte, 100)
		rand.Read(buf)
		bytecodes[i] = buf
	}
	var want, got string
	var old = func() {
		hasher := sha3.NewLegacyKeccak256()
		for i := 0; i < len(bytecodes); i++ {
			hasher.Reset()
			hasher.Write(bytecodes[i])
			hash := hasher.Sum(nil)
			got = fmt.Sprintf("%v\n%v", got, hash)
		}
	}
	var new = func() {
		hasher := sha3.NewLegacyKeccak256().(crypto.KeccakState)
		var hash = make([]byte, 32)
		for i := 0; i < len(bytecodes); i++ {
			hasher.Reset()
			hasher.Write(bytecodes[i])
			hasher.Read(hash)
			want = fmt.Sprintf("%v\n%v", want, hash)
		}
	}
	old()
	new()
	if want != got {
		t.Errorf("want\n%v\ngot\n%v\n", want, got)
	}
}

func BenchmarkHashing(b *testing.B) {
	var bytecodes = make([][]byte, 10000)
	for i := 0; i < len(bytecodes); i++ {
		buf := make([]byte, 100)
		rand.Read(buf)
		bytecodes[i] = buf
	}
	var old = func() {
		hasher := sha3.NewLegacyKeccak256()
		for i := 0; i < len(bytecodes); i++ {
			hasher.Reset()
			hasher.Write(bytecodes[i])
			hasher.Sum(nil)
		}
	}
	var new = func() {
		hasher := sha3.NewLegacyKeccak256().(crypto.KeccakState)
		var hash = make([]byte, 32)
		for i := 0; i < len(bytecodes); i++ {
			hasher.Reset()
			hasher.Write(bytecodes[i])
			hasher.Read(hash)
		}
	}
	b.Run("old", func(b *testing.B) {
		b.ReportAllocs()
		for i := 0; i < b.N; i++ {
			old()
		}
	})
	b.Run("new", func(b *testing.B) {
		b.ReportAllocs()
		for i := 0; i < b.N; i++ {
			new()
		}
	})
}

type (
	accountHandlerFunc func(t *testPeer, requestId uint64, root common.Hash, origin common.Hash, limit common.Hash, cap uint64) error
	storageHandlerFunc func(t *testPeer, requestId uint64, root common.Hash, accounts []common.Hash, origin, limit []byte, max uint64) error
	trieHandlerFunc    func(t *testPeer, requestId uint64, root common.Hash, paths []TrieNodePathSet, cap uint64) error
	codeHandlerFunc    func(t *testPeer, id uint64, hashes []common.Hash, max uint64) error
)

type testPeer struct {
	id            string
	test          *testing.T
	remote        *Syncer
	logger        log.Logger
	accountTrie   *trie.Trie
	accountValues entrySlice
	storageTries  map[common.Hash]*trie.Trie
	storageValues map[common.Hash]entrySlice

	accountRequestHandler accountHandlerFunc
	storageRequestHandler storageHandlerFunc
	trieRequestHandler    trieHandlerFunc
	codeRequestHandler    codeHandlerFunc
	term                  func()

	// counters
	nAccountRequests  int
	nStorageRequests  int
	nBytecodeRequests int
	nTrienodeRequests int
}

func newTestPeer(id string, t *testing.T, term func()) *testPeer {
	peer := &testPeer{
		id:                    id,
		test:                  t,
		logger:                log.New("id", id),
		accountRequestHandler: defaultAccountRequestHandler,
		trieRequestHandler:    defaultTrieRequestHandler,
		storageRequestHandler: defaultStorageRequestHandler,
		codeRequestHandler:    defaultCodeRequestHandler,
		term:                  term,
	}
	//stderrHandler := log.StreamHandler(os.Stderr, log.TerminalFormat(true))
	//peer.logger.SetHandler(stderrHandler)
	return peer
}

func (t *testPeer) ID() string      { return t.id }
func (t *testPeer) Log() log.Logger { return t.logger }

func (t *testPeer) Stats() string {
	return fmt.Sprintf(`Account requests: %d
Storage requests: %d
Bytecode requests: %d
Trienode requests: %d
`, t.nAccountRequests, t.nStorageRequests, t.nBytecodeRequests, t.nTrienodeRequests)
}

func (t *testPeer) RequestAccountRange(id uint64, root, origin, limit common.Hash, bytes uint64) error {
	t.logger.Trace("Fetching range of accounts", "reqid", id, "root", root, "origin", origin, "limit", limit, "bytes", common.StorageSize(bytes))
	t.nAccountRequests++
	go t.accountRequestHandler(t, id, root, origin, limit, bytes)
	return nil
}

func (t *testPeer) RequestTrieNodes(id uint64, root common.Hash, paths []TrieNodePathSet, bytes uint64) error {
	t.logger.Trace("Fetching set of trie nodes", "reqid", id, "root", root, "pathsets", len(paths), "bytes", common.StorageSize(bytes))
	t.nTrienodeRequests++
	go t.trieRequestHandler(t, id, root, paths, bytes)
	return nil
}

func (t *testPeer) RequestStorageRanges(id uint64, root common.Hash, accounts []common.Hash, origin, limit []byte, bytes uint64) error {
	t.nStorageRequests++
	if len(accounts) == 1 && origin != nil {
		t.logger.Trace("Fetching range of large storage slots", "reqid", id, "root", root, "account", accounts[0], "origin", common.BytesToHash(origin), "limit", common.BytesToHash(limit), "bytes", common.StorageSize(bytes))
	} else {
		t.logger.Trace("Fetching ranges of small storage slots", "reqid", id, "root", root, "accounts", len(accounts), "first", accounts[0], "bytes", common.StorageSize(bytes))
	}
	go t.storageRequestHandler(t, id, root, accounts, origin, limit, bytes)
	return nil
}

func (t *testPeer) RequestByteCodes(id uint64, hashes []common.Hash, bytes uint64) error {
	t.nBytecodeRequests++
	t.logger.Trace("Fetching set of byte codes", "reqid", id, "hashes", len(hashes), "bytes", common.StorageSize(bytes))
	go t.codeRequestHandler(t, id, hashes, bytes)
	return nil
}

// defaultTrieRequestHandler is a well-behaving handler for trie healing requests
func defaultTrieRequestHandler(t *testPeer, requestId uint64, root common.Hash, paths []TrieNodePathSet, cap uint64) error {
	// Pass the response
	var nodes [][]byte
	for _, pathset := range paths {
		switch len(pathset) {
		case 1:
			blob, _, err := t.accountTrie.TryGetNode(pathset[0])
			if err != nil {
				t.logger.Info("Error handling req", "error", err)
				break
			}
			nodes = append(nodes, blob)
		default:
			account := t.storageTries[(common.BytesToHash(pathset[0]))]
			for _, path := range pathset[1:] {
				blob, _, err := account.TryGetNode(path)
				if err != nil {
					t.logger.Info("Error handling req", "error", err)
					break
				}
				nodes = append(nodes, blob)
			}
		}
	}
	t.remote.OnTrieNodes(t, requestId, nodes)
	return nil
}

// defaultAccountRequestHandler is a well-behaving handler for AccountRangeRequests
func defaultAccountRequestHandler(t *testPeer, id uint64, root common.Hash, origin common.Hash, limit common.Hash, cap uint64) error {
	keys, vals, proofs := createAccountRequestResponse(t, root, origin, limit, cap)
	if err := t.remote.OnAccounts(t, id, keys, vals, proofs); err != nil {
		t.test.Errorf("Remote side rejected our delivery: %v", err)
		t.term()
		return err
	}
	return nil
}

func createAccountRequestResponse(t *testPeer, root common.Hash, origin common.Hash, limit common.Hash, cap uint64) (keys []common.Hash, vals [][]byte, proofs [][]byte) {
	var size uint64
	if limit == (common.Hash{}) {
		limit = common.HexToHash("0xffffffffffffffffffffffffffffffffffffffffffffffffffffffffffffffff")
	}
	for _, entry := range t.accountValues {
		if size > cap {
			break
		}
		if bytes.Compare(origin[:], entry.k) <= 0 {
			keys = append(keys, common.BytesToHash(entry.k))
			vals = append(vals, entry.v)
			size += uint64(32 + len(entry.v))
		}
		// If we've exceeded the request threshold, abort
		if bytes.Compare(entry.k, limit[:]) >= 0 {
			break
		}
	}
	// Unless we send the entire trie, we need to supply proofs
	// Actually, we need to supply proofs either way! This seems to be an implementation
	// quirk in go-ethereum
	proof := light.NewNodeSet()
	if err := t.accountTrie.Prove(origin[:], 0, proof); err != nil {
		t.logger.Error("Could not prove inexistence of origin", "origin", origin, "error", err)
	}
	if len(keys) > 0 {
		lastK := (keys[len(keys)-1])[:]
		if err := t.accountTrie.Prove(lastK, 0, proof); err != nil {
			t.logger.Error("Could not prove last item", "error", err)
		}
	}
	for _, blob := range proof.NodeList() {
		proofs = append(proofs, blob)
	}
	return keys, vals, proofs
}

// defaultStorageRequestHandler is a well-behaving storage request handler
func defaultStorageRequestHandler(t *testPeer, requestId uint64, root common.Hash, accounts []common.Hash, bOrigin, bLimit []byte, max uint64) error {
	hashes, slots, proofs := createStorageRequestResponse(t, root, accounts, bOrigin, bLimit, max)
	if err := t.remote.OnStorage(t, requestId, hashes, slots, proofs); err != nil {
		t.test.Errorf("Remote side rejected our delivery: %v", err)
		t.term()
	}
	return nil
}

func defaultCodeRequestHandler(t *testPeer, id uint64, hashes []common.Hash, max uint64) error {
	var bytecodes [][]byte
	for _, h := range hashes {
		bytecodes = append(bytecodes, getCodeByHash(h))
	}
	if err := t.remote.OnByteCodes(t, id, bytecodes); err != nil {
		t.test.Errorf("Remote side rejected our delivery: %v", err)
		t.term()
	}
	return nil
}

func createStorageRequestResponse(t *testPeer, root common.Hash, accounts []common.Hash, origin, limit []byte, max uint64) (hashes [][]common.Hash, slots [][][]byte, proofs [][]byte) {
	var size uint64
	for _, account := range accounts {
		// The first account might start from a different origin and end sooner
		var originHash common.Hash
		if len(origin) > 0 {
			originHash = common.BytesToHash(origin)
		}
		var limitHash = common.HexToHash("0xffffffffffffffffffffffffffffffffffffffffffffffffffffffffffffffff")
		if len(limit) > 0 {
			limitHash = common.BytesToHash(limit)
		}
		var (
			keys  []common.Hash
			vals  [][]byte
			abort bool
		)
		for _, entry := range t.storageValues[account] {
			if size >= max {
				abort = true
				break
			}
			if bytes.Compare(entry.k, originHash[:]) < 0 {
				continue
			}
			keys = append(keys, common.BytesToHash(entry.k))
			vals = append(vals, entry.v)
			size += uint64(32 + len(entry.v))
			if bytes.Compare(entry.k, limitHash[:]) >= 0 {
				break
			}
		}
		if len(keys) > 0 {
			hashes = append(hashes, keys)
			slots = append(slots, vals)
		}
		// Generate the Merkle proofs for the first and last storage slot, but
		// only if the response was capped. If the entire storage trie included
		// in the response, no need for any proofs.
		if originHash != (common.Hash{}) || (abort && len(keys) > 0) {
			// If we're aborting, we need to prove the first and last item
			// This terminates the response (and thus the loop)
			proof := light.NewNodeSet()
			stTrie := t.storageTries[account]

			// Here's a potential gotcha: when constructing the proof, we cannot
			// use the 'origin' slice directly, but must use the full 32-byte
			// hash form.
			if err := stTrie.Prove(originHash[:], 0, proof); err != nil {
				t.logger.Error("Could not prove inexistence of origin", "origin", originHash, "error", err)
			}
			if len(keys) > 0 {
				lastK := (keys[len(keys)-1])[:]
				if err := stTrie.Prove(lastK, 0, proof); err != nil {
					t.logger.Error("Could not prove last item", "error", err)
				}
			}
			for _, blob := range proof.NodeList() {
				proofs = append(proofs, blob)
			}
			break
		}
	}
	return hashes, slots, proofs
}

//  the createStorageRequestResponseAlwaysProve tests a cornercase, where it always
// supplies the proof for the last account, even if it is 'complete'.h
func createStorageRequestResponseAlwaysProve(t *testPeer, root common.Hash, accounts []common.Hash, bOrigin, bLimit []byte, max uint64) (hashes [][]common.Hash, slots [][][]byte, proofs [][]byte) {
	var size uint64
	max = max * 3 / 4

	var origin common.Hash
	if len(bOrigin) > 0 {
		origin = common.BytesToHash(bOrigin)
	}
	var exit bool
	for i, account := range accounts {
		var keys []common.Hash
		var vals [][]byte
		for _, entry := range t.storageValues[account] {
			if bytes.Compare(entry.k, origin[:]) < 0 {
				exit = true
			}
			keys = append(keys, common.BytesToHash(entry.k))
			vals = append(vals, entry.v)
			size += uint64(32 + len(entry.v))
			if size > max {
				exit = true
			}
		}
		if i == len(accounts)-1 {
			exit = true
		}
		hashes = append(hashes, keys)
		slots = append(slots, vals)

		if exit {
			// If we're aborting, we need to prove the first and last item
			// This terminates the response (and thus the loop)
			proof := light.NewNodeSet()
			stTrie := t.storageTries[account]

			// Here's a potential gotcha: when constructing the proof, we cannot
			// use the 'origin' slice directly, but must use the full 32-byte
			// hash form.
			if err := stTrie.Prove(origin[:], 0, proof); err != nil {
				t.logger.Error("Could not prove inexistence of origin", "origin", origin,
					"error", err)
			}
			if len(keys) > 0 {
				lastK := (keys[len(keys)-1])[:]
				if err := stTrie.Prove(lastK, 0, proof); err != nil {
					t.logger.Error("Could not prove last item", "error", err)
				}
			}
			for _, blob := range proof.NodeList() {
				proofs = append(proofs, blob)
			}
			break
		}
	}
	return hashes, slots, proofs
}

// emptyRequestAccountRangeFn is a rejects AccountRangeRequests
func emptyRequestAccountRangeFn(t *testPeer, requestId uint64, root common.Hash, origin common.Hash, limit common.Hash, cap uint64) error {
	t.remote.OnAccounts(t, requestId, nil, nil, nil)
	return nil
}

func nonResponsiveRequestAccountRangeFn(t *testPeer, requestId uint64, root common.Hash, origin common.Hash, limit common.Hash, cap uint64) error {
	return nil
}

func emptyTrieRequestHandler(t *testPeer, requestId uint64, root common.Hash, paths []TrieNodePathSet, cap uint64) error {
	t.remote.OnTrieNodes(t, requestId, nil)
	return nil
}

func nonResponsiveTrieRequestHandler(t *testPeer, requestId uint64, root common.Hash, paths []TrieNodePathSet, cap uint64) error {
	return nil
}

func emptyStorageRequestHandler(t *testPeer, requestId uint64, root common.Hash, accounts []common.Hash, origin, limit []byte, max uint64) error {
	t.remote.OnStorage(t, requestId, nil, nil, nil)
	return nil
}

func nonResponsiveStorageRequestHandler(t *testPeer, requestId uint64, root common.Hash, accounts []common.Hash, origin, limit []byte, max uint64) error {
	return nil
}

func proofHappyStorageRequestHandler(t *testPeer, requestId uint64, root common.Hash, accounts []common.Hash, origin, limit []byte, max uint64) error {
	hashes, slots, proofs := createStorageRequestResponseAlwaysProve(t, root, accounts, origin, limit, max)
	if err := t.remote.OnStorage(t, requestId, hashes, slots, proofs); err != nil {
		t.test.Errorf("Remote side rejected our delivery: %v", err)
		t.term()
	}
	return nil
}

//func emptyCodeRequestHandler(t *testPeer, id uint64, hashes []common.Hash, max uint64) error {
//	var bytecodes [][]byte
//	t.remote.OnByteCodes(t, id, bytecodes)
//	return nil
//}

func corruptCodeRequestHandler(t *testPeer, id uint64, hashes []common.Hash, max uint64) error {
	var bytecodes [][]byte
	for _, h := range hashes {
		// Send back the hashes
		bytecodes = append(bytecodes, h[:])
	}
	if err := t.remote.OnByteCodes(t, id, bytecodes); err != nil {
		t.logger.Info("remote error on delivery (as expected)", "error", err)
		// Mimic the real-life handler, which drops a peer on errors
		t.remote.Unregister(t.id)
	}
	return nil
}

func cappedCodeRequestHandler(t *testPeer, id uint64, hashes []common.Hash, max uint64) error {
	var bytecodes [][]byte
	for _, h := range hashes[:1] {
		bytecodes = append(bytecodes, getCodeByHash(h))
	}
	// Missing bytecode can be retrieved again, no error expected
	if err := t.remote.OnByteCodes(t, id, bytecodes); err != nil {
		t.test.Errorf("Remote side rejected our delivery: %v", err)
		t.term()
	}
	return nil
}

// starvingStorageRequestHandler is somewhat well-behaving storage handler, but it caps the returned results to be very small
func starvingStorageRequestHandler(t *testPeer, requestId uint64, root common.Hash, accounts []common.Hash, origin, limit []byte, max uint64) error {
	return defaultStorageRequestHandler(t, requestId, root, accounts, origin, limit, 500)
}

func starvingAccountRequestHandler(t *testPeer, requestId uint64, root common.Hash, origin common.Hash, limit common.Hash, cap uint64) error {
	return defaultAccountRequestHandler(t, requestId, root, origin, limit, 500)
}

//func misdeliveringAccountRequestHandler(t *testPeer, requestId uint64, root common.Hash, origin common.Hash, cap uint64) error {
//	return defaultAccountRequestHandler(t, requestId-1, root, origin, 500)
//}

func corruptAccountRequestHandler(t *testPeer, requestId uint64, root common.Hash, origin common.Hash, limit common.Hash, cap uint64) error {
	hashes, accounts, proofs := createAccountRequestResponse(t, root, origin, limit, cap)
	if len(proofs) > 0 {
		proofs = proofs[1:]
	}
	if err := t.remote.OnAccounts(t, requestId, hashes, accounts, proofs); err != nil {
		t.logger.Info("remote error on delivery (as expected)", "error", err)
		// Mimic the real-life handler, which drops a peer on errors
		t.remote.Unregister(t.id)
	}
	return nil
}

// corruptStorageRequestHandler doesn't provide good proofs
func corruptStorageRequestHandler(t *testPeer, requestId uint64, root common.Hash, accounts []common.Hash, origin, limit []byte, max uint64) error {
	hashes, slots, proofs := createStorageRequestResponse(t, root, accounts, origin, limit, max)
	if len(proofs) > 0 {
		proofs = proofs[1:]
	}
	if err := t.remote.OnStorage(t, requestId, hashes, slots, proofs); err != nil {
		t.logger.Info("remote error on delivery (as expected)", "error", err)
		// Mimic the real-life handler, which drops a peer on errors
		t.remote.Unregister(t.id)
	}
	return nil
}

func noProofStorageRequestHandler(t *testPeer, requestId uint64, root common.Hash, accounts []common.Hash, origin, limit []byte, max uint64) error {
	hashes, slots, _ := createStorageRequestResponse(t, root, accounts, origin, limit, max)
	if err := t.remote.OnStorage(t, requestId, hashes, slots, nil); err != nil {
		t.logger.Info("remote error on delivery (as expected)", "error", err)
		// Mimic the real-life handler, which drops a peer on errors
		t.remote.Unregister(t.id)
	}
	return nil
}

// TestSyncBloatedProof tests a scenario where we provide only _one_ value, but
// also ship the entire trie inside the proof. If the attack is successful,
// the remote side does not do any follow-up requests
func TestSyncBloatedProof(t *testing.T) {
	t.Parallel()

	var (
		once   sync.Once
		cancel = make(chan struct{})
		term   = func() {
			once.Do(func() {
				close(cancel)
			})
		}
	)
	sourceAccountTrie, elems := makeAccountTrieNoStorage(100)
	source := newTestPeer("source", t, term)
	source.accountTrie = sourceAccountTrie
	source.accountValues = elems

	source.accountRequestHandler = func(t *testPeer, requestId uint64, root common.Hash, origin common.Hash, limit common.Hash, cap uint64) error {
		var (
			proofs [][]byte
			keys   []common.Hash
			vals   [][]byte
		)
		// The values
		for _, entry := range t.accountValues {
			if bytes.Compare(entry.k, origin[:]) < 0 {
				continue
			}
			if bytes.Compare(entry.k, limit[:]) > 0 {
				continue
			}
			keys = append(keys, common.BytesToHash(entry.k))
			vals = append(vals, entry.v)
		}
		// The proofs
		proof := light.NewNodeSet()
		if err := t.accountTrie.Prove(origin[:], 0, proof); err != nil {
			t.logger.Error("Could not prove origin", "origin", origin, "error", err)
		}
		// The bloat: add proof of every single element
		for _, entry := range t.accountValues {
			if err := t.accountTrie.Prove(entry.k, 0, proof); err != nil {
				t.logger.Error("Could not prove item", "error", err)
			}
		}
		// And remove one item from the elements
		if len(keys) > 2 {
			keys = append(keys[:1], keys[2:]...)
			vals = append(vals[:1], vals[2:]...)
		}
		for _, blob := range proof.NodeList() {
			proofs = append(proofs, blob)
		}
		if err := t.remote.OnAccounts(t, requestId, keys, vals, proofs); err != nil {
			t.logger.Info("remote error on delivery (as expected)", "error", err)
			t.term()
			// This is actually correct, signal to exit the test successfully
		}
		return nil
	}
	syncer := setupSyncer(source)
	if err := syncer.Sync(sourceAccountTrie.Hash(), cancel); err == nil {
		t.Fatal("No error returned from incomplete/cancelled sync")
	}
}

func setupSyncer(peers ...*testPeer) *Syncer {
	stateDb := rawdb.NewMemoryDatabase()
	syncer := NewSyncer(stateDb)
	for _, peer := range peers {
		syncer.Register(peer)
		peer.remote = syncer
	}
	return syncer
}

// TestSync tests a basic sync with one peer
func TestSync(t *testing.T) {
	t.Parallel()

	var (
		once   sync.Once
		cancel = make(chan struct{})
		term   = func() {
			once.Do(func() {
				close(cancel)
			})
		}
	)
	sourceAccountTrie, elems := makeAccountTrieNoStorage(100)

	mkSource := func(name string) *testPeer {
		source := newTestPeer(name, t, term)
		source.accountTrie = sourceAccountTrie
		source.accountValues = elems
		return source
	}
	syncer := setupSyncer(mkSource("source"))
	if err := syncer.Sync(sourceAccountTrie.Hash(), cancel); err != nil {
		t.Fatalf("sync failed: %v", err)
	}
	verifyTrie(syncer.db, sourceAccountTrie.Hash(), t)
}

// TestSyncTinyTriePanic tests a basic sync with one peer, and a tiny trie. This caused a
// panic within the prover
func TestSyncTinyTriePanic(t *testing.T) {
	t.Parallel()

	var (
		once   sync.Once
		cancel = make(chan struct{})
		term   = func() {
			once.Do(func() {
				close(cancel)
			})
		}
	)
	sourceAccountTrie, elems := makeAccountTrieNoStorage(1)

	mkSource := func(name string) *testPeer {
		source := newTestPeer(name, t, term)
		source.accountTrie = sourceAccountTrie
		source.accountValues = elems
		return source
	}
	syncer := setupSyncer(mkSource("source"))
	done := checkStall(t, term)
	if err := syncer.Sync(sourceAccountTrie.Hash(), cancel); err != nil {
		t.Fatalf("sync failed: %v", err)
	}
	close(done)
	verifyTrie(syncer.db, sourceAccountTrie.Hash(), t)
}

// TestMultiSync tests a basic sync with multiple peers
func TestMultiSync(t *testing.T) {
	t.Parallel()

	var (
		once   sync.Once
		cancel = make(chan struct{})
		term   = func() {
			once.Do(func() {
				close(cancel)
			})
		}
	)
	sourceAccountTrie, elems := makeAccountTrieNoStorage(100)

	mkSource := func(name string) *testPeer {
		source := newTestPeer(name, t, term)
		source.accountTrie = sourceAccountTrie
		source.accountValues = elems
		return source
	}
	syncer := setupSyncer(mkSource("sourceA"), mkSource("sourceB"))
	done := checkStall(t, term)
	if err := syncer.Sync(sourceAccountTrie.Hash(), cancel); err != nil {
		t.Fatalf("sync failed: %v", err)
	}
	close(done)
	verifyTrie(syncer.db, sourceAccountTrie.Hash(), t)
}

// TestSyncWithStorage tests  basic sync using accounts + storage + code
func TestSyncWithStorage(t *testing.T) {
	t.Parallel()

	var (
		once   sync.Once
		cancel = make(chan struct{})
		term   = func() {
			once.Do(func() {
				close(cancel)
			})
		}
	)
	sourceAccountTrie, elems, storageTries, storageElems := makeAccountTrieWithStorage(3, 3000, true, false)

	mkSource := func(name string) *testPeer {
		source := newTestPeer(name, t, term)
		source.accountTrie = sourceAccountTrie
		source.accountValues = elems
		source.storageTries = storageTries
		source.storageValues = storageElems
		return source
	}
	syncer := setupSyncer(mkSource("sourceA"))
	done := checkStall(t, term)
	if err := syncer.Sync(sourceAccountTrie.Hash(), cancel); err != nil {
		t.Fatalf("sync failed: %v", err)
	}
	close(done)
	verifyTrie(syncer.db, sourceAccountTrie.Hash(), t)
}

// TestMultiSyncManyUseless contains one good peer, and many which doesn't return anything valuable at all
func TestMultiSyncManyUseless(t *testing.T) {
	t.Parallel()

	var (
		once   sync.Once
		cancel = make(chan struct{})
		term   = func() {
			once.Do(func() {
				close(cancel)
			})
		}
	)
	sourceAccountTrie, elems, storageTries, storageElems := makeAccountTrieWithStorage(100, 3000, true, false)

	mkSource := func(name string, noAccount, noStorage, noTrieNode bool) *testPeer {
		source := newTestPeer(name, t, term)
		source.accountTrie = sourceAccountTrie
		source.accountValues = elems
		source.storageTries = storageTries
		source.storageValues = storageElems

		if !noAccount {
			source.accountRequestHandler = emptyRequestAccountRangeFn
		}
		if !noStorage {
			source.storageRequestHandler = emptyStorageRequestHandler
		}
		if !noTrieNode {
			source.trieRequestHandler = emptyTrieRequestHandler
		}
		return source
	}

	syncer := setupSyncer(
		mkSource("full", true, true, true),
		mkSource("noAccounts", false, true, true),
		mkSource("noStorage", true, false, true),
		mkSource("noTrie", true, true, false),
	)
	done := checkStall(t, term)
	if err := syncer.Sync(sourceAccountTrie.Hash(), cancel); err != nil {
		t.Fatalf("sync failed: %v", err)
	}
	close(done)
	verifyTrie(syncer.db, sourceAccountTrie.Hash(), t)
}

// TestMultiSyncManyUseless contains one good peer, and many which doesn't return anything valuable at all
func TestMultiSyncManyUselessWithLowTimeout(t *testing.T) {
	var (
		once   sync.Once
		cancel = make(chan struct{})
		term   = func() {
			once.Do(func() {
				close(cancel)
			})
		}
	)
	sourceAccountTrie, elems, storageTries, storageElems := makeAccountTrieWithStorage(100, 3000, true, false)

	mkSource := func(name string, noAccount, noStorage, noTrieNode bool) *testPeer {
		source := newTestPeer(name, t, term)
		source.accountTrie = sourceAccountTrie
		source.accountValues = elems
		source.storageTries = storageTries
		source.storageValues = storageElems

		if !noAccount {
			source.accountRequestHandler = emptyRequestAccountRangeFn
		}
		if !noStorage {
			source.storageRequestHandler = emptyStorageRequestHandler
		}
		if !noTrieNode {
			source.trieRequestHandler = emptyTrieRequestHandler
		}
		return source
	}

	syncer := setupSyncer(
		mkSource("full", true, true, true),
		mkSource("noAccounts", false, true, true),
		mkSource("noStorage", true, false, true),
		mkSource("noTrie", true, true, false),
	)
	// We're setting the timeout to very low, to increase the chance of the timeout
	// being triggered. This was previously a cause of panic, when a response
	// arrived simultaneously as a timeout was triggered.
	syncer.rates.OverrideTTLLimit = time.Millisecond

	done := checkStall(t, term)
	if err := syncer.Sync(sourceAccountTrie.Hash(), cancel); err != nil {
		t.Fatalf("sync failed: %v", err)
	}
	close(done)
	verifyTrie(syncer.db, sourceAccountTrie.Hash(), t)
}

// TestMultiSyncManyUnresponsive contains one good peer, and many which doesn't respond at all
func TestMultiSyncManyUnresponsive(t *testing.T) {
	var (
		once   sync.Once
		cancel = make(chan struct{})
		term   = func() {
			once.Do(func() {
				close(cancel)
			})
		}
	)
	sourceAccountTrie, elems, storageTries, storageElems := makeAccountTrieWithStorage(100, 3000, true, false)

	mkSource := func(name string, noAccount, noStorage, noTrieNode bool) *testPeer {
		source := newTestPeer(name, t, term)
		source.accountTrie = sourceAccountTrie
		source.accountValues = elems
		source.storageTries = storageTries
		source.storageValues = storageElems

		if !noAccount {
			source.accountRequestHandler = nonResponsiveRequestAccountRangeFn
		}
		if !noStorage {
			source.storageRequestHandler = nonResponsiveStorageRequestHandler
		}
		if !noTrieNode {
			source.trieRequestHandler = nonResponsiveTrieRequestHandler
		}
		return source
	}

	syncer := setupSyncer(
		mkSource("full", true, true, true),
		mkSource("noAccounts", false, true, true),
		mkSource("noStorage", true, false, true),
		mkSource("noTrie", true, true, false),
	)
	// We're setting the timeout to very low, to make the test run a bit faster
	syncer.rates.OverrideTTLLimit = time.Millisecond

	done := checkStall(t, term)
	if err := syncer.Sync(sourceAccountTrie.Hash(), cancel); err != nil {
		t.Fatalf("sync failed: %v", err)
	}
	close(done)
	verifyTrie(syncer.db, sourceAccountTrie.Hash(), t)
}

func checkStall(t *testing.T, term func()) chan struct{} {
	testDone := make(chan struct{})
	go func() {
		select {
		case <-time.After(time.Minute): // TODO(karalabe): Make tests smaller, this is too much
			t.Log("Sync stalled")
			term()
		case <-testDone:
			return
		}
	}()
	return testDone
}

// TestSyncBoundaryAccountTrie tests sync against a few normal peers, but the
// account trie has a few boundary elements.
func TestSyncBoundaryAccountTrie(t *testing.T) {
	t.Parallel()

	var (
		once   sync.Once
		cancel = make(chan struct{})
		term   = func() {
			once.Do(func() {
				close(cancel)
			})
		}
	)
	sourceAccountTrie, elems := makeBoundaryAccountTrie(3000)

	mkSource := func(name string) *testPeer {
		source := newTestPeer(name, t, term)
		source.accountTrie = sourceAccountTrie
		source.accountValues = elems
		return source
	}
	syncer := setupSyncer(
		mkSource("peer-a"),
		mkSource("peer-b"),
	)
	done := checkStall(t, term)
	if err := syncer.Sync(sourceAccountTrie.Hash(), cancel); err != nil {
		t.Fatalf("sync failed: %v", err)
	}
	close(done)
	verifyTrie(syncer.db, sourceAccountTrie.Hash(), t)
}

// TestSyncNoStorageAndOneCappedPeer tests sync using accounts and no storage, where one peer is
// consistently returning very small results
func TestSyncNoStorageAndOneCappedPeer(t *testing.T) {
	t.Parallel()

	var (
		once   sync.Once
		cancel = make(chan struct{})
		term   = func() {
			once.Do(func() {
				close(cancel)
			})
		}
	)
	sourceAccountTrie, elems := makeAccountTrieNoStorage(3000)

	mkSource := func(name string, slow bool) *testPeer {
		source := newTestPeer(name, t, term)
		source.accountTrie = sourceAccountTrie
		source.accountValues = elems

		if slow {
			source.accountRequestHandler = starvingAccountRequestHandler
		}
		return source
	}

	syncer := setupSyncer(
		mkSource("nice-a", false),
		mkSource("nice-b", false),
		mkSource("nice-c", false),
		mkSource("capped", true),
	)
	done := checkStall(t, term)
	if err := syncer.Sync(sourceAccountTrie.Hash(), cancel); err != nil {
		t.Fatalf("sync failed: %v", err)
	}
	close(done)
	verifyTrie(syncer.db, sourceAccountTrie.Hash(), t)
}

// TestSyncNoStorageAndOneCodeCorruptPeer has one peer which doesn't deliver
// code requests properly.
func TestSyncNoStorageAndOneCodeCorruptPeer(t *testing.T) {
	t.Parallel()

	var (
		once   sync.Once
		cancel = make(chan struct{})
		term   = func() {
			once.Do(func() {
				close(cancel)
			})
		}
	)
	sourceAccountTrie, elems := makeAccountTrieNoStorage(3000)

	mkSource := func(name string, codeFn codeHandlerFunc) *testPeer {
		source := newTestPeer(name, t, term)
		source.accountTrie = sourceAccountTrie
		source.accountValues = elems
		source.codeRequestHandler = codeFn
		return source
	}
	// One is capped, one is corrupt. If we don't use a capped one, there's a 50%
	// chance that the full set of codes requested are sent only to the
	// non-corrupt peer, which delivers everything in one go, and makes the
	// test moot
	syncer := setupSyncer(
		mkSource("capped", cappedCodeRequestHandler),
		mkSource("corrupt", corruptCodeRequestHandler),
	)
	done := checkStall(t, term)
	if err := syncer.Sync(sourceAccountTrie.Hash(), cancel); err != nil {
		t.Fatalf("sync failed: %v", err)
	}
	close(done)
	verifyTrie(syncer.db, sourceAccountTrie.Hash(), t)
}

func TestSyncNoStorageAndOneAccountCorruptPeer(t *testing.T) {
	t.Parallel()

	var (
		once   sync.Once
		cancel = make(chan struct{})
		term   = func() {
			once.Do(func() {
				close(cancel)
			})
		}
	)
	sourceAccountTrie, elems := makeAccountTrieNoStorage(3000)

	mkSource := func(name string, accFn accountHandlerFunc) *testPeer {
		source := newTestPeer(name, t, term)
		source.accountTrie = sourceAccountTrie
		source.accountValues = elems
		source.accountRequestHandler = accFn
		return source
	}
	// One is capped, one is corrupt. If we don't use a capped one, there's a 50%
	// chance that the full set of codes requested are sent only to the
	// non-corrupt peer, which delivers everything in one go, and makes the
	// test moot
	syncer := setupSyncer(
		mkSource("capped", defaultAccountRequestHandler),
		mkSource("corrupt", corruptAccountRequestHandler),
	)
	done := checkStall(t, term)
	if err := syncer.Sync(sourceAccountTrie.Hash(), cancel); err != nil {
		t.Fatalf("sync failed: %v", err)
	}
	close(done)
	verifyTrie(syncer.db, sourceAccountTrie.Hash(), t)
}

// TestSyncNoStorageAndOneCodeCappedPeer has one peer which delivers code hashes
// one by one
func TestSyncNoStorageAndOneCodeCappedPeer(t *testing.T) {
	t.Parallel()

	var (
		once   sync.Once
		cancel = make(chan struct{})
		term   = func() {
			once.Do(func() {
				close(cancel)
			})
		}
	)
	sourceAccountTrie, elems := makeAccountTrieNoStorage(3000)

	mkSource := func(name string, codeFn codeHandlerFunc) *testPeer {
		source := newTestPeer(name, t, term)
		source.accountTrie = sourceAccountTrie
		source.accountValues = elems
		source.codeRequestHandler = codeFn
		return source
	}
	// Count how many times it's invoked. Remember, there are only 8 unique hashes,
	// so it shouldn't be more than that
	var counter int
	syncer := setupSyncer(
		mkSource("capped", func(t *testPeer, id uint64, hashes []common.Hash, max uint64) error {
			counter++
			return cappedCodeRequestHandler(t, id, hashes, max)
		}),
	)
	done := checkStall(t, term)
	if err := syncer.Sync(sourceAccountTrie.Hash(), cancel); err != nil {
		t.Fatalf("sync failed: %v", err)
	}
	close(done)

	// There are only 8 unique hashes, and 3K accounts. However, the code
	// deduplication is per request batch. If it were a perfect global dedup,
	// we would expect only 8 requests. If there were no dedup, there would be
	// 3k requests.
	// We expect somewhere below 100 requests for these 8 unique hashes. But
	// the number can be flaky, so don't limit it so strictly.
	if threshold := 100; counter > threshold {
		t.Logf("Error, expected < %d invocations, got %d", threshold, counter)
	}
	verifyTrie(syncer.db, sourceAccountTrie.Hash(), t)
}

// TestSyncBoundaryStorageTrie tests sync against a few normal peers, but the
// storage trie has a few boundary elements.
func TestSyncBoundaryStorageTrie(t *testing.T) {
	t.Parallel()

	var (
		once   sync.Once
		cancel = make(chan struct{})
		term   = func() {
			once.Do(func() {
				close(cancel)
			})
		}
	)
	sourceAccountTrie, elems, storageTries, storageElems := makeAccountTrieWithStorage(10, 1000, false, true)

	mkSource := func(name string) *testPeer {
		source := newTestPeer(name, t, term)
		source.accountTrie = sourceAccountTrie
		source.accountValues = elems
		source.storageTries = storageTries
		source.storageValues = storageElems
		return source
	}
	syncer := setupSyncer(
		mkSource("peer-a"),
		mkSource("peer-b"),
	)
	done := checkStall(t, term)
	if err := syncer.Sync(sourceAccountTrie.Hash(), cancel); err != nil {
		t.Fatalf("sync failed: %v", err)
	}
	close(done)
	verifyTrie(syncer.db, sourceAccountTrie.Hash(), t)
}

// TestSyncWithStorageAndOneCappedPeer tests sync using accounts + storage, where one peer is
// consistently returning very small results
func TestSyncWithStorageAndOneCappedPeer(t *testing.T) {
	t.Parallel()

	var (
		once   sync.Once
		cancel = make(chan struct{})
		term   = func() {
			once.Do(func() {
				close(cancel)
			})
		}
	)
	sourceAccountTrie, elems, storageTries, storageElems := makeAccountTrieWithStorage(300, 1000, false, false)

	mkSource := func(name string, slow bool) *testPeer {
		source := newTestPeer(name, t, term)
		source.accountTrie = sourceAccountTrie
		source.accountValues = elems
		source.storageTries = storageTries
		source.storageValues = storageElems

		if slow {
			source.storageRequestHandler = starvingStorageRequestHandler
		}
		return source
	}

	syncer := setupSyncer(
		mkSource("nice-a", false),
		mkSource("slow", true),
	)
	done := checkStall(t, term)
	if err := syncer.Sync(sourceAccountTrie.Hash(), cancel); err != nil {
		t.Fatalf("sync failed: %v", err)
	}
	close(done)
	verifyTrie(syncer.db, sourceAccountTrie.Hash(), t)
}

// TestSyncWithStorageAndCorruptPeer tests sync using accounts + storage, where one peer is
// sometimes sending bad proofs
func TestSyncWithStorageAndCorruptPeer(t *testing.T) {
	t.Parallel()

	var (
		once   sync.Once
		cancel = make(chan struct{})
		term   = func() {
			once.Do(func() {
				close(cancel)
			})
		}
	)
	sourceAccountTrie, elems, storageTries, storageElems := makeAccountTrieWithStorage(100, 3000, true, false)

	mkSource := func(name string, handler storageHandlerFunc) *testPeer {
		source := newTestPeer(name, t, term)
		source.accountTrie = sourceAccountTrie
		source.accountValues = elems
		source.storageTries = storageTries
		source.storageValues = storageElems
		source.storageRequestHandler = handler
		return source
	}

	syncer := setupSyncer(
		mkSource("nice-a", defaultStorageRequestHandler),
		mkSource("nice-b", defaultStorageRequestHandler),
		mkSource("nice-c", defaultStorageRequestHandler),
		mkSource("corrupt", corruptStorageRequestHandler),
	)
	done := checkStall(t, term)
	if err := syncer.Sync(sourceAccountTrie.Hash(), cancel); err != nil {
		t.Fatalf("sync failed: %v", err)
	}
	close(done)
	verifyTrie(syncer.db, sourceAccountTrie.Hash(), t)
}

func TestSyncWithStorageAndNonProvingPeer(t *testing.T) {
	t.Parallel()

	var (
		once   sync.Once
		cancel = make(chan struct{})
		term   = func() {
			once.Do(func() {
				close(cancel)
			})
		}
	)
	sourceAccountTrie, elems, storageTries, storageElems := makeAccountTrieWithStorage(100, 3000, true, false)

	mkSource := func(name string, handler storageHandlerFunc) *testPeer {
		source := newTestPeer(name, t, term)
		source.accountTrie = sourceAccountTrie
		source.accountValues = elems
		source.storageTries = storageTries
		source.storageValues = storageElems
		source.storageRequestHandler = handler
		return source
	}
	syncer := setupSyncer(
		mkSource("nice-a", defaultStorageRequestHandler),
		mkSource("nice-b", defaultStorageRequestHandler),
		mkSource("nice-c", defaultStorageRequestHandler),
		mkSource("corrupt", noProofStorageRequestHandler),
	)
	done := checkStall(t, term)
	if err := syncer.Sync(sourceAccountTrie.Hash(), cancel); err != nil {
		t.Fatalf("sync failed: %v", err)
	}
	close(done)
	verifyTrie(syncer.db, sourceAccountTrie.Hash(), t)
}

// TestSyncWithStorage tests  basic sync using accounts + storage + code, against
// a peer who insists on delivering full storage sets _and_ proofs. This triggered
// an error, where the recipient erroneously clipped the boundary nodes, but
// did not mark the account for healing.
func TestSyncWithStorageMisbehavingProve(t *testing.T) {
	t.Parallel()
	var (
		once   sync.Once
		cancel = make(chan struct{})
		term   = func() {
			once.Do(func() {
				close(cancel)
			})
		}
	)
	sourceAccountTrie, elems, storageTries, storageElems := makeAccountTrieWithStorageWithUniqueStorage(10, 30, false)

	mkSource := func(name string) *testPeer {
		source := newTestPeer(name, t, term)
		source.accountTrie = sourceAccountTrie
		source.accountValues = elems
		source.storageTries = storageTries
		source.storageValues = storageElems
		source.storageRequestHandler = proofHappyStorageRequestHandler
		return source
	}
	syncer := setupSyncer(mkSource("sourceA"))
	if err := syncer.Sync(sourceAccountTrie.Hash(), cancel); err != nil {
		t.Fatalf("sync failed: %v", err)
	}
	verifyTrie(syncer.db, sourceAccountTrie.Hash(), t)
}

type kv struct {
	k, v []byte
}

// Some helpers for sorting
type entrySlice []*kv

func (p entrySlice) Len() int           { return len(p) }
func (p entrySlice) Less(i, j int) bool { return bytes.Compare(p[i].k, p[j].k) < 0 }
func (p entrySlice) Swap(i, j int)      { p[i], p[j] = p[j], p[i] }

func key32(i uint64) []byte {
	key := make([]byte, 32)
	binary.LittleEndian.PutUint64(key, i)
	return key
}

var (
	codehashes = []common.Hash{
		crypto.Keccak256Hash([]byte{0}),
		crypto.Keccak256Hash([]byte{1}),
		crypto.Keccak256Hash([]byte{2}),
		crypto.Keccak256Hash([]byte{3}),
		crypto.Keccak256Hash([]byte{4}),
		crypto.Keccak256Hash([]byte{5}),
		crypto.Keccak256Hash([]byte{6}),
		crypto.Keccak256Hash([]byte{7}),
	}
)

// getCodeHash returns a pseudo-random code hash
func getCodeHash(i uint64) []byte {
	h := codehashes[int(i)%len(codehashes)]
	return common.CopyBytes(h[:])
}

// getCodeByHash convenience function to lookup the code from the code hash
func getCodeByHash(hash common.Hash) []byte {
	if hash == emptyCode {
		return nil
	}
	for i, h := range codehashes {
		if h == hash {
			return []byte{byte(i)}
		}
	}
	return nil
}

// makeAccountTrieNoStorage spits out a trie, along with the leafs
func makeAccountTrieNoStorage(n int) (*trie.Trie, entrySlice) {
	db := trie.NewDatabase(rawdb.NewMemoryDatabase())
	accTrie := trie.NewEmpty(db)
	var entries entrySlice
	for i := uint64(1); i <= uint64(n); i++ {
		value, _ := rlp.EncodeToBytes(&types.StateAccount{
			Nonce:            i,
			Balance:          big.NewInt(int64(i)),
			Root:             emptyRoot,
			CodeHash:         getCodeHash(i),
			StorageKeyPrefix: big.NewInt(int64(i)).Bytes(),
		})
		key := key32(i)
		elem := &kv{key, value}
		accTrie.Update(elem.k, elem.v)
		entries = append(entries, elem)
	}
	sort.Sort(entries)
	accTrie.Commit(nil)
	return accTrie, entries
}

// makeBoundaryAccountTrie constructs an account trie. Instead of filling
// accounts normally, this function will fill a few accounts which have
// boundary hash.
func makeBoundaryAccountTrie(n int) (*trie.Trie, entrySlice) {
	var (
		entries    entrySlice
		boundaries []common.Hash

		db   = trie.NewDatabase(rawdb.NewMemoryDatabase())
		trie = trie.NewEmpty(db)
	)
	// Initialize boundaries
	var next common.Hash
	step := new(big.Int).Sub(
		new(big.Int).Div(
			new(big.Int).Exp(common.Big2, common.Big256, nil),
			big.NewInt(int64(accountConcurrency)),
		), common.Big1,
	)
	for i := 0; i < accountConcurrency; i++ {
		last := common.BigToHash(new(big.Int).Add(next.Big(), step))
		if i == accountConcurrency-1 {
			last = common.HexToHash("0xffffffffffffffffffffffffffffffffffffffffffffffffffffffffffffffff")
		}
		boundaries = append(boundaries, last)
		next = common.BigToHash(new(big.Int).Add(last.Big(), common.Big1))
	}
	// Fill boundary accounts
	for i := 0; i < len(boundaries); i++ {
		value, _ := rlp.EncodeToBytes(&types.StateAccount{
			Nonce:            uint64(0),
			Balance:          big.NewInt(int64(i)),
			Root:             emptyRoot,
			CodeHash:         getCodeHash(uint64(i)),
			StorageKeyPrefix: big.NewInt(int64(i)).Bytes(),
		})
		elem := &kv{boundaries[i].Bytes(), value}
		trie.Update(elem.k, elem.v)
		entries = append(entries, elem)
	}
	// Fill other accounts if required
	for i := uint64(1); i <= uint64(n); i++ {
		value, _ := rlp.EncodeToBytes(&types.StateAccount{
			Nonce:            i,
			Balance:          big.NewInt(int64(i)),
			Root:             emptyRoot,
			CodeHash:         getCodeHash(i),
			StorageKeyPrefix: big.NewInt(int64(i)).Bytes(),
		})
		elem := &kv{key32(i), value}
		trie.Update(elem.k, elem.v)
		entries = append(entries, elem)
	}
	sort.Sort(entries)
	trie.Commit(nil)
	return trie, entries
}

// makeAccountTrieWithStorageWithUniqueStorage creates an account trie where each accounts
// has a unique storage set.
func makeAccountTrieWithStorageWithUniqueStorage(accounts, slots int, code bool) (*trie.Trie, entrySlice, map[common.Hash]*trie.Trie, map[common.Hash]entrySlice) {
	var (
		db             = trie.NewDatabase(rawdb.NewMemoryDatabase())
		accTrie        = trie.NewEmpty(db)
		entries        entrySlice
		storageTries   = make(map[common.Hash]*trie.Trie)
		storageEntries = make(map[common.Hash]entrySlice)
	)
	// Create n accounts in the trie
	for i := uint64(1); i <= uint64(accounts); i++ {
		key := key32(i)
		codehash := emptyCode[:]
		if code {
			codehash = getCodeHash(i)
		}
		// Create a storage trie
		stTrie, stEntries := makeStorageTrieWithSeed(common.BytesToHash(key), uint64(slots), i, db)
		stRoot := stTrie.Hash()
		stTrie.Commit(nil)
		value, _ := rlp.EncodeToBytes(&types.StateAccount{
			Nonce:            i,
			Balance:          big.NewInt(int64(i)),
			Root:             stRoot,
			CodeHash:         codehash,
			StorageKeyPrefix: big.NewInt(int64(i)).Bytes(),
		})
		elem := &kv{key, value}
		accTrie.Update(elem.k, elem.v)
		entries = append(entries, elem)

		storageTries[common.BytesToHash(key)] = stTrie
		storageEntries[common.BytesToHash(key)] = stEntries
	}
	sort.Sort(entries)

	accTrie.Commit(nil)
	return accTrie, entries, storageTries, storageEntries
}

// makeAccountTrieWithStorage spits out a trie, along with the leafs
func makeAccountTrieWithStorage(accounts, slots int, code, boundary bool) (*trie.Trie, entrySlice, map[common.Hash]*trie.Trie, map[common.Hash]entrySlice) {
	var (
		db             = trie.NewDatabase(rawdb.NewMemoryDatabase())
		accTrie        = trie.NewEmpty(db)
		entries        entrySlice
		storageTries   = make(map[common.Hash]*trie.Trie)
		storageEntries = make(map[common.Hash]entrySlice)
	)
	// Create n accounts in the trie
	for i := uint64(1); i <= uint64(accounts); i++ {
		key := key32(i)
		codehash := emptyCode[:]
		if code {
			codehash = getCodeHash(i)
		}
<<<<<<< HEAD
		// Make a storage trie
		var (
			stTrie    *trie.Trie
			stEntries entrySlice
		)
		if boundary {
			stTrie, stEntries = makeBoundaryStorageTrie(common.BytesToHash(key), slots, db)
		} else {
			stTrie, stEntries = makeStorageTrieWithSeed(common.BytesToHash(key), uint64(slots), 0, db)
		}
		stRoot := stTrie.Hash()
		stTrie.Commit(nil)

		value, _ := rlp.EncodeToBytes(types.StateAccount{
=======
		value, _ := rlp.EncodeToBytes(&types.StateAccount{
>>>>>>> 25ef4ace
			Nonce:            i,
			Balance:          big.NewInt(int64(i)),
			Root:             stRoot,
			CodeHash:         codehash,
			StorageKeyPrefix: big.NewInt(int64(i)).Bytes(),
		})
		elem := &kv{key, value}
		accTrie.Update(elem.k, elem.v)
		entries = append(entries, elem)
		// we reuse the same one for all accounts
		storageTries[common.BytesToHash(key)] = stTrie
		storageEntries[common.BytesToHash(key)] = stEntries
	}
	sort.Sort(entries)
	accTrie.Commit(nil)
	return accTrie, entries, storageTries, storageEntries
}

// makeStorageTrieWithSeed fills a storage trie with n items, returning the
// not-yet-committed trie and the sorted entries. The seeds can be used to ensure
// that tries are unique.
func makeStorageTrieWithSeed(owner common.Hash, n, seed uint64, db *trie.Database) (*trie.Trie, entrySlice) {
	trie, _ := trie.New(owner, common.Hash{}, db)
	var entries entrySlice
	for i := uint64(1); i <= n; i++ {
		// store 'x' at slot 'x'
		slotValue := key32(i + seed)
		rlpSlotValue, _ := rlp.EncodeToBytes(common.TrimLeftZeroes(slotValue[:]))

		slotKey := key32(i)
		key := crypto.Keccak256Hash(slotKey[:])

		elem := &kv{key[:], rlpSlotValue}
		trie.Update(elem.k, elem.v)
		entries = append(entries, elem)
	}
	sort.Sort(entries)
	trie.Commit(nil)
	return trie, entries
}

// makeBoundaryStorageTrie constructs a storage trie. Instead of filling
// storage slots normally, this function will fill a few slots which have
// boundary hash.
func makeBoundaryStorageTrie(owner common.Hash, n int, db *trie.Database) (*trie.Trie, entrySlice) {
	var (
		entries    entrySlice
		boundaries []common.Hash
		trie, _    = trie.New(owner, common.Hash{}, db)
	)
	// Initialize boundaries
	var next common.Hash
	step := new(big.Int).Sub(
		new(big.Int).Div(
			new(big.Int).Exp(common.Big2, common.Big256, nil),
			big.NewInt(int64(accountConcurrency)),
		), common.Big1,
	)
	for i := 0; i < accountConcurrency; i++ {
		last := common.BigToHash(new(big.Int).Add(next.Big(), step))
		if i == accountConcurrency-1 {
			last = common.HexToHash("0xffffffffffffffffffffffffffffffffffffffffffffffffffffffffffffffff")
		}
		boundaries = append(boundaries, last)
		next = common.BigToHash(new(big.Int).Add(last.Big(), common.Big1))
	}
	// Fill boundary slots
	for i := 0; i < len(boundaries); i++ {
		key := boundaries[i]
		val := []byte{0xde, 0xad, 0xbe, 0xef}

		elem := &kv{key[:], val}
		trie.Update(elem.k, elem.v)
		entries = append(entries, elem)
	}
	// Fill other slots if required
	for i := uint64(1); i <= uint64(n); i++ {
		slotKey := key32(i)
		key := crypto.Keccak256Hash(slotKey[:])

		slotValue := key32(i)
		rlpSlotValue, _ := rlp.EncodeToBytes(common.TrimLeftZeroes(slotValue[:]))

		elem := &kv{key[:], rlpSlotValue}
		trie.Update(elem.k, elem.v)
		entries = append(entries, elem)
	}
	sort.Sort(entries)
	trie.Commit(nil)
	return trie, entries
}

func verifyTrie(db ethdb.KeyValueStore, root common.Hash, t *testing.T) {
	t.Helper()
	triedb := trie.NewDatabase(db)
	accTrie, err := trie.New(common.Hash{}, root, triedb)
	if err != nil {
		t.Fatal(err)
	}
	accounts, slots := 0, 0
	accIt := trie.NewIterator(accTrie.NodeIterator(nil))
	for accIt.Next() {
		var acc struct {
			Nonce            uint64
			Balance          *big.Int
			Root             common.Hash
			CodeHash         []byte
			StorageKeyPrefix []byte
		}
		if err := rlp.DecodeBytes(accIt.Value, &acc); err != nil {
			log.Crit("Invalid account encountered during snapshot creation", "err", err)
		}
		accounts++
		if acc.Root != emptyRoot {
			storeTrie, err := trie.NewSecure(common.BytesToHash(accIt.Key), acc.Root, triedb)
			if err != nil {
				t.Fatal(err)
			}
			storeIt := trie.NewIterator(storeTrie.NodeIterator(nil))
			for storeIt.Next() {
				slots++
			}
			if err := storeIt.Err; err != nil {
				t.Fatal(err)
			}
		}
	}
	if err := accIt.Err; err != nil {
		t.Fatal(err)
	}
	t.Logf("accounts: %d, slots: %d", accounts, slots)
}

// TestSyncAccountPerformance tests how efficient the snap algo is at minimizing
// state healing
func TestSyncAccountPerformance(t *testing.T) {
	// Set the account concurrency to 1. This _should_ result in the
	// range root to become correct, and there should be no healing needed
	defer func(old int) { accountConcurrency = old }(accountConcurrency)
	accountConcurrency = 1

	var (
		once   sync.Once
		cancel = make(chan struct{})
		term   = func() {
			once.Do(func() {
				close(cancel)
			})
		}
	)
	sourceAccountTrie, elems := makeAccountTrieNoStorage(100)

	mkSource := func(name string) *testPeer {
		source := newTestPeer(name, t, term)
		source.accountTrie = sourceAccountTrie
		source.accountValues = elems
		return source
	}
	src := mkSource("source")
	syncer := setupSyncer(src)
	if err := syncer.Sync(sourceAccountTrie.Hash(), cancel); err != nil {
		t.Fatalf("sync failed: %v", err)
	}
	verifyTrie(syncer.db, sourceAccountTrie.Hash(), t)
	// The trie root will always be requested, since it is added when the snap
	// sync cycle starts. When popping the queue, we do not look it up again.
	// Doing so would bring this number down to zero in this artificial testcase,
	// but only add extra IO for no reason in practice.
	if have, want := src.nTrienodeRequests, 1; have != want {
		fmt.Print(src.Stats())
		t.Errorf("trie node heal requests wrong, want %d, have %d", want, have)
	}
}

func TestSlotEstimation(t *testing.T) {
	for i, tc := range []struct {
		last  common.Hash
		count int
		want  uint64
	}{
		{
			// Half the space
			common.HexToHash("0x7fffffffffffffffffffffffffffffffffffffffffffffffffffffffffffffff"),
			100,
			100,
		},
		{
			// 1 / 16th
			common.HexToHash("0x0fffffffffffffffffffffffffffffffffffffffffffffffffffffffffffffff"),
			100,
			1500,
		},
		{
			// Bit more than 1 / 16th
			common.HexToHash("0x1000000000000000000000000000000000000000000000000000000000000000"),
			100,
			1499,
		},
		{
			// Almost everything
			common.HexToHash("0xF000000000000000000000000000000000000000000000000000000000000000"),
			100,
			6,
		},
		{
			// Almost nothing -- should lead to error
			common.HexToHash("0x0000000000000000000000000000000000000000000000000000000000000001"),
			1,
			0,
		},
		{
			// Nothing -- should lead to error
			common.Hash{},
			100,
			0,
		},
	} {
		have, _ := estimateRemainingSlots(tc.count, tc.last)
		if want := tc.want; have != want {
			t.Errorf("test %d: have %d want %d", i, have, want)
		}
	}
}<|MERGE_RESOLUTION|>--- conflicted
+++ resolved
@@ -1485,7 +1485,6 @@
 		if code {
 			codehash = getCodeHash(i)
 		}
-<<<<<<< HEAD
 		// Make a storage trie
 		var (
 			stTrie    *trie.Trie
@@ -1499,10 +1498,7 @@
 		stRoot := stTrie.Hash()
 		stTrie.Commit(nil)
 
-		value, _ := rlp.EncodeToBytes(types.StateAccount{
-=======
 		value, _ := rlp.EncodeToBytes(&types.StateAccount{
->>>>>>> 25ef4ace
 			Nonce:            i,
 			Balance:          big.NewInt(int64(i)),
 			Root:             stRoot,
