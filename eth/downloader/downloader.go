// Copyright 2015 The go-ethereum Authors
// This file is part of the go-ethereum library.
//
// The go-ethereum library is free software: you can redistribute it and/or modify
// it under the terms of the GNU Lesser General Public License as published by
// the Free Software Foundation, either version 3 of the License, or
// (at your option) any later version.
//
// The go-ethereum library is distributed in the hope that it will be useful,
// but WITHOUT ANY WARRANTY; without even the implied warranty of
// MERCHANTABILITY or FITNESS FOR A PARTICULAR PURPOSE. See the
// GNU Lesser General Public License for more details.
//
// You should have received a copy of the GNU Lesser General Public License
// along with the go-ethereum library. If not, see <http://www.gnu.org/licenses/>.

// Package downloader contains the manual full chain synchronisation.
package downloader

import (
	"errors"
	"fmt"
	"math/big"
	"sync"
	"sync/atomic"
	"time"

	"github.com/PlatONnetwork/PlatON-Go/eth/protocols/eth"

	"github.com/PlatONnetwork/PlatON-Go/core/state/snapshot"

	ethereum "github.com/PlatONnetwork/PlatON-Go"
	"github.com/PlatONnetwork/PlatON-Go/common"
	"github.com/PlatONnetwork/PlatON-Go/core/rawdb"
	"github.com/PlatONnetwork/PlatON-Go/core/snapshotdb"
	"github.com/PlatONnetwork/PlatON-Go/core/types"
	"github.com/PlatONnetwork/PlatON-Go/eth/protocols/snap"
	"github.com/PlatONnetwork/PlatON-Go/ethdb"
	"github.com/PlatONnetwork/PlatON-Go/event"
	"github.com/PlatONnetwork/PlatON-Go/log"
	"github.com/PlatONnetwork/PlatON-Go/metrics"
	"github.com/PlatONnetwork/PlatON-Go/params"
)

const (
	KeyFastSyncStatus = "FastSyncStatus"
	FastSyncBegin     = 0
	FastSyncFail      = 1
	FastSyncDel       = 2
)

var (
	MaxBlockFetch   = 128 // Amount of blocks to be fetched per retrieval request
	MaxHeaderFetch  = 192 // Amount of block headers to be fetched per retrieval request
	MaxSkeletonSize = 128 // Number of header fetches to need for a skeleton assembly
	MaxReceiptFetch = 256 // Amount of transaction receipts to allow fetching per request
	MaxStateFetch   = 384 // Amount of node state values to allow fetching per request

	maxQueuedHeaders         = 32 * 1024                         // [eth/62] Maximum number of headers to queue for import (DOS protection)
	maxHeadersProcess        = 2048                              // Number of header download results to import at once into the chain
	maxResultsProcess        = 2048                              // Number of content download results to import at once into the chain
	maxForkAncestry   uint64 = params.LightImmutabilityThreshold // Maximum chain reorganisation (locally redeclared so tests can reduce it)

	reorgProtHeaderDelay = 2 // Number of headers to delay delivering to cover mini reorgs

	fsHeaderCheckFrequency = 100             // Verification frequency of the downloaded headers during fast sync
	fsHeaderSafetyNet      = 0               // PlatON use PoS and safe distance is 0
	fsHeaderForceVerify    = 24              // Number of headers to verify before and after the pivot to accept it
	fsHeaderContCheck      = 3 * time.Second // Time interval to check for header continuations during state download
	fsMinFullBlocks        = 64              // Number of blocks to retrieve fully even in fast sync
)

var (
	errBusy                    = errors.New("busy")
	errUnknownPeer             = errors.New("peer is unknown or unhealthy")
	errBadPeer                 = errors.New("action from bad peer ignored")
	errStallingPeer            = errors.New("peer is stalling")
	errNoPeers                 = errors.New("no peers to keep download active")
	errTimeout                 = errors.New("timeout")
	errEmptyHeaderSet          = errors.New("empty header set by peer")
	errPeersUnavailable        = errors.New("no peers available or all tried for download")
	errInvalidAncestor         = errors.New("retrieved ancestor is invalid")
	errInvalidChain            = errors.New("retrieved hash chain is invalid")
	errInvalidBody             = errors.New("retrieved block body is invalid")
	errInvalidReceipt          = errors.New("retrieved receipt is invalid")
	errCancelStateFetch        = errors.New("state data download canceled (requested)")
	errCancelContentProcessing = errors.New("content processing canceled (requested)")
	errCanceled                = errors.New("syncing canceled (requested)")
	errNoSyncActive            = errors.New("no sync active")
	errTooOld                  = errors.New("peer's protocol version too old")
)

type Downloader struct {
	mode uint32         // Synchronisation mode defining the strategy used (per sync cycle), use d.getMode() to get the SyncMode
	mux  *event.TypeMux // Event multiplexer to announce sync operation events

	queue *queue   // Scheduler for selecting the hashes to download
	peers *peerSet // Set of active peers from which download can proceed

	stateDB    ethdb.Database // Database to state sync into (and deduplicate via)
	snapshotDB snapshotdb.DB

	// Statistics
	syncStatsChainOrigin uint64 // Origin block number where syncing started at
	syncStatsChainHeight uint64 // Highest block number known when syncing started
	syncStatsState       stateSyncStats
	syncStatsLock        sync.RWMutex // Lock protecting the sync stats fields

	lightchain LightChain
	blockchain BlockChain

	// Callbacks
	dropPeer peerDropFn // Drops a peer for misbehaving

	// Status
	synchroniseMock func(id string, hash common.Hash) error // Replacement for synchronise during testing
	synchronising   int32
	notified        int32
	committed       int32
	ancientLimit    uint64 // The maximum block number which can be regarded as ancient data.

	// Channels
	headerCh          chan dataPack        // Channel receiving inbound block headers
	bodyCh            chan dataPack        // Channel receiving inbound block bodies
	receiptCh         chan dataPack        // Channel receiving inbound receipts
	bodyWakeCh        chan bool            // Channel to signal the block body fetcher of new tasks
	receiptWakeCh     chan bool            // Channel to signal the receipt fetcher of new tasks
	headerProcCh      chan []*types.Header // Channel to feed the header processor new tasks
	pposInfoCh        chan dataPack        // Channel receiving inbound ppos storage
	pposStorageCh     chan dataPack        // Channel receiving inbound ppos storage
	pposStorageDoneCh chan struct{}        // Channel to signal termination completion
	originAndPivotCh  chan dataPack        // Channel receiving origin and pivot block

	// State sync
	pivotHeader *types.Header // Pivot block header to dynamically push the syncing state root
	pivotLock   sync.RWMutex  // Lock protecting pivot header reads from updates

	snapSync       bool         // Whether to run state sync over the snap protocol
	SnapSyncer     *snap.Syncer // TODO(karalabe): make private! hack for now
	stateSyncStart chan *stateSync
	trackStateReq  chan *stateReq
	stateCh        chan dataPack // Channel receiving inbound node state data

	// Cancellation and termination
	cancelPeer string         // Identifier of the peer currently being used as the master (cancel on drop)
	cancelCh   chan struct{}  // Channel to cancel mid-flight syncs
	cancelLock sync.RWMutex   // Lock to protect the cancel channel and peer in delivers
	cancelWg   sync.WaitGroup // Make sure all fetcher goroutines have exited.

	quitCh   chan struct{} // Quit channel to signal termination
	quitLock sync.Mutex    // Lock to prevent double closes

	// Testing hooks
	syncInitHook     func(uint64, uint64)  // Method to call upon initiating a new sync run
	bodyFetchHook    func([]*types.Header) // Method to call upon starting a block body fetch
	receiptFetchHook func([]*types.Header) // Method to call upon starting a receipt fetch
	chainInsertHook  func([]*fetchResult)  // Method to call upon inserting a chain of blocks (possibly in multiple invocations)
}

// LightChain encapsulates functions required to synchronise a light chain.
type LightChain interface {
	// HasHeader verifies a header's presence in the local chain.
	HasHeader(common.Hash, uint64) bool

	// GetHeaderByHash retrieves a header from the local chain.
	GetHeaderByHash(common.Hash) *types.Header

	// CurrentHeader retrieves the head header from the local chain.
	CurrentHeader() *types.Header

	// InsertHeaderChain inserts a batch of headers into the local chain.
	InsertHeaderChain([]*types.Header, int) (int, error)

	// SetHead rewinds the local chain to a new head.
	SetHead(uint64) error
}

// BlockChain encapsulates functions required to sync a (full or fast) blockchain.
type BlockChain interface {
	LightChain

	// HasBlock verifies a block's presence in the local chain.
	HasBlock(common.Hash, uint64) bool

	// GetBlockByHash retrieves a block from the local chain.
	GetBlockByHash(common.Hash) *types.Block

	// CurrentBlock retrieves the head block from the local chain.
	CurrentBlock() *types.Block

	// CurrentFastBlock retrieves the head fast block from the local chain.
	CurrentFastBlock() *types.Block

	// FastSyncCommitHead directly commits the head block to a certain entity.
	FastSyncCommitHead(common.Hash) error

	// InsertChain inserts a batch of blocks into the local chain.
	InsertChain(types.Blocks) (int, error)

	// InsertReceiptChain inserts a batch of receipts into the local chain.
	InsertReceiptChain(types.Blocks, []types.Receipts, uint64) (int, error)

	// Snapshots returns the blockchain snapshot tree to paused it during sync.
	Snapshots() *snapshot.Tree
}

// New creates a new downloader to fetch hashes and blocks from remote peers.
func New(stateDb ethdb.Database, snapshotDB snapshotdb.DB, mux *event.TypeMux, chain BlockChain, lightchain LightChain, dropPeer peerDropFn, decodeExtra decodeExtraFn) *Downloader {
	if lightchain == nil {
		lightchain = chain
	}
	dl := &Downloader{
		stateDB:          stateDb,
		mux:              mux,
		queue:            newQueue(blockCacheMaxItems, blockCacheInitialItems, decodeExtra),
		peers:            newPeerSet(),
		blockchain:       chain,
		lightchain:       lightchain,
		dropPeer:         dropPeer,
		headerCh:         make(chan dataPack, 1),
		bodyCh:           make(chan dataPack, 1),
		receiptCh:        make(chan dataPack, 1),
		bodyWakeCh:       make(chan bool, 1),
		receiptWakeCh:    make(chan bool, 1),
		headerProcCh:     make(chan []*types.Header, 1),
		pposStorageCh:    make(chan dataPack, 1),
		pposInfoCh:       make(chan dataPack, 1),
		originAndPivotCh: make(chan dataPack, 1),
		quitCh:           make(chan struct{}),
		stateCh:          make(chan dataPack),
		SnapSyncer:       snap.NewSyncer(stateDb),
		stateSyncStart:   make(chan *stateSync),
		syncStatsState: stateSyncStats{
			processed: rawdb.ReadFastTrieProgress(stateDb),
		},
		trackStateReq: make(chan *stateReq),
		snapshotDB:    snapshotDB,
	}
	go dl.stateFetcher()
	return dl
}

// Progress retrieves the synchronisation boundaries, specifically the origin
// block where synchronisation started at (may have failed/suspended); the block
// or header sync is currently at; and the latest known block which the sync targets.
//
// In addition, during the state download phase of fast synchronisation the number
// of processed and the total number of known states are also returned. Otherwise
// these are zero.
func (d *Downloader) Progress() ethereum.SyncProgress {
	// Lock the current stats and return the progress
	d.syncStatsLock.RLock()
	defer d.syncStatsLock.RUnlock()

	current := uint64(0)
	mode := d.getMode()
	switch {
	case d.blockchain != nil && mode == FullSync:
		current = d.blockchain.CurrentBlock().NumberU64()
	case d.blockchain != nil && mode == FastSync:
		current = d.blockchain.CurrentFastBlock().NumberU64()
	case d.lightchain != nil:
		current = d.lightchain.CurrentHeader().Number.Uint64()
	default:
		log.Error("Unknown downloader chain/mode combo", "light", d.lightchain != nil, "full", d.blockchain != nil, "mode", mode)
	}
	return ethereum.SyncProgress{
		StartingBlock: d.syncStatsChainOrigin,
		CurrentBlock:  current,
		HighestBlock:  d.syncStatsChainHeight,
		PulledStates:  d.syncStatsState.processed,
		KnownStates:   d.syncStatsState.processed + d.syncStatsState.pending,
	}
}

// Synchronising returns whether the downloader is currently retrieving blocks.
func (d *Downloader) Synchronising() bool {
	return atomic.LoadInt32(&d.synchronising) > 0
}

// RegisterPeer injects a new download peer into the set of block source to be
// used for fetching hashes and blocks from.
func (d *Downloader) RegisterPeer(id string, version uint, peer Peer) error {
	var logger log.Logger
	if len(id) < 16 {
		// Tests use short IDs, don't choke on them
		logger = log.New("peer", id)
	} else {
		logger = log.New("peer", id[:8])
	}
	logger.Trace("Registering sync peer")
	if err := d.peers.Register(newPeerConnection(id, version, peer, logger)); err != nil {
		logger.Error("Failed to register sync peer", "err", err)
		return err
	}
	return nil
}

// RegisterLightPeer injects a light client peer, wrapping it so it appears as a regular peer.
func (d *Downloader) RegisterLightPeer(id string, version uint, peer LightPeer) error {
	return d.RegisterPeer(id, version, &lightPeerWrapper{peer})
}

// UnregisterPeer remove a peer from the known list, preventing any action from
// the specified peer. An effort is also made to return any pending fetches into
// the queue.
func (d *Downloader) UnregisterPeer(id string) error {
	// Unregister the peer from the active peer set and revoke any fetch tasks
	var logger log.Logger
	if len(id) < 16 {
		// Tests use short IDs, don't choke on them
		logger = log.New("peer", id)
	} else {
		logger = log.New("peer", id[:8])
	}
	logger.Trace("Unregistering sync peer")
	if err := d.peers.Unregister(id); err != nil {
		logger.Error("Failed to unregister sync peer", "err", err)
		return err
	}
	d.queue.Revoke(id)

	return nil
}

// Synchronise tries to sync up our local block chain with a remote peer, both
// adding various sanity checks as well as wrapping it with various log entries.
func (d *Downloader) Synchronise(id string, head common.Hash, bn *big.Int, mode SyncMode) error {
	log.Debug("Synchronise from other peer", "peerID", id, "head", head, "bn", bn, "mode", mode)
	err := d.synchronise(id, head, bn, mode)
	switch err {
	case nil, errBusy, errCanceled:
		return err
	}
	if errors.Is(err, errInvalidChain) || errors.Is(err, errBadPeer) || errors.Is(err, errTimeout) ||
		errors.Is(err, errStallingPeer) || errors.Is(err, errEmptyHeaderSet) || errors.Is(err, errPeersUnavailable) ||
		errors.Is(err, errTooOld) || errors.Is(err, errInvalidAncestor) {
		log.Warn("Synchronisation failed, dropping peer", "peer", id, "err", err)
		if d.dropPeer == nil {
			// The dropPeer method is nil when `--copydb` is used for a local copy.
			// Timeouts can occur if e.g. compaction hits at the wrong time, and can be ignored
			log.Warn("Downloader wants to drop peer, but peerdrop-function is not set", "peer", id)
		} else {
			d.dropPeer(id)
		}
		return err
	}
	log.Warn("Synchronisation failed, retrying", "err", err)
	return err
}

// synchronise will select the peer and use it for synchronising. If an empty string is given
// it will use the best peer possible and synchronize if its TD is higher than our own. If any of the
// checks fail an error will be returned. This method is synchronous
func (d *Downloader) synchronise(id string, hash common.Hash, bn *big.Int, mode SyncMode) error {
	// Mock out the synchronisation if testing
	if d.synchroniseMock != nil {
		return d.synchroniseMock(id, hash)
	}
	// Make sure only one goroutine is ever allowed past this point at once
	if !atomic.CompareAndSwapInt32(&d.synchronising, 0, 1) {
		return errBusy
	}
	defer atomic.StoreInt32(&d.synchronising, 0)

	// Post a user notification of the sync (only once per session)
	if atomic.CompareAndSwapInt32(&d.notified, 0, 1) {
		log.Info("Block synchronisation started")
	}
	// If snap sync was requested, create the snap scheduler and switch to fast
	// sync mode. Long term we could drop fast sync or merge the two together,
	// but until snap becomes prevalent, we should support both. TODO(karalabe).
	if mode == SnapSync {
		// Snap sync uses the snapshot namespace to store potentially flakey data until
		// sync completely heals and finishes. Pause snapshot maintenance in the mean
		// time to prevent access.
		if snapshots := d.blockchain.Snapshots(); snapshots != nil { // Only nil in tests
			snapshots.Disable()
		}
		if !d.snapSync {
			log.Warn("Enabling snapshot sync prototype")
			d.snapSync = true
		}
		mode = FastSync
	}
	// Reset the queue, peer set and wake channels to clean any internal leftover state
	d.queue.Reset(blockCacheMaxItems, blockCacheInitialItems)
	d.peers.Reset()

	for _, ch := range []chan bool{d.bodyWakeCh, d.receiptWakeCh} {
		select {
		case <-ch:
		default:
		}
	}
	for _, ch := range []chan dataPack{d.headerCh, d.bodyCh, d.receiptCh, d.pposInfoCh, d.pposStorageCh, d.originAndPivotCh} {
		for empty := false; !empty; {
			select {
			case <-ch:
			default:
				empty = true
			}
		}
	}
	for empty := false; !empty; {
		select {
		case <-d.headerProcCh:
		default:
			empty = true
		}
	}
	// Create cancel channel for aborting mid-flight and mark the master peer
	d.cancelLock.Lock()
	d.cancelCh = make(chan struct{})
	d.cancelPeer = id
	d.cancelLock.Unlock()

	defer d.Cancel() // No matter what, we can't leave the cancel channel open

	// Atomically set the requested sync mode
	atomic.StoreUint32(&d.mode, uint32(mode))

	// Retrieve the origin peer and initiate the downloading process
	p := d.peers.Peer(id)
	if p == nil {
		return errUnknownPeer
	}
	return d.syncWithPeer(p, hash, bn)
}

func (d *Downloader) getMode() SyncMode {
	return SyncMode(atomic.LoadUint32(&d.mode))
}

// syncWithPeer starts a block synchronization based on the hash chain from the
// specified peer and head hash.
func (d *Downloader) syncWithPeer(p *peerConnection, hash common.Hash, bn *big.Int) (err error) {
	d.mux.Post(StartEvent{})
	defer func() {
		// reset on error
		if err != nil {
			d.mux.Post(FailedEvent{err})
		} else {
			d.mux.Post(DoneEvent{})
		}
	}()
	if p.version < eth.ETH65 {
		return fmt.Errorf("%w: advertized %d < required %d", errTooOld, p.version, eth.ETH65)
	}
	mode := d.getMode()

	log.Debug("Synchronising with the network", "peer", p.id, "eth", p.version, "head", hash, "bn", bn, "mode", mode)
	defer func(start time.Time) {
		log.Debug("Synchronisation terminated", "elapsed", common.PrettyDuration(time.Since(start)), "err", err)
	}(time.Now())

	var (
		latest          *types.Header
		originh, pivoth *types.Header
		origin          uint64
	)

	originh, pivoth, err = d.findOrigin(p)
	if err != nil {
		log.Error("findOrigin error", "err", err.Error())
		return err
	}
	origin = originh.Number.Uint64()

	// Ensure our origin point is below any fast sync pivot point
	/*if mode == FastSync {
		pivotNumber := pivoth.Number.Uint64()
		if pivotNumber > 0 && pivotNumber <= origin {
			origin = pivotNumber - 1
		}
		// Write out the pivot into the database so a rollback beyond it will
		// reenable fast sync
		rawdb.WriteLastPivotNumber(d.stateDB, pivotNumber)
	}*/
	log.Info("synchronising findOrigin", "peer", p.id, "origin", origin, "pivot", pivoth.Number)
	// Ensure our origin point is below any fast sync pivot point
	d.committed = 1
	if mode == FastSync {
		if pivoth.Number.Uint64() > origin {
			// fetch latest ppos storage cache from remote peer
			latest, pivoth, err = d.fetchPPOSInfo(p)
			if err != nil {
				return err
			}
			d.committed = 0
		} else {
			log.Info("no need synchronising", "peer", p.id, "origin", origin, "pivot", pivoth.Number)
			d.committed = 0
			return
		}
	} else {
		// Look up the sync boundaries: the common ancestor and the target block
		latest, err = d.fetchHeight(p)
		if err != nil {
			return err
		}

	}
	height := latest.Number.Uint64()

	d.syncStatsLock.Lock()
	if d.syncStatsChainHeight <= origin || d.syncStatsChainOrigin > origin {
		d.syncStatsChainOrigin = origin
	}
	d.syncStatsChainHeight = height
	d.syncStatsLock.Unlock()

	if mode == FastSync {
		// Set the ancient data limitation.
		// If we are running fast sync, all block data older than ancientLimit will be
		// written to the ancient store. More recent data will be written to the active
		// database and will wait for the freezer to migrate.
		//
		// If there is a checkpoint available, then calculate the ancientLimit through
		// that. Otherwise calculate the ancient limit through the advertised height
		// of the remote peer.
		//
		// The reason for picking checkpoint first is that a malicious peer can give us
		// a fake (very high) height, forcing the ancient limit to also be very high.
		// The peer would start to feed us valid blocks until head, resulting in all of
		// the blocks might be written into the ancient store. A following mini-reorg
		// could cause issues.
		//todo checkpoint mod need add
		if height > maxForkAncestry+1 {
			d.ancientLimit = height - maxForkAncestry - 1
		} else {
			d.ancientLimit = 0
		}
		frozen, _ := d.stateDB.Ancients() // Ignore the error here since light client can also hit here.
		// If a part of blockchain data has already been written into active store,
		// disable the ancient style insertion explicitly.
		if origin >= frozen && frozen != 0 {
			d.ancientLimit = 0
			log.Info("Disabling direct-ancient mode", "origin", origin, "ancient", frozen-1)
		} else if d.ancientLimit > 0 {
			log.Debug("Enabling direct-ancient mode", "ancient", d.ancientLimit)
		}
		// Rewind the ancient store and blockchain if reorg happens.
		// we don't have lightchain,so should not Rollback hash
		/*if origin+1 < frozen {
			var hashes []common.Hash
			if err := d.lightchain.SetHead(origin + 1); err != nil {
				return err
			}
			d.lightchain.Rollback(hashes)
		}*/
	}
	// Initiate the sync using a concurrent header and content retrieval algorithm
	d.queue.Prepare(origin+1, mode)
	if d.syncInitHook != nil {
		d.syncInitHook(origin, height)
	}

	fetchers := []func() error{
		func() error { return d.fetchHeaders(p, origin+1, pivoth.Number.Uint64()) }, // Headers are always retrieved
		func() error { return d.fetchBodies(origin + 1) },                           // Bodies are retrieved during normal and fast sync
		func() error { return d.fetchReceipts(origin + 1) },                         // Receipts are retrieved during fast sync
		func() error { return d.processHeaders(origin+1, pivoth.Number.Uint64(), bn) },
	}
	if mode == FastSync {
		if err := d.snapshotDB.SetEmpty(); err != nil {
			p.log.Error("set snapshotDB empty fail")
			return errors.New("set snapshotDB empty fail:" + err.Error())
		}
		if err := d.snapshotDB.SetCurrent(pivoth.Hash(), *pivoth.Number, *pivoth.Number); err != nil {
			p.log.Error("set snapshotdb current fail", "err", err)
			return errors.New("set current fail")
		}
		fetchers = append(fetchers, func() error { return d.processFastSyncContent(latest, pivoth.Number.Uint64()) })
		fetchers = append(fetchers, func() error { return d.fetchPPOSStorage(p, pivoth) })
	} else if mode == FullSync {
		fetchers = append(fetchers, d.processFullSyncContent)
	}
	if err := d.spawnSync(fetchers); err != nil {
		return err
	}
	return nil
}

// origin is the this chain  current block header ,compare remote  the same num of header in remote,
// the pivot header is the remote peer  snapshotDB base num
func (d *Downloader) findOrigin(p *peerConnection) (*types.Header, *types.Header, error) {
	var current *types.Header
	mode := d.getMode()
	if mode == FullSync {
		current = d.blockchain.CurrentBlock().Header()
	} else if mode == FastSync {
		current = d.blockchain.CurrentFastBlock().Header()
	} else {
		current = d.lightchain.CurrentHeader()
	}
	currentNumber := current.Number.Uint64()
	go p.peer.RequestOriginAndPivotByCurrent(currentNumber)

	ttl := d.peers.rates.TargetTimeout()
	timeout := time.After(ttl)
	for {
		select {
		case <-d.cancelCh:
			return nil, nil, errCanceled

		case packet := <-d.originAndPivotCh:
			// Discard anything not from the origin peer
			if packet.PeerId() != p.id {
				p.log.Error("Received headers from incorrect peer", "peer", packet.PeerId())
				return nil, nil, errUnknownPeer
			}
			// Make sure the peer actually gave something valid
			headers := packet.(*headerPack).headers
			if len(headers) == 0 {
				p.log.Error("Empty head header set")
				return nil, nil, errEmptyHeaderSet
			}
			if len(headers) != 2 {
				p.log.Error("header length wrong", "len", len(headers))
				return nil, nil, errors.New("header length wrong")
			}
			if headers[0] == nil {
				p.log.Error("not find  current block")
				return nil, nil, errors.New("not find  current block")
			}
			if headers[0].Number.Uint64() != currentNumber || headers[0].Hash() != current.Hash() {
				p.log.Error("retrieved hash chain is invalid", "current num", currentNumber, "remote current num", headers[0].Number.Uint64(), "current hash", current.Hash(), "remote current hash", headers[0].Hash())
				return nil, nil, errInvalidChain
			}
			if headers[1] == nil {
				return nil, nil, errors.New("not find pivot")
			}
			return headers[0], headers[1], nil
		case <-timeout:
			p.log.Error("Waiting for head header timed out", "elapsed", ttl)
			return nil, nil, errTimeout
		case <-d.bodyCh:
		case <-d.receiptCh:
		case <-d.headerCh:
		case <-d.pposStorageCh:
			// Out of bounds delivery, ignore
		}
	}

}

// Latest is the  remote currentHeader, pivot is remote snapshotDB base num
func (d *Downloader) fetchPPOSInfo(p *peerConnection) (latest *types.Header, pivot *types.Header, err error) {
	p.log.Debug("Retrieving latest ppos info cache from remote peer")
	var current *types.Block

	current = d.blockchain.CurrentFastBlock()

	timeout := time.NewTimer(0) // timer to dump a non-responsive active peer
	<-timeout.C                 // timeout channel should be initially empty
	defer timeout.Stop()
	go p.peer.RequestPPOSStorage(0)

	var ttl time.Duration
	ttl = d.peers.rates.TargetTimeout()
	timeout.Reset(ttl)
	for {
		select {
		case <-d.cancelCh:
			return nil, nil, errCanceled
		case <-timeout.C:
			p.log.Error("Waiting for ppos storage timed out", "elapsed", ttl)
			return nil, nil, errTimeout
		case packet := <-d.pposInfoCh:
			// Discard anything not from the origin peer
			if packet.PeerId() != p.id {
				p.log.Error("Received ppos storage from incorrect peer", "peer", packet.PeerId())
				return nil, nil, errors.New("received ppos storage from incorrect peer")
			}
			pposDada := packet.(*pposInfoPack)
			if pposDada.pivot == nil {
				p.log.Error("pivot should not be nil")
				return nil, nil, errors.New("pivot should not be nil")
			}
			pivotNumber := pposDada.pivot.Number
			if pivotNumber.Cmp(pposDada.latest.Number) > 0 {
				p.log.Error("pivotNumber is larger than latestNumber", "pivotNumber", pivotNumber.Uint64(), "latestNumber", pposDada.latest.Number.Uint64())
				return nil, nil, errors.New("pivotNumber is larger than latestNumber")
			}

			if current.NumberU64() >= pposDada.pivot.Number.Uint64() {
				p.log.Error("current is larger than pposDada.pivot", "current", current.NumberU64(), "pposDada.pivot", pposDada.pivot)
				return nil, nil, errors.New("pivotNumber is larger than latestNumber")
			}
			latest = pposDada.latest
			return latest, pposDada.pivot, nil
		case <-d.bodyCh:
		case <-d.receiptCh:
		// Out of bounds delivery, ignore
		case <-d.originAndPivotCh:
		case <-d.pposStorageCh:
		}
	}
}

// setFastSyncStatus set status to snapshot db when fast sync begin
// if  the user close platon when sync not finish,set status fail
// if the sync is complete,will del the key
func (d *Downloader) setFastSyncStatus(status uint16) error {
	key := []byte(KeyFastSyncStatus)
	log.Debug("set fast sync status", "status", status)
	switch status {
	case FastSyncDel:
		if err := d.snapshotDB.DelBaseDB(key); err != nil {
			log.Error("del fast sync status from snapshotdb fail", "err", err)
			return err
		}
	case FastSyncBegin, FastSyncFail:
		syncStatus := [2][]byte{
			key,
			common.Uint16ToBytes(status),
		}
		if err := d.snapshotDB.WriteBaseDB([][2][]byte{syncStatus}); err != nil {
			log.Error("save fast sync status to snapshotdb fail", "err", err)
			return err
		}
	default:
		return errors.New("status is not supports")
	}
	return nil
}

func (d *Downloader) fetchPPOSStorage(p *peerConnection, pivot *types.Header) (err error) {
	log.Debug("Retrieving latest ppos storage cache from remote peer", "pivot number", pivot.Number)
	timeout := time.NewTimer(0) // timer to dump a non-responsive active peer
	<-timeout.C                 // timeout channel should be initially empty
	defer timeout.Stop()
	var ttl time.Duration
	ttl = d.peers.rates.TargetTimeout()
	timeout.Reset(ttl)
	defer func() {
		close(d.pposStorageDoneCh)
	}()
	d.pposStorageDoneCh = make(chan struct{})

	if err := d.setFastSyncStatus(FastSyncBegin); err != nil {
		return err
	}

	var count int64
	for {
		select {
		case <-d.cancelCh:
			return errCanceled
		case <-timeout.C:
			log.Error("Waiting for ppos storage timed out", "elapsed", ttl)
			return errTimeout
		case packet := <-d.pposStorageCh:
			// Discard anything not from the origin peer
			if packet.PeerId() != p.id {
				log.Error("Received ppos storage from incorrect peer", "peer", packet.PeerId())
				return errors.New("received ppos storage from incorrect peer")
			}
			pposDada := packet.(*pposStoragePack)

			count += int64(len(pposDada.kvs))
			if uint64(count) != pposDada.kvNum {
				p.log.Error("received ppos storage from incorrect kvNum", "kvNum", pposDada.kvNum, "count", count)
				return errors.New("received ppos storage from incorrect kvNum")
			}

			if err := d.snapshotDB.WriteBaseDB(pposDada.KVs()); err != nil {
				p.log.Error("write to base db fail", "err", err)
				return errors.New("write to base db fail")
			}
			if pposDada.last {
				log.Info("fetchPPOSStorage has finish")
				return nil
			}
			ttl = d.peers.rates.TargetTimeout()
			timeout.Reset(ttl)
		//case <-d.bodyCh:
		//case <-d.receiptCh:
		// Out of bounds delivery, ignore
		case <-d.originAndPivotCh:
		case <-d.pposInfoCh:

		}
	}
}

// spawnSync runs d.process and all given fetcher functions to completion in
// separate goroutines, returning the first error that appears.
func (d *Downloader) spawnSync(fetchers []func() error) error {
	errc := make(chan error, len(fetchers))
	d.cancelWg.Add(len(fetchers))
	for _, fn := range fetchers {
		fn := fn
		go func() { defer d.cancelWg.Done(); errc <- fn() }()
	}
	// Wait for the first error, then terminate the others.
	var (
		err    error
		failed bool
	)
	for i := 0; i < len(fetchers); i++ {
		if i == len(fetchers)-1 {
			// Close the queue when all fetchers have exited.
			// This will cause the block processor to end when
			// it has processed the queue.
			d.queue.Close()
		}
		if err = <-errc; err != nil {
			failed = true
			if err != errCanceled {
				break
			}
		}
	}
	mode := d.getMode()
	current := d.blockchain.CurrentBlock().NumberU64()
	if mode == FastSync {
		if failed && current == 0 {
			if err := d.setFastSyncStatus(FastSyncFail); err != nil {
				return err
			}
		} else {
			if err := d.setFastSyncStatus(FastSyncDel); err != nil {
				return err
			}
		}
	}
	if mode == FullSync {
		if err := d.setFastSyncStatus(FastSyncDel); err != nil {
			return err
		}
	}

	d.queue.Close()
	d.Cancel()
	return err
}

// cancel aborts all of the operations and resets the queue. However, cancel does
// not wait for the running download goroutines to finish. This method should be
// used when cancelling the downloads from inside the downloader.
func (d *Downloader) cancel() {
	// Close the current cancel channel
	d.cancelLock.Lock()
	defer d.cancelLock.Unlock()

	if d.cancelCh != nil {
		select {
		case <-d.cancelCh:
			// Channel was already closed
		default:
			close(d.cancelCh)
		}
	}
}

// Cancel aborts all of the operations and waits for all download goroutines to
// finish before returning.
func (d *Downloader) Cancel() {
	d.cancel()
	d.cancelWg.Wait()

	d.ancientLimit = 0
	log.Debug("Reset ancient limit to zero")
}

// Terminate interrupts the downloader, canceling all pending operations.
// The downloader cannot be reused after calling Terminate.
func (d *Downloader) Terminate() {
	// Close the termination channel (make sure double close is allowed)
	d.quitLock.Lock()
	select {
	case <-d.quitCh:
	default:
		close(d.quitCh)
	}
	d.quitLock.Unlock()

	// Cancel any pending download requests
	d.Cancel()
}

// fetchHeight retrieves the head header of the remote peer to aid in estimating
// the total time a pending synchronisation would take.
func (d *Downloader) fetchHeight(p *peerConnection) (*types.Header, error) {
	p.log.Debug("Retrieving remote chain height")

	// Request the advertised remote head block and wait for the response
	head, _ := p.peer.Head()
	go p.peer.RequestHeadersByHash(head, 1, 0, false)

	ttl := d.peers.rates.TargetTimeout()
	timeout := time.After(ttl)
	for {
		select {
		case <-d.cancelCh:
			return nil, errCanceled

		case packet := <-d.headerCh:
			// Discard anything not from the origin peer
			if packet.PeerId() != p.id {
				log.Debug("Received headers from incorrect peer", "peer", packet.PeerId())
				break
			}
			// Make sure the peer actually gave something valid
			headers := packet.(*headerPack).headers
			if len(headers) != 1 {
				p.log.Warn("Multiple headers for single request", "headers", len(headers))
				return nil, fmt.Errorf("%w: multiple headers (%d) for single request", errBadPeer, len(headers))
			}
			head := headers[0]
			p.log.Debug("Remote head header identified", "number", head.Number, "hash", head.Hash())
			return head, nil

		case <-timeout:
			p.log.Debug("Waiting for head header timed out", "elapsed", ttl)
			return nil, errTimeout

		case <-d.bodyCh:
		case <-d.receiptCh:
		case <-d.originAndPivotCh:

			// Out of bounds delivery, ignore
		}
	}
}

// fetchHeaders keeps retrieving headers concurrently from the number
// requested, until no more are returned, potentially throttling on the way. To
// facilitate concurrency but still protect against malicious nodes sending bad
// headers, we construct a header chain skeleton using the "origin" peer we are
// syncing with, and fill in the missing headers using anyone else. Headers from
// other peers are only accepted if they map cleanly to the skeleton. If no one
// can fill in the skeleton - not even the origin peer - it's assumed invalid and
// the origin is dropped.
func (d *Downloader) fetchHeaders(p *peerConnection, from uint64, pivot uint64) error {
	p.log.Debug("Directing header downloads", "origin", from, "pivot", pivot)
	defer p.log.Debug("Header download terminated")

	// Create a timeout timer, and the associated header fetcher
	skeleton := true            // Skeleton assembly phase or finishing up
	request := time.Now()       // time of the last skeleton fetch request
	timeout := time.NewTimer(0) // timer to dump a non-responsive active peer
	<-timeout.C                 // timeout channel should be initially empty
	defer timeout.Stop()

	var ttl time.Duration
	getHeaders := func(from uint64) {
		request = time.Now()

		ttl = d.peers.rates.TargetTimeout()
		timeout.Reset(ttl)

		if skeleton {
			p.log.Trace("Fetching skeleton headers", "count", MaxHeaderFetch, "from", from)
			go p.peer.RequestHeadersByNumber(from+uint64(MaxHeaderFetch)-1, MaxSkeletonSize, MaxHeaderFetch-1, false)
		} else {
			p.log.Trace("Fetching full headers", "count", MaxHeaderFetch, "from", from)
			go p.peer.RequestHeadersByNumber(from, MaxHeaderFetch, 0, false)
		}
	}
	// Start pulling the header chain skeleton until all is done
	getHeaders(from)

	for {
		select {
		case <-d.cancelCh:
			return errCanceled

		case packet := <-d.headerCh:
			// Make sure the active peer is giving us the skeleton headers
			if packet.PeerId() != p.id {
				log.Debug("Received skeleton from incorrect peer", "peer", packet.PeerId())
				break
			}
			headerReqTimer.UpdateSince(request)
			timeout.Stop()

			// If the skeleton's finished, pull any remaining head headers directly from the origin
			if packet.Items() == 0 && skeleton {
				log.Trace("skeleton's finished", "from", from)
				skeleton = false
				getHeaders(from)
				continue
			}
			// If no more headers are inbound, notify the content fetchers and return
			if packet.Items() == 0 {
				// Don't abort header fetches while the pivot is downloading
				if atomic.LoadInt32(&d.committed) == 0 && pivot <= from {
					p.log.Debug("No headers, waiting for pivot commit", "P", pivot, "F", from)
					select {
					case <-time.After(fsHeaderContCheck):
						getHeaders(from)
						continue
					case <-d.cancelCh:
						return errCanceled
					}
				}
				// Pivot done (or not in fast sync) and no more headers, terminate the process
				p.log.Debug("No more headers available")
				select {
				case d.headerProcCh <- nil:
					return nil
				case <-d.cancelCh:
					return errCanceled
				}
			}
			headers := packet.(*headerPack).headers

			// If we received a skeleton batch, resolve internals concurrently
			if skeleton {
				filled, proced, err := d.fillHeaderSkeleton(from, headers)
				if err != nil {
					p.log.Debug("Skeleton chain invalid", "err", err)
					return fmt.Errorf("%w: %v", errInvalidChain, err)
				}
				headers = filled[proced:]
				from += uint64(proced)
			}
			// Insert all the new headers and fetch the next batch
			if len(headers) > 0 {
				p.log.Trace("Scheduling new headers", "count", len(headers), "from", from)
				if headers[0].Number.Cmp(big.NewInt(int64(from))) == 0 {
					select {
					case d.headerProcCh <- headers:
					case <-d.cancelCh:
						return errCanceled
					}
					from += uint64(len(headers))
				} else {
					p.log.Warn("headers not compare, continue fetchHeaders", "count", len(headers), "from", from, "first header", headers[0].Number)
				}
			}
			getHeaders(from)

		case <-timeout.C:
			if d.dropPeer == nil {
				// The dropPeer method is nil when `--copydb` is used for a local copy.
				// Timeouts can occur if e.g. compaction hits at the wrong time, and can be ignored
				p.log.Warn("Downloader wants to drop peer, but peerdrop-function is not set", "peer", p.id)
				break
			}
			// Header retrieval timed out, consider the peer bad and drop
			p.log.Debug("Header request timed out", "elapsed", ttl)
			headerTimeoutMeter.Mark(1)
			d.dropPeer(p.id)

			// Finish the sync gracefully instead of dumping the gathered data though
			for _, ch := range []chan bool{d.bodyWakeCh, d.receiptWakeCh} {
				select {
				case ch <- false:
				case <-d.cancelCh:
				}
			}
			select {
			case d.headerProcCh <- nil:
			case <-d.cancelCh:
			}
			return fmt.Errorf("%w: header request timed out", errBadPeer)
		}
	}
}

// fillHeaderSkeleton concurrently retrieves headers from all our available peers
// and maps them to the provided skeleton header chain.
//
// Any partial results from the beginning of the skeleton is (if possible) forwarded
// immediately to the header processor to keep the rest of the pipeline full even
// in the case of header stalls.
//
// The method returns the entire filled skeleton and also the number of headers
// already forwarded for processing.
func (d *Downloader) fillHeaderSkeleton(from uint64, skeleton []*types.Header) ([]*types.Header, int, error) {
	log.Debug("Filling up skeleton", "from", from)
	d.queue.ScheduleSkeleton(from, skeleton)

	var (
		deliver = func(packet dataPack) (int, error) {
			pack := packet.(*headerPack)
			return d.queue.DeliverHeaders(pack.peerID, pack.headers, d.headerProcCh)
		}
		expire  = func() map[string]int { return d.queue.ExpireHeaders(d.peers.rates.TargetTimeout()) }
		reserve = func(p *peerConnection, count int) (*fetchRequest, bool, bool) {
			return d.queue.ReserveHeaders(p, count), false, false
		}
		fetch    = func(p *peerConnection, req *fetchRequest) error { return p.FetchHeaders(req.From, MaxHeaderFetch) }
		capacity = func(p *peerConnection) int { return p.HeaderCapacity(d.peers.rates.TargetRoundTrip()) }
		setIdle  = func(p *peerConnection, accepted int, deliveryTime time.Time) {
			p.SetHeadersIdle(accepted, deliveryTime)
		}
	)
	err := d.fetchParts(d.headerCh, deliver, d.queue.headerContCh, expire,
		d.queue.PendingHeaders, d.queue.InFlightHeaders, reserve,
		nil, fetch, d.queue.CancelHeaders, capacity, d.peers.HeaderIdlePeers, setIdle, "headers")

	log.Debug("Skeleton fill terminated", "err", err)

	filled, proced := d.queue.RetrieveHeaders()
	return filled, proced, err
}

// fetchBodies iteratively downloads the scheduled block bodies, taking any
// available peers, reserving a chunk of blocks for each, waiting for delivery
// and also periodically checking for timeouts.
func (d *Downloader) fetchBodies(from uint64) error {
	log.Debug("Downloading block bodies", "origin", from)

	var (
		deliver = func(packet dataPack) (int, error) {
			pack := packet.(*bodyPack)
			return d.queue.DeliverBodies(pack.peerID, pack.transactions, pack.extraData)
		}
		expire   = func() map[string]int { return d.queue.ExpireBodies(d.peers.rates.TargetTimeout()) }
		fetch    = func(p *peerConnection, req *fetchRequest) error { return p.FetchBodies(req) }
		capacity = func(p *peerConnection) int { return p.BlockCapacity(d.peers.rates.TargetRoundTrip()) }
		setIdle  = func(p *peerConnection, accepted int, deliveryTime time.Time) { p.SetBodiesIdle(accepted, deliveryTime) }
	)
	err := d.fetchParts(d.bodyCh, deliver, d.bodyWakeCh, expire,
		d.queue.PendingBlocks, d.queue.InFlightBlocks, d.queue.ReserveBodies,
		d.bodyFetchHook, fetch, d.queue.CancelBodies, capacity, d.peers.BodyIdlePeers, setIdle, "bodies")

	log.Debug("Block body download terminated", "err", err)
	return err
}

// fetchReceipts iteratively downloads the scheduled block receipts, taking any
// available peers, reserving a chunk of receipts for each, waiting for delivery
// and also periodically checking for timeouts.
func (d *Downloader) fetchReceipts(from uint64) error {
	log.Debug("Downloading transaction receipts", "origin", from)

	var (
		deliver = func(packet dataPack) (int, error) {
			pack := packet.(*receiptPack)
			return d.queue.DeliverReceipts(pack.peerID, pack.receipts)
		}
		expire   = func() map[string]int { return d.queue.ExpireReceipts(d.peers.rates.TargetTimeout()) }
		fetch    = func(p *peerConnection, req *fetchRequest) error { return p.FetchReceipts(req) }
		capacity = func(p *peerConnection) int { return p.ReceiptCapacity(d.peers.rates.TargetRoundTrip()) }
		setIdle  = func(p *peerConnection, accepted int, deliveryTime time.Time) {
			p.SetReceiptsIdle(accepted, deliveryTime)
		}
	)
	err := d.fetchParts(d.receiptCh, deliver, d.receiptWakeCh, expire,
		d.queue.PendingReceipts, d.queue.InFlightReceipts, d.queue.ReserveReceipts,
		d.receiptFetchHook, fetch, d.queue.CancelReceipts, capacity, d.peers.ReceiptIdlePeers, setIdle, "receipts")

	log.Debug("Transaction receipt download terminated", "err", err)
	return err
}

// fetchParts iteratively downloads scheduled block parts, taking any available
// peers, reserving a chunk of fetch requests for each, waiting for delivery and
// also periodically checking for timeouts.
//
// As the scheduling/timeout logic mostly is the same for all downloaded data
// types, this method is used by each for data gathering and is instrumented with
// various callbacks to handle the slight differences between processing them.
//
// The instrumentation parameters:
//   - errCancel:   error type to return if the fetch operation is cancelled (mostly makes logging nicer)
//   - deliveryCh:  channel from which to retrieve downloaded data packets (merged from all concurrent peers)
//   - deliver:     processing callback to deliver data packets into type specific download queues (usually within `queue`)
//   - wakeCh:      notification channel for waking the fetcher when new tasks are available (or sync completed)
//   - expire:      task callback method to abort requests that took too long and return the faulty peers (traffic shaping)
//   - pending:     task callback for the number of requests still needing download (detect completion/non-completability)
//   - inFlight:    task callback for the number of in-progress requests (wait for all active downloads to finish)
//   - throttle:    task callback to check if the processing queue is full and activate throttling (bound memory use)
//   - reserve:     task callback to reserve new download tasks to a particular peer (also signals partial completions)
//   - fetchHook:   tester callback to notify of new tasks being initiated (allows testing the scheduling logic)
//   - fetch:       network callback to actually send a particular download request to a physical remote peer
//   - cancel:      task callback to abort an in-flight download request and allow rescheduling it (in case of lost peer)
//   - capacity:    network callback to retrieve the estimated type-specific bandwidth capacity of a peer (traffic shaping)
//   - idle:        network callback to retrieve the currently (type specific) idle peers that can be assigned tasks
//   - setIdle:     network callback to set a peer back to idle and update its estimated capacity (traffic shaping)
//   - kind:        textual label of the type being downloaded to display in log messages
func (d *Downloader) fetchParts(deliveryCh chan dataPack, deliver func(dataPack) (int, error), wakeCh chan bool,
	expire func() map[string]int, pending func() int, inFlight func() bool, reserve func(*peerConnection, int) (*fetchRequest, bool, bool),
	fetchHook func([]*types.Header), fetch func(*peerConnection, *fetchRequest) error, cancel func(*fetchRequest), capacity func(*peerConnection) int,
	idle func() ([]*peerConnection, int), setIdle func(*peerConnection, int, time.Time), kind string) error {

	// Create a ticker to detect expired retrieval tasks
	ticker := time.NewTicker(100 * time.Millisecond)
	defer ticker.Stop()

	update := make(chan struct{}, 1)

	// Prepare the queue and fetch block parts until the block header fetcher's done
	finished := false
	for {
		select {
		case <-d.cancelCh:
			return errCanceled

		case packet := <-deliveryCh:
			deliveryTime := time.Now()
			// If the peer was previously banned and failed to deliver its pack
			// in a reasonable time frame, ignore its message.
			if peer := d.peers.Peer(packet.PeerId()); peer != nil {
				// Deliver the received chunk of data and check chain validity
				accepted, err := deliver(packet)
				if errors.Is(err, errInvalidChain) {
					return err
				}
				// Unless a peer delivered something completely else than requested (usually
				// caused by a timed out request which came through in the end), set it to
				// idle. If the delivery's stale, the peer should have already been idled.
				if !errors.Is(err, errStaleDelivery) {
					setIdle(peer, accepted, deliveryTime)
				}
				// Issue a log to the user to see what's going on
				switch {
				case err == nil && packet.Items() == 0:
					peer.log.Trace("Requested data not delivered", "type", kind)
				case err == nil:
					peer.log.Trace("Delivered new batch of data", "type", kind, "count", packet.Stats())
				default:
					peer.log.Debug("Failed to deliver retrieved data", "type", kind, "err", err)
				}
			}
			// Blocks assembled, try to update the progress
			select {
			case update <- struct{}{}:
			default:
			}

		case cont := <-wakeCh:
			// The header fetcher sent a continuation flag, check if it's done
			if !cont {
				finished = true
			}
			// Headers arrive, try to update the progress
			select {
			case update <- struct{}{}:
			default:
			}

		case <-ticker.C:
			// Sanity check update the progress
			select {
			case update <- struct{}{}:
			default:
			}

		case <-update:
			// Short circuit if we lost all our peers
			if d.peers.Len() == 0 {
				return errNoPeers
			}
			// Check for fetch request timeouts and demote the responsible peers
			for pid, fails := range expire() {
				if peer := d.peers.Peer(pid); peer != nil {
					// If a lot of retrieval elements expired, we might have overestimated the remote peer or perhaps
					// ourselves. Only reset to minimal throughput but don't drop just yet. If even the minimal times
					// out that sync wise we need to get rid of the peer.
					//
					// The reason the minimum threshold is 2 is because the downloader tries to estimate the bandwidth
					// and latency of a peer separately, which requires pushing the measures capacity a bit and seeing
					// how response times reacts, to it always requests one more than the minimum (i.e. min 2).
					if fails > 2 {
						peer.log.Trace("Data delivery timed out", "type", kind)
						setIdle(peer, 0, time.Now())
					} else {
						peer.log.Debug("Stalling delivery, dropping", "type", kind)

						if d.dropPeer == nil {
							// The dropPeer method is nil when `--copydb` is used for a local copy.
							// Timeouts can occur if e.g. compaction hits at the wrong time, and can be ignored
							peer.log.Warn("Downloader wants to drop peer, but peerdrop-function is not set", "peer", pid)
						} else {
							d.dropPeer(pid)

							// If this peer was the master peer, abort sync immediately
							d.cancelLock.RLock()
							master := pid == d.cancelPeer
							d.cancelLock.RUnlock()

							if master {
								d.cancel()
								return errTimeout
							}
						}
					}
				}
			}
			// If there's nothing more to fetch, wait or terminate
			if pending() == 0 {
				if !inFlight() && finished {
					log.Debug("Data fetching completed", "type", kind)
					return nil
				}
				break
			}
			// Send a download request to all idle peers, until throttled
			progressed, throttled, running := false, false, inFlight()
			idles, total := idle()
			pendCount := pending()
			for _, peer := range idles {
				// Short circuit if throttling activated
				if throttled {
					break
				}
				// Short circuit if there is no more available task.
				if pendCount = pending(); pendCount == 0 {
					break
				}
				// Reserve a chunk of fetches for a peer. A nil can mean either that
				// no more headers are available, or that the peer is known not to
				// have them.
				request, progress, throttle := reserve(peer, capacity(peer))
				if progress {
					progressed = true
				}
				if throttle {
					throttled = true
					throttleCounter.Inc(1)
				}
				if request == nil {
					continue
				}
				if request.From > 0 {
					peer.log.Trace("Requesting new batch of data", "type", kind, "from", request.From)
				} else {
					peer.log.Trace("Requesting new batch of data", "type", kind, "count", len(request.Headers), "from", request.Headers[0].Number)
				}
				// Fetch the chunk and make sure any errors return the hashes to the queue
				if fetchHook != nil {
					fetchHook(request.Headers)
				}
				if err := fetch(peer, request); err != nil {
					// Although we could try and make an attempt to fix this, this error really
					// means that we've double allocated a fetch task to a peer. If that is the
					// case, the internal state of the downloader and the queue is very wrong so
					// better hard crash and note the error instead of silently accumulating into
					// a much bigger issue.
					panic(fmt.Sprintf("%v: %s fetch assignment failed", peer, kind))
				}
				running = true
			}
			// Make sure that we have peers available for fetching. If all peers have been tried
			// and all failed throw an error
			if !progressed && !throttled && !running && len(idles) == total && pendCount > 0 {
				return errPeersUnavailable
			}
		}
	}
}

// processHeaders takes batches of retrieved headers from an input channel and
// keeps processing and scheduling them into the header chain and downloader's
// queue until the stream ends or a failure occurs.
func (d *Downloader) processHeaders(origin uint64, pivot uint64, bn *big.Int) error {
	// Keep a count of uncertain headers to roll back
	var (
		rollback    uint64 // Zero means no rollback (fine as you can't unroll the genesis)
		rollbackErr error
		mode        = d.getMode()
	)
	defer func() {
		// PlatON do not support rollback
		if rollback > 0 {
			lastHeader, lastFastBlock, lastBlock := d.lightchain.CurrentHeader().Number, common.Big0, common.Big0
			if mode != LightSync {
				lastFastBlock = d.blockchain.CurrentFastBlock().Number()
				lastBlock = d.blockchain.CurrentBlock().Number()
			}
			if err := d.lightchain.SetHead(rollback - 1); err != nil { // -1 to target the parent of the first uncertain block
				// We're already unwinding the stack, only print the error to make it more visible
				log.Error("Failed to roll back chain segment", "head", rollback-1, "err", err)
			}
			curFastBlock, curBlock := common.Big0, common.Big0
			if mode != LightSync {
				curFastBlock = d.blockchain.CurrentFastBlock().Number()
				curBlock = d.blockchain.CurrentBlock().Number()
			}
			log.Warn("Rolled back chain segment",
				"header", fmt.Sprintf("%d->%d", lastHeader, d.lightchain.CurrentHeader().Number),
				"fast", fmt.Sprintf("%d->%d", lastFastBlock, curFastBlock),
				"block", fmt.Sprintf("%d->%d", lastBlock, curBlock), "reason", rollbackErr)
		}
	}()

	// Wait for batches of headers to process
	gotHeaders := false

	for {
		select {
		case <-d.cancelCh:
			rollbackErr = errCanceled
			return errCanceled

		case headers := <-d.headerProcCh:
			// Terminate header processing if we synced up
			if len(headers) == 0 {
				// Notify everyone that headers are fully processed
				for _, ch := range []chan bool{d.bodyWakeCh, d.receiptWakeCh} {
					select {
					case ch <- false:
					case <-d.cancelCh:
					}
				}
				// If no headers were retrieved at all, the peer violated its TD promise that it had a
				// better chain compared to ours. The only exception is if its promised blocks were
				// already imported by other means (e.g. fetcher):
				//
				// R <remote peer>, L <local node>: Both at block 10
				// R: Mine block 11, and propagate it to L
				// L: Queue block 11 for import
				// L: Notice that R's head and TD increased compared to ours, start sync
				// L: Import of block 11 finishes
				// L: Sync begins, and finds common ancestor at 11
				// L: Request new headers up from 11 (R's TD was higher, it must have something)
				// R: Nothing to give
				if mode != LightSync {
					head := d.blockchain.CurrentBlock()
					if !gotHeaders && bn.Cmp(head.Number()) > 0 {
						return errStallingPeer
					}
				}
				// If fast or light syncing, ensure promised headers are indeed delivered. This is
				// needed to detect scenarios where an attacker feeds a bad pivot and then bails out
				// of delivering the post-pivot blocks that would flag the invalid content.
				//
				// This check cannot be executed "as is" for full imports, since blocks may still be
				// queued for processing when the header download completes. However, as long as the
				// peer gave us something useful, we're already happy/progressed (above check).
				if mode == FastSync || mode == LightSync {
					head := d.lightchain.CurrentHeader()
					if bn.Cmp(head.Number) > 0 {
						return errStallingPeer
					}
				}
				// Disable any rollback and return
				rollback = 0
				return nil
			}
			// Otherwise split the chunk of headers into batches and process them
			gotHeaders = true
			for len(headers) > 0 {
				// Terminate if something failed in between processing chunks
				select {
				case <-d.cancelCh:
					rollbackErr = errCanceled
					return errCanceled
				default:
				}
				// Select the next chunk of headers to import
				limit := maxHeadersProcess
				if limit > len(headers) {
					limit = len(headers)
				}
				chunk := headers[:limit]
				// In case of header only syncing, validate the chunk immediately
				if mode == FastSync || mode == LightSync {
					// If we're importing pure headers, verify based on their recentness
					frequency := fsHeaderCheckFrequency
					if chunk[len(chunk)-1].Number.Uint64()+uint64(fsHeaderForceVerify) > pivot {
						frequency = 1
					}
					if n, err := d.lightchain.InsertHeaderChain(chunk, frequency); err != nil {
						rollbackErr = err
						// If some headers were inserted, track them as uncertain
						if n > 0 && rollback == 0 {
							rollback = chunk[0].Number.Uint64()
						}
						log.Debug("Invalid header encountered", "number", chunk[n].Number, "hash", chunk[n].Hash(), "parent", chunk[n].ParentHash, "err", err)
						return fmt.Errorf("%w: %v", errInvalidChain, err)
					}
					// All verifications passed, track all headers within the alloted limits
					head := chunk[len(chunk)-1].Number.Uint64()
					if head-rollback > uint64(fsHeaderSafetyNet) {
						rollback = head - uint64(fsHeaderSafetyNet)
					}
				}
				// Unless we're doing light chains, schedule the headers for associated content retrieval
				if mode == FullSync || mode == FastSync {
					// If we've reached the allowed number of pending headers, stall a bit
					for d.queue.PendingBlocks() >= maxQueuedHeaders || d.queue.PendingReceipts() >= maxQueuedHeaders {
						select {
						case <-d.cancelCh:
							rollbackErr = errCanceled
							return errCanceled
						case <-time.After(time.Second):
						}
					}
					// Otherwise insert the headers for content retrieval
					inserts := d.queue.Schedule(chunk, origin)
					if len(inserts) != len(chunk) {
						rollbackErr = fmt.Errorf("stale headers: len inserts %v len(chunk) %v", len(inserts), len(chunk))
						return fmt.Errorf("%w: stale headers", errBadPeer)
					}
				}
				headers = headers[limit:]
				origin += uint64(limit)
			}
			// Update the highest block number we know if a higher one is found.
			d.syncStatsLock.Lock()
			if d.syncStatsChainHeight < origin {
				d.syncStatsChainHeight = origin - 1
			}
			d.syncStatsLock.Unlock()

			// Signal the content downloaders of the availablility of new tasks
			for _, ch := range []chan bool{d.bodyWakeCh, d.receiptWakeCh} {
				select {
				case ch <- true:
				default:
				}
			}
		}
	}
}

// processFullSyncContent takes fetch results from the queue and imports them into the chain.
func (d *Downloader) processFullSyncContent() error {
	for {
		results := d.queue.Results(true)
		if len(results) == 0 {
			return nil
		}
		if d.chainInsertHook != nil {
			d.chainInsertHook(results)
		}
		if err := d.importBlockResults(results); err != nil {
			return err
		}
	}
}

func (d *Downloader) importBlockResults(results []*fetchResult) error {
	// Check for any early termination requests
	if len(results) == 0 {
		return nil
	}
	select {
	case <-d.quitCh:
		return errCancelContentProcessing
	default:
	}
	// Retrieve the a batch of results to import
	first, last := results[0].Header, results[len(results)-1].Header
	log.Debug("Inserting downloaded chain", "items", len(results),
		"firstnum", first.Number, "firsthash", first.Hash(),
		"lastnum", last.Number, "lasthash", last.Hash(),
	)
	blocks := make([]*types.Block, len(results))
	for i, result := range results {
		blocks[i] = types.NewBlockWithHeader(result.Header).WithBody(result.Transactions, result.ExtraData)
	}
	if index, err := d.blockchain.InsertChain(blocks); err != nil {
		if index < len(results) {
			log.Debug("Downloaded item processing failed", "number", results[index].Header.Number, "hash", results[index].Header.Hash(), "err", err)
		} else {
			// The InsertChain method in blockchain.go will sometimes return an out-of-bounds index,
			// when it needs to preprocess blocks to import a sidechain.
			// The importer will put together a new list of blocks to import, which is a superset
			// of the blocks delivered from the downloader, and the indexing will be off.
			log.Debug("Downloaded item processing failed on sidechain import", "index", index, "err", err)
		}
		return fmt.Errorf("%w: %v", errInvalidChain, err)
	}
	return nil
}

// processFastSyncContent takes fetch results from the queue and writes them to the
// database. It also controls the synchronisation of state nodes of the pivot block.
func (d *Downloader) processFastSyncContent(latest *types.Header, pivot uint64) error {
	// Start syncing state of the reported head block. This should get us most of
	// the state of the pivot block.
	sync := d.syncState(latest.Root)
	defer func() {
		// The `sync` object is replaced every time the pivot moves. We need to
		// defer close the very last active one, hence the lazy evaluation vs.
		// calling defer sync.Cancel() !!!
		sync.Cancel()
	}()

	closeOnErr := func(s *stateSync) {
		if err := s.Wait(); err != nil && err != errCancelStateFetch && err != errCanceled && err != snap.ErrCancelled {
			d.queue.Close() // wake up Results
		}
	}
	go closeOnErr(sync)
	// To cater for moving pivot points, track the pivot block and subsequently
	// accumulated download results separately.
	var (
		oldPivot *fetchResult   // Locked in pivot block, might change eventually
		oldTail  []*fetchResult // Downloaded content after the pivot
	)
	for {
		// Wait for the next batch of downloaded data to be available, and if the pivot
		// block became stale, move the goalpost
		results := d.queue.Results(oldPivot == nil) // Block if we're not monitoring pivot staleness
		if len(results) == 0 {
			// If pivot sync is done, stop
			if oldPivot == nil {
				return sync.Cancel()
			}
			// If sync failed, stop
			select {
			case <-d.cancelCh:
				sync.Cancel()
				return errCanceled
			default:
			}
		}
		if d.chainInsertHook != nil {
			d.chainInsertHook(results)
		}
		if oldPivot != nil {
			results = append(append([]*fetchResult{oldPivot}, oldTail...), results...)
		}

		P, beforeP, afterP := splitAroundPivot(pivot, results)
		if err := d.commitFastSyncData(beforeP, sync); err != nil {
			return err
		}
		if P != nil {
			// If new pivot block found, cancel old state retrieval and restart
			if oldPivot != P {
				sync.Cancel()
				sync = d.syncState(P.Header.Root)

				go closeOnErr(sync)
				oldPivot = P
			}
			// Wait for completion, occasionally checking for pivot staleness
			log.Debug("wait for pposStorageDoneCh")
			select {
			case <-d.pposStorageDoneCh:
				log.Debug("finish pposStorageDoneCh")
			case <-time.After(time.Second):
				oldTail = afterP
				continue
			}
			select {
			case <-sync.done:
				if sync.err != nil {
					return sync.err
				}
				if err := d.commitPivotBlock(P); err != nil {
					return err
				}
				oldPivot = nil

			case <-time.After(time.Second):
				oldTail = afterP
				continue
			}
		}
		// Fast sync done, pivot commit done, full import
		if err := d.importBlockResults(afterP); err != nil {
			return err
		}
	}
}

func splitAroundPivot(pivot uint64, results []*fetchResult) (p *fetchResult, before, after []*fetchResult) {
	if len(results) == 0 {
		return nil, nil, nil
	}
	if lastNum := results[len(results)-1].Header.Number.Uint64(); lastNum < pivot {
		// the pivot is somewhere in the future
		return nil, results, nil
	}
	// This can also be optimized, but only happens very seldom
	for _, result := range results {
		num := result.Header.Number.Uint64()
		switch {
		case num < pivot:
			before = append(before, result)
		case num == pivot:
			p = result
		default:
			after = append(after, result)
		}
	}
	return p, before, after
}

func (d *Downloader) commitFastSyncData(results []*fetchResult, stateSync *stateSync) error {
	// Check for any early termination requests
	if len(results) == 0 {
		return nil
	}
	select {
	case <-d.quitCh:
		return errCancelContentProcessing
	case <-stateSync.done:
		if err := stateSync.Wait(); err != nil {
			return err
		}
	default:
	}
	// Retrieve the a batch of results to import
	first, last := results[0].Header, results[len(results)-1].Header
	log.Debug("Inserting fast-sync blocks", "items", len(results),
		"firstnum", first.Number, "firsthash", first.Hash(),
		"lastnumn", last.Number, "lasthash", last.Hash(),
	)
	blocks := make([]*types.Block, len(results))
	receipts := make([]types.Receipts, len(results))
	for i, result := range results {
		blocks[i] = types.NewBlockWithHeader(result.Header).WithBody(result.Transactions, result.ExtraData)
		receipts[i] = result.Receipts
	}
	if index, err := d.blockchain.InsertReceiptChain(blocks, receipts, d.ancientLimit); err != nil {
		log.Debug("Downloaded item processing failed", "number", results[index].Header.Number, "hash", results[index].Header.Hash(), "err", err)
		return fmt.Errorf("%w: %v", errInvalidChain, err)
	}
	return nil
}

func (d *Downloader) commitPivotBlock(result *fetchResult) error {
	block := types.NewBlockWithHeader(result.Header).WithBody(result.Transactions, result.ExtraData)
<<<<<<< HEAD
	//TODO: 临时改为Error级，方便升级时判断fast同步信息
	log.Debug("Committing fast sync pivot as new head", "number", block.Number(), "hash", block.Hash())
=======
	log.Error("Committing fast sync pivot as new head", "number", block.Number(), "hash", block.Hash())
>>>>>>> 32dc0359

	// Commit the pivot block as the new head, will require full sync from here on
	if _, err := d.blockchain.InsertReceiptChain([]*types.Block{block}, []types.Receipts{result.Receipts}, d.ancientLimit); err != nil {
		return err
	}
	if err := d.blockchain.FastSyncCommitHead(block.Hash()); err != nil {
		return err
	}
	atomic.StoreInt32(&d.committed, 1)
	return nil
}

// DeliverPposStorage injects a new batch of ppos storage received from a remote node.
func (d *Downloader) DeliverPposStorage(id string, kvs [][2][]byte, last bool, kvNum uint64, blocks []snapshotdb.BlockData, baseBlock uint64) (err error) {
	return d.deliver(d.pposStorageCh, &pposStoragePack{id, kvs, last, kvNum, blocks, baseBlock}, pposStorageInMeter, pposStorageDropMeter)
}

// DeliverPposStorage injects a new batch of ppos storage received from a remote node.
func (d *Downloader) DeliverPposInfo(id string, latest, pivot *types.Header) (err error) {
	return d.deliver(d.pposInfoCh, &pposInfoPack{id, latest, pivot}, pposStorageInMeter, pposStorageDropMeter)
}

func (d *Downloader) DeliverOriginAndPivot(id string, headers []*types.Header) (err error) {
	return d.deliver(d.originAndPivotCh, &headerPack{id, headers}, headerInMeter, headerDropMeter)
}

// DeliverHeaders injects a new batch of block headers received from a remote
// node into the download schedule.
func (d *Downloader) DeliverHeaders(id string, headers []*types.Header) error {
	return d.deliver(d.headerCh, &headerPack{id, headers}, headerInMeter, headerDropMeter)
}

// DeliverBodies injects a new batch of block bodies received from a remote node.
func (d *Downloader) DeliverBodies(id string, transactions [][]*types.Transaction, extraData [][]byte) error {
	return d.deliver(d.bodyCh, &bodyPack{id, transactions, extraData}, bodyInMeter, bodyDropMeter)
}

// DeliverReceipts injects a new batch of receipts received from a remote node.
func (d *Downloader) DeliverReceipts(id string, receipts [][]*types.Receipt) error {
	return d.deliver(d.receiptCh, &receiptPack{id, receipts}, receiptInMeter, receiptDropMeter)
}

// DeliverNodeData injects a new batch of node state data received from a remote node.
func (d *Downloader) DeliverNodeData(id string, data [][]byte) error {
	return d.deliver(d.stateCh, &statePack{id, data}, stateInMeter, stateDropMeter)
}

// DeliverSnapPacket is invoked from a peer's message handler when it transmits a
// data packet for the local node to consume.
func (d *Downloader) DeliverSnapPacket(peer *snap.Peer, packet snap.Packet) error {
	switch packet := packet.(type) {
	case *snap.AccountRangePacket:
		hashes, accounts, err := packet.Unpack()
		if err != nil {
			return err
		}
		return d.SnapSyncer.OnAccounts(peer, packet.ID, hashes, accounts, packet.Proof)

	case *snap.StorageRangesPacket:
		hashset, slotset := packet.Unpack()
		return d.SnapSyncer.OnStorage(peer, packet.ID, hashset, slotset, packet.Proof)

	case *snap.ByteCodesPacket:
		return d.SnapSyncer.OnByteCodes(peer, packet.ID, packet.Codes)

	case *snap.TrieNodesPacket:
		return d.SnapSyncer.OnTrieNodes(peer, packet.ID, packet.Nodes)

	default:
		return fmt.Errorf("unexpected snap packet type: %T", packet)
	}
}

// deliver injects a new batch of data received from a remote node.
func (d *Downloader) deliver(destCh chan dataPack, packet dataPack, inMeter, dropMeter metrics.Meter) (err error) {
	// Update the delivery metrics for both good and failed deliveries
	inMeter.Mark(int64(packet.Items()))
	defer func() {
		if err != nil {
			dropMeter.Mark(int64(packet.Items()))
		}
	}()
	// Deliver or abort if the sync is canceled while queuing
	d.cancelLock.RLock()
	cancel := d.cancelCh
	d.cancelLock.RUnlock()
	if cancel == nil {
		return errNoSyncActive
	}
	select {
	case destCh <- packet:
		return nil
	case <-cancel:
		return errNoSyncActive
	}
}<|MERGE_RESOLUTION|>--- conflicted
+++ resolved
@@ -1714,12 +1714,8 @@
 
 func (d *Downloader) commitPivotBlock(result *fetchResult) error {
 	block := types.NewBlockWithHeader(result.Header).WithBody(result.Transactions, result.ExtraData)
-<<<<<<< HEAD
 	//TODO: 临时改为Error级，方便升级时判断fast同步信息
-	log.Debug("Committing fast sync pivot as new head", "number", block.Number(), "hash", block.Hash())
-=======
 	log.Error("Committing fast sync pivot as new head", "number", block.Number(), "hash", block.Hash())
->>>>>>> 32dc0359
 
 	// Commit the pivot block as the new head, will require full sync from here on
 	if _, err := d.blockchain.InsertReceiptChain([]*types.Block{block}, []types.Receipts{result.Receipts}, d.ancientLimit); err != nil {
