// Copyright 2014 The go-ethereum Authors
// This file is part of the go-ethereum library.
//
// The go-ethereum library is free software: you can redistribute it and/or modify
// it under the terms of the GNU Lesser General Public License as published by
// the Free Software Foundation, either version 3 of the License, or
// (at your option) any later version.
//
// The go-ethereum library is distributed in the hope that it will be useful,
// but WITHOUT ANY WARRANTY; without even the implied warranty of
// MERCHANTABILITY or FITNESS FOR A PARTICULAR PURPOSE. See the
// GNU Lesser General Public License for more details.
//
// You should have received a copy of the GNU Lesser General Public License
// along with the go-ethereum library. If not, see <http://www.gnu.org/licenses/>.

package eth

import (
	"fmt"
	"math/big"
	"math/rand"
	"sync/atomic"
	"testing"
	"time"

	"github.com/PlatONnetwork/PlatON-Go/common"
	"github.com/PlatONnetwork/PlatON-Go/core"
	"github.com/PlatONnetwork/PlatON-Go/core/types"
	"github.com/PlatONnetwork/PlatON-Go/eth/downloader"
	"github.com/PlatONnetwork/PlatON-Go/eth/protocols/eth"
	"github.com/PlatONnetwork/PlatON-Go/event"
	"github.com/PlatONnetwork/PlatON-Go/p2p"
	"github.com/PlatONnetwork/PlatON-Go/p2p/enode"
	"github.com/PlatONnetwork/PlatON-Go/params"
	"github.com/PlatONnetwork/PlatON-Go/trie"
)

// testEthHandler is a mock event handler to listen for inbound network requests
// on the `eth` protocol and convert them into a more easily testable form.
type testEthHandler struct {
	blockBroadcasts event.Feed
	txAnnounces     event.Feed
	txBroadcasts    event.Feed
}

func (h *testEthHandler) Chain() *core.BlockChain              { panic("no backing chain") }
func (h *testEthHandler) StateBloom() *trie.SyncBloom          { panic("no backing state bloom") }
func (h *testEthHandler) TxPool() eth.TxPool                   { panic("no backing tx pool") }
func (h *testEthHandler) AcceptTxs() bool                      { return true }
func (h *testEthHandler) RunPeer(*eth.Peer, eth.Handler) error { panic("not used in tests") }
func (h *testEthHandler) PeerInfo(enode.ID) interface{}        { panic("not used in tests") }

func (h *testEthHandler) Handle(peer *eth.Peer, packet eth.Packet) error {
	switch packet := packet.(type) {
	case *eth.NewBlockPacket:
		h.blockBroadcasts.Send(packet.Block)
		return nil

	case *eth.NewPooledTransactionHashesPacket:
		h.txAnnounces.Send(([]common.Hash)(*packet))
		return nil

	case *eth.TransactionsPacket:
		h.txBroadcasts.Send(([]*types.Transaction)(*packet))
		return nil

	case *eth.PooledTransactionsPacket:
		h.txBroadcasts.Send(([]*types.Transaction)(*packet))
		return nil

	default:
		panic(fmt.Sprintf("unexpected eth packet type in tests: %T", packet))
	}
}

// Tests that received transactions are added to the local pool.
func TestRecvTransactions65(t *testing.T) { testRecvTransactions(t, eth.ETH65) }
func TestRecvTransactions66(t *testing.T) { testRecvTransactions(t, eth.ETH66) }

func testRecvTransactions(t *testing.T, protocol uint) {
	t.Parallel()

	// Create a message handler, configure it to accept transactions and watch them
	handler := newTestHandler()
	defer handler.close()

	handler.handler.acceptTxs = 1 // mark synced to accept transactions

	txs := make(chan core.NewTxsEvent)
	sub := handler.txpool.SubscribeNewTxsEvent(txs)
	defer sub.Unsubscribe()

	// Create a source peer to send messages through and a sink handler to receive them
	p2pSrc, p2pSink := p2p.MsgPipe()
	defer p2pSrc.Close()
	defer p2pSink.Close()

	src := eth.NewPeer(protocol, p2p.NewPeer(enode.ID{1}, "", nil), p2pSrc, handler.txpool)
	sink := eth.NewPeer(protocol, p2p.NewPeer(enode.ID{2}, "", nil), p2pSink, handler.txpool)
	defer src.Close()
	defer sink.Close()

	go handler.handler.runEthPeer(sink, func(peer *eth.Peer) error {
		return eth.Handle((*ethHandler)(handler.handler), peer)
	})
	// Run the handshake locally to avoid spinning up a source handler
	var (
		genesis = handler.chain.Genesis()
		head    = handler.chain.CurrentBlock()
	)
	if err := src.Handshake(1, head.Number(), head.Hash(), genesis.Hash(), nil); err != nil {
		t.Fatalf("failed to run protocol handshake")
	}
	// Send the transaction to the sink and verify that it's added to the tx pool
	tx := types.NewTransaction(0, common.Address{}, big.NewInt(0), 100000, big.NewInt(0), nil)
	tx, _ = types.SignTx(tx, types.HomesteadSigner{}, testKey)

	if err := src.SendTransactions([]*types.Transaction{tx}); err != nil {
		t.Fatalf("failed to send transaction: %v", err)
	}
	select {
	case event := <-txs:
		if len(event.Txs) != 1 {
			t.Errorf("wrong number of added transactions: got %d, want 1", len(event.Txs))
		} else if event.Txs[0].Hash() != tx.Hash() {
			t.Errorf("added wrong tx hash: got %v, want %v", event.Txs[0].Hash(), tx.Hash())
		}
	case <-time.After(2 * time.Second):
		t.Errorf("no NewTxsEvent received within 2 seconds")
	}
}

// This test checks that pending transactions are sent.
func TestSendTransactions65(t *testing.T) { testSendTransactions(t, eth.ETH65) }
func TestSendTransactions66(t *testing.T) { testSendTransactions(t, eth.ETH66) }

func testSendTransactions(t *testing.T, protocol uint) {
	t.Parallel()

	// Create a message handler and fill the pool with big transactions
	handler := newTestHandler()
	defer handler.close()

	insert := make([]*types.Transaction, 100)
	for nonce := range insert {
		tx := types.NewTransaction(uint64(nonce), common.Address{}, big.NewInt(0), 100000, big.NewInt(0), make([]byte, txsyncPackSize/10))
		tx, _ = types.SignTx(tx, types.HomesteadSigner{}, testKey)

		insert[nonce] = tx
	}
	go handler.txpool.AddRemotes(insert) // Need goroutine to not block on feed
	time.Sleep(250 * time.Millisecond)   // Wait until tx events get out of the system (can't use events, tx broadcaster races with peer join)

	// Create a source handler to send messages through and a sink peer to receive them
	p2pSrc, p2pSink := p2p.MsgPipe()
	defer p2pSrc.Close()
	defer p2pSink.Close()

	src := eth.NewPeer(protocol, p2p.NewPeer(enode.ID{1}, "", nil), p2pSrc, handler.txpool)
	sink := eth.NewPeer(protocol, p2p.NewPeer(enode.ID{2}, "", nil), p2pSink, handler.txpool)
	defer src.Close()
	defer sink.Close()

	go handler.handler.runEthPeer(src, func(peer *eth.Peer) error {
		return eth.Handle((*ethHandler)(handler.handler), peer)
	})
	// Run the handshake locally to avoid spinning up a source handler
	var (
		genesis = handler.chain.Genesis()
		head    = handler.chain.CurrentBlock()
	)
	if err := sink.Handshake(1, head.Number(), head.Hash(), genesis.Hash(), nil); err != nil {
		t.Fatalf("failed to run protocol handshake")
	}
	// After the handshake completes, the source handler should stream the sink
	// the transactions, subscribe to all inbound network events
	backend := new(testEthHandler)

	anns := make(chan []common.Hash)
	annSub := backend.txAnnounces.Subscribe(anns)
	defer annSub.Unsubscribe()

	bcasts := make(chan []*types.Transaction)
	bcastSub := backend.txBroadcasts.Subscribe(bcasts)
	defer bcastSub.Unsubscribe()

	go eth.Handle(backend, sink)

	// Make sure we get all the transactions on the correct channels
	seen := make(map[common.Hash]struct{})
	for len(seen) < len(insert) {
		switch protocol {
		case 65, 66:
			select {
			case hashes := <-anns:
				for _, hash := range hashes {
					if _, ok := seen[hash]; ok {
						t.Errorf("duplicate transaction announced: %x", hash)
					}
					seen[hash] = struct{}{}
				}
			case <-bcasts:
				t.Errorf("initial tx broadcast received on post eth/65")
			}

		default:
			panic("unsupported protocol, please extend test")
		}
	}
	for _, tx := range insert {
		if _, ok := seen[tx.Hash()]; !ok {
			t.Errorf("missing transaction: %x", tx.Hash())
		}
	}
}

// Tests that transactions get propagated to all attached peers, either via direct
// broadcasts or via announcements/retrievals.
func TestTransactionPropagation65(t *testing.T) { testTransactionPropagation(t, eth.ETH65) }
func TestTransactionPropagation66(t *testing.T) { testTransactionPropagation(t, eth.ETH66) }

func testTransactionPropagation(t *testing.T, protocol uint) {
	t.Parallel()

	// Create a source handler to send transactions from and a number of sinks
	// to receive them. We need multiple sinks since a one-to-one peering would
	// broadcast all transactions without announcement.
	source := newTestHandler()
	defer source.close()

	sinks := make([]*testHandler, 10)
	for i := 0; i < len(sinks); i++ {
		sinks[i] = newTestHandler()
		defer sinks[i].close()

		sinks[i].handler.acceptTxs = 1 // mark synced to accept transactions
	}
	// Interconnect all the sink handlers with the source handler
	for i, sink := range sinks {
		sink := sink // Closure for gorotuine below

		sourcePipe, sinkPipe := p2p.MsgPipe()
		defer sourcePipe.Close()
		defer sinkPipe.Close()

		sourcePeer := eth.NewPeer(protocol, p2p.NewPeer(enode.ID{byte(i)}, "", nil), sourcePipe, source.txpool)
		sinkPeer := eth.NewPeer(protocol, p2p.NewPeer(enode.ID{0}, "", nil), sinkPipe, sink.txpool)
		defer sourcePeer.Close()
		defer sinkPeer.Close()

		go source.handler.runEthPeer(sourcePeer, func(peer *eth.Peer) error {
			return eth.Handle((*ethHandler)(source.handler), peer)
		})
		go sink.handler.runEthPeer(sinkPeer, func(peer *eth.Peer) error {
			return eth.Handle((*ethHandler)(sink.handler), peer)
		})
	}
	// Subscribe to all the transaction pools
	txChs := make([]chan core.NewTxsEvent, len(sinks))
	for i := 0; i < len(sinks); i++ {
		txChs[i] = make(chan core.NewTxsEvent, 1024)

		sub := sinks[i].txpool.SubscribeNewTxsEvent(txChs[i])
		defer sub.Unsubscribe()
	}
	// Fill the source pool with transactions and wait for them at the sinks
	txs := make([]*types.Transaction, 1024)
	for nonce := range txs {
		tx := types.NewTransaction(uint64(nonce), common.Address{}, big.NewInt(0), 100000, big.NewInt(0), nil)
		tx, _ = types.SignTx(tx, types.HomesteadSigner{}, testKey)

		txs[nonce] = tx
	}
	source.txpool.AddRemotes(txs)

	// Iterate through all the sinks and ensure they all got the transactions
	for i := range sinks {
		for arrived := 0; arrived < len(txs); {
			select {
			case event := <-txChs[i]:
				arrived += len(event.Txs)
			case <-time.NewTimer(time.Second).C:
				t.Errorf("sink %d: transaction propagation timed out: have %d, want %d", i, arrived, len(txs))
			}
		}
	}
}

// Tests that post eth protocol handshake, clients perform a mutual checkpoint
// challenge to validate each other's chains. Hash mismatches, or missing ones
// during a fast sync should lead to the peer getting dropped.
func TestCheckpointChallenge(t *testing.T) {
	t.Skip("checkpoint not have now")
	tests := []struct {
		syncmode   downloader.SyncMode
		checkpoint bool
		timeout    bool
		empty      bool
		match      bool
		drop       bool
	}{
		// If checkpointing is not enabled locally, don't challenge and don't drop
		{downloader.FullSync, false, false, false, false, false},
		{downloader.FastSync, false, false, false, false, false},

		// If checkpointing is enabled locally and remote response is empty, only drop during fast sync
		{downloader.FullSync, true, false, true, false, false},
		{downloader.FastSync, true, false, true, false, true}, // Special case, fast sync, unsynced peer

		// If checkpointing is enabled locally and remote response mismatches, always drop
		{downloader.FullSync, true, false, false, false, true},
		{downloader.FastSync, true, false, false, false, true},

		// If checkpointing is enabled locally and remote response matches, never drop
		{downloader.FullSync, true, false, false, true, false},
		{downloader.FastSync, true, false, false, true, false},

		// If checkpointing is enabled locally and remote times out, always drop
		{downloader.FullSync, true, true, false, true, true},
		{downloader.FastSync, true, true, false, true, true},
	}
	for _, tt := range tests {
		t.Run(fmt.Sprintf("sync %v checkpoint %v timeout %v empty %v match %v", tt.syncmode, tt.checkpoint, tt.timeout, tt.empty, tt.match), func(t *testing.T) {
			testCheckpointChallenge(t, tt.syncmode, tt.checkpoint, tt.timeout, tt.empty, tt.match, tt.drop)
		})
	}
}

func testCheckpointChallenge(t *testing.T, syncmode downloader.SyncMode, checkpoint bool, timeout bool, empty bool, match bool, drop bool) {
	// Reduce the checkpoint handshake challenge timeout
	defer func(old time.Duration) { syncChallengeTimeout = old }(syncChallengeTimeout)
	syncChallengeTimeout = 250 * time.Millisecond

	// Create a test handler and inject a CHT into it. The injection is a bit
	// ugly, but it beats creating everything manually just to avoid reaching
	// into the internals a bit.
	handler := newTestHandler()
	defer handler.close()

	if syncmode == downloader.FastSync {
		atomic.StoreUint32(&handler.handler.fastSync, 1)
	} else {
		atomic.StoreUint32(&handler.handler.fastSync, 0)
	}
	var response *types.Header
	if checkpoint {
		number := (uint64(rand.Intn(500))+1)*params.CHTFrequency - 1
		response = &types.Header{Number: big.NewInt(int64(number)), Extra: []byte("valid")}
	}
	// Create a challenger peer and a challenged one
	p2pLocal, p2pRemote := p2p.MsgPipe()
	defer p2pLocal.Close()
	defer p2pRemote.Close()

	local := eth.NewPeer(eth.ETH65, p2p.NewPeer(enode.ID{1}, "", nil), p2pLocal, handler.txpool)
	remote := eth.NewPeer(eth.ETH65, p2p.NewPeer(enode.ID{2}, "", nil), p2pRemote, handler.txpool)
	defer local.Close()
	defer remote.Close()

	go handler.handler.runEthPeer(local, func(peer *eth.Peer) error {
		return eth.Handle((*ethHandler)(handler.handler), peer)
	})
	// Run the handshake locally to avoid spinning up a remote handler
	var (
		genesis = handler.chain.Genesis()
		head    = handler.chain.CurrentBlock()
	)
	if err := remote.Handshake(1, head.Number(), head.Hash(), genesis.Hash(), nil); err != nil {
		t.Fatalf("failed to run protocol handshake")
	}
	// Connect a new peer and check that we receive the checkpoint challenge
	if checkpoint {
		if err := remote.ExpectRequestHeadersByNumber(response.Number.Uint64(), 1, 0, false); err != nil {
			t.Fatalf("challenge mismatch: %v", err)
		}
		// Create a block to reply to the challenge if no timeout is simulated
		if !timeout {
			if empty {
				if err := remote.SendBlockHeaders([]*types.Header{}); err != nil {
					t.Fatalf("failed to answer challenge: %v", err)
				}
			} else if match {
				if err := remote.SendBlockHeaders([]*types.Header{response}); err != nil {
					t.Fatalf("failed to answer challenge: %v", err)
				}
			} else {
				if err := remote.SendBlockHeaders([]*types.Header{{Number: response.Number}}); err != nil {
					t.Fatalf("failed to answer challenge: %v", err)
				}
			}
		}
	}
	// Wait until the test timeout passes to ensure proper cleanup
	time.Sleep(syncChallengeTimeout + 300*time.Millisecond)

	// Verify that the remote peer is maintained or dropped
	if drop {
		if peers := handler.handler.peers.len(); peers != 0 {
			t.Fatalf("peer count mismatch: have %d, want %d", peers, 0)
		}
	} else {
		if peers := handler.handler.peers.len(); peers != 1 {
			t.Fatalf("peer count mismatch: have %d, want %d", peers, 1)
		}
	}
}

// Tests that blocks are broadcast to a sqrt number of peers only.
func TestBroadcastBlock1Peer(t *testing.T)    { testBroadcastBlock(t, 1, 1) }
func TestBroadcastBlock2Peers(t *testing.T)   { testBroadcastBlock(t, 2, 1) }
func TestBroadcastBlock3Peers(t *testing.T)   { testBroadcastBlock(t, 3, 1) }
func TestBroadcastBlock4Peers(t *testing.T)   { testBroadcastBlock(t, 4, 2) }
func TestBroadcastBlock5Peers(t *testing.T)   { testBroadcastBlock(t, 5, 2) }
func TestBroadcastBlock8Peers(t *testing.T)   { testBroadcastBlock(t, 9, 3) }
func TestBroadcastBlock12Peers(t *testing.T)  { testBroadcastBlock(t, 12, 3) }
func TestBroadcastBlock16Peers(t *testing.T)  { testBroadcastBlock(t, 16, 4) }
func TestBroadcastBloc26Peers(t *testing.T)   { testBroadcastBlock(t, 26, 5) }
func TestBroadcastBlock100Peers(t *testing.T) { testBroadcastBlock(t, 100, 10) }

func testBroadcastBlock(t *testing.T, peers, bcasts int) {
	t.Parallel()

	// Create a source handler to broadcast blocks from and a number of sinks
	// to receive them.
	source := newTestHandlerWithBlocks(1)
	defer source.close()

	sinks := make([]*testEthHandler, peers)
	for i := 0; i < len(sinks); i++ {
		sinks[i] = new(testEthHandler)
	}
	// Interconnect all the sink handlers with the source handler
	var (
		genesis = source.chain.Genesis()
	)
	for i, sink := range sinks {
		sink := sink // Closure for gorotuine below

		sourcePipe, sinkPipe := p2p.MsgPipe()
		defer sourcePipe.Close()
		defer sinkPipe.Close()

		sourcePeer := eth.NewPeer(eth.ETH65, p2p.NewPeer(enode.ID{byte(i)}, "", nil), sourcePipe, nil)
		sinkPeer := eth.NewPeer(eth.ETH65, p2p.NewPeer(enode.ID{0}, "", nil), sinkPipe, nil)
		defer sourcePeer.Close()
		defer sinkPeer.Close()

		go source.handler.runEthPeer(sourcePeer, func(peer *eth.Peer) error {
			return eth.Handle((*ethHandler)(source.handler), peer)
		})
<<<<<<< HEAD
		if err := sinkPeer.Handshake(1, genesis.Number(), genesis.Hash(), genesis.Hash(), nil); err != nil {
=======
		if err := sinkPeer.Handshake(1, big.NewInt(0), genesis.Hash(), genesis.Hash()); err != nil {
>>>>>>> 6761c928
			t.Fatalf("failed to run protocol handshake")
		}
		go eth.Handle(sink, sinkPeer)
	}
	// Subscribe to all the transaction pools
	blockChs := make([]chan *types.Block, len(sinks))
	for i := 0; i < len(sinks); i++ {
		blockChs[i] = make(chan *types.Block, 1)
		defer close(blockChs[i])

		sub := sinks[i].blockBroadcasts.Subscribe(blockChs[i])
		defer sub.Unsubscribe()
	}
	// Initiate a block propagation across the peers
	time.Sleep(100 * time.Millisecond)
	source.handler.BroadcastBlock(source.chain.GetBlockByNumber(uint64(1)), true)

	// Iterate through all the sinks and ensure the correct number got the block
	done := make(chan struct{}, peers)
	for _, ch := range blockChs {
		ch := ch
		go func() {
			<-ch
			done <- struct{}{}
		}()
	}
	var received int
	for {
		select {
		case <-done:
			received++

		case <-time.After(100 * time.Millisecond):
			if received != bcasts {
				t.Errorf("broadcast count mismatch: have %d, want %d", received, bcasts)
			}
			return
		}
	}
}

// Tests that a propagated malformed block (uncles or transactions don't match
// with the hashes in the header) gets discarded and not broadcast forward.
func TestBroadcastMalformedBlock65(t *testing.T) { testBroadcastMalformedBlock(t, eth.ETH65) }
func TestBroadcastMalformedBlock66(t *testing.T) { testBroadcastMalformedBlock(t, eth.ETH66) }

func testBroadcastMalformedBlock(t *testing.T, protocol uint) {
	t.Parallel()

	// Create a source handler to broadcast blocks from and a number of sinks
	// to receive them.
	source := newTestHandlerWithBlocks(1)
	defer source.close()

	// Create a source handler to send messages through and a sink peer to receive them
	p2pSrc, p2pSink := p2p.MsgPipe()
	defer p2pSrc.Close()
	defer p2pSink.Close()

	src := eth.NewPeer(protocol, p2p.NewPeer(enode.ID{1}, "", nil), p2pSrc, source.txpool)
	sink := eth.NewPeer(protocol, p2p.NewPeer(enode.ID{2}, "", nil), p2pSink, source.txpool)
	defer src.Close()
	defer sink.Close()

	go source.handler.runEthPeer(src, func(peer *eth.Peer) error {
		return eth.Handle((*ethHandler)(source.handler), peer)
	})
	// Run the handshake locally to avoid spinning up a sink handler
	var (
		genesis = source.chain.Genesis()
	)
<<<<<<< HEAD
	if err := sink.Handshake(1, genesis.Number(), genesis.Hash(), genesis.Hash(), nil); err != nil {
=======
	if err := sink.Handshake(1, big.NewInt(0), genesis.Hash(), genesis.Hash()); err != nil {
>>>>>>> 6761c928
		t.Fatalf("failed to run protocol handshake")
	}
	// After the handshake completes, the source handler should stream the sink
	// the blocks, subscribe to inbound network events
	backend := new(testEthHandler)

	blocks := make(chan *types.Block, 1)
	sub := backend.blockBroadcasts.Subscribe(blocks)
	defer sub.Unsubscribe()

	go eth.Handle(backend, sink)

	// Create various combinations of malformed blocks
	head := source.chain.CurrentBlock()

	malformedTransactions := head.Header()
	malformedTransactions.TxHash[0]++
	malformedEverything := head.Header()
	malformedEverything.TxHash[0]++

	// Try to broadcast all malformations and ensure they all get discarded
	for _, header := range []*types.Header{malformedTransactions, malformedEverything} {
		block := types.NewBlockWithHeader(header).WithBody(head.Transactions(), head.Extra())
		if err := src.SendNewBlock(block); err != nil {
			t.Fatalf("failed to broadcast block: %v", err)
		}
		select {
		case <-blocks:
			t.Fatalf("malformed block forwarded")
		case <-time.After(100 * time.Millisecond):
		}
	}
}<|MERGE_RESOLUTION|>--- conflicted
+++ resolved
@@ -449,11 +449,7 @@
 		go source.handler.runEthPeer(sourcePeer, func(peer *eth.Peer) error {
 			return eth.Handle((*ethHandler)(source.handler), peer)
 		})
-<<<<<<< HEAD
-		if err := sinkPeer.Handshake(1, genesis.Number(), genesis.Hash(), genesis.Hash(), nil); err != nil {
-=======
-		if err := sinkPeer.Handshake(1, big.NewInt(0), genesis.Hash(), genesis.Hash()); err != nil {
->>>>>>> 6761c928
+		if err := sinkPeer.Handshake(1, big.NewInt(0), genesis.Hash(), genesis.Hash(), nil); err != nil {
 			t.Fatalf("failed to run protocol handshake")
 		}
 		go eth.Handle(sink, sinkPeer)
@@ -525,11 +521,7 @@
 	var (
 		genesis = source.chain.Genesis()
 	)
-<<<<<<< HEAD
-	if err := sink.Handshake(1, genesis.Number(), genesis.Hash(), genesis.Hash(), nil); err != nil {
-=======
-	if err := sink.Handshake(1, big.NewInt(0), genesis.Hash(), genesis.Hash()); err != nil {
->>>>>>> 6761c928
+	if err := sink.Handshake(1, big.NewInt(0), genesis.Hash(), genesis.Hash(), nil); err != nil {
 		t.Fatalf("failed to run protocol handshake")
 	}
 	// After the handshake completes, the source handler should stream the sink
