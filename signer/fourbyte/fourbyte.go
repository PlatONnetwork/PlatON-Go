--- conflicted
+++ resolved
@@ -14,13 +14,6 @@
 // You should have received a copy of the GNU Lesser General Public License
 // along with the go-ethereum library. If not, see <http://www.gnu.org/licenses/>.
 
-<<<<<<< HEAD
-=======
-//go:generate go run github.com/kevinburke/go-bindata/go-bindata -nometadata -nocompress -o 4byte.go -pkg fourbyte 4byte.json
-//go:generate gofmt -s -w 4byte.go
-//go:generate sh -c "sed 's#var __4byteJson#//nolint:misspell\\\n&#' 4byte.go > 4byte.go.tmp && mv 4byte.go.tmp 4byte.go"
-
->>>>>>> e8864d51
 // Package fourbyte contains the 4byte database.
 package fourbyte
 
@@ -84,13 +77,16 @@
 	db := &Database{make(map[string]string), make(map[string]string), path}
 	db.customPath = path
 
-	if err := json.Unmarshal(embeddedJSON, &db.embedded); err != nil {
+	blob, err := Asset("4byte.json")
+	if err != nil {
+		return nil, err
+	}
+	if err := json.Unmarshal(blob, &db.embedded); err != nil {
 		return nil, err
 	}
 	// Custom file may not exist. Will be created during save, if needed.
 	if _, err := os.Stat(path); err == nil {
-		var blob []byte
-		if blob, err = ioutil.ReadFile(path); err != nil {
+		if blob, err = os.ReadFile(path); err != nil {
 			return nil, err
 		}
 		if err := json.Unmarshal(blob, &db.custom); err != nil {
@@ -144,5 +140,5 @@
 	if err != nil {
 		return err
 	}
-	return ioutil.WriteFile(db.customPath, blob, 0600)
+	return os.WriteFile(db.customPath, blob, 0600)
 }