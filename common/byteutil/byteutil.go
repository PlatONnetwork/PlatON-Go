// create by platon
package byteutil

import (
	"github.com/PlatONnetwork/PlatON-Go/common"
	"github.com/PlatONnetwork/PlatON-Go/p2p/discover"
	"github.com/PlatONnetwork/PlatON-Go/rlp"
	"math/big"
)

var Bytes2X_CMD = map[string]interface{}{
	"string":   		 BytesToString,
	"[8]byte":  		 BytesTo8Bytes,
	"[16]byte": 		 BytesTo16Bytes,
	"[32]byte": 		 BytesTo32Bytes,
	"[64]byte": 		 BytesTo64Bytes,

	"uint8":             BytesToUint8,
	"uint16":            BytesToUint16,
	"uint32":            BytesToUint32,
	"uint64":            BytesToUint64,

	"*big.Int":          BytesToBigInt,
	"[]*big.Int":        BytesToBigIntArr,
	"discover.NodeID":   BytesToNodeId,
	"[]discover.NodeID": BytesToNodeIdArr,
	"common.Hash":       BytesToHash,
	"[]common.Hash":     BytesToHashArr,
	"common.Address":    BytesToAddress,
	"[]common.Address":  BytesToAddressArr,
}

<<<<<<< HEAD

func BytesToAddress(curByte []byte) common.Address {
	str := BytesToString(curByte)
	return common.HexToAddress(str)
	//var addr common.Address
	//rlp.DecodeBytes(curByte, addr)
}

func BytesToNodeId(curByte []byte) discover.NodeID {
	str := BytesToString(curByte)
	nodeId, _ := discover.HexID(str)
	return nodeId
}

func BytesToHash(curByte []byte) common.Hash {
	str := BytesToString(curByte)
	return common.HexToHash(str)
=======
func BytesToString(curByte []byte) string {
	//return string(curByte)
	var str string
	if err := rlp.DecodeBytes(curByte, &str); nil != err {
		panic("BytesToString:" + err.Error())
	}
	return str
>>>>>>> 45ced0c9
}

func BytesTo8Bytes(curByte []byte) [8]byte {
	var arr [8]byte
	if err := rlp.DecodeBytes(curByte, &arr); nil != err {
		panic("BytesTo8Bytes:" + err.Error())
	}
	return arr
}

func BytesTo16Bytes(curByte []byte) [16]byte {
	var arr [16]byte
	if err := rlp.DecodeBytes(curByte, &arr); nil != err {
		panic("BytesTo16Bytes:" + err.Error())
	}
	return arr
}

func BytesTo32Bytes(curByte []byte) [32]byte {
	/*var arr [32]byte
	copy(arr[:], curByte)
	return arr*/
	var arr [32]byte
	if err := rlp.DecodeBytes(curByte, &arr); nil != err {
		panic("BytesTo32Bytes:" + err.Error())
	}
	return arr
}

func BytesTo64Bytes(curByte []byte) [64]byte {
	/*var arr [64]byte
	copy(arr[:], curByte)
	return arr*/
	var arr [64]byte
	if err := rlp.DecodeBytes(curByte, &arr); nil != err {
		panic("BytesTo64Bytes:" + err.Error())
	}
	return arr
}

func BytesToUint8(b []byte) uint8 {
	var x uint8
	if err := rlp.DecodeBytes(b, &x); nil != err {
		panic("BytesToUint8:" + err.Error())
	}
	return x
}

func BytesToUint16(b []byte) uint16 {
	/*b = append(make([]byte, 2-len(b)), b...)
	return binary.BigEndian.Uint16(b)*/
	var x uint16
	if err := rlp.DecodeBytes(b, &x); nil != err {
		panic("BytesToUint16:" + err.Error())
	}
	return x
}

func BytesToUint32(b []byte) uint32 {
	/*b = append(make([]byte, 4-len(b)), b...)
	return binary.BigEndian.Uint32(b)*/
	var x uint32
	if err := rlp.DecodeBytes(b, &x); nil != err {
		panic("BytesToUint32:" + err.Error())
	}
	return x
}

func BytesToUint64(b []byte) uint64 {
	/*b = append(make([]byte, 8-len(b)), b...)
	return binary.BigEndian.Uint64(b)*/
	var x uint64
	if err := rlp.DecodeBytes(b, &x); nil != err {
		panic("BytesToUint64:" + err.Error())
	}
	return x
}

func BytesToBigInt(curByte []byte) *big.Int {
	//return new(big.Int).SetBytes(curByte)
	var bigInt *big.Int
	if err := rlp.DecodeBytes(curByte, &bigInt); nil != err {
		panic("BytesToBigInt:" + err.Error())
	}
	return bigInt
}

func BytesToBigIntArr(curByte []byte) []*big.Int {
	var arr []*big.Int
	if err := rlp.DecodeBytes(curByte, &arr); nil != err {
		panic("BytesToBigIntArr:" + err.Error())
	}
	return arr
}

func BytesToNodeId(curByte []byte) discover.NodeID {
	//str := BytesToString(curByte)
	//nodeId, _ := discover.HexID(str)
	//return nodeId
	var nodeId discover.NodeID
	if err := rlp.DecodeBytes(curByte, &nodeId); nil != err {
		panic("BytesToNodeId:" + err.Error())
	}
	return nodeId
}

func BytesToNodeIdArr(curByte []byte) []discover.NodeID {
	/*str := BytesToString(curByte)
	strArr := strings.Split(str, ":")
	var ANodeID []discover.NodeID
	for i := 0; i < len(strArr); i++ {
		nodeId, _ := discover.HexID(strArr[i])
		ANodeID = append(ANodeID, nodeId)
	}
	return ANodeID*/
	var nodeIdArr []discover.NodeID
	if err := rlp.DecodeBytes(curByte, &nodeIdArr); nil != err {
		panic("BytesToNodeIdArr:" + err.Error())
	}
	return nodeIdArr
}

func BytesToHash(curByte []byte) common.Hash {
	//str := BytesToString(curByte)
	//return common.HexToHash(str)
	var hash common.Hash
	if err := rlp.DecodeBytes(curByte, &hash); nil != err {
		panic("BytesToHash:" + err.Error())
	}
	return hash
}

func BytesToHashArr(curByte []byte) []common.Hash {
	/*str := BytesToString(curByte)
	strArr := strings.Split(str, ":")
	var AHash []common.Hash
	for i := 0; i < len(strArr); i++ {
		AHash = append(AHash, common.HexToHash(strArr[i]))
	}
	return AHash*/

	var hashArr []common.Hash
	if err := rlp.DecodeBytes(curByte, &hashArr); nil != err {
		panic("BytesToHashArr:" + err.Error())
	}
	return hashArr
}

func BytesToAddress(curByte []byte) common.Address {
	//str := BytesToString(curByte)
	//return common.HexToAddress(str)
	var addr common.Address
	if err := rlp.DecodeBytes(curByte, &addr); nil != err {
		panic("BytesToAddress:" + err.Error())
	}
	return addr
}

func BytesToAddressArr(curByte []byte) []common.Address {
	//str := BytesToString(curByte)
	//return common.HexToAddress(str)
	var addrArr []common.Address
	if err := rlp.DecodeBytes(curByte, &addrArr); nil != err {
		panic("BytesToAddressArr:" + err.Error())
	}
	return addrArr
}<|MERGE_RESOLUTION|>--- conflicted
+++ resolved
@@ -30,25 +30,6 @@
 	"[]common.Address":  BytesToAddressArr,
 }
 
-<<<<<<< HEAD
-
-func BytesToAddress(curByte []byte) common.Address {
-	str := BytesToString(curByte)
-	return common.HexToAddress(str)
-	//var addr common.Address
-	//rlp.DecodeBytes(curByte, addr)
-}
-
-func BytesToNodeId(curByte []byte) discover.NodeID {
-	str := BytesToString(curByte)
-	nodeId, _ := discover.HexID(str)
-	return nodeId
-}
-
-func BytesToHash(curByte []byte) common.Hash {
-	str := BytesToString(curByte)
-	return common.HexToHash(str)
-=======
 func BytesToString(curByte []byte) string {
 	//return string(curByte)
 	var str string
@@ -56,7 +37,6 @@
 		panic("BytesToString:" + err.Error())
 	}
 	return str
->>>>>>> 45ced0c9
 }
 
 func BytesTo8Bytes(curByte []byte) [8]byte {
