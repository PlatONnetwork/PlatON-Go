--- conflicted
+++ resolved
@@ -417,19 +417,11 @@
 			params: 2,
 			inputFormatter: [web3._extend.formatters.inputBlockNumberFormatter, web3._extend.utils.toHex]
 		}),
-<<<<<<< HEAD
-		new web3._extend.Method({
-			name: 'getPrepareQC',
-			call: 'platon_getPrepareQC',
-			params: 1
-		}),
 		new web3._extend.Method({
 			name: 'getTransactionByBlock',
 			call: 'platon_getTransactionByBlock',
 			params: 1
 		}),
-=======
->>>>>>> 66ed8345
 	],
 	properties: [
 		new web3._extend.Property({
