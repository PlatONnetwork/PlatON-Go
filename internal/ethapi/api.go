// Copyright 2015 The go-ethereum Authors
// This file is part of the go-ethereum library.
//
// The go-ethereum library is free software: you can redistribute it and/or modify
// it under the terms of the GNU Lesser General Public License as published by
// the Free Software Foundation, either version 3 of the License, or
// (at your option) any later version.
//
// The go-ethereum library is distributed in the hope that it will be useful,
// but WITHOUT ANY WARRANTY; without even the implied warranty of
// MERCHANTABILITY or FITNESS FOR A PARTICULAR PURPOSE. See the
// GNU Lesser General Public License for more details.
//
// You should have received a copy of the GNU Lesser General Public License
// along with the go-ethereum library. If not, see <http://www.gnu.org/licenses/>.

package ethapi

import (
	"context"
	"errors"
	"fmt"
	"math/big"
	"time"

	ctypes "github.com/PlatONnetwork/PlatON-Go/consensus/cbft/types"

	"github.com/PlatONnetwork/PlatON-Go/core/state"

	"github.com/PlatONnetwork/PlatON-Go/accounts/abi"

	"strings"

	"github.com/davecgh/go-spew/spew"
	"github.com/syndtr/goleveldb/leveldb"
	"github.com/syndtr/goleveldb/leveldb/util"

	"github.com/PlatONnetwork/PlatON-Go/accounts"
	"github.com/PlatONnetwork/PlatON-Go/accounts/keystore"
	"github.com/PlatONnetwork/PlatON-Go/common"
	"github.com/PlatONnetwork/PlatON-Go/common/hexutil"
	"github.com/PlatONnetwork/PlatON-Go/common/math"
	"github.com/PlatONnetwork/PlatON-Go/core"
	"github.com/PlatONnetwork/PlatON-Go/core/rawdb"
	"github.com/PlatONnetwork/PlatON-Go/core/types"
	"github.com/PlatONnetwork/PlatON-Go/core/vm"
	"github.com/PlatONnetwork/PlatON-Go/crypto"
	"github.com/PlatONnetwork/PlatON-Go/log"
	"github.com/PlatONnetwork/PlatON-Go/p2p"
	"github.com/PlatONnetwork/PlatON-Go/params"
	"github.com/PlatONnetwork/PlatON-Go/rlp"
	"github.com/PlatONnetwork/PlatON-Go/rpc"
)

// PublicEthereumAPI provides an API to access Ethereum related information.
// It offers only methods that operate on public data that is freely available to anyone.
type PublicEthereumAPI struct {
	b Backend
}

// NewPublicEthereumAPI creates a new Ethereum protocol API.
func NewPublicEthereumAPI(b Backend) *PublicEthereumAPI {
	return &PublicEthereumAPI{b}
}

// GasPrice returns a suggestion for a gas price.
func (s *PublicEthereumAPI) GasPrice(ctx context.Context) (*hexutil.Big, error) {
	price, err := s.b.SuggestPrice(ctx)
	return (*hexutil.Big)(price), err
}

// Syncing returns false in case the node is currently not syncing with the network. It can be up to date or has not
// yet received the latest block headers from its pears. In case it is synchronizing:
// - startingBlock: block number this node started to synchronise from
// - currentBlock:  block number this node is currently importing
// - highestBlock:  block number of the highest block header this node has received from peers
// - pulledStates:  number of state entries processed until now
// - knownStates:   number of known state entries that still need to be pulled
func (s *PublicEthereumAPI) Syncing() (interface{}, error) {
	progress := s.b.Downloader().Progress()

	// Return not syncing if the synchronisation already completed
	if progress.CurrentBlock >= progress.HighestBlock {
		return false, nil
	}
	// Otherwise gather the block sync stats
	return map[string]interface{}{
		"startingBlock": hexutil.Uint64(progress.StartingBlock),
		"currentBlock":  hexutil.Uint64(progress.CurrentBlock),
		"highestBlock":  hexutil.Uint64(progress.HighestBlock),
		"pulledStates":  hexutil.Uint64(progress.PulledStates),
		"knownStates":   hexutil.Uint64(progress.KnownStates),
	}, nil
}

// PublicTxPoolAPI offers and API for the transaction pool. It only operates on data that is non confidential.
type PublicTxPoolAPI struct {
	b Backend
}

// NewPublicTxPoolAPI creates a new tx pool service that gives information about the transaction pool.
func NewPublicTxPoolAPI(b Backend) *PublicTxPoolAPI {
	return &PublicTxPoolAPI{b}
}

// Content returns the transactions contained within the transaction pool.
func (s *PublicTxPoolAPI) Content() map[string]map[string]map[string]*RPCTransaction {
	content := map[string]map[string]map[string]*RPCTransaction{
		"pending": make(map[string]map[string]*RPCTransaction),
		"queued":  make(map[string]map[string]*RPCTransaction),
	}
	pending, queue := s.b.TxPoolContent()

	// Flatten the pending transactions
	for account, txs := range pending {
		dump := make(map[string]*RPCTransaction)
		for _, tx := range txs {
			dump[fmt.Sprintf("%d", tx.Nonce())] = newRPCPendingTransaction(tx)
		}
		content["pending"][account.String()] = dump
	}
	// Flatten the queued transactions
	for account, txs := range queue {
		dump := make(map[string]*RPCTransaction)
		for _, tx := range txs {
			dump[fmt.Sprintf("%d", tx.Nonce())] = newRPCPendingTransaction(tx)
		}
		content["queued"][account.String()] = dump
	}
	return content
}

// Status returns the number of pending and queued transaction in the pool.
func (s *PublicTxPoolAPI) Status() map[string]hexutil.Uint {
	pending, queue := s.b.Stats()
	return map[string]hexutil.Uint{
		"pending": hexutil.Uint(pending),
		"queued":  hexutil.Uint(queue),
	}
}

// Inspect retrieves the content of the transaction pool and flattens it into an
// easily inspectable list.
func (s *PublicTxPoolAPI) Inspect() map[string]map[string]map[string]string {
	content := map[string]map[string]map[string]string{
		"pending": make(map[string]map[string]string),
		"queued":  make(map[string]map[string]string),
	}
	pending, queue := s.b.TxPoolContent()

	// Define a formatter to flatten a transaction into a string
	var format = func(tx *types.Transaction) string {
		if to := tx.To(); to != nil {
			return fmt.Sprintf("%s: %v von + %v gas × %v von", tx.To().String(), tx.Value(), tx.Gas(), tx.GasPrice())
		}
		return fmt.Sprintf("contract creation: %v von + %v gas × %v von", tx.Value(), tx.Gas(), tx.GasPrice())
	}
	// Flatten the pending transactions
	for account, txs := range pending {
		dump := make(map[string]string)
		for _, tx := range txs {
			dump[fmt.Sprintf("%d", tx.Nonce())] = format(tx)
		}
		content["pending"][account.String()] = dump
	}
	// Flatten the queued transactions
	for account, txs := range queue {
		dump := make(map[string]string)
		for _, tx := range txs {
			dump[fmt.Sprintf("%d", tx.Nonce())] = format(tx)
		}
		content["queued"][account.String()] = dump
	}
	return content
}

// PublicAccountAPI provides an API to access accounts managed by this node.
// It offers only methods that can retrieve accounts.
type PublicAccountAPI struct {
	am *accounts.Manager
}

// NewPublicAccountAPI creates a new PublicAccountAPI.
func NewPublicAccountAPI(am *accounts.Manager) *PublicAccountAPI {
	return &PublicAccountAPI{am: am}
}

// Accounts returns the collection of accounts this node manages
func (s *PublicAccountAPI) Accounts() []common.Address {
	return s.am.Accounts()
}

// PrivateAccountAPI provides an API to access accounts managed by this node.
// It offers methods to create, (un)lock en list accounts. Some methods accept
// passwords and are therefore considered private by default.
type PrivateAccountAPI struct {
	am        *accounts.Manager
	nonceLock *AddrLocker
	b         Backend
}

// NewPrivateAccountAPI create a new PrivateAccountAPI.
func NewPrivateAccountAPI(b Backend, nonceLock *AddrLocker) *PrivateAccountAPI {
	return &PrivateAccountAPI{
		am:        b.AccountManager(),
		nonceLock: nonceLock,
		b:         b,
	}
}

// ListAccounts will return a list of addresses for accounts this node manages.
func (s *PrivateAccountAPI) ListAccounts() []common.Address {
	return s.am.Accounts()
}

// rawWallet is a JSON representation of an accounts.Wallet interface, with its
// data contents extracted into plain fields.
type rawWallet struct {
	URL      string             `json:"url"`
	Status   string             `json:"status"`
	Failure  string             `json:"failure,omitempty"`
	Accounts []accounts.Account `json:"accounts,omitempty"`
}

// ListWallets will return a list of wallets this node manages.
func (s *PrivateAccountAPI) ListWallets() []rawWallet {
	wallets := make([]rawWallet, 0) // return [] instead of nil if empty
	for _, wallet := range s.am.Wallets() {
		status, failure := wallet.Status()

		raw := rawWallet{
			URL:      wallet.URL().String(),
			Status:   status,
			Accounts: wallet.Accounts(),
		}
		if failure != nil {
			raw.Failure = failure.Error()
		}
		wallets = append(wallets, raw)
	}
	return wallets
}

// OpenWallet initiates a hardware wallet opening procedure, establishing a USB
// connection and attempting to authenticate via the provided passphrase. Note,
// the method may return an extra challenge requiring a second open (e.g. the
// Trezor PIN matrix challenge).
func (s *PrivateAccountAPI) OpenWallet(url string, passphrase *string) error {
	wallet, err := s.am.Wallet(url)
	if err != nil {
		return err
	}
	pass := ""
	if passphrase != nil {
		pass = *passphrase
	}
	return wallet.Open(pass)
}

// DeriveAccount requests a HD wallet to derive a new account, optionally pinning
// it for later reuse.
//func (s *PrivateAccountAPI) DeriveAccount(url string, path string, pin *bool) (accounts.Account, error) {
//	wallet, err := s.am.Wallet(url)
//	if err != nil {
//		return accounts.Account{}, err
//	}
//	derivPath, err := accounts.ParseDerivationPath(path)
//	if err != nil {
//		return accounts.Account{}, err
//	}
//	if pin == nil {
//		pin = new(bool)
//	}
//	return wallet.Derive(derivPath, *pin)
//}

// NewAccount will create a new account and returns the address for the new account.
func (s *PrivateAccountAPI) NewAccount(password string) (common.Address, error) {
	ks, err := fetchKeystore(s.am)
	if err != nil {
		return common.Address{}, err
	}
	acc, err := ks.NewAccount(password)
	if err == nil {
		log.Info("Your new key was generated", "address", acc.Address)
		log.Warn("Please backup your key file!", "path", acc.URL.Path)
		log.Warn("Please remember your password!")
		return acc.Address, nil
	}
	return common.Address{}, err
}

// fetchKeystore retrieves the encrypted keystore from the account manager.
func fetchKeystore(am *accounts.Manager) (*keystore.KeyStore, error) {
	if ks := am.Backends(keystore.KeyStoreType); len(ks) > 0 {
		return ks[0].(*keystore.KeyStore), nil
	}
	return nil, errors.New("local keystore not used")
}

// ImportRawKey stores the given hex encoded ECDSA key into the key directory,
// encrypting it with the passphrase.
func (s *PrivateAccountAPI) ImportRawKey(privkey string, password string) (common.Address, error) {
	key, err := crypto.HexToECDSA(privkey)
	if err != nil {
		return common.Address{}, err
	}
	ks, err := fetchKeystore(s.am)
	if err != nil {
		return common.Address{}, err
	}
	acc, err := ks.ImportECDSA(key, password)
	return acc.Address, err
}

// UnlockAccount will unlock the account associated with the given address with
// the given password for duration seconds. If duration is nil it will use a
// default of 300 seconds. It returns an indication if the account was unlocked.
func (s *PrivateAccountAPI) UnlockAccount(ctx context.Context, addr common.Address, password string, duration *uint64) (bool, error) {
	// When the API is exposed by external RPC(http, ws etc), unless the user
	// explicitly specifies to allow the insecure account unlocking, otherwise
	// it is disabled.
	if s.b.ExtRPCEnabled() && !s.b.AccountManager().Config().InsecureUnlockAllowed {
		return false, errors.New("account unlock with HTTP access is forbidden")
	}

	const max = uint64(time.Duration(math.MaxInt64) / time.Second)
	var d time.Duration
	if duration == nil {
		d = 300 * time.Second
	} else if *duration > max {
		return false, errors.New("unlock duration too large")
	} else {
		d = time.Duration(*duration) * time.Second
	}
	ks, err := fetchKeystore(s.am)
	if err != nil {
		return false, err
	}
	err = ks.TimedUnlock(accounts.Account{Address: addr}, password, d)
	if err != nil {
		log.Warn("Failed account unlock attempt", "address", addr, "err", err)
	}
	return err == nil, err
}

// LockAccount will lock the account associated with the given address when it's unlocked.
func (s *PrivateAccountAPI) LockAccount(addr common.Address) bool {
	if ks, err := fetchKeystore(s.am); err == nil {
		return ks.Lock(addr) == nil
	}
	return false
}

// signTransaction sets defaults and signs the given transaction
// NOTE: the caller needs to ensure that the nonceLock is held, if applicable,
// and release it after the transaction has been submitted to the tx pool
func (s *PrivateAccountAPI) signTransaction(ctx context.Context, args *TransactionArgs, passwd string) (*types.Transaction, error) {
	// Look up the wallet containing the requested signer
	account := accounts.Account{Address: args.from()}
	wallet, err := s.am.Find(account)
	if err != nil {
		return nil, err
	}
	// Set some sanity defaults and terminate on failure
	if err := args.setDefaults(ctx, s.b); err != nil {
		return nil, err
	}
	// Assemble the transaction and sign with the wallet
	tx := args.toTransaction()
	return wallet.SignTxWithPassphrase(account, passwd, tx, s.b.ChainConfig().PIP7ChainID)
}

// SendTransaction will create a transaction from the given arguments and
// tries to sign it with the key associated with args.From. If the given
// passwd isn't able to decrypt the key it fails.
func (s *PrivateAccountAPI) SendTransaction(ctx context.Context, args TransactionArgs, passwd string) (common.Hash, error) {
	if args.Nonce == nil {
		// Hold the addresse's mutex around signing to prevent concurrent assignment of
		// the same nonce to multiple accounts.
		s.nonceLock.LockAddr(args.from())
		defer s.nonceLock.UnlockAddr(args.from())
	}
	signed, err := s.signTransaction(ctx, &args, passwd)
	if err != nil {
		log.Warn("Failed transaction send attempt", "from", args.from(), "to", args.To, "value", args.Value.ToInt(), "err", err)
		return common.Hash{}, err
	}
	return SubmitTransaction(ctx, s.b, signed)
}

// SignTransaction will create a transaction from the given arguments and
// tries to sign it with the key associated with args.From. If the given passwd isn't
// able to decrypt the key it fails. The transaction is returned in RLP-form, not broadcast
// to other nodes
func (s *PrivateAccountAPI) SignTransaction(ctx context.Context, args TransactionArgs, passwd string) (*SignTransactionResult, error) {
	// No need to obtain the noncelock mutex, since we won't be sending this
	// tx into the transaction pool, but right back to the user
	if args.From == nil {
		return nil, fmt.Errorf("sender not specified")
	}
	if args.Gas == nil {
		return nil, fmt.Errorf("gas not specified")
	}
	if args.GasPrice == nil {
		return nil, fmt.Errorf("gasPrice not specified")
	}
	if args.Nonce == nil {
		return nil, fmt.Errorf("nonce not specified")
	}
	signed, err := s.signTransaction(ctx, &args, passwd)
	if err != nil {
		log.Warn("Failed transaction sign attempt", "from", args.from(), "to", args.To, "value", args.Value.ToInt(), "err", err)
		return nil, err
	}
	data, err := signed.MarshalBinary()
	if err != nil {
		return nil, err
	}
	return &SignTransactionResult{data, signed}, nil
}

// signHash is a helper function that calculates a hash for the given message that can be
// safely used to calculate a signature from.
//
// The hash is calulcated as
//
//	keccak256("\x19Ethereum Signed Message:\n"${message length}${message}).
//
// This gives context to the signed message and prevents signing of transactions.
func signHash(data []byte) []byte {
	msg := fmt.Sprintf("\x19Ethereum Signed Message:\n%d%s", len(data), data)
	return crypto.Keccak256([]byte(msg))
}

// Sign calculates an Ethereum ECDSA signature for:
// keccack256("\x19Ethereum Signed Message:\n" + len(message) + message))
//
// Note, the produced signature conforms to the secp256k1 curve R, S and V values,
// where the V value will be 27 or 28 for legacy reasons.
//
// The key used to calculate the signature is decrypted with the given password.
//
// https://github.com/ethereum/go-ethereum/wiki/Management-APIs#personal_sign
func (s *PrivateAccountAPI) Sign(ctx context.Context, data hexutil.Bytes, addr common.Address, passwd string) (hexutil.Bytes, error) {
	// Look up the wallet containing the requested signer
	account := accounts.Account{Address: addr}

	wallet, err := s.b.AccountManager().Find(account)
	if err != nil {
		return nil, err
	}
	// Assemble sign the data with the wallet
	signature, err := wallet.SignHashWithPassphrase(account, passwd, signHash(data))
	if err != nil {
		log.Warn("Failed data sign attempt", "address", addr, "err", err)
		return nil, err
	}
	signature[crypto.RecoveryIDOffset] += 27 // Transform V from 0/1 to 27/28 according to the yellow paper
	return signature, nil
}

// EcRecover returns the address for the account that was used to create the signature.
// Note, this function is compatible with eth_sign and personal_sign. As such it recovers
// the address of:
// hash = keccak256("\x19Ethereum Signed Message:\n"${message length}${message})
// addr = ecrecover(hash, signature)
//
// Note, the signature must conform to the secp256k1 curve R, S and V values, where
// the V value must be 27 or 28 for legacy reasons.
//
// https://github.com/ethereum/go-ethereum/wiki/Management-APIs#personal_ecRecover
func (s *PrivateAccountAPI) EcRecover(ctx context.Context, data, sig hexutil.Bytes) (common.Address, error) {
	if len(sig) != crypto.SignatureLength {
		return common.Address{}, fmt.Errorf("signature must be %d bytes long", crypto.SignatureLength)
	}
	if sig[crypto.RecoveryIDOffset] != 27 && sig[crypto.RecoveryIDOffset] != 28 {
		return common.Address{}, fmt.Errorf("invalid Ethereum signature (V is not 27 or 28)")
	}
	sig[crypto.RecoveryIDOffset] -= 27 // Transform yellow paper V from 27/28 to 0/1

	rpk, err := crypto.SigToPub(signHash(data), sig)
	if err != nil {
		return common.Address{}, err
	}
	return crypto.PubkeyToAddress(*rpk), nil
}

// SignAndSendTransaction was renamed to SendTransaction. This method is deprecated
// and will be removed in the future. It primary goal is to give clients time to update.
func (s *PrivateAccountAPI) SignAndSendTransaction(ctx context.Context, args TransactionArgs, passwd string) (common.Hash, error) {
	return s.SendTransaction(ctx, args, passwd)
}

// PublicBlockChainAPI provides an API to access the Ethereum blockchain.
// It offers only methods that operate on public data that is freely available to anyone.
type PublicBlockChainAPI struct {
	b Backend
}

// NewPublicBlockChainAPI creates a new Ethereum blockchain API.
func NewPublicBlockChainAPI(b Backend) *PublicBlockChainAPI {
	return &PublicBlockChainAPI{b}
}

// ChainId is the PIP-7 replay-protection chain id for the current chain config.
func (s *PublicBlockChainAPI) ChainId() (*hexutil.Big, error) {
	return (*hexutil.Big)(s.b.ChainConfig().PIP7ChainID), nil
}

// BlockNumber returns the block number of the chain head.
func (s *PublicBlockChainAPI) BlockNumber() hexutil.Uint64 {
	header, _ := s.b.HeaderByNumber(context.Background(), rpc.LatestBlockNumber) // latest header should always be available
	return hexutil.Uint64(header.Number.Uint64())
}

// GetBalance returns the amount of von for the given address in the state of the
// given block number. The rpc.LatestBlockNumber and rpc.PendingBlockNumber meta
// block numbers are also allowed.
func (s *PublicBlockChainAPI) GetBalance(ctx context.Context, address common.Address, blockNrOrHash rpc.BlockNumberOrHash) (*hexutil.Big, error) {
	state, _, err := s.b.StateAndHeaderByNumberOrHash(ctx, blockNrOrHash)
	if state == nil || err != nil {
		return nil, err
	}
	state.ClearParentReference()
	return (*hexutil.Big)(state.GetBalance(address)), state.Error()
}

func (s *PublicBlockChainAPI) GetAddressHrp() string {
	stored := rawdb.ReadCanonicalHash(s.b.ChainDb(), 0)
	chainConfig := rawdb.ReadChainConfig(s.b.ChainDb(), stored)
	if chainConfig == nil || chainConfig.AddressHRP == "" {
		return common.DefaultAddressHRP
	}
	return chainConfig.AddressHRP
}

// Result structs for GetProof
type AccountResult struct {
	Address      common.Address  `json:"address"`
	AccountProof []string        `json:"accountProof"`
	Balance      *hexutil.Big    `json:"balance"`
	CodeHash     common.Hash     `json:"codeHash"`
	Nonce        hexutil.Uint64  `json:"nonce"`
	StorageHash  common.Hash     `json:"storageHash"`
	StorageProof []StorageResult `json:"storageProof"`
}

type StorageResult struct {
	Key   string       `json:"key"`
	Value *hexutil.Big `json:"value"`
	Proof []string     `json:"proof"`
}

// GetProof returns the Merkle-proof for a given account and optionally some storage keys.
func (s *PublicBlockChainAPI) GetProof(ctx context.Context, address common.Address, storageKeys []string, blockNrOrHash rpc.BlockNumberOrHash) (*AccountResult, error) {
	state, _, err := s.b.StateAndHeaderByNumberOrHash(ctx, blockNrOrHash)
	if state == nil || err != nil {
		return nil, err
	}

	storageTrie := state.StorageTrie(address)
	storageHash := types.EmptyRootHash
	codeHash := state.GetCodeHash(address)
	storageProof := make([]StorageResult, len(storageKeys))

	// if we have a storageTrie, (which means the account exists), we can update the storagehash
	if storageTrie != nil {
		storageHash = storageTrie.Hash()
	} else {
		// no storageTrie means the account does not exist, so the codeHash is the hash of an empty bytearray.
		codeHash = crypto.Keccak256Hash(nil)
	}

	// create the proof for the storageKeys
	for i, key := range storageKeys {
		if storageTrie != nil {
			proof, storageError := state.GetStorageProof(address, common.HexToHash(key))
			if storageError != nil {
				return nil, storageError
			}
			storageProof[i] = StorageResult{key, (*hexutil.Big)(common.BytesToHash(state.GetState(address, common.FromHex(key))).Big()), toHexSlice(proof)}
		} else {
			storageProof[i] = StorageResult{key, &hexutil.Big{}, []string{}}
		}
	}

	// create the accountProof
	accountProof, proofErr := state.GetProof(address)
	if proofErr != nil {
		return nil, proofErr
	}

	return &AccountResult{
		Address:      address,
		AccountProof: toHexSlice(accountProof),
		Balance:      (*hexutil.Big)(state.GetBalance(address)),
		CodeHash:     codeHash,
		Nonce:        hexutil.Uint64(state.GetNonce(address)),
		StorageHash:  storageHash,
		StorageProof: storageProof,
	}, state.Error()
}

// toHexSlice creates a slice of hex-strings based on []byte.
func toHexSlice(b [][]byte) []string {
	r := make([]string, len(b))
	for i := range b {
		r[i] = hexutil.Encode(b[i])
	}
	return r
}

// GetHeaderByNumber returns the requested canonical block header.
// * When blockNr is -1 the chain head is returned.
// * When blockNr is -2 the pending chain head is returned.
func (s *PublicBlockChainAPI) GetHeaderByNumber(ctx context.Context, number rpc.BlockNumber) (map[string]interface{}, error) {
	header, err := s.b.HeaderByNumber(ctx, number)
	if header != nil && err == nil {
		response := s.rpcMarshalHeader(header)
		if number == rpc.PendingBlockNumber {
			// Pending header need to nil out a few fields
			for _, field := range []string{"hash", "nonce", "miner"} {
				response[field] = nil
			}
		}
		return response, err
	}
	return nil, err
}

// GetHeaderByHash returns the requested header by hash.
func (s *PublicBlockChainAPI) GetHeaderByHash(ctx context.Context, hash common.Hash) map[string]interface{} {
	header, _ := s.b.HeaderByHash(ctx, hash)
	if header != nil {
		return s.rpcMarshalHeader(header)
	}
	return nil
}

// GetBlockByNumber returns the requested canonical block.
//   - When blockNr is -1 the chain head is returned.
//   - When blockNr is -2 the pending chain head is returned.
//   - When fullTx is true all transactions in the block are returned, otherwise
//     only the transaction hash is returned.
func (s *PublicBlockChainAPI) GetBlockByNumber(ctx context.Context, number rpc.BlockNumber, fullTx bool) (map[string]interface{}, error) {
	block, err := s.b.BlockByNumber(ctx, number)
	if block != nil && err == nil {
		response, err := s.rpcMarshalBlock(block, true, fullTx)
		if err == nil && number == rpc.PendingBlockNumber {
			// Pending blocks need to nil out a few fields
			for _, field := range []string{"hash", "nonce", "miner"} {
				response[field] = nil
			}
		}
		return response, err
	}
	return nil, err
}

// GetBlockByHash returns the requested block. When fullTx is true all transactions in the block are returned in full
// detail, otherwise only the transaction hash is returned.
func (s *PublicBlockChainAPI) GetBlockByHash(ctx context.Context, hash common.Hash, fullTx bool) (map[string]interface{}, error) {
	block, err := s.b.BlockByHash(ctx, hash)
	if block != nil {
		return s.rpcMarshalBlock(block, true, fullTx)
	}
	return nil, err
}

// GetBlockQuorumCertByHash returns the requested block QuorumCert.
func (s *PublicBlockChainAPI) GetBlockQuorumCertByHash(ctx context.Context, hashes []common.Hash) ([]map[string]interface{}, error) {
	m := make([]map[string]interface{}, 0, len(hashes))
	for _, hash := range hashes {
		block, err := s.b.BlockByHash(ctx, hash)
		if block != nil && err == nil {
			fields, err2 := s.rpcMarshalBlockQuorumCert(block)
			if err2 == nil {
				m = append(m, fields)
			}
		}
	}
	return m, nil
}

// GetCode returns the code stored at the given address in the state for the given block number.
func (s *PublicBlockChainAPI) GetCode(ctx context.Context, address common.Address, blockNrOrHash rpc.BlockNumberOrHash) (hexutil.Bytes, error) {
	state, _, err := s.b.StateAndHeaderByNumberOrHash(ctx, blockNrOrHash)
	if state == nil || err != nil {
		return nil, err
	}
	code := state.GetCode(address)
	state.ClearParentReference()
	return code, state.Error()
}

// GetStorageAt returns the storage from the state at the given address, key and
// block number. The rpc.LatestBlockNumber and rpc.PendingBlockNumber meta block
// numbers are also allowed.
func (s *PublicBlockChainAPI) GetStorageAt(ctx context.Context, address common.Address, key string, blockNrOrHash rpc.BlockNumberOrHash) (hexutil.Bytes, error) {
	state, _, err := s.b.StateAndHeaderByNumberOrHash(ctx, blockNrOrHash)
	if state == nil || err != nil {
		return nil, err
	}
	res := state.GetState(address, common.HexToHash(key).Bytes())
	state.ClearParentReference()
	return res[:], state.Error()
}

<<<<<<< HEAD
=======
// CallArgs represents the arguments for a call.
type CallArgs struct {
	From       *common.Address   `json:"from"`
	To         *common.Address   `json:"to"`
	Gas        *hexutil.Uint64   `json:"gas"`
	GasPrice   *hexutil.Big      `json:"gasPrice"`
	Value      *hexutil.Big      `json:"value"`
	Data       *hexutil.Bytes    `json:"data"`
	AccessList *types.AccessList `json:"accessList"`
}

// ToMessage converts CallArgs to the Message type used by the core evm
func (args *CallArgs) ToMessage(globalGasCap uint64) types.Message {
	// Set sender address or use zero address if none specified.
	var addr common.Address
	if args.From != nil {
		addr = *args.From
	}

	// Set default gas & gas price if none were set
	gas := globalGasCap
	if gas == 0 {
		gas = uint64(math.MaxUint64 / 2)
	}
	if args.Gas != nil {
		gas = uint64(*args.Gas)
	}
	if globalGasCap != 0 && globalGasCap < gas {
		log.Warn("Caller gas above allowance, capping", "requested", gas, "cap", globalGasCap)
		gas = globalGasCap
	}
	gasPrice := new(big.Int)
	if args.GasPrice != nil {
		gasPrice = args.GasPrice.ToInt()
	}
	value := new(big.Int)
	if args.Value != nil {
		value = args.Value.ToInt()
	}
	var data []byte
	if args.Data != nil {
		data = *args.Data
	}
	var accessList types.AccessList
	if args.AccessList != nil {
		accessList = *args.AccessList
	}

	msg := types.NewMessage(addr, args.To, 0, value, gas, gasPrice, nil, nil, data, accessList, false)
	return msg
}

>>>>>>> d052d7bc
// OverrideAccount indicates the overriding fields of account during the execution
// of a message call.
// Note, state and stateDiff can't be specified at the same time. If state is
// set, message execution will only use the data in the given state. Otherwise
// if statDiff is set, all diff will be applied first and then execute the call
// message.
type OverrideAccount struct {
	Nonce     *hexutil.Uint64              `json:"nonce"`
	Code      *hexutil.Bytes               `json:"code"`
	Balance   **hexutil.Big                `json:"balance"`
	State     *map[common.Hash]common.Hash `json:"state"`
	StateDiff *map[common.Hash]common.Hash `json:"stateDiff"`
}

// StateOverride is the collection of overridden accounts.
type StateOverride map[common.Address]OverrideAccount

// Apply overrides the fields of specified accounts into the given state.
func (diff *StateOverride) Apply(state *state.StateDB) error {
	if diff == nil {
		return nil
	}
	for addr, account := range *diff {
		// Override account nonce.
		if account.Nonce != nil {
			state.SetNonce(addr, uint64(*account.Nonce))
		}
		// Override account(contract) code.
		if account.Code != nil {
			state.SetCode(addr, *account.Code)
		}
		// Override account balance.
		if account.Balance != nil {
			state.SetBalance(addr, (*big.Int)(*account.Balance))
		}
		if account.State != nil && account.StateDiff != nil {
			return fmt.Errorf("account %s has both 'state' and 'stateDiff'", addr.Hex())
		}
		// Replace entire state if caller requires.
		if account.State != nil {
			state.SetStorage(addr, *account.State)
		}
		// Apply state diff into specified accounts.
		if account.StateDiff != nil {
			for key, value := range *account.StateDiff {
				state.SetState(addr, key.Bytes(), value.Bytes())
			}
		}
	}
	return nil
}

func DoCall(ctx context.Context, b Backend, args TransactionArgs, blockNrOrHash rpc.BlockNumberOrHash, overrides *StateOverride, timeout time.Duration, globalGasCap uint64) (*core.ExecutionResult, error) {
	defer func(start time.Time) { log.Debug("Executing VM call finished", "runtime", time.Since(start)) }(time.Now())

	state, header, err := b.StateAndHeaderByNumberOrHash(ctx, blockNrOrHash)
	if state == nil || err != nil {
		return nil, err
	}
	defer state.ClearParentReference()
	if err := overrides.Apply(state); err != nil {
		return nil, err
	}
	// Setup context so it may be cancelled the call has completed
	// or, in case of unmetered gas, setup a context with a timeout.
	var cancel context.CancelFunc
	if timeout > 0 {
		ctx, cancel = context.WithTimeout(ctx, timeout)
	} else {
		ctx, cancel = context.WithCancel(ctx)
	}
	// Make sure the context is cancelled when the call has completed
	// this makes sure resources are cleaned up.
	defer cancel()

	// Get a new instance of the EVM.
	msg := args.ToMessage(globalGasCap)
	evm, vmError, err := b.GetEVM(ctx, msg, state, header, nil)
	if err != nil {
		return nil, err
	}
	// Wait for the context to be done and cancel the evm. Even if the
	// EVM has finished, cancelling may be done (repeatedly)
	go func() {
		<-ctx.Done()
		evm.Cancel()
	}()

	// Execute the message.
	gp := new(core.GasPool).AddGas(math.MaxUint64)
	result, err := core.ApplyMessage(evm, msg, gp)
	if err := vmError(); err != nil {
		return nil, err
	}

	// If the timer caused an abort, return an appropriate error message
	if evm.Cancelled() {
		return nil, fmt.Errorf("execution aborted (timeout = %v)", timeout)
	}
	if err != nil {
		return result, fmt.Errorf("err: %w (supplied gas %d)", err, msg.Gas())
	}
	return result, nil
}

// Call executes the given transaction on the state for the given block number.
//
// Additionally, the caller can specify a batch of contract for fields overriding.
//
// Note, this function doesn't make and changes in the state/blockchain and is
// useful to execute and retrieve values.
func (s *PublicBlockChainAPI) Call(ctx context.Context, args TransactionArgs, blockNrOrHash rpc.BlockNumberOrHash, overrides *StateOverride) (hexutil.Bytes, error) {
	result, err := DoCall(ctx, s.b, args, blockNrOrHash, overrides, 5*time.Second, s.b.RPCGasCap())
	if err != nil {
		return nil, err
	}
	// If the result contains a revert reason, try to unpack and return it.
	if len(result.Revert()) > 0 {
		return nil, newRevertError(result)
	}
	return result.Return(), result.Err
}

func DoEstimateGas(ctx context.Context, b Backend, args TransactionArgs, blockNrOrHash rpc.BlockNumberOrHash, gasCap uint64) (hexutil.Uint64, error) {
	// Binary search the gas requirement, as it may be higher than the amount used
	var (
		lo  uint64 = params.TxGas - 1
		hi  uint64
		cap uint64
	)
	// Use zero address if sender unspecified.
	if args.From == nil {
		args.From = new(common.Address)
	}
	// Determine the highest gas limit can be used during the estimation.
	if args.Gas != nil && uint64(*args.Gas) >= params.TxGas {
		hi = uint64(*args.Gas)
	} else {
		// Retrieve the block to act as the gas ceiling
		block, err := b.BlockByNumberOrHash(ctx, blockNrOrHash)
		if err != nil {
			return 0, err
		}
		if block == nil {
			return 0, errors.New("block not found")
		}
		hi = block.GasLimit()
	}
	// Recap the highest gas limit with account's available balance.
	if args.GasPrice != nil && args.GasPrice.ToInt().BitLen() != 0 {
		state, _, err := b.StateAndHeaderByNumberOrHash(ctx, blockNrOrHash)
		if err != nil {
			return 0, err
		}
		balance := state.GetBalance(*args.From) // from can't be nil
		available := new(big.Int).Set(balance)
		if args.Value != nil {
			if args.Value.ToInt().Cmp(available) >= 0 {
				return 0, errors.New("insufficient funds for transfer")
			}
			available.Sub(available, args.Value.ToInt())
		}
		allowance := new(big.Int).Div(available, args.GasPrice.ToInt())

		// If the allowance is larger than maximum uint64, skip checking
		if allowance.IsUint64() && hi > allowance.Uint64() {
			transfer := args.Value
			if transfer == nil {
				transfer = new(hexutil.Big)
			}
			log.Warn("Gas estimation capped by limited funds", "original", hi, "balance", balance,
				"sent", transfer.ToInt(), "gasprice", args.GasPrice.ToInt(), "fundable", allowance)
			hi = allowance.Uint64()
		}
	}

	// Recap the highest gas allowance with specified gascap.
	if gasCap != 0 && hi > gasCap {
		log.Warn("Caller gas above allowance, capping", "requested", hi, "cap", gasCap)
		hi = gasCap
	}
	cap = hi

	// Create a helper to check if a gas allowance results in an executable transaction
	executable := func(gas uint64) (bool, *core.ExecutionResult, error) {
		args.Gas = (*hexutil.Uint64)(&gas)

		result, err := DoCall(ctx, b, args, blockNrOrHash, nil, 0, gasCap)
		if err != nil {
			if errors.Is(err, core.ErrIntrinsicGas) {
				return true, nil, nil // Special case, raise gas limit
			}
			return true, nil, err // Bail out
		}
		if result.Err != nil {
			if _, ok := result.Err.(*common.BizError); ok {
				return true, nil, result.Err // Bail out
			}
		}
		return result.Failed(), result, nil
	}
	// Execute the binary search and hone in on an executable gas limit
	for lo+1 < hi {
		mid := (hi + lo) / 2
		failed, _, err := executable(mid)
		// If the error is not nil(consensus error), it means the provided message
		// call or transaction will never be accepted no matter how much gas it is
		// assigned. Return the error directly, don't struggle any more.
		if err != nil {
			return 0, err
		}
		if failed {
			lo = mid
		} else {
			hi = mid
		}
	}
	// Reject the transaction as invalid if it still fails at the highest allowance
	if hi == cap {
		failed, result, err := executable(hi)
		if err != nil {
			return 0, err
		}
		if failed {
			if result != nil && result.Err != vm.ErrOutOfGas {
				if len(result.Revert()) > 0 {
					return 0, newRevertError(result)
				}
				return 0, result.Err
			}
			// Otherwise, the specified gas cap is too low
			return 0, fmt.Errorf("gas required exceeds allowance (%d)", cap)
		}
	}
	return hexutil.Uint64(hi), nil
}

// EstimateGas returns an estimate of the amount of gas needed to execute the
// given transaction against the current pending block.
func (s *PublicBlockChainAPI) EstimateGas(ctx context.Context, args TransactionArgs, blockNrOrHash *rpc.BlockNumberOrHash) (hexutil.Uint64, error) {
	bNrOrHash := rpc.BlockNumberOrHashWithNumber(rpc.PendingBlockNumber)
	if blockNrOrHash != nil {
		bNrOrHash = *blockNrOrHash
	}
	return DoEstimateGas(ctx, s.b, args, bNrOrHash, s.b.RPCGasCap())
}

func newRevertError(result *core.ExecutionResult) *revertError {
	reason, errUnpack := abi.UnpackRevert(result.Revert())
	err := errors.New("execution reverted")
	if errUnpack == nil {
		err = fmt.Errorf("execution reverted: %v", reason)
	}
	return &revertError{
		error:  err,
		reason: hexutil.Encode(result.Revert()),
	}
}

// revertError is an API error that encompassas an EVM revertal with JSON error
// code and a binary data blob.
type revertError struct {
	error
	reason string // revert reason hex encoded
}

// ErrorCode returns the JSON error code for a revertal.
func (e *revertError) ErrorCode() int {
	return 3
}

// ErrorData returns the hex encoded revert reason.
func (e *revertError) ErrorData() interface{} {
	return e.reason
}

// ExecutionResult groups all structured logs emitted by the EVM
// while replaying a transaction in debug mode as well as transaction
// execution status, the amount of gas used and the return value
type ExecutionResult struct {
	Gas         uint64         `json:"gas"`
	Failed      bool           `json:"failed"`
	ReturnValue string         `json:"returnValue"`
	StructLogs  []StructLogRes `json:"structLogs"`
}

// StructLogRes stores a structured log emitted by the EVM while replaying a
// transaction in debug mode
type StructLogRes struct {
	Pc      uint64             `json:"pc"`
	Op      string             `json:"op"`
	Gas     uint64             `json:"gas"`
	GasCost uint64             `json:"gasCost"`
	Depth   int                `json:"depth"`
	Error   error              `json:"error,omitempty"`
	Stack   *[]string          `json:"stack,omitempty"`
	Memory  *[]string          `json:"memory,omitempty"`
	Storage *map[string]string `json:"storage,omitempty"`
}

// FormatLogs formats EVM returned structured logs for json output
func FormatLogs(logs []vm.StructLog) []StructLogRes {
	formatted := make([]StructLogRes, len(logs))
	for index, trace := range logs {
		formatted[index] = StructLogRes{
			Pc:      trace.Pc,
			Op:      trace.Op.String(),
			Gas:     trace.Gas,
			GasCost: trace.GasCost,
			Depth:   trace.Depth,
			Error:   trace.Err,
		}
		if trace.Stack != nil {
			stack := make([]string, len(trace.Stack))
			for i, stackValue := range trace.Stack {
				stack[i] = fmt.Sprintf("%x", math.PaddedBigBytes(stackValue, 32))
			}
			formatted[index].Stack = &stack
		}
		if trace.Memory != nil {
			memory := make([]string, 0, (len(trace.Memory)+31)/32)
			for i := 0; i+32 <= len(trace.Memory); i += 32 {
				memory = append(memory, fmt.Sprintf("%x", trace.Memory[i:i+32]))
			}
			formatted[index].Memory = &memory
		}
		if trace.Storage != nil {
			storage := make(map[string]string)
			for i, storageValue := range trace.Storage {
				storage[fmt.Sprintf("%x", i)] = fmt.Sprintf("%x", storageValue)
			}
			formatted[index].Storage = &storage
		}
	}
	return formatted
}

// RPCMarshalHeader converts the given header to the RPC output .
func RPCMarshalHeader(head *types.Header) map[string]interface{} {
	m := map[string]interface{}{
		"number":     (*hexutil.Big)(head.Number),
		"hash":       head.Hash(),
		"parentHash": head.ParentHash,
		"nonce":      head.Nonce,
		//		"mixHash":          head.MixDigest,
		//		"sha3Uncles":       head.UncleHash,
		"logsBloom": head.Bloom,
		"stateRoot": head.Root,
		"miner":     head.Coinbase,
		//		"difficulty":       (*hexutil.Big)(head.Difficulty),
		"extraData":        hexutil.Bytes(head.Extra),
		"size":             hexutil.Uint64(head.Size()),
		"gasLimit":         hexutil.Uint64(head.GasLimit),
		"gasUsed":          hexutil.Uint64(head.GasUsed),
		"timestamp":        hexutil.Uint64(head.Time),
		"transactionsRoot": head.TxHash,
		"receiptsRoot":     head.ReceiptHash,
	}
	if types.HttpEthCompatible {
		m["nonce"] = hexutil.Bytes(head.Nonce[0:8])
		m["timestamp"] = hexutil.Uint64(head.Time / 1000)
		m["sha3Uncles"] = common.ZeroHash
		m["difficulty"] = (*hexutil.Big)(head.Number)
	}

	return m
}

// RPCMarshalBlock converts the given block to the RPC output which depends on fullTx. If inclTx is true transactions are
// returned. When fullTx is true the returned block contains full transaction details, otherwise it will only contain
// transaction hashes.
func RPCMarshalBlock(block *types.Block, inclTx bool, fullTx bool) (map[string]interface{}, error) {
	fields := RPCMarshalHeader(block.Header())
	fields["size"] = hexutil.Uint64(block.Size())

	if inclTx {
		formatTx := func(tx *types.Transaction) (interface{}, error) {
			return tx.Hash(), nil
		}
		if fullTx {
			formatTx = func(tx *types.Transaction) (interface{}, error) {
				return newRPCTransactionFromBlockHash(block, tx.Hash()), nil
			}
		}
		txs := block.Transactions()
		transactions := make([]interface{}, len(txs))
		var err error
		for i, tx := range txs {
			if transactions[i], err = formatTx(tx); err != nil {
				return nil, err
			}
		}
		fields["transactions"] = transactions
	}
	/*uncles := block.Uncles()
	uncleHashes := make([]common.Hash, len(uncles))
	for i, uncle := range uncles {
		uncleHashes[i] = uncle.Hash()
	}
	fields["uncles"] = uncleHashes*/

	return fields, nil
}

// rpcMarshalHeader uses the generalized output filler, then adds the total difficulty field, which requires
// a `PublicBlockchainAPI`.
func (s *PublicBlockChainAPI) rpcMarshalHeader(header *types.Header) map[string]interface{} {
	fields := RPCMarshalHeader(header)
	//fields["totalDifficulty"] = (*hexutil.Big)(s.b.GetTd(header.Hash()))
	fields["totalDifficulty"] = (*hexutil.Big)(new(big.Int))
	return fields
}

// rpcMarshalBlock uses the generalized output filler, then adds the total difficulty field, which requires
// a `PublicBlockchainAPI`.
func (s *PublicBlockChainAPI) rpcMarshalBlock(b *types.Block, inclTx bool, fullTx bool) (map[string]interface{}, error) {
	fields, err := RPCMarshalBlock(b, inclTx, fullTx)
	if err != nil {
		return nil, err
	}
	//fields["totalDifficulty"] = (*hexutil.Big)(s.b.GetTd(b.Hash()))
	if inclTx {
		fields["totalDifficulty"] = (*hexutil.Big)(new(big.Int))
	}
	return fields, err
}

// rpcMarshalBlockQuorumCert uses the generalized output filler, then adds the QuorumCert field, which requires
// a `PublicBlockchainAPI`.
func (s *PublicBlockChainAPI) rpcMarshalBlockQuorumCert(b *types.Block) (map[string]interface{}, error) {
	_, qc, err := ctypes.DecodeExtra(b.ExtraData())
	if err != nil {
		return nil, err
	}
	fields := map[string]interface{}{
		"epoch":        qc.Epoch,
		"viewNumber":   qc.ViewNumber,
		"blockHash":    qc.BlockHash,
		"blockNumber":  qc.BlockNumber,
		"blockIndex":   qc.BlockIndex,
		"signature":    qc.Signature,
		"validatorSet": qc.ValidatorSet,
	}
	return fields, nil
}

// RPCTransaction represents a transaction that will serialize to the RPC representation of a transaction
type RPCTransaction struct {
	BlockHash        *common.Hash      `json:"blockHash"`
	BlockNumber      *hexutil.Big      `json:"blockNumber"`
	From             common.Address    `json:"from"`
	Gas              hexutil.Uint64    `json:"gas"`
	GasPrice         *hexutil.Big      `json:"gasPrice"`
	GasFeeCap        *hexutil.Big      `json:"maxFeePerGas,omitempty"`
	GasTipCap        *hexutil.Big      `json:"maxPriorityFeePerGas,omitempty"`
	Hash             common.Hash       `json:"hash"`
	Input            hexutil.Bytes     `json:"input"`
	Nonce            hexutil.Uint64    `json:"nonce"`
	To               *common.Address   `json:"to"`
	TransactionIndex *hexutil.Uint64   `json:"transactionIndex"`
	Value            *hexutil.Big      `json:"value"`
	Type             hexutil.Uint64    `json:"type"`
	Accesses         *types.AccessList `json:"accessList,omitempty"`
	ChainID          *hexutil.Big      `json:"chainId,omitempty"`
	V                *hexutil.Big      `json:"v"`
	R                *hexutil.Big      `json:"r"`
	S                *hexutil.Big      `json:"s"`
}

// newRPCTransaction returns a transaction that will serialize to the RPC
// representation, with the given location metadata set (if available).
func newRPCTransaction(tx *types.Transaction, blockHash common.Hash, blockNumber uint64, index uint64) *RPCTransaction {
	var signer = types.LatestSignerForChainID(tx.ChainId())
	from, _ := types.Sender(signer, tx)
	v, r, s := tx.RawSignatureValues()

	result := &RPCTransaction{
		Type:     hexutil.Uint64(tx.Type()),
		From:     from,
		Gas:      hexutil.Uint64(tx.Gas()),
		GasPrice: (*hexutil.Big)(tx.GasPrice()),
		Hash:     tx.Hash(),
		Input:    hexutil.Bytes(tx.Data()),
		Nonce:    hexutil.Uint64(tx.Nonce()),
		To:       tx.To(),
		Value:    (*hexutil.Big)(tx.Value()),
		V:        (*hexutil.Big)(v),
		R:        (*hexutil.Big)(r),
		S:        (*hexutil.Big)(s),
	}
	if blockHash != (common.Hash{}) {
		result.BlockHash = &blockHash
		result.BlockNumber = (*hexutil.Big)(new(big.Int).SetUint64(blockNumber))
		result.TransactionIndex = (*hexutil.Uint64)(&index)
	}
	if tx.Type() != types.LegacyTxType {
		al := tx.AccessList()
		result.Accesses = &al
		result.ChainID = (*hexutil.Big)(tx.ChainId())
	}
	return result
}

// newRPCPendingTransaction returns a pending transaction that will serialize to the RPC representation
func newRPCPendingTransaction(tx *types.Transaction) *RPCTransaction {
	return newRPCTransaction(tx, common.Hash{}, 0, 0)
}

// newRPCTransactionFromBlockIndex returns a transaction that will serialize to the RPC representation.
func newRPCTransactionFromBlockIndex(b *types.Block, index uint64) *RPCTransaction {
	txs := b.Transactions()
	if index >= uint64(len(txs)) {
		return nil
	}
	return newRPCTransaction(txs[index], b.Hash(), b.NumberU64(), index)
}

// newRPCRawTransactionFromBlockIndex returns the bytes of a transaction given a block and a transaction index.
func newRPCRawTransactionFromBlockIndex(b *types.Block, index uint64) hexutil.Bytes {
	txs := b.Transactions()
	if index >= uint64(len(txs)) {
		return nil
	}
	blob, _ := txs[index].MarshalBinary()
	return blob
}

// newRPCTransactionFromBlockHash returns a transaction that will serialize to the RPC representation.
func newRPCTransactionFromBlockHash(b *types.Block, hash common.Hash) *RPCTransaction {
	for idx, tx := range b.Transactions() {
		if tx.Hash() == hash {
			return newRPCTransactionFromBlockIndex(b, uint64(idx))
		}
	}
	return nil
}

// accessListResult returns an optional accesslist
// Its the result of the `debug_createAccessList` RPC call.
// It contains an error if the transaction itself failed.
type accessListResult struct {
	Accesslist *types.AccessList `json:"accessList"`
	Error      string            `json:"error,omitempty"`
	GasUsed    hexutil.Uint64    `json:"gasUsed"`
}

// CreateAccessList creates a EIP-2930 type AccessList for the given transaction.
// Reexec and BlockNrOrHash can be specified to create the accessList on top of a certain state.
func (s *PublicBlockChainAPI) CreateAccessList(ctx context.Context, args TransactionArgs, blockNrOrHash *rpc.BlockNumberOrHash) (*accessListResult, error) {
	bNrOrHash := rpc.BlockNumberOrHashWithNumber(rpc.PendingBlockNumber)
	if blockNrOrHash != nil {
		bNrOrHash = *blockNrOrHash
	}
	acl, gasUsed, vmerr, err := AccessList(ctx, s.b, bNrOrHash, args)
	if err != nil {
		return nil, err
	}
	result := &accessListResult{Accesslist: &acl, GasUsed: hexutil.Uint64(gasUsed)}
	if vmerr != nil {
		result.Error = vmerr.Error()
	}
	return result, nil
}

// AccessList creates an access list for the given transaction.
// If the accesslist creation fails an error is returned.
// If the transaction itself fails, an vmErr is returned.
func AccessList(ctx context.Context, b Backend, blockNrOrHash rpc.BlockNumberOrHash, args TransactionArgs) (acl types.AccessList, gasUsed uint64, vmErr error, err error) {
	// Retrieve the execution context
	db, header, err := b.StateAndHeaderByNumberOrHash(ctx, blockNrOrHash)
	if db == nil || err != nil {
		return nil, 0, nil, err
	}
	// If the gas amount is not set, extract this as it will depend on access
	// lists and we'll need to reestimate every time
	nogas := args.Gas == nil

	// Ensure any missing fields are filled, extract the recipient and input data
	if err := args.setDefaults(ctx, b); err != nil {
		return nil, 0, nil, err
	}
	var to common.Address
	if args.To != nil {
		to = *args.To
	} else {
		to = crypto.CreateAddress(args.from(), uint64(*args.Nonce))
	}
	// Retrieve the precompiles since they don't need to be added to the access list
	precompiles := vm.ActivePrecompiles(db)

	// Create an initial tracer
	prevTracer := vm.NewAccessListTracer(nil, args.from(), to, precompiles)
	if args.AccessList != nil {
		prevTracer = vm.NewAccessListTracer(*args.AccessList, args.from(), to, precompiles)
	}
	for {
		// Retrieve the current access list to expand
		accessList := prevTracer.AccessList()
		log.Trace("Creating access list", "input", accessList)

		// If no gas amount was specified, each unique access list needs it's own
		// gas calculation. This is quite expensive, but we need to be accurate
		// and it's convered by the sender only anyway.
		if nogas {
			args.Gas = nil
			if err := args.setDefaults(ctx, b); err != nil {
				return nil, 0, nil, err // shouldn't happen, just in case
			}
		}
		// Copy the original db so we don't modify it
		statedb := db.Copy()
<<<<<<< HEAD
		msg := types.NewMessage(args.from(), args.To, uint64(*args.Nonce), args.Value.ToInt(), uint64(*args.Gas), args.GasPrice.ToInt(), args.data(), accessList, false)
=======
		msg := types.NewMessage(args.From, args.To, uint64(*args.Nonce), args.Value.ToInt(), uint64(*args.Gas), args.GasPrice.ToInt(), nil, nil, input, accessList, false)
>>>>>>> d052d7bc

		// Apply the transaction with the access list tracer
		tracer := vm.NewAccessListTracer(accessList, args.from(), to, precompiles)
		config := vm.Config{Tracer: tracer, Debug: true}
		vmenv, _, err := b.GetEVM(ctx, msg, statedb, header, &config)
		if err != nil {
			return nil, 0, nil, err
		}
		res, err := core.ApplyMessage(vmenv, msg, new(core.GasPool).AddGas(msg.Gas()))
		if err != nil {
			return nil, 0, nil, fmt.Errorf("failed to apply transaction: %v err: %v", args.toTransaction().Hash(), err)
		}
		if tracer.Equal(prevTracer) {
			return accessList, res.UsedGas, res.Err, nil
		}
		prevTracer = tracer
	}
}

// PublicTransactionPoolAPI exposes methods for the RPC interface
type PublicTransactionPoolAPI struct {
	b         Backend
	nonceLock *AddrLocker
}

// NewPublicTransactionPoolAPI creates a new RPC service with methods specific for the transaction pool.
func NewPublicTransactionPoolAPI(b Backend, nonceLock *AddrLocker) *PublicTransactionPoolAPI {
	return &PublicTransactionPoolAPI{b, nonceLock}
}

// GetBlockTransactionCountByNumber returns the number of transactions in the block with the given block number.
func (s *PublicTransactionPoolAPI) GetBlockTransactionCountByNumber(ctx context.Context, blockNr rpc.BlockNumber) *hexutil.Uint {
	if block, _ := s.b.BlockByNumber(ctx, blockNr); block != nil {
		n := hexutil.Uint(len(block.Transactions()))
		return &n
	}
	return nil
}

// GetBlockTransactionCountByHash returns the number of transactions in the block with the given hash.
func (s *PublicTransactionPoolAPI) GetBlockTransactionCountByHash(ctx context.Context, blockHash common.Hash) *hexutil.Uint {
	if block, _ := s.b.BlockByHash(ctx, blockHash); block != nil {
		n := hexutil.Uint(len(block.Transactions()))
		return &n
	}
	return nil
}

// GetTransactionByBlockNumberAndIndex returns the transaction for the given block number and index.
func (s *PublicTransactionPoolAPI) GetTransactionByBlockNumberAndIndex(ctx context.Context, blockNr rpc.BlockNumber, index hexutil.Uint) *RPCTransaction {
	if block, _ := s.b.BlockByNumber(ctx, blockNr); block != nil {
		return newRPCTransactionFromBlockIndex(block, uint64(index))
	}
	return nil
}

// GetTransactionByBlockHashAndIndex returns the transaction for the given block hash and index.
func (s *PublicTransactionPoolAPI) GetTransactionByBlockHashAndIndex(ctx context.Context, blockHash common.Hash, index hexutil.Uint) *RPCTransaction {
	if block, _ := s.b.BlockByHash(ctx, blockHash); block != nil {
		return newRPCTransactionFromBlockIndex(block, uint64(index))
	}
	return nil
}

// GetRawTransactionByBlockNumberAndIndex returns the bytes of the transaction for the given block number and index.
func (s *PublicTransactionPoolAPI) GetRawTransactionByBlockNumberAndIndex(ctx context.Context, blockNr rpc.BlockNumber, index hexutil.Uint) hexutil.Bytes {
	if block, _ := s.b.BlockByNumber(ctx, blockNr); block != nil {
		return newRPCRawTransactionFromBlockIndex(block, uint64(index))
	}
	return nil
}

// GetRawTransactionByBlockHashAndIndex returns the bytes of the transaction for the given block hash and index.
func (s *PublicTransactionPoolAPI) GetRawTransactionByBlockHashAndIndex(ctx context.Context, blockHash common.Hash, index hexutil.Uint) hexutil.Bytes {
	if block, _ := s.b.BlockByHash(ctx, blockHash); block != nil {
		return newRPCRawTransactionFromBlockIndex(block, uint64(index))
	}
	return nil
}

// GetTransactionCount returns the number of transactions the given address has sent for the given block number
func (s *PublicTransactionPoolAPI) GetTransactionCount(ctx context.Context, address common.Address, blockNrOrHash rpc.BlockNumberOrHash) (*hexutil.Uint64, error) {
	// Ask transaction pool for the nonce which includes pending transactions
	if blockNr, ok := blockNrOrHash.Number(); ok && blockNr == rpc.PendingBlockNumber {
		nonce, err := s.b.GetPoolNonce(ctx, address)
		if err != nil {
			return nil, err
		}
		return (*hexutil.Uint64)(&nonce), nil
	}
	// Resolve block number and use its state to ask for the nonce
	state, _, err := s.b.StateAndHeaderByNumberOrHash(ctx, blockNrOrHash)
	if state == nil || err != nil {
		return nil, err
	}
	nonce := state.GetNonce(address)
	state.ClearParentReference()
	return (*hexutil.Uint64)(&nonce), state.Error()
}

// GetTransactionCount returns the number of transactions the given address has sent for the given block number
func (s *PublicTransactionPoolAPI) GetPoolNonce(ctx context.Context, address common.Address) (*hexutil.Uint64, error) {

	nonce, err := s.b.GetPoolNonce(ctx, address)

	return (*hexutil.Uint64)(&nonce), err
}

// GetTransactionByHash returns the transaction for the given hash
func (s *PublicTransactionPoolAPI) GetTransactionByHash(ctx context.Context, hash common.Hash) (*RPCTransaction, error) {
	// Try to return an already finalized transaction
	tx, blockHash, blockNumber, index, err := s.b.GetTransaction(ctx, hash)
	if err != nil {
		return nil, err
	}
	if tx != nil {
		return newRPCTransaction(tx, blockHash, blockNumber, index), nil
	}
	// No finalized transaction, try to retrieve it from the pool
	if tx := s.b.GetPoolTransaction(hash); tx != nil {
		return newRPCPendingTransaction(tx), nil
	}

	// Transaction unknown, return as such
	return nil, nil
}

// GetRawTransactionByHash returns the bytes of the transaction for the given hash.
func (s *PublicTransactionPoolAPI) GetRawTransactionByHash(ctx context.Context, hash common.Hash) (hexutil.Bytes, error) {
	// Retrieve a finalized transaction, or a pooled otherwise
	tx, _, _, _, err := s.b.GetTransaction(ctx, hash)
	if err != nil {
		return nil, err
	}
	if tx == nil {
		if tx = s.b.GetPoolTransaction(hash); tx == nil {
			// Transaction not found anywhere, abort
			return nil, nil
		}
	}
	// Serialize to RLP and return
	return tx.MarshalBinary()
}

// GetTransactionReceipt returns the transaction receipt for the given transaction hash.
func (s *PublicTransactionPoolAPI) GetTransactionReceipt(ctx context.Context, hash common.Hash) (map[string]interface{}, error) {
	tx, blockHash, blockNumber, index := rawdb.ReadTransaction(s.b.ChainDb(), hash)
	if tx == nil {
		return nil, nil
	}
	receipts, err := s.b.GetReceipts(ctx, blockHash)
	if err != nil {
		return nil, err
	}
	if len(receipts) <= int(index) {
		return nil, nil
	}
	receipt := receipts[index]

	var signer types.Signer = types.LatestSignerForChainID(tx.ChainId())
	from, _ := types.Sender(signer, tx)

	fields := map[string]interface{}{
		"blockHash":         blockHash,
		"blockNumber":       hexutil.Uint64(blockNumber),
		"transactionHash":   hash,
		"transactionIndex":  hexutil.Uint64(index),
		"from":              from,
		"to":                tx.To(),
		"gasUsed":           hexutil.Uint64(receipt.GasUsed),
		"cumulativeGasUsed": hexutil.Uint64(receipt.CumulativeGasUsed),
		"contractAddress":   nil,
		"logs":              receipt.Logs,
		"logsBloom":         receipt.Bloom,
		"type":              hexutil.Uint(tx.Type()),
	}

	// Assign receipt status or post state.
	fields["status"] = hexutil.Uint(receipt.Status)
	if receipt.Logs == nil {
		fields["logs"] = [][]*types.Log{}
	}
	// If the ContractAddress is 20 0x0 bytes, assume it is not a contract creation
	if receipt.ContractAddress != (common.Address{}) {
		fields["contractAddress"] = receipt.ContractAddress
	}
	return fields, nil
}

// sign is a helper function that signs a transaction with the private key of the given address.
func (s *PublicTransactionPoolAPI) sign(addr common.Address, tx *types.Transaction) (*types.Transaction, error) {
	// Look up the wallet containing the requested signer
	account := accounts.Account{Address: addr}

	wallet, err := s.b.AccountManager().Find(account)
	if err != nil {
		return nil, err
	}
	// Request the wallet to sign the transaction
	return wallet.SignTx(account, tx, s.b.ChainConfig().PIP7ChainID)
}

// SubmitTransaction is a helper function that submits tx to txPool and logs a message.
func SubmitTransaction(ctx context.Context, b Backend, tx *types.Transaction) (common.Hash, error) {
	// If the transaction fee cap is already specified, ensure the
	// fee of the given transaction is _reasonable_.
	feeLat := new(big.Float).Quo(new(big.Float).SetInt(new(big.Int).Mul(tx.GasPrice(), new(big.Int).SetUint64(tx.Gas()))), new(big.Float).SetInt(big.NewInt(params.LAT)))
	feeFloat, _ := feeLat.Float64()
	if b.RPCTxFeeCap() != 0 && feeFloat > b.RPCTxFeeCap() {
		return common.Hash{}, fmt.Errorf("tx fee (%.2f lat) exceeds the configured cap (%.2f lat)", feeFloat, b.RPCTxFeeCap())
	}
	if !b.UnprotectedAllowed() && !tx.Protected() {
		// Ensure only eip155 signed transactions are submitted if EIP155Required is set.
		return common.Hash{}, errors.New("only replay-protected (EIP-155) transactions allowed over RPC")
	}
	if err := b.SendTx(ctx, tx); err != nil {
		return common.Hash{}, err
	}
	// Print a log with full tx details for manual investigations and interventions
	signer := types.NewEIP2930Signer(tx.ChainId())
	from, err := types.Sender(signer, tx)
	if err != nil {
		return common.Hash{}, err
	}

	if tx.To() == nil {
		addr := crypto.CreateAddress(from, tx.Nonce())
		log.Info("Submitted contract creation", "hash", tx.Hash().Hex(), "from", from, "nonce", tx.Nonce(), "contract", addr.Hex(), "value", tx.Value())
	} else {
		log.Info("Submitted transaction", "hash", tx.Hash().Hex(), "from", from, "nonce", tx.Nonce(), "recipient", tx.To(), "value", tx.Value())
	}
	return tx.Hash(), nil
}

// SendTransaction creates a transaction for the given argument, sign it and submit it to the
// transaction pool.
func (s *PublicTransactionPoolAPI) SendTransaction(ctx context.Context, args TransactionArgs) (common.Hash, error) {
	// Look up the wallet containing the requested signer
	account := accounts.Account{Address: args.from()}

	wallet, err := s.b.AccountManager().Find(account)
	if err != nil {
		return common.Hash{}, err
	}

	if args.Nonce == nil {
		// Hold the addresse's mutex around signing to prevent concurrent assignment of
		// the same nonce to multiple accounts.
		s.nonceLock.LockAddr(args.from())
		defer s.nonceLock.UnlockAddr(args.from())
	}

	// Set some sanity defaults and terminate on failure
	if err := args.setDefaults(ctx, s.b); err != nil {
		return common.Hash{}, err
	}
	// Assemble the transaction and sign with the wallet
	tx := args.toTransaction()

	signed, err := wallet.SignTx(account, tx, s.b.ChainConfig().PIP7ChainID)
	if err != nil {
		return common.Hash{}, err
	}
	return SubmitTransaction(ctx, s.b, signed)
}

// FillTransaction fills the defaults (nonce, gas, gasPrice) on a given unsigned transaction,
// and returns it to the caller for further processing (signing + broadcast)
func (s *PublicTransactionPoolAPI) FillTransaction(ctx context.Context, args TransactionArgs) (*SignTransactionResult, error) {
	// Set some sanity defaults and terminate on failure
	if err := args.setDefaults(ctx, s.b); err != nil {
		return nil, err
	}
	// Assemble the transaction and obtain rlp
	tx := args.toTransaction()
	data, err := tx.MarshalBinary()
	if err != nil {
		return nil, err
	}
	return &SignTransactionResult{data, tx}, nil
}

// SendRawTransaction will add the signed transaction to the transaction pool.
// The sender is responsible for signing the transaction and using the correct nonce.
func (s *PublicTransactionPoolAPI) SendRawTransaction(ctx context.Context, input hexutil.Bytes) (common.Hash, error) {
	tx := new(types.Transaction)
	if err := tx.UnmarshalBinary(input); err != nil {
		return common.Hash{}, err
	}
	return SubmitTransaction(ctx, s.b, tx)
}

// Sign calculates an ECDSA signature for:
// keccack256("\x19Ethereum Signed Message:\n" + len(message) + message).
//
// Note, the produced signature conforms to the secp256k1 curve R, S and V values,
// where the V value will be 27 or 28 for legacy reasons.
//
// The account associated with addr must be unlocked.
//
// https://github.com/ethereum/wiki/wiki/JSON-RPC#eth_sign
func (s *PublicTransactionPoolAPI) Sign(addr common.Address, data hexutil.Bytes) (hexutil.Bytes, error) {
	// Look up the wallet containing the requested signer
	account := accounts.Account{Address: addr}

	wallet, err := s.b.AccountManager().Find(account)
	if err != nil {
		return nil, err
	}
	// Sign the requested hash with the wallet
	signature, err := wallet.SignHash(account, signHash(data))
	if err == nil {
		signature[64] += 27 // Transform V from 0/1 to 27/28 according to the yellow paper
	}
	return signature, err
}

// SignTransactionResult represents a RLP encoded signed transaction.
type SignTransactionResult struct {
	Raw hexutil.Bytes      `json:"raw"`
	Tx  *types.Transaction `json:"tx"`
}

// SignTransaction will sign the given transaction with the from account.
// The node needs to have the private key of the account corresponding with
// the given from address and it needs to be unlocked.
func (s *PublicTransactionPoolAPI) SignTransaction(ctx context.Context, args TransactionArgs) (*SignTransactionResult, error) {
	if args.Gas == nil {
		return nil, fmt.Errorf("gas not specified")
	}
	if args.GasPrice == nil {
		return nil, fmt.Errorf("gasPrice not specified")
	}
	if args.Nonce == nil {
		return nil, fmt.Errorf("nonce not specified")
	}
	if err := args.setDefaults(ctx, s.b); err != nil {
		return nil, err
	}
	tx, err := s.sign(args.from(), args.toTransaction())
	if err != nil {
		return nil, err
	}
	data, err := tx.MarshalBinary()
	if err != nil {
		return nil, err
	}
	return &SignTransactionResult{data, tx}, nil
}

// PendingTransactions returns the transactions that are in the transaction pool
// and have a from address that is one of the accounts this node manages.
func (s *PublicTransactionPoolAPI) PendingTransactions() ([]*RPCTransaction, error) {
	pending, err := s.b.GetPoolTransactions()
	if err != nil {
		return nil, err
	}
	accounts := make(map[common.Address]struct{})
	for _, wallet := range s.b.AccountManager().Wallets() {
		for _, account := range wallet.Accounts() {
			accounts[account.Address] = struct{}{}
		}
	}
	transactions := make([]*RPCTransaction, 0, len(pending))
	for _, tx := range pending {
		from, _ := types.Sender(types.NewEIP2930Signer(tx.ChainId()), tx)
		if _, exists := accounts[from]; exists {
			transactions = append(transactions, newRPCPendingTransaction(tx))
		}
	}
	return transactions, nil
}

func (s *PublicTransactionPoolAPI) PendingTransactionsLength() int {
	pending, err := s.b.GetPoolTransactions()
	if err != nil {
		return -1
	}
	return len(pending)
}

// Resend accepts an existing transaction and a new gas price and limit. It will remove
// the given transaction from the pool and reinsert it with the new gas price and limit.
func (s *PublicTransactionPoolAPI) Resend(ctx context.Context, sendArgs TransactionArgs, gasPrice *hexutil.Big, gasLimit *hexutil.Uint64) (common.Hash, error) {
	if sendArgs.Nonce == nil {
		return common.Hash{}, fmt.Errorf("missing transaction nonce in transaction spec")
	}
	if err := sendArgs.setDefaults(ctx, s.b); err != nil {
		return common.Hash{}, err
	}
	matchTx := sendArgs.toTransaction()
	pending, err := s.b.GetPoolTransactions()
	if err != nil {
		return common.Hash{}, err
	}

	for _, p := range pending {
		signer := types.NewEIP2930Signer(p.ChainId())
		wantSigHash := signer.Hash(matchTx, p.ChainId())

		if pFrom, err := types.Sender(signer, p); err == nil && pFrom == sendArgs.from() && signer.Hash(p, p.ChainId()) == wantSigHash {
			// Match. Re-sign and send the transaction.
			if gasPrice != nil && (*big.Int)(gasPrice).Sign() != 0 {
				sendArgs.GasPrice = gasPrice
			}
			if gasLimit != nil && *gasLimit != 0 {
				sendArgs.Gas = gasLimit
			}
			signedTx, err := s.sign(sendArgs.from(), sendArgs.toTransaction())
			if err != nil {
				return common.Hash{}, err
			}
			if err = s.b.SendTx(ctx, signedTx); err != nil {
				return common.Hash{}, err
			}
			return signedTx.Hash(), nil
		}
	}

	return common.Hash{}, fmt.Errorf("Transaction %#x not found", matchTx.Hash())
}

// PublicDebugAPI is the collection of Ethereum APIs exposed over the public
// debugging endpoint.
type PublicDebugAPI struct {
	b Backend
}

// NewPublicDebugAPI creates a new API definition for the public debug methods
// of the Ethereum service.
func NewPublicDebugAPI(b Backend) *PublicDebugAPI {
	return &PublicDebugAPI{b: b}
}

// GetBlockRlp retrieves the RLP encoded for of a single block.
func (api *PublicDebugAPI) GetBlockRlp(ctx context.Context, number uint64) (string, error) {
	block, _ := api.b.BlockByNumber(ctx, rpc.BlockNumber(number))
	if block == nil {
		return "", fmt.Errorf("block #%d not found", number)
	}
	encoded, err := rlp.EncodeToBytes(block)
	if err != nil {
		return "", err
	}
	return fmt.Sprintf("%x", encoded), nil
}

// PrintBlock retrieves a block and returns its pretty printed form.
func (api *PublicDebugAPI) PrintBlock(ctx context.Context, number uint64) (string, error) {
	block, _ := api.b.BlockByNumber(ctx, rpc.BlockNumber(number))
	if block == nil {
		return "", fmt.Errorf("block #%d not found", number)
	}
	return spew.Sdump(block), nil
}

// PrivateDebugAPI is the collection of Ethereum APIs exposed over the private
// debugging endpoint.
type PrivateDebugAPI struct {
	b Backend
}

// NewPrivateDebugAPI creates a new API definition for the private debug methods
// of the Ethereum service.
func NewPrivateDebugAPI(b Backend) *PrivateDebugAPI {
	return &PrivateDebugAPI{b: b}
}

// ChaindbProperty returns leveldb properties of the key-value database.
func (api *PrivateDebugAPI) ChaindbProperty(property string) (string, error) {
	if property == "" {
		property = "leveldb.stats"
	} else if !strings.HasPrefix(property, "leveldb.") {
		property = "leveldb." + property
	}
	return api.b.ChainDb().Stat(property)
}

// ChaindbCompact flattens the entire key-value database into a single level,
// removing all unused slots and merging all keys.
func (api *PrivateDebugAPI) ChaindbCompact() error {
	ldb, ok := api.b.ChainDb().(interface {
		LDB() *leveldb.DB
	})
	if !ok {
		return fmt.Errorf("chaindbCompact does not work for memory databases")
	}
	for b := byte(0); b < 255; b++ {
		log.Info("Compacting chain database", "range", fmt.Sprintf("0x%0.2X-0x%0.2X", b, b+1))
		err := ldb.LDB().CompactRange(util.Range{Start: []byte{b}, Limit: []byte{b + 1}})
		if err != nil {
			log.Error("Database compaction failed", "err", err)
			return err
		}
	}
	return nil
}

// SetHead rewinds the head of the blockchain to a previous block.
//func (api *PrivateDebugAPI) SetHead(number hexutil.Uint64) {
//	api.b.SetHead(uint64(number))
//}

// PublicNetAPI offers network related RPC methods
type PublicNetAPI struct {
	net            *p2p.Server
	networkVersion uint64
}

// NewPublicNetAPI creates a new net API instance.
func NewPublicNetAPI(net *p2p.Server, networkVersion uint64) *PublicNetAPI {
	return &PublicNetAPI{net, networkVersion}
}

// Listening returns an indication if the node is listening for network connections.
func (s *PublicNetAPI) Listening() bool {
	return true // always listening
}

// PeerCount returns the number of connected peers
func (s *PublicNetAPI) PeerCount() hexutil.Uint {
	return hexutil.Uint(s.net.PeerCount())
}

// Version returns the current ethereum protocol version.
func (s *PublicNetAPI) Version() string {
	return fmt.Sprintf("%d", s.networkVersion)
}<|MERGE_RESOLUTION|>--- conflicted
+++ resolved
@@ -707,61 +707,6 @@
 	return res[:], state.Error()
 }
 
-<<<<<<< HEAD
-=======
-// CallArgs represents the arguments for a call.
-type CallArgs struct {
-	From       *common.Address   `json:"from"`
-	To         *common.Address   `json:"to"`
-	Gas        *hexutil.Uint64   `json:"gas"`
-	GasPrice   *hexutil.Big      `json:"gasPrice"`
-	Value      *hexutil.Big      `json:"value"`
-	Data       *hexutil.Bytes    `json:"data"`
-	AccessList *types.AccessList `json:"accessList"`
-}
-
-// ToMessage converts CallArgs to the Message type used by the core evm
-func (args *CallArgs) ToMessage(globalGasCap uint64) types.Message {
-	// Set sender address or use zero address if none specified.
-	var addr common.Address
-	if args.From != nil {
-		addr = *args.From
-	}
-
-	// Set default gas & gas price if none were set
-	gas := globalGasCap
-	if gas == 0 {
-		gas = uint64(math.MaxUint64 / 2)
-	}
-	if args.Gas != nil {
-		gas = uint64(*args.Gas)
-	}
-	if globalGasCap != 0 && globalGasCap < gas {
-		log.Warn("Caller gas above allowance, capping", "requested", gas, "cap", globalGasCap)
-		gas = globalGasCap
-	}
-	gasPrice := new(big.Int)
-	if args.GasPrice != nil {
-		gasPrice = args.GasPrice.ToInt()
-	}
-	value := new(big.Int)
-	if args.Value != nil {
-		value = args.Value.ToInt()
-	}
-	var data []byte
-	if args.Data != nil {
-		data = *args.Data
-	}
-	var accessList types.AccessList
-	if args.AccessList != nil {
-		accessList = *args.AccessList
-	}
-
-	msg := types.NewMessage(addr, args.To, 0, value, gas, gasPrice, nil, nil, data, accessList, false)
-	return msg
-}
-
->>>>>>> d052d7bc
 // OverrideAccount indicates the overriding fields of account during the execution
 // of a message call.
 // Note, state and stateDiff can't be specified at the same time. If state is
@@ -1373,11 +1318,7 @@
 		}
 		// Copy the original db so we don't modify it
 		statedb := db.Copy()
-<<<<<<< HEAD
-		msg := types.NewMessage(args.from(), args.To, uint64(*args.Nonce), args.Value.ToInt(), uint64(*args.Gas), args.GasPrice.ToInt(), args.data(), accessList, false)
-=======
-		msg := types.NewMessage(args.From, args.To, uint64(*args.Nonce), args.Value.ToInt(), uint64(*args.Gas), args.GasPrice.ToInt(), nil, nil, input, accessList, false)
->>>>>>> d052d7bc
+		msg := types.NewMessage(args.from(), args.To, uint64(*args.Nonce), args.Value.ToInt(), uint64(*args.Gas), args.GasPrice.ToInt(), nil, nil, args.data(), accessList, false)
 
 		// Apply the transaction with the access list tracer
 		tracer := vm.NewAccessListTracer(accessList, args.from(), to, precompiles)
