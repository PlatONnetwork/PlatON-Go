package cbft

import (
	"crypto/ecdsa"
	"math/big"
	"time"

	"github.com/PlatONnetwork/PlatON-Go/common/hexutil"

	"github.com/PlatONnetwork/PlatON-Go/common"
	"github.com/PlatONnetwork/PlatON-Go/common/hexutil"
	"github.com/PlatONnetwork/PlatON-Go/consensus"
	ctypes "github.com/PlatONnetwork/PlatON-Go/consensus/cbft/types"
	"github.com/PlatONnetwork/PlatON-Go/consensus/cbft/validator"
	"github.com/PlatONnetwork/PlatON-Go/core"
	"github.com/PlatONnetwork/PlatON-Go/core/types"
	"github.com/PlatONnetwork/PlatON-Go/core/vm"
	"github.com/PlatONnetwork/PlatON-Go/crypto"
	"github.com/PlatONnetwork/PlatON-Go/crypto/bls"
	"github.com/PlatONnetwork/PlatON-Go/ethdb"
	"github.com/PlatONnetwork/PlatON-Go/event"
	"github.com/PlatONnetwork/PlatON-Go/node"
	"github.com/PlatONnetwork/PlatON-Go/p2p/discover"
	"github.com/PlatONnetwork/PlatON-Go/params"
)

var (
	testKey, _  = crypto.HexToECDSA("b71c71a67e1177ad4e901695e1b4b9ee17ae16c6668d313eac2f96dbcda3f291")
	testAddress = crypto.PubkeyToAddress(testKey.PublicKey)

	chainConfig      = params.TestnetChainConfig
	testTxPoolConfig = core.DefaultTxPoolConfig
)

func NewBlock(parent common.Hash, number uint64) *types.Block {
	header := &types.Header{
<<<<<<< HEAD
		Number:     big.NewInt(int64(number)),
		ParentHash: parent,
		Time:       big.NewInt(time.Now().UnixNano()),
		Extra:      make([]byte, 77),
=======
		Number:      big.NewInt(int64(number)),
		ParentHash:  parent,
		Time:        big.NewInt(time.Now().UnixNano()),
		Extra:       nil,
		ReceiptHash: common.BytesToHash(hexutil.MustDecode("0x56e81f171bcc55a6ff8345e692c0f86e5b48e01b996cadc001622fb5e363b421")),
		Root:        common.BytesToHash(hexutil.MustDecode("0x56e81f171bcc55a6ff8345e692c0f86e5b48e01b996cadc001622fb5e363b421")),
>>>>>>> 0233a1f5
	}
	block := types.NewBlockWithHeader(header)
	return block
}

func GenerateKeys(num int) ([]*ecdsa.PrivateKey, []*bls.SecretKey) {
	pk := make([]*ecdsa.PrivateKey, 0)
	sk := make([]*bls.SecretKey, 0)

	for i := 0; i < num; i++ {
		var blsKey bls.SecretKey
		blsKey.SetByCSPRNG()
		ecdsaKey, _ := crypto.GenerateKey()
		pk = append(pk, ecdsaKey)
		sk = append(sk, &blsKey)
	}
	return pk, sk
}
func GenerateCbftNode(num int) ([]*ecdsa.PrivateKey, []*bls.SecretKey, []params.CbftNode) {
	pk, sk := GenerateKeys(num)
	nodes := make([]params.CbftNode, num)
	for i := 0; i < num; i++ {

		nodes[i].Node = *discover.NewNode(discover.PubkeyID(&pk[i].PublicKey), nil, 0, 0)
		nodes[i].BlsPubKey = *sk[i].GetPublicKey()
	}
	return pk, sk, nodes
}

func CreateCBFT(pk *ecdsa.PrivateKey, sk *bls.SecretKey, period uint64, amount uint32) *Cbft {

	sysConfig := &params.CbftConfig{
		Epoch:        1,
		Period:       10,
		Amount:       10,
		InitialNodes: []params.CbftNode{},
	}

	optConfig := &ctypes.OptionsConfig{
		NodePriKey: pk,
		NodeID:     discover.PubkeyID(&pk.PublicKey),
		BlsPriKey:  sk,
	}

	ctx := node.NewServiceContext(&node.Config{DataDir: ""}, nil, new(event.TypeMux), nil)

	return New(sysConfig, optConfig, ctx.EventMux, ctx)
}

func CreateBackend(engine *Cbft, nodes []params.CbftNode) (*core.BlockChain, *core.BlockChainCache, *core.TxPool, consensus.Agency) {

	var (
		db    = ethdb.NewMemDatabase()
		gspec = core.Genesis{
			Config: chainConfig,
			Alloc:  core.GenesisAlloc{},
		}
	)
	balanceBytes, _ := hexutil.Decode("0x2000000000000000000000000000000000000000000000000000000000000")
	balance := big.NewInt(0)
	gspec.Alloc[testAddress] = core.GenesisAccount{
		Code:    nil,
		Storage: nil,
		Balance: balance.SetBytes(balanceBytes),
		Nonce:   0,
	}
	gspec.MustCommit(db)

	chain, _ := core.NewBlockChain(db, nil, gspec.Config, engine, vm.Config{}, nil)
	cache := core.NewBlockChainCache(chain)
	txpool := core.NewTxPool(testTxPoolConfig, chainConfig, cache)

	return chain, cache, txpool, validator.NewStaticAgency(nodes)
}

func CreateValidatorBackend(engine *Cbft, nodes []params.CbftNode) (*core.BlockChain, *core.BlockChainCache, *core.TxPool, consensus.Agency) {
	var (
		db    = ethdb.NewMemDatabase()
		gspec = core.Genesis{
			Config: chainConfig,
			Alloc:  core.GenesisAlloc{},
		}
	)
	gspec.MustCommit(db)

	chain, _ := core.NewBlockChain(db, nil, gspec.Config, engine, vm.Config{}, nil)
	cache := core.NewBlockChainCache(chain)
	txpool := core.NewTxPool(testTxPoolConfig, chainConfig, cache)

	return chain, cache, txpool, validator.NewInnerAgency(nodes, chain, int(engine.config.Sys.Amount), int(engine.config.Sys.Amount)*2)
}

type TestCBFT struct {
	engine *Cbft
	chain  *core.BlockChain
	cache  *core.BlockChainCache
	txpool *core.TxPool
	agency consensus.Agency
}

func (t *TestCBFT) Start() error {
	return t.engine.Start(t.chain, t.cache, t.txpool, t.agency)
}

func MockNode(pk *ecdsa.PrivateKey, sk *bls.SecretKey, nodes []params.CbftNode, period uint64, amount uint32) *TestCBFT {
	engine := CreateCBFT(pk, sk, period, amount)

	chain, cache, txpool, agency := CreateBackend(engine, nodes)
	return &TestCBFT{
		engine: engine,
		chain:  chain,
		cache:  cache,
		txpool: txpool,
		agency: agency,
	}
}

func MockValidator(pk *ecdsa.PrivateKey, sk *bls.SecretKey, nodes []params.CbftNode, period uint64, amount uint32) *TestCBFT {
	engine := CreateCBFT(pk, sk, period, amount)

	chain, cache, txpool, agency := CreateValidatorBackend(engine, nodes)
	return &TestCBFT{
		engine: engine,
		chain:  chain,
		cache:  cache,
		txpool: txpool,
		agency: agency,
	}
}<|MERGE_RESOLUTION|>--- conflicted
+++ resolved
@@ -4,8 +4,6 @@
 	"crypto/ecdsa"
 	"math/big"
 	"time"
-
-	"github.com/PlatONnetwork/PlatON-Go/common/hexutil"
 
 	"github.com/PlatONnetwork/PlatON-Go/common"
 	"github.com/PlatONnetwork/PlatON-Go/common/hexutil"
@@ -34,19 +32,12 @@
 
 func NewBlock(parent common.Hash, number uint64) *types.Block {
 	header := &types.Header{
-<<<<<<< HEAD
-		Number:     big.NewInt(int64(number)),
-		ParentHash: parent,
-		Time:       big.NewInt(time.Now().UnixNano()),
-		Extra:      make([]byte, 77),
-=======
 		Number:      big.NewInt(int64(number)),
 		ParentHash:  parent,
 		Time:        big.NewInt(time.Now().UnixNano()),
-		Extra:       nil,
+		Extra:       make([]byte, 77),
 		ReceiptHash: common.BytesToHash(hexutil.MustDecode("0x56e81f171bcc55a6ff8345e692c0f86e5b48e01b996cadc001622fb5e363b421")),
 		Root:        common.BytesToHash(hexutil.MustDecode("0x56e81f171bcc55a6ff8345e692c0f86e5b48e01b996cadc001622fb5e363b421")),
->>>>>>> 0233a1f5
 	}
 	block := types.NewBlockWithHeader(header)
 	return block
