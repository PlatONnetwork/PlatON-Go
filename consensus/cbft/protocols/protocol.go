--- conflicted
+++ resolved
@@ -142,7 +142,6 @@
 	return s.QCBlock
 }
 
-<<<<<<< HEAD
 //
 type GetPrepareBlock struct {
 }
@@ -275,7 +274,7 @@
 
 func (s *Pong) BHash() common.Hash {
 	panic("implement me")
-=======
+}
 //CBFT synchronize blocks that have reached qc
 type QCBlockList struct {
 	QC     []*ctypes.QuorumCert
@@ -293,5 +292,4 @@
 
 func (s *QCBlockList) BHash() common.Hash {
 	return common.Hash{}
->>>>>>> 74c801cd
 }