package cbft

import (
	"context"
	"fmt"
	sort2 "sort"
	"time"

	"github.com/PlatONnetwork/PlatON-Go/common"
	"github.com/PlatONnetwork/PlatON-Go/core/types"
	"github.com/PlatONnetwork/PlatON-Go/log"
	"github.com/PlatONnetwork/PlatON-Go/p2p/discover"
	"github.com/pkg/errors"
)

var (
	errEmptyRootBlock             = errors.New("empty root block")
	errExistViewChange            = errors.New("had viewchange")
	errNotExistViewChange         = errors.New("not exist viewchange")
	errTimestampNotEqual          = errors.New("timestamp not equal")
	errBlockHashNotEqual          = errors.New("block hash not equal")
	errViewChangeBlockNumTooLower = errors.New("block number too lower")
	errInvalidProposalAddr        = errors.New("invalid proposal address")
	errRecvViewTimeout            = errors.New("receive viewchange timeout")
	errTimestamp                  = errors.New("viewchange timestamp too low")
	errInvalidViewChangeVote      = errors.New("invalid viewchange vote")
	errInvalidConfirmNumTooLow    = errors.New("confirm block number lower than local prepare")
	errViewChangeForked           = errors.New("view change's baseblock is forked")
	errViewChangeBaseTooLow       = errors.New("local PrepareVote that have been signed higher than BaseBlockNum of view")
	emptyAddr                     = common.Address{}
)

type AcceptStatus int

const (
	Accept = iota
	Discard
	Cache
)

type PendingVote map[common.Hash]*prepareVote
type PendingBlock map[common.Hash]*prepareBlock
type ProcessingVote map[common.Hash]map[discover.NodeID]*prepareVote
type ViewChangeVotes map[common.Address]*viewChangeVote

type RoundState struct {
	//mux    sync.RWMutex // all about consensus round state run in same goroutine, mux is use on read
	master bool

	viewChange          *viewChange //current viewchange message
	viewChangeResp      *viewChangeVote
	viewChangeVotes     ViewChangeVotes //current viewchange response from other consensus nodes
	lastViewChange      *viewChange     //last viewchange message
	lastViewChangeVotes ViewChangeVotes //last viewchange response from other consensus nodes

	pendingVotes    PendingVote    //pending prepareVotes sign
	pendingBlocks   PendingBlock   //pending blocks
	processingVotes ProcessingVote //to be processed prepareVotes sign

	producerBlocks *ProducerBlocks
	blockExtMap    *BlockExtMap

	localHighestPrepareVoteNum uint64
}

func (vv ViewChangeVotes) String() string {
	if vv == nil {
		return ""
	}
	s := "["
	for k, v := range vv {
		s += fmt.Sprintf("[addr:%s, vote:%s]", k.String(), v.String())
	}
	s += "]"
	return s
}

func (rs RoundState) String() string {

	return fmt.Sprintf("[ master:%v, viewChange:%s, viewChangeResp:%s, viewChangeVotes:%s, lastViewChange:%s, lastViewChangeVotes:%s, pendingVotes:%s, pendingBlocks:%s, processingVotes:%s, localHighestPrepareVoteNum:%d, blockExtMap:%s",
		rs.master, rs.viewChange.String(), rs.viewChangeResp.String(), rs.viewChangeVotes.String(), rs.lastViewChange.String(), rs.lastViewChangeVotes.String(),
		rs.pendingVotes.String(), rs.pendingBlocks.String(), rs.processingVotes.String(), rs.localHighestPrepareVoteNum, rs.blockExtMap.BlockString())
}

func (pv PendingVote) Add(hash common.Hash, vote *prepareVote) {
	pv[hash] = vote
}
func (pv PendingVote) String() string {
	if pv == nil {
		return ""
	}
	s := "["
	for k, v := range pv {
		s += fmt.Sprintf("[hash:%s, vote:%s]", k.TerminalString(), v.String())
	}
	s += "]"
	return s
}

func (pv *PendingVote) Clear() {
	*pv = make(map[common.Hash]*prepareVote)
}

func (pb PendingBlock) Add(hash common.Hash, ext *prepareBlock) {
	pb[hash] = ext
}

func (pb PendingBlock) String() string {
	if pb == nil {
		return ""
	}
	s := "["
	for _, v := range pb {
		s += fmt.Sprintf("[block:%s]", v.String())
	}
	s += "]"
	return s
}

func (pb *PendingBlock) Clear() {
	*pb = make(map[common.Hash]*prepareBlock)
}

func (pv ProcessingVote) Add(hash common.Hash, nodeId discover.NodeID, vote *prepareVote) {
	var votes map[discover.NodeID]*prepareVote
	if v := pv[hash]; v != nil {
		votes = v
	} else {
		votes = make(map[discover.NodeID]*prepareVote)
	}
	votes[nodeId] = vote
	pv[hash] = votes
}

func (pv ProcessingVote) String() string {
	if pv == nil {
		return ""
	}
	s := "["
	for h, votes := range pv {
		s += fmt.Sprintf("hash:%s,[", h.TerminalString())
		for k, v := range votes {
			s += fmt.Sprintf("[nodeId:%s, vote:%s]", k.TerminalString(), v.String())
		}
		s += "]"
	}
	s += "]"
	return s
}

func (pv *ProcessingVote) Clear() {
	*pv = make(map[common.Hash]map[discover.NodeID]*prepareVote)
}

func (cbft *Cbft) init() {
	log.Info("Current block", "number", cbft.blockChain.CurrentBlock().Number())
	cbft.clear()
}

func (cbft *Cbft) SetLocalHighestPrepareNum(num uint64) {
	if cbft.localHighestPrepareVoteNum < num {
		cbft.localHighestPrepareVoteNum = num
	}
	cbft.log.Debug("SetLocalHighestPrepareNum", "local", cbft.localHighestPrepareVoteNum, "number", num)
}

func (cbft *Cbft) checkViewChangeVotes(votes []*viewChangeVote) error {
	if cbft.viewChange == nil {
		log.Error("ViewChange is nil, check prepareVotes failed")
		return errNotExistViewChange
	}

	for _, vote := range votes {
		if vote.EqualViewChange(cbft.viewChange) {
			if err := cbft.verifyValidatorSign(vote.ValidatorIndex, vote.ValidatorAddr, vote, vote.Signature[:]); err != nil {
				log.Error("Verify validator failed", "vote", vote.String(), "err", err)
				return errInvalidViewChangeVotes
			}
		} else {
			log.Error("Invalid viewchange vote", "vote", vote.String(), "view", cbft.viewChange.String())
			return errInvalidViewChangeVote
		}
	}

	return nil
}

<<<<<<< HEAD
func (cbft *Cbft) verifyValidatorSign(validatorIndex uint32, validatorAddr common.Address, hash common.Hash, signature []byte) error {
	if index, err := cbft.dpos.AddressIndex(validatorAddr); err == nil && uint32(index) == validatorIndex {
		//todo verify sign
		if err := verifySign(cbft.dpos.NodeID(index), hash, signature); err != nil {
=======
func (cbft *Cbft) verifyValidatorSign(validatorIndex uint32, validatorAddr common.Address, msg ConsensusMsg, signature []byte) error {
	if vn, err := cbft.validators.AddressIndex(validatorAddr); err == nil && uint32(vn.Index) == validatorIndex {
		buf, err := msg.CannibalizeBytes()
		if err != nil {
>>>>>>> 4ef5e897
			return err
		}
		if !vn.Verify(buf, signature) {
			return errSign
		}
	} else {
		return err
	}
	return nil
}
func (cbft *Cbft) AgreeViewChange() bool {
	//cbft.mux.Lock()
	//defer cbft.mux.Unlock()
	return cbft.agreeViewChange()
}

func (cbft *Cbft) addPrepareBlockVote(pbd *prepareBlock) {
	if cbft.viewChange == nil {
		return
	}
	pbd.Timestamp = cbft.viewChange.Timestamp
	except := cbft.viewChange.BaseBlockNum + 1
	log.Info("add prepare block", "number", pbd.Block.NumberU64(), "except", except, "irr", cbft.viewChange.BaseBlockNum)
	log.Info(fmt.Sprintf("master:%v prepareVotes:%d ", cbft.master, len(cbft.viewChangeVotes)))
	if cbft.master && cbft.agreeViewChange() && except == pbd.Block.NumberU64() {
		pbd.View = cbft.viewChange
		pbd.ViewChangeVotes = make([]*viewChangeVote, 0)
		for _, v := range cbft.viewChangeVotes {
			pbd.ViewChangeVotes = append(pbd.ViewChangeVotes, v)
		}
		log.Debug("add prepareVotes in prepare block", "hash", pbd.Block.Hash(), "number", pbd.Block.NumberU64())
	} else {
		pbd.View = cbft.viewChange.CopyWithoutVotes()
	}
}
func (cbft *Cbft) agreeViewChange() bool {
	return len(cbft.viewChangeVotes) >= cbft.getThreshold()
}

func (cbft *Cbft) AgreeReceive(block *types.Block) bool {
	//cbft.mux.Lock()
	//defer cbft.mux.Unlock()
	return cbft.agreeReceive(block)
}

func (cbft *Cbft) agreeReceive(block *types.Block) bool {
	if cbft.viewChange == nil || cbft.hadSendViewChange() {
		return true
	}

	if cbft.viewChange.BaseBlockNum < block.NumberU64() || cbft.viewChange.BaseBlockHash == block.Hash() {
		return true
	} else {
		if cbft.producerBlocks != nil && cbft.producerBlocks.ExistBlock(block) {
			return true
		}
	}

	cbft.log.Warn("refuse receive block", "hash", block.Hash(), "number", block.NumberU64(), "view", cbft.viewChange.String())
	return false
}

func (cbft *Cbft) viewVoteState() string {
	var state string
	for k, v := range cbft.viewChangeVotes {
		state += k.String() + "=" + v.String()
	}
	return state
}

func (cbft *Cbft) HadSendViewChange() bool {
	//cbft.mux.Lock()
	//defer cbft.mux.Unlock()
	return cbft.hadSendViewChange()
}

func (cbft *Cbft) hadSendViewChange() bool {
	return cbft.viewChanging() && cbft.master
}

func (cbft *Cbft) viewChanging() bool {
	return cbft.viewChange != nil
}

func (cbft *Cbft) AcceptBlock(hash common.Hash, number uint64) bool {
	//cbft.mux.Lock()
	//defer cbft.mux.Unlock()

	//1. not in viewchanging
	if cbft.viewChanging() && !cbft.agreeViewChange() {
		// changing
		if number <= cbft.viewChange.BaseBlockNum {
			log.Debug("accept true", "number", number, "hash", hash, "irr num", cbft.viewChange.BaseBlockNum)
			return true
		}
	} else {
		log.Warn("accept true", "view", cbft.viewChange.String(), "view prepareVotes", cbft.viewVoteState())
		return true
	}

	if cbft.viewChange != nil && cbft.viewChangeVotes != nil {
		log.Warn("accept false", "view", cbft.viewChange.String(), "view prepareVotes", cbft.viewVoteState())
	} else {
		log.Warn("accept false", "has view change", cbft.viewChange != nil, "has view vote", cbft.viewChangeVotes != nil)
	}

	return false
}

func (cbft *Cbft) AcceptPrepareBlock(request *prepareBlock) AcceptStatus {
	if cbft.viewChange == nil {
		return Cache
	}

	if cbft.viewChange.BaseBlockNum > request.Block.NumberU64() {
		return Accept
	}

	if request.ProposalIndex != cbft.viewChange.ProposalIndex {
		if cbft.lastViewChange == nil {
			return Discard
		}
		if request.ProposalIndex == cbft.lastViewChange.ProposalIndex {
			return Cache
		} else {
			return Discard
		}
	}

	if cbft.viewChanging() && !cbft.agreeViewChange() {
		return Cache
	}
	return Accept
}

func (cbft *Cbft) AcceptPrepareVote(vote *prepareVote) AcceptStatus {
	if vote.Number < cbft.getHighestConfirmed().number {
		return Discard
	}
	if (cbft.lastViewChange != nil && vote.Number < cbft.lastViewChange.BaseBlockNum) ||
		(cbft.viewChange != nil && vote.Number < cbft.viewChange.BaseBlockNum) {
		return Accept
	}
	//1. not in viewchanging
	if cbft.viewChanging() && !cbft.agreeViewChange() {
		// changing
		if vote.Number <= cbft.viewChange.BaseBlockNum {
			log.Debug("Accept vote", "hash", vote.Hash, "number", vote.Number, "irr num", cbft.viewChange.BaseBlockNum)
			return Accept
		}
	} else {
		//log.Warn("Accept vote", "view", cbft.viewChange.String(), "view prepareVotes", cbft.viewVoteState())
		if cbft.viewChange == nil || (cbft.viewChange != nil && vote.Timestamp == cbft.viewChange.Timestamp) {
			return Accept
		}
	}

	if cbft.viewChange != nil && cbft.viewChangeVotes != nil {
		log.Warn("Cache vote", "view", cbft.viewChange.String(), "view prepareVotes", cbft.viewVoteState())
	} else {
		log.Warn("Cache vote", "viewchange", cbft.viewChange != nil, "has view vote", cbft.viewChangeVotes != nil)
	}

	return Cache
}

func (cbft *Cbft) ClearPending() {
	cbft.clearPending()
}

func (cbft *Cbft) clearPending() {
	cbft.pendingVotes.Clear()
	cbft.pendingBlocks.Clear()
	cbft.processingVotes.Clear()
}

func (cbft *Cbft) ClearViewChange() {
	cbft.clearViewChange()
}

func (cbft *Cbft) clearViewChange() {
	cbft.viewChange = nil
	cbft.viewChangeVotes = make(map[common.Address]*viewChangeVote)
	cbft.lastViewChange = nil
	cbft.lastViewChangeVotes = make(map[common.Address]*viewChangeVote)
}

func (cbft *Cbft) Clear() {
	cbft.clear()
}

func (cbft *Cbft) clear() {
	cbft.clearPending()
	cbft.clearViewChange()
}

func (cbft *Cbft) handleCache() {
	votes := cbft.processingVotes
	cbft.processingVotes.Clear()
	go cbft.processing(votes)
	cbft.pendingProcess()
}

func (cbft *Cbft) processing(votes ProcessingVote) {
	for _, v := range votes {
		for k, v := range v {
			cbft.peerMsgCh <- &MsgInfo{
				Msg:    v,
				PeerID: k,
			}
		}
	}
}

func (cbft *Cbft) pendingProcess() {
	var pendingVote PendingVote
	var pendingBlock PendingBlock

	if len(cbft.pendingVotes) != 0 {
		pendingVote = cbft.pendingVotes
		cbft.pendingVotes = make(map[common.Hash]*prepareVote)
		cbft.log.Trace("Process pending vote", "total", len(pendingVote))

	}
	if len(cbft.pendingBlocks) != 0 {
		pendingBlock = cbft.pendingBlocks
		cbft.log.Trace("Process pending block", "total", len(pendingBlock))
		cbft.pendingBlocks = make(map[common.Hash]*prepareBlock)
	}

	for _, pv := range pendingVote {
		ext := cbft.blockExtMap.findBlock(pv.Hash, pv.Number)
		if ext != nil {
			ext.prepareVotes.Add(pv)
			cbft.blockExtMap.Add(pv.Hash, pv.Number, ext)
		}
		cbft.handler.SendAllConsensusPeer(pv)
	}

	for _, v := range pendingBlock {
		cbft.handler.SendAllConsensusPeer(v)
	}

}

func (cbft *Cbft) AddProcessingVote(nodeId discover.NodeID, vote *prepareVote) {
	//cbft.mux.Lock()
	//defer cbft.mux.Unlock()
	cbft.processingVotes.Add(vote.Hash, nodeId, vote)
}

func (cbft *Cbft) newViewChange() (*viewChange, error) {

	ext := cbft.getHighestConfirmed()

	if ext.number != cbft.localHighestPrepareVoteNum {
		//todo ask prepare vote to other, need optimize
		cbft.handler.SendAllConsensusPeer(&getHighestPrepareBlock{Lowest: cbft.localHighestPrepareVoteNum})

		return nil, errInvalidConfirmNumTooLow
	}
	index, addr, err := cbft.validators.NodeIndexAddress(cbft.config.NodeID)
	if err != nil {
		return nil, errInvalidatorCandidateAddress
	}
	view := &viewChange{
		Timestamp:     uint64(time.Now().Unix()),
		BaseBlockNum:  ext.block.NumberU64(),
		BaseBlockHash: ext.block.Hash(),
		ProposalIndex: uint32(index),
		ProposalAddr:  addr,
	}

	sign, err := cbft.signMsg(view)
	if err != nil {
		return nil, err
	}

	view.Signature.SetBytes(sign)
	view.BaseBlockPrepareVote = ext.Votes()
	cbft.resetViewChange()
	cbft.viewChange = view
	cbft.master = true
	log.Debug("Make new view change", "view", view.String())
	return view, nil
}

func (cbft *Cbft) VerifyAndViewChange(view *viewChange) error {

	now := time.Now().UnixNano() / 1e6
	if !cbft.isLegal(now, view.ProposalAddr) {
		cbft.log.Error("Receive view change timeout", "current", now, "remote", view.Timestamp)
		return errRecvViewTimeout
	}

	if cbft.viewChange != nil && cbft.viewChange.Timestamp > view.Timestamp {
		cbft.log.Error("Verify view change failed", "local timestamp", cbft.viewChange.Timestamp, "remote", view.Timestamp)
		return errTimestamp
	}

	if cbft.localHighestPrepareVoteNum > view.BaseBlockNum {
		cbft.log.Error(fmt.Sprintf("Local highest PrepareVote's blocknum higher than view's BaseBlockNum hash:%s, number:%d localHighest:%d",
			view.BaseBlockHash.TerminalString(), view.BaseBlockNum, cbft.localHighestPrepareVoteNum))
		return errViewChangeBaseTooLow
	}

	ext := cbft.getHighestConfirmed()

	if ext.number == view.BaseBlockNum {
		if ext.block.Hash() != view.BaseBlockHash {
			cbft.log.Error(fmt.Sprintf("View's block is forked hash:%s, number:%d confirmed hash:%s, number %d localHighest:%d",
				view.BaseBlockHash.TerminalString(), view.BaseBlockNum, ext.block.Hash(), ext.number, cbft.localHighestPrepareVoteNum))
			return errViewChangeForked
		}
	} else if ext.number > view.BaseBlockNum {
		cbft.log.Warn(fmt.Sprintf("View change block too lower 2/3 block hash:%s num:%d, view irr block hash:%s num:%d",
			ext.block.Hash().TerminalString(),
			ext.number, view.BaseBlockHash.TerminalString(), view.BaseBlockNum))
		return errViewChangeBlockNumTooLower
	} else {
		cbft.log.Error(fmt.Sprintf("View's block is not found hash:%s, number:%d confirmed:%d, localHighest:%d",
			view.BaseBlockHash.TerminalString(), view.BaseBlockNum, ext.number, cbft.localHighestPrepareVoteNum))
		return errNotFoundViewBlock
	}

	if view.BaseBlockNum != 0 && len(view.BaseBlockPrepareVote) < cbft.getThreshold() {
		cbft.log.Error("View's prepare vote < 2f", "view", view.String())
		return errTwoThirdPrepareVotes
	}

	for _, vote := range view.BaseBlockPrepareVote {
		if err := cbft.verifyValidatorSign(vote.ValidatorIndex, vote.ValidatorAddr, vote, vote.Signature[:]); err != nil {
			cbft.log.Error("Verify validator failed", "vote", vote.String(), "err", err)
			return errInvalidPrepareVotes
		}
	}

	return nil
}

func (cbft *Cbft) setViewChange(view *viewChange) {
	log.Info("Make viewchange vote", "vote", view.String())

	cbft.resetViewChange()
	cbft.viewChange = view
	cbft.master = false
}

func (cbft *Cbft) OnViewChangeVote(peerID discover.NodeID, vote *viewChangeVote) error {
	log.Debug("Receive view change vote", "peer", peerID, "vote", vote.String())
	bpCtx := context.WithValue(context.Background(), "peer", peerID)

	//cbft.mux.Lock()
	//defer cbft.mux.Unlock()
	hadAgree := cbft.agreeViewChange()
	if cbft.viewChange != nil && vote.EqualViewChange(cbft.viewChange) {
		if err := cbft.verifyValidatorSign(vote.ValidatorIndex, vote.ValidatorAddr, vote, vote.Signature[:]); err == nil {
			cbft.viewChangeVotes[vote.ValidatorAddr] = vote
			log.Info("Agree receive view change response", "peer", peerID, "prepareVotes", len(cbft.viewChangeVotes))
		} else {
			cbft.log.Warn("Verify sign failed", "peer", peerID, "vote", vote.String())
			return err
		}
	} else {
		switch {
		case cbft.viewChange == nil:
			cbft.bp.ViewChangeBP().InvalidViewChangeVote(bpCtx, vote, errNotExistViewChange, &cbft.RoundState)
			return errNotExistViewChange
		case vote.Timestamp != cbft.viewChange.Timestamp:
			cbft.bp.ViewChangeBP().InvalidViewChangeVote(bpCtx, vote, errTimestampNotEqual, &cbft.RoundState)
			return errTimestampNotEqual
		case vote.BlockHash != cbft.viewChange.BaseBlockHash:
			cbft.bp.ViewChangeBP().InvalidViewChangeVote(bpCtx, vote, errBlockHashNotEqual, &cbft.RoundState)
			return errBlockHashNotEqual
		case vote.ProposalAddr != cbft.viewChange.ProposalAddr:
			cbft.bp.ViewChangeBP().InvalidViewChangeVote(bpCtx, vote, errInvalidProposalAddr, &cbft.RoundState)
			return errInvalidProposalAddr
		default:
			return errInvalidViewChangeVotes
		}
	}

	if err := cbft.evPool.AddViewChangeVote(vote); err != nil {
		switch err.(type) {
		case *DuplicateViewChangeVoteEvidence:
		case *TimestampViewChangeVoteEvidence:
			cbft.log.Warn("Receive TimestampViewChangeVoteEvidence msg", "err", err.Error())
			return err
		}
	}

	if !hadAgree && cbft.agreeViewChange() {
		cbft.wal.UpdateViewChange(&ViewChangeMessage{
			Hash:   vote.BlockHash,
			Number: vote.BlockNum,
		})
		cbft.bp.ViewChangeBP().TwoThirdViewChangeVotes(bpCtx, &cbft.RoundState)
		cbft.flushReadyBlock()
		cbft.producerBlocks = NewProducerBlocks(cbft.config.NodeID, cbft.viewChange.BaseBlockNum)
		cbft.clearPending()
		cbft.ClearChildren(cbft.viewChange.BaseBlockHash, cbft.viewChange.BaseBlockNum, cbft.viewChange.Timestamp)

	}
	log.Info("Receive viewchange vote", "msg", vote.String(), "had votes", len(cbft.viewChangeVotes))
	return nil
}

func (cbft *Cbft) ClearChildren(baseBlockHash common.Hash, baseBlockNum uint64, Timestamp uint64) {
	if cbft.getHighestLogical().number > baseBlockNum {
		if ext := cbft.blockExtMap.findBlock(baseBlockHash, baseBlockNum); ext != nil {
			cbft.highestLogical.Store(ext)
		}
	}
	cbft.blockExtMap.ClearChildren(cbft.viewChange.BaseBlockHash, cbft.viewChange.BaseBlockNum, cbft.viewChange.Timestamp)
}
func (cbft *Cbft) SendViewChangeVote(id *discover.NodeID) error {
	//cbft.mux.Lock()
	//defer cbft.mux.Unlock()
	log.Info("Send view change response", "msg", cbft.viewChangeResp.String())
	return cbft.handler.sendViewChangeVote(id, cbft.viewChangeResp)
}

func (cbft *Cbft) resetViewChange() {
	cbft.lastViewChange, cbft.lastViewChangeVotes = cbft.viewChange, cbft.viewChangeVotes
	cbft.viewChange, cbft.viewChangeVotes = nil, make(map[common.Address]*viewChangeVote)
}

func (cbft *Cbft) broadcastBlock(ext *BlockExt) {
	index, addr, err := cbft.validators.NodeIndexAddress(cbft.config.NodeID)
	if err != nil {
		return
	}
	ext.proposalIndex, ext.proposalAddr = uint32(index), addr
	p := &prepareBlock{Block: ext.block, ProposalIndex: uint32(index), ProposalAddr: addr}

	cbft.addPrepareBlockVote(p)
	if cbft.viewChange != nil && !cbft.agreeViewChange() && cbft.viewChange.BaseBlockNum < ext.block.NumberU64() {
		log.Debug("Pending block", "number", ext.block.Number())
		cbft.pendingBlocks[ext.block.Hash()] = p
		return
	} else {
		log.Debug("Send block", "number", ext.block.Number())
		cbft.handler.SendAllConsensusPeer(p)
	}
}

func (cbft *Cbft) AddPrepareBlock(block *types.Block) {
	//cbft.mux.Lock()
	//defer cbft.mux.Unlock()
	if cbft.hadSendViewChange() {
		if block.NumberU64() > cbft.viewChange.BaseBlockNum {
			if cbft.producerBlocks == nil {
				cbft.producerBlocks = NewProducerBlocks(cbft.config.NodeID, cbft.viewChange.BaseBlockNum)
			}
			cbft.producerBlocks.AddBlock(block)
		}
	}
}

type GetBlock struct {
	hash   common.Hash
	number uint64
	ch     chan *types.Block
}

type prepareVoteSet struct {
	votes    map[uint32]*prepareVote
	voteBits *BitArray
}

func NewPrepareVoteSet(threshold uint32) *prepareVoteSet {
	return &prepareVoteSet{
		votes:    make(map[uint32]*prepareVote),
		voteBits: NewBitArray(threshold),
	}
}

func (pv *prepareVoteSet) Add(vote *prepareVote) {
	pv.votes[vote.ValidatorIndex] = vote
	pv.voteBits.setIndex(vote.ValidatorIndex, true)
}
func (pv *prepareVoteSet) Get(index uint32) *prepareVote {
	if pv.voteBits.GetIndex(index) {
		return pv.votes[index]
	}
	return nil
}
func (pv *prepareVoteSet) Merge(vs *prepareVoteSet) {
	for k, v := range vs.votes {
		pv.votes[k] = v
		pv.voteBits.setIndex(k, true)
	}
}

func (pv *prepareVoteSet) IsMaj23() bool {
	if pv == nil {
		return false
	}
	return uint32(len(pv.votes)) >= pv.voteBits.Size()
}

func (pv *prepareVoteSet) Signs() []common.BlockConfirmSign {
	signs := make([]common.BlockConfirmSign, 0)

	for _, v := range pv.votes {
		signs = append(signs, v.Signature)
	}
	return signs
}

func (pv *prepareVoteSet) Votes() []*prepareVote {
	votes := make([]*prepareVote, 0)
	for _, v := range pv.votes {
		votes = append(votes, v)
	}
	return votes
}

func (pv *prepareVoteSet) Len() int {
	return len(pv.votes)
}

// BlockExt is an extension from Block
type BlockExt struct {
	block           *types.Block
	inTree          bool
	inTurn          bool
	executing       bool
	isExecuted      bool
	isSigned        bool
	isConfirmed     bool
	number          uint64
	rcvTime         int64
	timestamp       uint64
	proposalIndex   uint32
	proposalAddr    common.Address
	prepareVotes    *prepareVoteSet //all prepareVotes for block
	view            *viewChange
	viewChangeVotes []*viewChangeVote
	parent          *BlockExt
	children        map[common.Hash]*BlockExt
	syncState       chan error
}

func (b BlockExt) String() string {
	if b.block == nil {
		return fmt.Sprintf("number:%d inTree:%v inTurn:%v isExecuted:%v, isSigned:%v isConfirmed:%v rcvTime:%d prepareVotes:%d children:%d",
			b.number, b.inTree, b.inTurn, b.isExecuted, b.isSigned, b.isConfirmed, b.rcvTime, b.prepareVotes.Len(), len(b.children))
	}
	return fmt.Sprintf("hash:%s number:%d inTree:%v inTurn:%v isExecuted:%v, isSigned:%v isConfirmed:%v rcvTime:%d prepareVotes:%d children:%d",
		b.block.Hash().TerminalString(), b.block.NumberU64(), b.inTree, b.inTurn, b.isExecuted, b.isSigned, b.isConfirmed, b.rcvTime, b.prepareVotes.Len(), len(b.children))
}

func (b *BlockExt) SetSyncState(err error) {
	if b.syncState != nil {
		b.syncState <- err
		b.syncState = nil
	}
}
func (b *BlockExt) PrepareBlock() (*prepareBlock, error) {
	if b.block == nil {
		return nil, errors.Errorf("empty block")
	}
	return &prepareBlock{
		Timestamp:       b.timestamp,
		ProposalIndex:   b.proposalIndex,
		ProposalAddr:    b.proposalAddr,
		Block:           b.block,
		View:            b.view,
		ViewChangeVotes: b.viewChangeVotes,
	}, nil
}

func (b *BlockExt) IsParent(hash common.Hash) bool {
	return b.block.Hash() == hash
}
func (b *BlockExt) Merge(ext *BlockExt) {
	if b != ext && b.number == ext.number {
		if b.block == nil && ext.block != nil {
			//receive PrepareVote before receive PrepareBlock, so view is need set
			b.block = ext.block
			b.view = ext.view
		}
		if b.proposalAddr == emptyAddr {
			b.proposalAddr = ext.proposalAddr
			b.proposalIndex = ext.proposalIndex
		}
		b.prepareVotes.Merge(ext.prepareVotes)

		if b.proposalAddr == emptyAddr {
			b.proposalAddr = ext.proposalAddr
			b.proposalIndex = ext.proposalIndex
		}
		if ext.syncState != nil && b.syncState != nil {
			panic("invalid syncState: double state channel")
		}

		if ext.syncState != nil {
			b.syncState = ext.syncState
		}
	}
}
func (b BlockExt) Signs() []common.BlockConfirmSign {
	return b.prepareVotes.Signs()
}

func (b BlockExt) Votes() []*prepareVote {
	return b.prepareVotes.Votes()
}

func (b BlockExt) BlockExtra() *BlockExtra {
	return &BlockExtra{
		Prepare:         b.Votes(),
		ViewChange:      b.view,
		ViewChangeVotes: b.viewChangeVotes,
	}
}

// New creates a BlockExt object
func NewBlockExt(block *types.Block, blockNum uint64, threshold int) *BlockExt {
	return &BlockExt{
		block:        block,
		number:       blockNum,
		prepareVotes: NewPrepareVoteSet(uint32(threshold)),
		children:     make(map[common.Hash]*BlockExt),
	}
}

func NewBlockExtBySeal(block *types.Block, blockNum uint64, threshold int) *BlockExt {
	return &BlockExt{
		block:        block,
		number:       blockNum,
		prepareVotes: NewPrepareVoteSet(uint32(threshold)),
		children:     make(map[common.Hash]*BlockExt),
		rcvTime:      common.Millis(time.Now()),
		inTree:       true,
		executing:    true,
		isExecuted:   true,
		isSigned:     true,
		isConfirmed:  true,
	}
}

func NewBlockExtByPeer(block *types.Block, blockNum uint64, threshold int) *BlockExt {
	return &BlockExt{
		block:        block,
		number:       blockNum,
		prepareVotes: NewPrepareVoteSet(uint32(threshold)),
		children:     make(map[common.Hash]*BlockExt),
		rcvTime:      common.Millis(time.Now()),
		inTree:       false,
		executing:    false,
		isExecuted:   false,
		isSigned:     false,
		isConfirmed:  false,
	}
}

func NewBlockExtByPrepareBlock(pb *prepareBlock, threshold int) *BlockExt {
	return &BlockExt{
		block:         pb.Block,
		view:          pb.View,
		number:        pb.Block.NumberU64(),
		prepareVotes:  NewPrepareVoteSet(uint32(threshold)),
		children:      make(map[common.Hash]*BlockExt),
		rcvTime:       common.Millis(time.Now()),
		timestamp:     pb.Timestamp,
		proposalIndex: pb.ProposalIndex,
		proposalAddr:  pb.ProposalAddr,
		inTree:        false,
		executing:     false,
		isExecuted:    false,
		isSigned:      false,
		isConfirmed:   false,
	}
}

type BlockExtra struct {
	Prepare         []*prepareVote
	ViewChange      *viewChange
	ViewChangeVotes []*viewChangeVote
}

type ExecuteBlockStatus struct {
	block *BlockExt
	err   error
}

type SealBlock struct {
	block        *types.Block
	sealResultCh chan<- *types.Block
	stopCh       <-chan struct{}
}

func NewSealBlock(block *types.Block, sealResultCh chan<- *types.Block, stopCh <-chan struct{}) *SealBlock {
	return &SealBlock{
		block:        block,
		sealResultCh: sealResultCh,
		stopCh:       stopCh,
	}
}

type BlockExtMap struct {
	baseBlockNum uint64
	head         *BlockExt
	blocks       map[uint64]map[common.Hash]*BlockExt
	threshold    int
}

func NewBlockExtMap(baseBlock *BlockExt, threshold int) *BlockExtMap {
	extMap := &BlockExtMap{
		head:      baseBlock,
		blocks:    make(map[uint64]map[common.Hash]*BlockExt),
		threshold: threshold,
	}
	extMap.Add(baseBlock.block.Hash(), baseBlock.number, baseBlock)
	return extMap
}

func (bm *BlockExtMap) Add(hash common.Hash, number uint64, blockExt *BlockExt) {
	if extMap, ok := bm.blocks[number]; ok {
		log.Debug(fmt.Sprintf("hash:%s, number:%d", hash.TerminalString(), number))
		if ext, ok := extMap[hash]; ok {
			log.Debug(fmt.Sprintf("hash:%s, number:%d", hash.TerminalString(), number))
			ext.Merge(blockExt)
			if ext.prepareVotes.IsMaj23() {
				bm.removeFork(number, hash)
			}
			if ext.block != nil {
				bm.fixChain(ext)
			}
		} else {
			log.Debug(fmt.Sprintf("hash:%s, number:%d", hash.TerminalString(), number))
			extMap[hash] = blockExt
			if blockExt.prepareVotes.IsMaj23() {
				bm.removeFork(number, hash)
			}
			if blockExt.block != nil {
				bm.fixChain(blockExt)
			}
		}
	} else {
		log.Debug(fmt.Sprintf("hash:%s, number:%d", hash.TerminalString(), number))

		extMap := make(map[common.Hash]*BlockExt)
		extMap[hash] = blockExt
		bm.blocks[number] = extMap
		if blockExt.prepareVotes.IsMaj23() {
			bm.removeFork(number, hash)
		}
		if blockExt.block != nil {
			bm.fixChain(blockExt)
		}
	}
}

func (bm *BlockExtMap) removeFork(number uint64, hash common.Hash) {
	if extMap, ok := bm.blocks[number]; ok {
		for k, v := range extMap {
			if k != hash {
				if v.prepareVotes.IsMaj23() {
					panic(fmt.Sprintf("forked block has 2f+1 prepare votes:%s", k.TerminalString()))
				}
				if v.parent != nil {
					delete(v.parent.children, k)
				}
				if v.children != nil {
					for _, p := range v.children {
						p.parent = nil
					}
				}
			}
		}
	}
}

func (bm *BlockExtMap) fixChain(blockExt *BlockExt) {
	if bm.baseBlockNum > blockExt.number {
		panic(fmt.Sprintf("Insert invalid block base number is %d, insert chain is %d", bm.baseBlockNum, blockExt.number))
		return
	}

	if blockExt.prepareVotes.Len() >= bm.threshold {
		log.Debug("Block is confirmed", "hash", blockExt.block.Hash(), "number", blockExt.number)
		blockExt.isConfirmed = true
	}

	parent := bm.findParent(blockExt.block.ParentHash(), blockExt.number)
	child := bm.findChild(blockExt.block.Hash(), blockExt.number)

	if parent != nil {
		parent.children[blockExt.block.Hash()] = blockExt
		blockExt.parent = parent
	}

	if child != nil {
		child.parent = blockExt
		blockExt.children[child.block.Hash()] = child
	}

}
func (bm *BlockExtMap) BlockString() string {
	var blockStr string

	var keys []float64
	for k, _ := range bm.blocks {
		keys = append(keys, float64(k))
	}
	sort2.Float64s(keys)

	for _, k := range keys {
		for _, ext := range bm.blocks[uint64(k)] {
			if ext.block != nil {
				blockStr += fmt.Sprintf("[Hash:%s, Number:%d PrepareVotes:%d, Execute:%v, %d ", ext.block.Hash().TerminalString(), ext.block.NumberU64(), ext.prepareVotes.Len(), ext.isExecuted, ext.timestamp)
				for _, v := range ext.children {
					blockStr += fmt.Sprintf("child[%s,%d]", v.block.Hash().TerminalString(), v.block.NumberU64())
				}
				blockStr += fmt.Sprintf("]")
			} else {
				blockStr += fmt.Sprintf("[Hash:{}, Number:%d PrepareVotes:%d, Execute:%v, %d", ext.number, ext.prepareVotes.Len(), ext.isExecuted, ext.timestamp)
				for _, v := range ext.children {
					blockStr += fmt.Sprintf("child[%s,%d,%d]", v.block.Hash().TerminalString(), v.block.NumberU64(), v.timestamp)
				}
				blockStr += fmt.Sprintf("]")
			}
		}
	}
	return blockStr
}

func (bm *BlockExtMap) Len() int {
	return len(bm.blocks)
}

func (bm *BlockExtMap) Total() int {
	total := 0
	for _, v := range bm.blocks {
		total += len(v)
	}
	return total
}
func (bm *BlockExtMap) GetSubChainWithTwoThirdVotes(hash common.Hash, number uint64) []*BlockExt {
	base := bm.findBlock(hash, number)
	if base == nil || base.prepareVotes.Len() < bm.threshold {
		return nil
	}

	blockExts := make([]*BlockExt, 0)

	hash = bm.head.block.Hash()
	number = bm.head.number

	for be := bm.findChild(hash, number); be != nil && be.prepareVotes.Len() >= bm.threshold && be.isExecuted && be.number <= base.number; be = bm.findChild(hash, number) {
		blockExts = append(blockExts, be)
		hash = be.block.Hash()
		number = be.number
		log.Debug("GetSubChainWithTwoThirdVotes", "hash", hash.TerminalString(), "number", number)
	}
	if number != base.number {
		log.Error("GetSubChainWithTwoThirdVotesError", "number", number, "basenumber", base.number)
		return nil
	}

	return blockExts
}

func (bm *BlockExtMap) GetHasVoteWithoutBlock(highest uint64) []*HashNumberBits {
	wb := make([]*HashNumberBits, 0)
	for i := uint64(bm.head.number); i < highest; i++ {
		blocks := bm.blocks[i]
		if blocks != nil {
			for h, b := range blocks {
				if b.block == nil {
					wb = append(wb, &HashNumberBits{hash: h, number: b.number, bits: nil})
				}
			}
		}
	}
	return wb
}

func (bm *BlockExtMap) GetWithoutTwoThirdVotes(highest uint64) []*HashNumberBits {
	wb := make([]*HashNumberBits, 0)
	for i := uint64(bm.head.number); i < highest; i++ {
		blocks := bm.blocks[i]
		if blocks != nil {
			for h, b := range blocks {
				if b.prepareVotes.Len() < bm.threshold {
					wb = append(wb, &HashNumberBits{hash: h, number: b.number, bits: b.prepareVotes.voteBits})
				}
			}
		}
	}
	return wb
}

func (bm *BlockExtMap) GetSubChainUnExecuted() []*BlockExt {
	blockExts := make([]*BlockExt, 0)
	hash := bm.head.block.Hash()
	number := bm.head.number

	for be := bm.findChild(hash, number); be != nil && be.executing; be = bm.findChild(hash, number) {
		hash = be.block.Hash()
		number = be.number
	}

	for be := bm.findChild(hash, number); be != nil && !be.executing; be = bm.findChild(hash, number) {
		blockExts = append(blockExts, be)
		hash = be.block.Hash()
		number = be.number
	}

	log.Debug("subunexecuted", "head", bm.head.block.Hash(), "number", bm.head.number, "blocks", bm.BlockString())

	return blockExts
}

func (bm *BlockExtMap) ClearParents(hash common.Hash, number uint64) {
	base := bm.findBlock(hash, number)
	if base == nil {
		return
	}

	if number > 1 {
		for i := number - 1; i > 0; i-- {
			//log.Debug("clear block", "number", i)
			if blocks := bm.blocks[i]; blocks != nil {
				for _, b := range blocks {
					if b.children != nil {
						for _, p := range b.children {
							p.parent = nil
						}
					}
					b.children = nil
					b.parent = nil
				}
				delete(bm.blocks, i)
			}
		}
	}
	delete(bm.blocks, bm.head.number)
	//log.Debug("clear block", "number", number)
	//parentHash := base.block.ParentHash()
	//for be := bm.findParent(parentHash, number); be != nil && bm.head.block.Hash() != parentHash && be.prepareVotes.Len() >= bm.threshold; be = bm.findParent(parentHash, number) {
	//	delete(bm.blocks, be.number)
	//	parentHash = be.block.ParentHash()
	//	number = be.number
	//}
}

func (bm *BlockExtMap) ClearChildren(hash common.Hash, number uint64, timestamp uint64) {
	for i := number + 1; bm.blocks[i] != nil; i++ {
		log.Debug("clear block", "number", i)
		for hash, ext := range bm.blocks[i] {
			if ext.parent != nil {
				delete(ext.parent.children, hash)
			}
			if ext.timestamp != timestamp {
				ext.SetSyncState(nil)
				delete(bm.blocks[i], hash)
			}
		}
	}
}

func (bm *BlockExtMap) RemoveBlock(block *BlockExt) {

}

func (bm *BlockExtMap) FindHighestConfirmed(hash common.Hash, number uint64) *BlockExt {
	var highest *BlockExt
	for be := bm.findChild(hash, number); be != nil && be.prepareVotes.Len() >= bm.threshold; be = bm.findChild(hash, number) {
		highest = be
		hash = be.block.Hash()
		number = be.number
	}
	return highest
}

func (bm *BlockExtMap) FindHighestConfirmedWithHeader() *BlockExt {
	var highest *BlockExt
	hash := bm.head.block.Hash()
	number := bm.head.block.NumberU64()
	for be := bm.findChild(hash, number); be != nil && be.prepareVotes.Len() >= bm.threshold; be = bm.findChild(hash, number) {
		highest = be
		hash = be.block.Hash()
		number = be.number
	}
	return highest
}

func (bm *BlockExtMap) FindHighestLogical(hash common.Hash, number uint64) *BlockExt {
	var highest *BlockExt
	for be := bm.findChild(hash, number); be != nil && be.block != nil; be = bm.findChild(hash, number) {
		highest = be
		hash = be.block.Hash()
		number = be.number
	}
	return highest
}

func (bm *BlockExtMap) BaseBlock(hash common.Hash, number uint64) *BlockExt {
	if b := bm.findBlock(hash, number); b != nil {
		bm.head = b
	} else {
		//it's impossible
		panic("New base block is none")
	}
	return bm.head
}

func (bm *BlockExtMap) findBlock(hash common.Hash, number uint64) *BlockExt {
	if extMap, ok := bm.blocks[number]; ok {
		for _, v := range extMap {
			if v.block != nil {
				if v.block.Hash() == hash {
					return v
				}
			}
		}
	}
	return nil
}

func (bm *BlockExtMap) findParent(hash common.Hash, number uint64) *BlockExt {
	if extMap, ok := bm.blocks[number-1]; ok {
		for _, v := range extMap {
			if v.block != nil {
				if v.block.Hash() == hash {
					return v
				}
			}
		}
	}
	return nil
}

func (bm *BlockExtMap) findChild(hash common.Hash, number uint64) *BlockExt {
	if extMap, ok := bm.blocks[number+1]; ok {
		for _, v := range extMap {
			if v.block != nil {
				if v.block.ParentHash() == hash {
					return v
				}
			}
		}
	}
	return nil
}

func (bm *BlockExtMap) findBlockByNumber(low, high uint64) types.Blocks {
	blocks := make([]*types.Block, 0)
	for i := low; i <= high; i++ {
		if extMap, ok := bm.blocks[i]; ok {
			for _, v := range extMap {
				if v.block != nil {
					blocks = append(blocks, v.block)
				}
			}
		}
	}
	return blocks
}

func (bm *BlockExtMap) findBlockByHash(hash common.Hash) *types.Block {
	for _, extMap := range bm.blocks {
		for existHash, ext := range extMap {
			if existHash == hash {
				return ext.block
			}
		}
	}
	return nil
}

func (bm *BlockExtMap) findBlockExtByNumber(low, high uint64) []*BlockExt {
	blocks := make([]*BlockExt, 0)
	for i := low; i <= high; i++ {
		if extMap, ok := bm.blocks[i]; ok {
			for _, v := range extMap {
				if v.block != nil {
					blocks = append(blocks, v)
				}
			}
		}
	}
	return blocks
}

type HashNumberBits struct {
	hash   common.Hash
	number uint64
	bits   *BitArray
}

type HasBlock struct {
	hash   common.Hash
	number uint64
	hasCh  chan bool
}<|MERGE_RESOLUTION|>--- conflicted
+++ resolved
@@ -185,17 +185,10 @@
 	return nil
 }
 
-<<<<<<< HEAD
-func (cbft *Cbft) verifyValidatorSign(validatorIndex uint32, validatorAddr common.Address, hash common.Hash, signature []byte) error {
-	if index, err := cbft.dpos.AddressIndex(validatorAddr); err == nil && uint32(index) == validatorIndex {
-		//todo verify sign
-		if err := verifySign(cbft.dpos.NodeID(index), hash, signature); err != nil {
-=======
 func (cbft *Cbft) verifyValidatorSign(validatorIndex uint32, validatorAddr common.Address, msg ConsensusMsg, signature []byte) error {
 	if vn, err := cbft.validators.AddressIndex(validatorAddr); err == nil && uint32(vn.Index) == validatorIndex {
 		buf, err := msg.CannibalizeBytes()
 		if err != nil {
->>>>>>> 4ef5e897
 			return err
 		}
 		if !vn.Verify(buf, signature) {
