package cbft

import (
	"context"
	"fmt"
	"github.com/PlatONnetwork/PlatON-Go/common"
	"github.com/PlatONnetwork/PlatON-Go/core/types"
	"github.com/PlatONnetwork/PlatON-Go/log"
	"github.com/PlatONnetwork/PlatON-Go/p2p/discover"
	"github.com/pkg/errors"
	sort2 "sort"
	"time"
)

var (
	errEmptyRootBlock             = errors.New("empty root block")
	errExistViewChange            = errors.New("had viewchange")
	errNotExistViewChange         = errors.New("not exist viewchange")
	errTimestampNotEqual          = errors.New("timestamp not equal")
	errBlockHashNotEqual          = errors.New("block hash not equal")
	errViewChangeBlockNumTooLower = errors.New("block number too lower")
	errInvalidProposalAddr        = errors.New("invalid proposal address")
	errTimestamp                  = errors.New("viewchange timestamp too low")
	errInvalidViewChangeVote      = errors.New("invalid viewchange vote")
	errInvalidConfirmNumTooLow    = errors.New("confirm block number lower than local prepare")
	errViewChangeForked           = errors.New("view change's baseblock is forked")
	errViewChangeBaseTooLow       = errors.New("local PrepareVote that have been signed higher than BaseBlockNum of view")
	emptyAddr                     = common.Address{}
)

type AcceptStatus int

const (
	Accept = iota
	Discard
	Cache
)

type blockSynced struct {
}

type PendingVote map[common.Hash]*prepareVote
type PendingBlock map[common.Hash]*prepareBlock
type ProcessingVote map[common.Hash]map[discover.NodeID]*prepareVote
type ViewChangeVotes map[common.Address]*viewChangeVote

type RoundState struct {
	//mux    sync.RWMutex // all about consensus round state run in same goroutine, mux is use on read
	master bool

	viewChange          *viewChange //current viewchange message
	viewChangeResp      *viewChangeVote
	viewChangeVotes     ViewChangeVotes //current viewchange response from other consensus nodes
	lastViewChange      *viewChange     //last viewchange message
	lastViewChangeVotes ViewChangeVotes //last viewchange response from other consensus nodes

	pendingVotes    PendingVote    //pending prepareVotes sign
	pendingBlocks   PendingBlock   //pending blocks
	processingVotes ProcessingVote //to be processed prepareVotes sign

	producerBlocks *ProducerBlocks
	blockExtMap    *BlockExtMap

	localHighestPrepareVoteNum uint64
}

func (vv ViewChangeVotes) String() string {
	if vv == nil {
		return ""
	}
	s := "["
	for k, v := range vv {
		s += fmt.Sprintf("[addr:%s, vote:%s]", k.String(), v.String())
	}
	s += "]"
	return ""
}

func (rs RoundState) String() string {

	return fmt.Sprintf("[ master:%v, viewChange:%s, viewChangeResp:%s, viewChangeVotes:%s, lastViewChange:%s, lastViewChangeVotes:%s, pendingVotes:%s, pendingBlocks:%s, processingVotes:%s, localHighestPrepareVoteNum:%d, blockExtMap:%s",
		rs.master, rs.viewChange.String(), rs.viewChangeResp.String(), rs.viewChangeVotes.String(), rs.lastViewChange.String(), rs.lastViewChangeVotes.String(),
		rs.pendingVotes.String(), rs.pendingBlocks.String(), rs.processingVotes.String(), rs.localHighestPrepareVoteNum, rs.blockExtMap.BlockString())
}

func (pv PendingVote) Add(hash common.Hash, vote *prepareVote) {
	pv[hash] = vote
}
func (pv PendingVote) String() string {
	if pv == nil {
		return ""
	}
	s := "["
	for k, v := range pv {
		s += fmt.Sprintf("[hash:%s, vote:%s]", k.TerminalString(), v.String())
	}
	s += "]"
	return s
}

func (pv *PendingVote) Clear() {
	*pv = make(map[common.Hash]*prepareVote)
}

func (pb PendingBlock) Add(hash common.Hash, ext *prepareBlock) {
	pb[hash] = ext
}

func (pb PendingBlock) String() string {
	if pb == nil {
		return ""
	}
	s := "["
	for _, v := range pb {
		s += fmt.Sprintf("[block:%s]", v.String())
	}
	s += "]"
	return s
}

func (pb *PendingBlock) Clear() {
	*pb = make(map[common.Hash]*prepareBlock)
}

func (pv ProcessingVote) Add(hash common.Hash, nodeId discover.NodeID, vote *prepareVote) {
	var votes map[discover.NodeID]*prepareVote
	if v := pv[hash]; v != nil {
		votes = v
	} else {
		votes = make(map[discover.NodeID]*prepareVote)
	}
	votes[nodeId] = vote
	pv[hash] = votes
}

func (pv ProcessingVote) String() string {
	if pv == nil {
		return ""
	}
	s := "["
	for h, votes := range pv {
		s += fmt.Sprintf("hash:%s,[", h.TerminalString())
		for k, v := range votes {
			s += fmt.Sprintf("[nodeId:%s, vote:%s]", k.TerminalString(), v.String())
		}
		s += "]"
	}
	s += "]"
	return s
}

func (pv *ProcessingVote) Clear() {
	*pv = make(map[common.Hash]map[discover.NodeID]*prepareVote)
}

func (cbft *Cbft) init() {
	log.Info("Current block", "number", cbft.blockChain.CurrentBlock().Number())
	cbft.clear()
}

func (cbft *Cbft) SetLocalHighestPrepareNum(num uint64) {
	if cbft.localHighestPrepareVoteNum < num {
		cbft.localHighestPrepareVoteNum = num
	}
	cbft.log.Debug("SetLocalHighestPrepareNum", "l", cbft.localHighestPrepareVoteNum, "n", num)

}

func (cbft *Cbft) checkViewChangeVotes(votes []*viewChangeVote) error {
	if cbft.viewChange == nil {
		log.Error("ViewChange is nil, check prepareVotes failed")
		return errNotExistViewChange
	}

	for _, vote := range votes {
		if vote.EqualViewChange(cbft.viewChange) {
			if err := cbft.verifyValidatorSign(vote.ValidatorIndex, vote.ValidatorAddr, vote.BlockHash, vote.Signature[:]); err != nil {
				log.Error("Verify validator failed", "vote", vote.String(), "err", err)
				return errInvalidViewChangeVotes
			}
		} else {
			log.Error("Invalid viewchange vote", "vote", vote.String(), "view", cbft.viewChange.String())
			return errInvalidViewChangeVote
		}
	}

	return nil
}

func (cbft *Cbft) verifyValidatorSign(validatorIndex uint32, validatorAddr common.Address, hash common.Hash, signature []byte) error {
	return nil
	if index, err := cbft.validators.AddressIndex(validatorAddr); err == nil && uint32(index) == validatorIndex {
		//todo verify sign
		if err := verifySign(cbft.validators.NodeID(index), hash, signature); err != nil {
			return err
		}
	} else {
		return err
	}
	return nil
}
func (cbft *Cbft) AgreeViewChange() bool {
	//cbft.mux.Lock()
	//defer cbft.mux.Unlock()
	return cbft.agreeViewChange()
}

func (cbft *Cbft) addPrepareBlockVote(pbd *prepareBlock) {
	if cbft.viewChange == nil {
		return
	}
	pbd.Timestamp = cbft.viewChange.Timestamp
	except := cbft.viewChange.BaseBlockNum + 1
	log.Info("add prepare block", "number", pbd.Block.NumberU64(), "except", except, "irr", cbft.viewChange.BaseBlockNum)
	log.Info(fmt.Sprintf("master:%v prepareVotes:%d ", cbft.master, len(cbft.viewChangeVotes)))
	if cbft.master && cbft.agreeViewChange() && except == pbd.Block.NumberU64() {
		pbd.View = cbft.viewChange
		pbd.ViewChangeVotes = make([]*viewChangeVote, 0)
		for _, v := range cbft.viewChangeVotes {
			pbd.ViewChangeVotes = append(pbd.ViewChangeVotes, v)
		}
		log.Debug("add prepareVotes in prepare block", "hash", pbd.Block.Hash(), "number", pbd.Block.NumberU64())
	} else {
		pbd.View = cbft.viewChange.CopyWithoutVotes()
	}
}
func (cbft *Cbft) agreeViewChange() bool {
	return len(cbft.viewChangeVotes) >= cbft.getThreshold()
}

func (cbft *Cbft) AgreeReceive(block *types.Block) bool {
	//cbft.mux.Lock()
	//defer cbft.mux.Unlock()
	return cbft.agreeReceive(block)
}

func (cbft *Cbft) agreeReceive(block *types.Block) bool {
	if cbft.viewChange == nil || cbft.hadSendViewChange() {
		return true
	}

	if cbft.viewChange.BaseBlockNum < block.NumberU64() || cbft.viewChange.BaseBlockHash == block.Hash() {
		return true
	} else {
		if cbft.producerBlocks != nil && cbft.producerBlocks.ExistBlock(block) {
			return true
		}
	}

	cbft.log.Warn("refuse receive block", "hash", block.Hash(), "number", block.NumberU64(), "view", cbft.viewChange.String())
	return false
}

func (cbft *Cbft) viewVoteState() string {
	var state string
	for k, v := range cbft.viewChangeVotes {
		state += k.String() + "=" + v.String()
	}
	return state
}

func (cbft *Cbft) HadSendViewChange() bool {
	//cbft.mux.Lock()
	//defer cbft.mux.Unlock()
	return cbft.hadSendViewChange()
}

func (cbft *Cbft) hadSendViewChange() bool {
	return cbft.viewChanging() && cbft.master
}

func (cbft *Cbft) viewChanging() bool {
	return cbft.viewChange != nil
}

func (cbft *Cbft) AcceptBlock(hash common.Hash, number uint64) bool {
	//cbft.mux.Lock()
	//defer cbft.mux.Unlock()

	//1. not in viewchanging
	if cbft.viewChanging() && !cbft.agreeViewChange() {
		// changing
		if number <= cbft.viewChange.BaseBlockNum {
			log.Debug("accept true", "number", number, "hash", hash, "irr num", cbft.viewChange.BaseBlockNum)
			return true
		}
	} else {
		log.Warn("accept true", "view", cbft.viewChange.String(), "view prepareVotes", cbft.viewVoteState())
		return true
	}

	if cbft.viewChange != nil && cbft.viewChangeVotes != nil {
		log.Warn("accept false", "view", cbft.viewChange.String(), "view prepareVotes", cbft.viewVoteState())
	} else {
		log.Warn("accept false", "has view change", cbft.viewChange != nil, "has view vote", cbft.viewChangeVotes != nil)
	}

	return false
}

func (cbft *Cbft) AcceptPrepareBlock(request *prepareBlock) AcceptStatus {
	if cbft.viewChange == nil {
		return Cache
	}

	if cbft.viewChange.BaseBlockNum > request.Block.NumberU64() {
		return Accept
	}

	if request.ProposalIndex != cbft.viewChange.ProposalIndex {
		if cbft.lastViewChange == nil {
			return Discard
		}
		if request.ProposalIndex == cbft.lastViewChange.ProposalIndex {
			return Cache
		} else {
			return Discard
		}
	}

	if cbft.viewChanging() && !cbft.agreeViewChange() {
		return Cache
	}
	return Accept
}

func (cbft *Cbft) AcceptPrepareVote(vote *prepareVote) AcceptStatus {
	if vote.Number < cbft.getHighestConfirmed().number {
		return Discard
	}
	if (cbft.lastViewChange != nil && vote.Number < cbft.lastViewChange.BaseBlockNum) ||
		(cbft.viewChange != nil && vote.Number < cbft.viewChange.BaseBlockNum) {
		return Accept
	}
	//1. not in viewchanging
	if cbft.viewChanging() && !cbft.agreeViewChange() {
		// changing
		if vote.Number <= cbft.viewChange.BaseBlockNum {
			log.Debug("Accept vote", "hash", vote.Hash, "number", vote.Number, "irr num", cbft.viewChange.BaseBlockNum)
			return Accept
		}
	} else {
		//log.Warn("Accept vote", "view", cbft.viewChange.String(), "view prepareVotes", cbft.viewVoteState())
		if cbft.viewChange == nil || (cbft.viewChange != nil && vote.Timestamp == cbft.viewChange.Timestamp) {
			return Accept
		}
	}

	if cbft.viewChange != nil && cbft.viewChangeVotes != nil {
		log.Warn("Cache vote", "view", cbft.viewChange.String(), "view prepareVotes", cbft.viewVoteState())
	} else {
		log.Warn("Cache vote", "viewchange", cbft.viewChange != nil, "has view vote", cbft.viewChangeVotes != nil)
	}

	return Cache
}

func (cbft *Cbft) ClearPending() {
	//cbft.mux.Lock()
	//defer cbft.mux.Unlock()
	cbft.clearPending()
}

func (cbft *Cbft) clearPending() {
	cbft.pendingVotes.Clear()
	cbft.pendingBlocks.Clear()
	cbft.processingVotes.Clear()
}

func (cbft *Cbft) ClearViewChange() {
	//cbft.mux.Lock()
	//defer cbft.mux.Unlock()
	cbft.clearViewChange()
}

func (cbft *Cbft) clearViewChange() {
	cbft.viewChange = nil
	cbft.viewChangeVotes = make(map[common.Address]*viewChangeVote)
	cbft.lastViewChange = nil
	cbft.lastViewChangeVotes = make(map[common.Address]*viewChangeVote)
}

func (cbft *Cbft) Clear() {
	//cbft.mux.Lock()
	//defer cbft.mux.Unlock()
	cbft.clear()
}

func (cbft *Cbft) clear() {
	cbft.clearPending()
	cbft.clearViewChange()
}

func (cbft *Cbft) handleCache() {
	votes := cbft.processingVotes
	cbft.processingVotes.Clear()
	go cbft.processing(votes)
	cbft.pendingProcess()
}

func (cbft *Cbft) processing(votes ProcessingVote) {
	for _, v := range votes {
		for k, v := range v {
			cbft.peerMsgCh <- &MsgInfo{
				Msg:    v,
				PeerID: k,
			}
		}
	}
}

func (cbft *Cbft) pendingProcess() {
	var pendingVote PendingVote
	var pendingBlock PendingBlock

	if len(cbft.pendingVotes) != 0 {
		pendingVote = cbft.pendingVotes
		cbft.pendingVotes = make(map[common.Hash]*prepareVote)
		cbft.log.Trace("Process pending vote", "total", len(pendingVote))

	}
	if len(cbft.pendingBlocks) != 0 {
		pendingBlock = cbft.pendingBlocks
		cbft.log.Trace("Process pending block", "total", len(pendingBlock))
		cbft.pendingBlocks = make(map[common.Hash]*prepareBlock)
	}

	for _, pv := range pendingVote {
		ext := cbft.blockExtMap.findBlock(pv.Hash, pv.Number)
		if ext != nil {
			ext.prepareVotes.Add(pv)
			cbft.blockExtMap.Add(pv.Hash, pv.Number, ext)
		}
		cbft.handler.SendAllConsensusPeer(pv)
	}

	for _, v := range pendingBlock {
		cbft.handler.SendAllConsensusPeer(v)
	}

}

func (cbft *Cbft) AddProcessingVote(nodeId discover.NodeID, vote *prepareVote) {
	//cbft.mux.Lock()
	//defer cbft.mux.Unlock()
	cbft.processingVotes.Add(vote.Hash, nodeId, vote)
}

func (cbft *Cbft) newViewChange() (*viewChange, error) {

	ext := cbft.getHighestConfirmed()
<<<<<<< HEAD
	index, addr, err := cbft.validators.NodeIndexAddress(cbft.config.NodeID)
=======

	if ext.number != cbft.localHighestPrepareVoteNum {
		//todo ask prepare vote to other, need optimize
		cbft.handler.SendAllConsensusPeer(&getHighestPrepareBlock{Lowest: cbft.localHighestPrepareVoteNum})

		return nil, errInvalidConfirmNumTooLow
	}
	index, addr, err := cbft.dpos.NodeIndexAddress(cbft.config.NodeID)
>>>>>>> a4b4e841
	if err != nil {
		return nil, errInvalidatorCandidateAddress
	}
	view := &viewChange{
		Timestamp:     uint64(time.Now().Unix()),
		BaseBlockNum:  ext.block.NumberU64(),
		BaseBlockHash: ext.block.Hash(),
		ProposalIndex: uint32(index),
		ProposalAddr:  addr,
	}

	sign, err := cbft.signFn(view.BaseBlockHash[:])
	if err != nil {
		return nil, err
	}

	view.Signature.SetBytes(sign)
	view.BaseBlockPrepareVote = ext.Votes()
	cbft.resetViewChange()
	cbft.viewChange = view
	cbft.master = true
	log.Debug("Make new view change", "view", view.String())
	return view, nil
}

func (cbft *Cbft) VerifyAndViewChange(view *viewChange) error {

	if cbft.viewChange != nil && cbft.viewChange.Timestamp > view.Timestamp {
		cbft.log.Error("Verify view change failed", "local timestamp", cbft.viewChange.Timestamp, "remote", view.Timestamp)
		return errTimestamp
	}

	if cbft.localHighestPrepareVoteNum > view.BaseBlockNum {
		cbft.log.Error(fmt.Sprintf("Local highest PrepareVote's blocknum higher than view's BaseBlockNum hash:%s, number:%d localHighest:%d",
			view.BaseBlockHash.TerminalString(), view.BaseBlockNum, cbft.localHighestPrepareVoteNum))
		return errViewChangeBaseTooLow
	}

	ext := cbft.getHighestConfirmed()

	if ext.number == view.BaseBlockNum {
		if ext.block.Hash() != view.BaseBlockHash {
			cbft.log.Error(fmt.Sprintf("View's block is forked hash:%s, number:%d confirmed hash:%s, number %d localHighest:%d",
				view.BaseBlockHash.TerminalString(), view.BaseBlockNum, ext.block.Hash(), ext.number, cbft.localHighestPrepareVoteNum))
			return errViewChangeForked
		}
	} else if ext.number > view.BaseBlockNum {
		cbft.log.Warn(fmt.Sprintf("View change block too lower 2/3 block hash:%s num:%d, view irr block hash:%s num:%d",
			ext.block.Hash().TerminalString(),
			ext.number, view.BaseBlockHash.TerminalString(), view.BaseBlockNum))
		return errViewChangeBlockNumTooLower
	} else {
		cbft.log.Error(fmt.Sprintf("View's block is not found hash:%s, number:%d confirmed:%d, localHighest:%d",
			view.BaseBlockHash.TerminalString(), view.BaseBlockNum, ext.number, cbft.localHighestPrepareVoteNum))
		return errNotFoundViewBlock
	}

	if view.BaseBlockNum != 0 && len(view.BaseBlockPrepareVote) < cbft.getThreshold() {
		cbft.log.Error("View's prepare vote < 2f", "view", view.String())
		return errTwoThirdPrepareVotes
	}

	for _, vote := range view.BaseBlockPrepareVote {
		if err := cbft.verifyValidatorSign(vote.ValidatorIndex, vote.ValidatorAddr, vote.Hash, vote.Signature[:]); err != nil {
			cbft.log.Error("Verify validator failed", "vote", vote.String(), "err", err)
			return errInvalidPrepareVotes
		}
	}

	return nil
}

func (cbft *Cbft) setViewChange(view *viewChange) {
	log.Info("Make viewchange vote", "vote", view.String())

	cbft.resetViewChange()
	cbft.viewChange = view
	cbft.master = false
}

func (cbft *Cbft) OnViewChangeVote(peerID discover.NodeID, vote *viewChangeVote) error {
	log.Debug("Receive view change vote", "peer", peerID, "vote", vote.String())
	bpCtx := context.WithValue(context.Background(), "peer", peerID)

	//cbft.mux.Lock()
	//defer cbft.mux.Unlock()
	hadAgree := cbft.agreeViewChange()
	if cbft.viewChange != nil && vote.EqualViewChange(cbft.viewChange) {
		if err := cbft.verifyValidatorSign(vote.ValidatorIndex, vote.ValidatorAddr, vote.BlockHash, vote.Signature[:]); err == nil {
			cbft.viewChangeVotes[vote.ValidatorAddr] = vote
			log.Info("Agree receive view change response", "peer", peerID, "prepareVotes", len(cbft.viewChangeVotes))
		} else {
			cbft.log.Warn("Verify sign failed", "peer", peerID, "vote", vote.String())
			return errSign
		}
	} else {
		switch {
		case cbft.viewChange == nil:
			cbft.bp.ViewChangeBP().InvalidViewChangeVote(bpCtx, vote, errNotExistViewChange, &cbft.RoundState)
			return errNotExistViewChange
		case vote.Timestamp != cbft.viewChange.Timestamp:
			cbft.bp.ViewChangeBP().InvalidViewChangeVote(bpCtx, vote, errTimestampNotEqual, &cbft.RoundState)
			return errTimestampNotEqual
		case vote.BlockHash != cbft.viewChange.BaseBlockHash:
			cbft.bp.ViewChangeBP().InvalidViewChangeVote(bpCtx, vote, errBlockHashNotEqual, &cbft.RoundState)
			return errBlockHashNotEqual
		case vote.ProposalAddr != cbft.viewChange.ProposalAddr:
			cbft.bp.ViewChangeBP().InvalidViewChangeVote(bpCtx, vote, errInvalidProposalAddr, &cbft.RoundState)
			return errInvalidProposalAddr
		default:
			return errInvalidViewChangeVotes
		}
	}

	if !hadAgree && cbft.agreeViewChange() {
		cbft.wal.UpdateViewChange(&ViewChangeMessage{
			Hash:   vote.BlockHash,
			Number: vote.BlockNum,
		})
		cbft.bp.ViewChangeBP().TwoThirdViewChangeVotes(bpCtx, &cbft.RoundState)
		cbft.flushReadyBlock()
		cbft.producerBlocks = NewProducerBlocks(cbft.config.NodeID, cbft.viewChange.BaseBlockNum)
		cbft.clearPending()
		cbft.ClearChildren(cbft.viewChange.BaseBlockHash, cbft.viewChange.BaseBlockNum, cbft.viewChange.Timestamp)

	}
	log.Info("Receive viewchange vote", "msg", vote.String(), "had votes", len(cbft.viewChangeVotes))
	return nil
}

func (cbft *Cbft) ClearChildren(baseBlockHash common.Hash, baseBlockNum uint64, Timestamp uint64) {
	if cbft.getHighestLogical().number > baseBlockNum {
		if ext := cbft.blockExtMap.findBlock(baseBlockHash, baseBlockNum); ext != nil {
			cbft.highestLogical.Store(ext)
		}
	}
	cbft.blockExtMap.ClearChildren(cbft.viewChange.BaseBlockHash, cbft.viewChange.BaseBlockNum, cbft.viewChange.Timestamp)
}
func (cbft *Cbft) SendViewChangeVote(id *discover.NodeID) error {
	//cbft.mux.Lock()
	//defer cbft.mux.Unlock()
	log.Info("Send view change response", "msg", cbft.viewChangeResp.String())
	return cbft.handler.sendViewChangeVote(id, cbft.viewChangeResp)
}

func (cbft *Cbft) resetViewChange() {
	cbft.lastViewChange, cbft.lastViewChangeVotes = cbft.viewChange, cbft.viewChangeVotes
	cbft.viewChange, cbft.viewChangeVotes = nil, make(map[common.Address]*viewChangeVote)
}

func (cbft *Cbft) broadcastBlock(ext *BlockExt) {
	index, addr, err := cbft.validators.NodeIndexAddress(cbft.config.NodeID)
	if err != nil {
		return
	}
	ext.proposalIndex, ext.proposalAddr = uint32(index), addr
	p := &prepareBlock{Block: ext.block, ProposalIndex: uint32(index), ProposalAddr: addr}

	cbft.addPrepareBlockVote(p)
	if cbft.viewChange != nil && !cbft.agreeViewChange() && cbft.viewChange.BaseBlockNum < ext.block.NumberU64() {
		log.Debug("Pending block", "number", ext.block.Number())
		cbft.pendingBlocks[ext.block.Hash()] = p
		return
	} else {
		log.Debug("Send block", "number", ext.block.Number())
		cbft.handler.SendAllConsensusPeer(p)
	}
}

func (cbft *Cbft) AddPrepareBlock(block *types.Block) {
	//cbft.mux.Lock()
	//defer cbft.mux.Unlock()
	if cbft.hadSendViewChange() {
		if block.NumberU64() > cbft.viewChange.BaseBlockNum {
			if cbft.producerBlocks == nil {
				cbft.producerBlocks = NewProducerBlocks(cbft.config.NodeID, cbft.viewChange.BaseBlockNum)
			}
			cbft.producerBlocks.AddBlock(block)
		}
	}
}

type GetBlock struct {
	hash   common.Hash
	number uint64
	ch     chan *types.Block
}

type prepareVoteSet struct {
	votes    map[uint32]*prepareVote
	voteBits *BitArray
}

func NewPrepareVoteSet(threshold uint32) *prepareVoteSet {
	return &prepareVoteSet{
		votes:    make(map[uint32]*prepareVote),
		voteBits: NewBitArray(threshold),
	}
}

func (pv *prepareVoteSet) Add(vote *prepareVote) {
	pv.votes[vote.ValidatorIndex] = vote
	pv.voteBits.setIndex(vote.ValidatorIndex, true)
}
func (pv *prepareVoteSet) Get(index uint32) *prepareVote {
	if pv.voteBits.GetIndex(index) {
		return pv.votes[index]
	}
	return nil
}
func (pv *prepareVoteSet) Merge(vs *prepareVoteSet) {
	for k, v := range vs.votes {
		pv.votes[k] = v
		pv.voteBits.setIndex(k, true)
	}
}

func (pv *prepareVoteSet) Signs() []common.BlockConfirmSign {
	signs := make([]common.BlockConfirmSign, 0)

	for _, v := range pv.votes {
		signs = append(signs, v.Signature)
	}
	return signs
}

func (pv *prepareVoteSet) Votes() []*prepareVote {
	votes := make([]*prepareVote, 0)
	for _, v := range pv.votes {
		votes = append(votes, v)
	}
	return votes
}

func (pv *prepareVoteSet) Len() int {
	return len(pv.votes)
}

// BlockExt is an extension from Block
type BlockExt struct {
	block           *types.Block
	inTree          bool
	inTurn          bool
	executing       bool
	isExecuted      bool
	isSigned        bool
	isConfirmed     bool
	number          uint64
	rcvTime         int64
	timestamp       uint64
	proposalIndex   uint32
	proposalAddr    common.Address
	prepareVotes    *prepareVoteSet //all prepareVotes for block
	view            *viewChange
	viewChangeVotes []*viewChangeVote
	parent          *BlockExt
	children        map[common.Hash]*BlockExt
	syncState       chan error
}

func (b BlockExt) String() string {
	if b.block == nil {
		return fmt.Sprintf("number:%d inTree:%v inTurn:%v isExecuted:%v, isSigned:%v isConfirmed:%v rcvTime:%d prepareVotes:%d children:%d",
			b.number, b.inTree, b.inTurn, b.isExecuted, b.isSigned, b.isConfirmed, b.rcvTime, b.prepareVotes.Len(), len(b.children))
	}
	return fmt.Sprintf("hash:%s number:%d inTree:%v inTurn:%v isExecuted:%v, isSigned:%v isConfirmed:%v rcvTime:%d prepareVotes:%d children:%d",
		b.block.Hash().TerminalString(), b.block.NumberU64(), b.inTree, b.inTurn, b.isExecuted, b.isSigned, b.isConfirmed, b.rcvTime, b.prepareVotes.Len(), len(b.children))
}

func (b *BlockExt) SetSyncState(err error) {
	if b.syncState != nil {
		b.syncState <- err
		b.syncState = nil
	}
}
func (b *BlockExt) PrepareBlock() (*prepareBlock, error) {
	if b.block == nil {
		return nil, errors.Errorf("empty block")
	}
	return &prepareBlock{
		Timestamp:       b.timestamp,
		ProposalIndex:   b.proposalIndex,
		ProposalAddr:    b.proposalAddr,
		Block:           b.block,
		View:            b.view,
		ViewChangeVotes: b.viewChangeVotes,
	}, nil
}

func (b *BlockExt) IsParent(hash common.Hash) bool {
	return b.block.Hash() == hash
}
func (b *BlockExt) Merge(ext *BlockExt) {
	if b != ext && b.number == ext.number {
		if b.block == nil && ext.block != nil {
			//receive PrepareVote before receive PrepareBlock, so view is need set
			b.block = ext.block
			b.view = ext.view
		}
		if b.proposalAddr == emptyAddr {
			b.proposalAddr = ext.proposalAddr
			b.proposalIndex = ext.proposalIndex
		}
		b.prepareVotes.Merge(ext.prepareVotes)

		if b.proposalAddr == emptyAddr {
			b.proposalAddr = ext.proposalAddr
			b.proposalIndex = ext.proposalIndex
		}
		if ext.syncState != nil && b.syncState != nil {
			panic("invalid syncState: double state channel")
		}

		if ext.syncState != nil {
			b.syncState = ext.syncState
		}
	}
}
func (b BlockExt) Signs() []common.BlockConfirmSign {
	return b.prepareVotes.Signs()
}

func (b BlockExt) Votes() []*prepareVote {
	return b.prepareVotes.Votes()
}

func (b BlockExt) BlockExtra() *BlockExtra {
	return &BlockExtra{
		Prepare:         b.Votes(),
		ViewChange:      b.view,
		ViewChangeVotes: b.viewChangeVotes,
	}
}

// New creates a BlockExt object
func NewBlockExt(block *types.Block, blockNum uint64, threshold int) *BlockExt {
	return &BlockExt{
		block:        block,
		number:       blockNum,
		prepareVotes: NewPrepareVoteSet(uint32(threshold)),
		children:     make(map[common.Hash]*BlockExt),
	}
}

func NewBlockExtBySeal(block *types.Block, blockNum uint64, threshold int) *BlockExt {
	return &BlockExt{
		block:        block,
		number:       blockNum,
		prepareVotes: NewPrepareVoteSet(uint32(threshold)),
		children:     make(map[common.Hash]*BlockExt),
		rcvTime:      common.Millis(time.Now()),
		inTree:       true,
		executing:    true,
		isExecuted:   true,
		isSigned:     true,
		isConfirmed:  true,
	}
}

func NewBlockExtByPeer(block *types.Block, blockNum uint64, threshold int) *BlockExt {
	return &BlockExt{
		block:        block,
		number:       blockNum,
		prepareVotes: NewPrepareVoteSet(uint32(threshold)),
		children:     make(map[common.Hash]*BlockExt),
		rcvTime:      common.Millis(time.Now()),
		inTree:       false,
		executing:    false,
		isExecuted:   false,
		isSigned:     false,
		isConfirmed:  false,
	}
}

func NewBlockExtByPrepareBlock(pb *prepareBlock, threshold int) *BlockExt {
	return &BlockExt{
		block:         pb.Block,
		view:          pb.View,
		number:        pb.Block.NumberU64(),
		prepareVotes:  NewPrepareVoteSet(uint32(threshold)),
		children:      make(map[common.Hash]*BlockExt),
		rcvTime:       common.Millis(time.Now()),
		timestamp:     pb.Timestamp,
		proposalIndex: pb.ProposalIndex,
		proposalAddr:  pb.ProposalAddr,
		inTree:        false,
		executing:     false,
		isExecuted:    false,
		isSigned:      false,
		isConfirmed:   false,
	}
}

type BlockExtra struct {
	Prepare         []*prepareVote
	ViewChange      *viewChange
	ViewChangeVotes []*viewChangeVote
}

type ExecuteBlockStatus struct {
	block *BlockExt
	err   error
}

type SealBlock struct {
	block        *types.Block
	sealResultCh chan<- *types.Block
	stopCh       <-chan struct{}
}

func NewSealBlock(block *types.Block, sealResultCh chan<- *types.Block, stopCh <-chan struct{}) *SealBlock {
	return &SealBlock{
		block:        block,
		sealResultCh: sealResultCh,
		stopCh:       stopCh,
	}
}

type BlockExtMap struct {
	baseBlockNum uint64
	head         *BlockExt
	blocks       map[uint64]map[common.Hash]*BlockExt
	threshold    int
}

func NewBlockExtMap(baseBlock *BlockExt, threshold int) *BlockExtMap {
	extMap := &BlockExtMap{
		head:      baseBlock,
		blocks:    make(map[uint64]map[common.Hash]*BlockExt),
		threshold: threshold,
	}
	extMap.Add(baseBlock.block.Hash(), baseBlock.number, baseBlock)
	return extMap
}

func (bm *BlockExtMap) Add(hash common.Hash, number uint64, blockExt *BlockExt) {
	if extMap, ok := bm.blocks[number]; ok {
		log.Debug(fmt.Sprintf("hash:%s, number:%d", hash.TerminalString(), number))
		if ext, ok := extMap[hash]; ok {
			log.Debug(fmt.Sprintf("hash:%s, number:%d", hash.TerminalString(), number))
			ext.Merge(blockExt)
			if ext.block != nil {
				bm.fixChain(ext)
			}
		} else {
			log.Debug(fmt.Sprintf("hash:%s, number:%d", hash.TerminalString(), number))
			extMap[hash] = blockExt
			if blockExt.block != nil {
				bm.fixChain(blockExt)
			}
		}
	} else {
		log.Debug(fmt.Sprintf("hash:%s, number:%d", hash.TerminalString(), number))

		extMap := make(map[common.Hash]*BlockExt)
		extMap[hash] = blockExt
		bm.blocks[number] = extMap
		if blockExt.block != nil {
			bm.fixChain(blockExt)
		}
	}
}

func (bm *BlockExtMap) fixChain(blockExt *BlockExt) {
	if bm.baseBlockNum > blockExt.number {
		panic(fmt.Sprintf("Insert invalid block base number is %d, insert chain is %d", bm.baseBlockNum, blockExt.number))
		return
	}

	if blockExt.prepareVotes.Len() >= bm.threshold {
		log.Debug("Block is confirmed", "hash", blockExt.block.Hash(), "number", blockExt.number)
		blockExt.isConfirmed = true
	}

	parent := bm.findParent(blockExt.block.ParentHash(), blockExt.number)
	child := bm.findChild(blockExt.block.Hash(), blockExt.number)

	if parent != nil {
		parent.children[blockExt.block.Hash()] = blockExt
		blockExt.parent = parent
	}

	if child != nil {
		child.parent = blockExt
		blockExt.children[child.block.Hash()] = child
	}

}
func (bm *BlockExtMap) BlockString() string {
	var blockStr string

	var keys []float64
	for k, _ := range bm.blocks {
		keys = append(keys, float64(k))
	}
	sort2.Float64s(keys)

	for _, k := range keys {
		for _, ext := range bm.blocks[uint64(k)] {
			if ext.block != nil {
				blockStr += fmt.Sprintf("[Hash:%s, Number:%d PrepareVotes:%d, Execute:%v, %d ", ext.block.Hash().TerminalString(), ext.block.NumberU64(), ext.prepareVotes.Len(), ext.isExecuted, ext.timestamp)
				for _, v := range ext.children {
					blockStr += fmt.Sprintf("child[%s,%d]", v.block.Hash().TerminalString(), v.block.NumberU64())
				}
				blockStr += fmt.Sprintf("]")
			} else {
				blockStr += fmt.Sprintf("[Hash:{}, Number:%d PrepareVotes:%d, Execute:%v, %d", ext.number, ext.prepareVotes.Len(), ext.isExecuted, ext.timestamp)
				for _, v := range ext.children {
					blockStr += fmt.Sprintf("child[%s,%d,%d]", v.block.Hash().TerminalString(), v.block.NumberU64(), v.timestamp)
				}
				blockStr += fmt.Sprintf("]")
			}
		}
	}
	return blockStr
}

func (bm *BlockExtMap) Len() int {
	return len(bm.blocks)
}

func (bm *BlockExtMap) Total() int {
	total := 0
	for _, v := range bm.blocks {
		total += len(v)
	}
	return total
}
func (bm *BlockExtMap) GetSubChainWithTwoThirdVotes(hash common.Hash, number uint64) []*BlockExt {
	base := bm.findBlock(hash, number)
	if base == nil || base.prepareVotes.Len() < bm.threshold {
		return nil
	}

	blockExts := make([]*BlockExt, 0)

	hash = bm.head.block.Hash()
	number = bm.head.number

	for be := bm.findChild(hash, number); be != nil && be.prepareVotes.Len() >= bm.threshold && be.isExecuted && be.number <= base.number; be = bm.findChild(hash, number) {
		blockExts = append(blockExts, be)
		hash = be.block.Hash()
		number = be.number
		log.Debug("GetSubChainWithTwoThirdVotes", "hash", hash.TerminalString(), "number", number)
	}
	if number != base.number {
		log.Error("GetSubChainWithTwoThirdVotesError", "number", number, "basenumber", base.number)
		return nil
	}

	return blockExts
}

func (bm *BlockExtMap) GetHasVoteWithoutBlock(highest uint64) []*HashNumberBits {
	wb := make([]*HashNumberBits, 0)
	for i := uint64(bm.head.number); i < highest; i++ {
		blocks := bm.blocks[i]
		if blocks != nil {
			for h, b := range blocks {
				if b.block == nil {
					wb = append(wb, &HashNumberBits{hash: h, number: b.number, bits: nil})
				}
			}
		}
	}
	return wb
}

func (bm *BlockExtMap) GetWithoutTwoThirdVotes(highest uint64) []*HashNumberBits {
	wb := make([]*HashNumberBits, 0)
	for i := uint64(bm.head.number); i < highest; i++ {
		blocks := bm.blocks[i]
		if blocks != nil {
			for h, b := range blocks {
				if b.prepareVotes.Len() < bm.threshold {
					wb = append(wb, &HashNumberBits{hash: h, number: b.number, bits: b.prepareVotes.voteBits})
				}
			}
		}
	}
	return wb
}

func (bm *BlockExtMap) GetSubChainUnExecuted() []*BlockExt {
	blockExts := make([]*BlockExt, 0)
	hash := bm.head.block.Hash()
	number := bm.head.number

	for be := bm.findChild(hash, number); be != nil && be.executing; be = bm.findChild(hash, number) {
		hash = be.block.Hash()
		number = be.number
	}

	for be := bm.findChild(hash, number); be != nil && !be.executing; be = bm.findChild(hash, number) {
		blockExts = append(blockExts, be)
		hash = be.block.Hash()
		number = be.number
	}

	log.Debug("subunexecuted", "head", bm.head.block.Hash(), "number", bm.head.number, "blocks", bm.BlockString())

	return blockExts
}

func (bm *BlockExtMap) ClearParents(hash common.Hash, number uint64) {
	base := bm.findBlock(hash, number)
	if base == nil {
		return
	}

	if number > 1 {
		for i := number - 1; i > 0; i-- {
			//log.Debug("clear block", "number", i)
			if blocks := bm.blocks[i]; blocks != nil {
				for _, b := range blocks {
					if b.children != nil {
						for _, p := range b.children {
							p.parent = nil
						}
					}
					b.children = nil
					b.parent = nil
				}
				delete(bm.blocks, i)
			}
		}
	}
	delete(bm.blocks, bm.head.number)
	//log.Debug("clear block", "number", number)
	//parentHash := base.block.ParentHash()
	//for be := bm.findParent(parentHash, number); be != nil && bm.head.block.Hash() != parentHash && be.prepareVotes.Len() >= bm.threshold; be = bm.findParent(parentHash, number) {
	//	delete(bm.blocks, be.number)
	//	parentHash = be.block.ParentHash()
	//	number = be.number
	//}
}

func (bm *BlockExtMap) ClearChildren(hash common.Hash, number uint64, timestamp uint64) {
	for i := number + 1; bm.blocks[i] != nil; i++ {
		log.Debug("clear block", "number", i)
		for hash, ext := range bm.blocks[i] {
			if ext.parent != nil {
				delete(ext.parent.children, hash)
			}
			if ext.timestamp != timestamp {
				ext.SetSyncState(nil)
				delete(bm.blocks[i], hash)
			}
		}
	}
}

func (bm *BlockExtMap) RemoveBlock(block *BlockExt) {

}

func (bm *BlockExtMap) FindHighestConfirmed(hash common.Hash, number uint64) *BlockExt {
	var highest *BlockExt
	for be := bm.findChild(hash, number); be != nil && be.prepareVotes.Len() >= bm.threshold; be = bm.findChild(hash, number) {
		highest = be
		hash = be.block.Hash()
		number = be.number
	}
	return highest
}

func (bm *BlockExtMap) FindHighestConfirmedWithHeader() *BlockExt {
	var highest *BlockExt
	hash := bm.head.block.Hash()
	number := bm.head.block.NumberU64()
	for be := bm.findChild(hash, number); be != nil && be.prepareVotes.Len() >= bm.threshold; be = bm.findChild(hash, number) {
		highest = be
		hash = be.block.Hash()
		number = be.number
	}
	return highest
}

func (bm *BlockExtMap) FindHighestLogical(hash common.Hash, number uint64) *BlockExt {
	var highest *BlockExt
	for be := bm.findChild(hash, number); be != nil && be.block != nil; be = bm.findChild(hash, number) {
		highest = be
		hash = be.block.Hash()
		number = be.number
	}
	return highest
}

func (bm *BlockExtMap) BaseBlock(hash common.Hash, number uint64) *BlockExt {
	if b := bm.findBlock(hash, number); b != nil {
		bm.head = b
	} else {
		//it's impossible
		panic("New base block is none")
	}
	return bm.head
}

func (bm *BlockExtMap) findBlock(hash common.Hash, number uint64) *BlockExt {
	if extMap, ok := bm.blocks[number]; ok {
		for _, v := range extMap {
			if v.block != nil {
				if v.block.Hash() == hash {
					return v
				}
			}
		}
	}
	return nil
}

func (bm *BlockExtMap) findParent(hash common.Hash, number uint64) *BlockExt {
	if extMap, ok := bm.blocks[number-1]; ok {
		for _, v := range extMap {
			if v.block != nil {
				if v.block.Hash() == hash {
					return v
				}
			}
		}
	}
	return nil
}

func (bm *BlockExtMap) findChild(hash common.Hash, number uint64) *BlockExt {
	if extMap, ok := bm.blocks[number+1]; ok {
		for _, v := range extMap {
			if v.block != nil {
				if v.block.ParentHash() == hash {
					return v
				}
			}
		}
	}
	return nil
}

func (bm *BlockExtMap) findBlockByNumber(low, high uint64) types.Blocks {
	blocks := make([]*types.Block, 0)
	for i := low; i <= high; i++ {
		if extMap, ok := bm.blocks[i]; ok {
			for _, v := range extMap {
				if v.block != nil {
					blocks = append(blocks, v.block)
				}
			}
		}
	}
	return blocks
}

func (bm *BlockExtMap) findBlockByHash(hash common.Hash) *types.Block {
	for _, extMap := range bm.blocks {
		for existHash, ext := range extMap {
			if existHash == hash {
				return ext.block
			}
		}
	}
	return nil
}

func (bm *BlockExtMap) findBlockExtByNumber(low, high uint64) []*BlockExt {
	blocks := make([]*BlockExt, 0)
	for i := low; i <= high; i++ {
		if extMap, ok := bm.blocks[i]; ok {
			for _, v := range extMap {
				if v.block != nil {
					blocks = append(blocks, v)
				}
			}
		}
	}
	return blocks
}

type HashNumberBits struct {
	hash   common.Hash
	number uint64
	bits   *BitArray
}

type HasBlock struct {
	hash   common.Hash
	number uint64
	hasCh  chan bool
}<|MERGE_RESOLUTION|>--- conflicted
+++ resolved
@@ -449,9 +449,6 @@
 func (cbft *Cbft) newViewChange() (*viewChange, error) {
 
 	ext := cbft.getHighestConfirmed()
-<<<<<<< HEAD
-	index, addr, err := cbft.validators.NodeIndexAddress(cbft.config.NodeID)
-=======
 
 	if ext.number != cbft.localHighestPrepareVoteNum {
 		//todo ask prepare vote to other, need optimize
@@ -459,8 +456,7 @@
 
 		return nil, errInvalidConfirmNumTooLow
 	}
-	index, addr, err := cbft.dpos.NodeIndexAddress(cbft.config.NodeID)
->>>>>>> a4b4e841
+	index, addr, err := cbft.validators.NodeIndexAddress(cbft.config.NodeID)
 	if err != nil {
 		return nil, errInvalidatorCandidateAddress
 	}
