--- conflicted
+++ resolved
@@ -94,16 +94,14 @@
 	queues     map[string]int // Per peer message counts to prevent memory exhaustion.
 	queuesLock sync.RWMutex
 
-<<<<<<< HEAD
 	// Delay time of each node
 	netLatencyMap  map[string]*list.List
 	netLatencyLock sync.RWMutex
-=======
+
 	//test
 	insertBlockQCHook func(block *types.Block, qc *ctypes.QuorumCert)
 
 	executeFinishHook func(index uint32)
->>>>>>> ed228d4b
 }
 
 func New(sysConfig *params.CbftConfig, optConfig *ctypes.OptionsConfig, eventMux *event.TypeMux, ctx *node.ServiceContext) *Cbft {
