package cbft

import (
	"bytes"
	"container/list"
	"crypto/elliptic"
	"encoding/json"
	"fmt"
	"sync/atomic"

	"github.com/PlatONnetwork/PlatON-Go/common/hexutil"

	"github.com/PlatONnetwork/PlatON-Go/crypto/bls"
	"github.com/pkg/errors"

	"reflect"
	"sync"
	"time"

	"github.com/PlatONnetwork/PlatON-Go/common"
	"github.com/PlatONnetwork/PlatON-Go/consensus"
	"github.com/PlatONnetwork/PlatON-Go/consensus/cbft/evidence"
	"github.com/PlatONnetwork/PlatON-Go/consensus/cbft/executor"
	"github.com/PlatONnetwork/PlatON-Go/consensus/cbft/fetcher"
	"github.com/PlatONnetwork/PlatON-Go/consensus/cbft/network"
	"github.com/PlatONnetwork/PlatON-Go/consensus/cbft/protocols"
	"github.com/PlatONnetwork/PlatON-Go/consensus/cbft/rules"
	cstate "github.com/PlatONnetwork/PlatON-Go/consensus/cbft/state"
	ctypes "github.com/PlatONnetwork/PlatON-Go/consensus/cbft/types"
	"github.com/PlatONnetwork/PlatON-Go/consensus/cbft/utils"
	"github.com/PlatONnetwork/PlatON-Go/consensus/cbft/validator"
	"github.com/PlatONnetwork/PlatON-Go/consensus/cbft/wal"
	"github.com/PlatONnetwork/PlatON-Go/core/cbfttypes"
	"github.com/PlatONnetwork/PlatON-Go/core/state"
	"github.com/PlatONnetwork/PlatON-Go/core/types"
	"github.com/PlatONnetwork/PlatON-Go/crypto"
	"github.com/PlatONnetwork/PlatON-Go/event"
	"github.com/PlatONnetwork/PlatON-Go/log"
	"github.com/PlatONnetwork/PlatON-Go/node"
	"github.com/PlatONnetwork/PlatON-Go/p2p"
	"github.com/PlatONnetwork/PlatON-Go/p2p/discover"
	"github.com/PlatONnetwork/PlatON-Go/params"
	"github.com/PlatONnetwork/PlatON-Go/rpc"
)

const cbftVersion = 1

type HandleError interface {
	error
	AuthFailed() bool
}

type handleError struct {
	err error
}

func (e handleError) Error() string {
	return e.err.Error()
}

func (e handleError) AuthFailed() bool {
	return false
}

type authFailedError struct {
	err error
}

func (e authFailedError) Error() string {
	return e.err.Error()
}

func (e authFailedError) AuthFailed() bool {
	return true
}

// Cbft is the core structure of the consensus engine
// and is responsible for handling consensus logic.
type Cbft struct {
	config           ctypes.Config
	eventMux         *event.TypeMux
	closeOnce        sync.Once
	exitCh           chan struct{}
	txPool           consensus.TxPoolReset
	blockChain       consensus.ChainReader
	blockCacheWriter consensus.BlockCacheWriter
	peerMsgCh        chan *ctypes.MsgInfo
	syncMsgCh        chan *ctypes.MsgInfo
	evPool           evidence.EvidencePool
	log              log.Logger
	network          *network.EngineManager

	start    int32
	syncing  int32
	fetching int32
	// Async call channel
	asyncCallCh chan func()

	fetcher *fetcher.Fetcher
	// Control the current view state
	state *cstate.ViewState

	// Block asyncExecutor, the block responsible for executing the current view
	asyncExecutor executor.AsyncBlockExecutor

	// Verification security rules for proposed blocks and viewchange
	safetyRules rules.SafetyRules

	// Determine when to allow voting
	voteRules rules.VoteRules

	// Validator pool
	validatorPool *validator.ValidatorPool

	// Store blocks that are not committed
	blockTree *ctypes.BlockTree

	// wal
	nodeServiceContext   *node.ServiceContext
	wal                  wal.Wal
	bridge               Bridge
	loading              int32
	updateChainStateHook cbfttypes.UpdateChainStateFn

	// Record the number of peer requests for obtaining cbft information.

	queues     map[string]int // Per peer message counts to prevent memory exhaustion.
	queuesLock sync.RWMutex

	// Delay time of each node
	netLatencyMap  map[string]*list.List
	netLatencyLock sync.RWMutex

	//test
	insertBlockQCHook  func(block *types.Block, qc *ctypes.QuorumCert)
	executeFinishHook  func(index uint32)
	consensusNodesMock func() ([]discover.NodeID, error)
}

// New returns a new CBFT.
func New(sysConfig *params.CbftConfig, optConfig *ctypes.OptionsConfig, eventMux *event.TypeMux, ctx *node.ServiceContext) *Cbft {
	cbft := &Cbft{
		config:             ctypes.Config{Sys: sysConfig, Option: optConfig},
		eventMux:           eventMux,
		exitCh:             make(chan struct{}),
		peerMsgCh:          make(chan *ctypes.MsgInfo, optConfig.PeerMsgQueueSize),
		syncMsgCh:          make(chan *ctypes.MsgInfo, optConfig.PeerMsgQueueSize),
		log:                log.New(),
		start:              0,
		syncing:            0,
		fetching:           0,
		asyncCallCh:        make(chan func(), optConfig.PeerMsgQueueSize),
		fetcher:            fetcher.NewFetcher(),
		nodeServiceContext: ctx,
		queues:             make(map[string]int),
		netLatencyMap:      make(map[string]*list.List),
	}

	if evPool, err := evidence.NewEvidencePool(ctx, optConfig.EvidenceDir); err == nil {
		cbft.evPool = evPool
	} else {
		return nil
	}

	return cbft
}

// NodeID returns the ID value of the current node
func (cbft *Cbft) NodeID() discover.NodeID {
	return cbft.config.Option.NodeID
}

// Start starts consensus engine.
func (cbft *Cbft) Start(chain consensus.ChainReader, blockCacheWriter consensus.BlockCacheWriter, txPool consensus.TxPoolReset, agency consensus.Agency) error {
	cbft.blockChain = chain
	cbft.txPool = txPool
	cbft.blockCacheWriter = blockCacheWriter
	cbft.asyncExecutor = executor.NewAsyncExecutor(blockCacheWriter.Execute)
	cbft.validatorPool = validator.NewValidatorPool(agency, chain.CurrentHeader().Number.Uint64(), cbft.config.Option.NodeID)

	cbft.state = cstate.NewViewState(cbft.config.Sys.Period)
	//Initialize block tree
	block := chain.GetBlock(chain.CurrentHeader().Hash(), chain.CurrentHeader().Number.Uint64())

	isGenesis := func() bool {
		return block.NumberU64() == 0
	}

	var qc *ctypes.QuorumCert
	if !isGenesis() {
		var err error
		_, qc, err = ctypes.DecodeExtra(block.ExtraData())

		if err != nil {
			return errors.Wrap(err, fmt.Sprintf("start cbft failed"))
		}
	}

	cbft.blockTree = ctypes.NewBlockTree(block, qc)
	utils.SetTrue(&cbft.loading)
	if isGenesis() {
		cbft.changeView(cbft.config.Sys.Epoch, cstate.DefaultViewNumber, block, qc, nil)
	} else {
		cbft.changeView(qc.Epoch, qc.ViewNumber, block, qc, nil)
	}

	//Initialize view state
	cbft.state.SetHighestQCBlock(block)
	cbft.state.SetHighestLockBlock(block)
	cbft.state.SetHighestCommitBlock(block)

	// Initialize current view
	if qc != nil {
		cbft.state.SetExecuting(qc.BlockIndex, true)
		cbft.state.AddQCBlock(block, qc)
		cbft.state.AddQC(qc)
	}

	// try change view again
	cbft.tryChangeView()

	//Initialize rules
	cbft.safetyRules = rules.NewSafetyRules(cbft.state, cbft.blockTree, &cbft.config)
	cbft.voteRules = rules.NewVoteRules(cbft.state)

	// load consensus state
	if err := cbft.LoadWal(); err != nil {
		return err
	}
	utils.SetFalse(&cbft.loading)

	// init handler and router to process message.
	// cbft -> handler -> router.
	cbft.network = network.NewEngineManger(cbft) // init engineManager as handler.

	go cbft.receiveLoop()

	// Start the handler to process the message.
	go cbft.network.Start()

	cbft.fetcher.Start()

	utils.SetTrue(&cbft.start)
	cbft.log.Info("Cbft engine start")
	return nil
}

// ReceiveMessage Entrance: The messages related to the consensus are entered from here.
// The message sent from the peer node is sent to the CBFT message queue and
// there is a loop that will distribute the incoming message.
func (cbft *Cbft) ReceiveMessage(msg *ctypes.MsgInfo) error {
	if !cbft.running() {
		cbft.log.Trace("Cbft not running, stop process message", "fecthing", utils.True(&cbft.fetching), "syncing", utils.True(&cbft.syncing))
		return nil
	}

	err := cbft.recordMessage(msg)
	//cbft.log.Debug("Record message", "type", fmt.Sprintf("%T", msg.Msg), "msgHash", msg.Msg.MsgHash(), "duration", time.Since(begin))
	if err != nil {
		cbft.log.Error("ReceiveMessage failed", "err", err)
		return err
	}

	// Repeat filtering on consensus messages.
	// First check.
	if cbft.network.ContainsHistoryMessageHash(msg.Msg.MsgHash()) {
		cbft.log.Error("Processed message for ReceiveMessage, no need to process", "msgHash", msg.Msg.MsgHash())
		return nil
	}
	select {
	case cbft.peerMsgCh <- msg:
		cbft.log.Debug("Received message from peer", "type", fmt.Sprintf("%T", msg.Msg), "msgHash", msg.Msg.MsgHash(), "BHash", msg.Msg.BHash(), "msg", msg.String(), "peerMsgCh", len(cbft.peerMsgCh))
	case <-cbft.exitCh:
		cbft.log.Error("Cbft exit")
	default:
		cbft.log.Debug("peerMsgCh is full, discard", "peerMsgCh", len(cbft.peerMsgCh))
	}
	return nil
}

// recordMessage records the number of messages sent by each node,
// mainly to prevent Dos attacks
func (cbft *Cbft) recordMessage(msg *ctypes.MsgInfo) error {
	cbft.queuesLock.Lock()
	defer cbft.queuesLock.Unlock()
	count := cbft.queues[msg.PeerID] + 1
	if int64(count) > cbft.config.Option.MaxQueuesLimit {
		log.Error("Discarded message, exceeded allowance for the layer of cbft", "peer", msg.PeerID, "msgHash", msg.Msg.MsgHash().TerminalString())
		// Need further confirmation.
		// todo: Is the program exiting or dropping the message here?
		return fmt.Errorf("execeed max queues limit")
	}
	cbft.queues[msg.PeerID] = count
	return nil
}

// forgetMessage clears the record after the message processing is completed.
func (cbft *Cbft) forgetMessage(peerID string) error {
	cbft.queuesLock.Lock()
	defer cbft.queuesLock.Unlock()
	// After the message is processed, the counter is decremented by one.
	// If it is reduced to 0, the mapping relationship of the corresponding
	// node will be deleted.
	cbft.queues[peerID]--
	if cbft.queues[peerID] == 0 {
		delete(cbft.queues, peerID)
	}
	return nil
}

// ReceiveSyncMsg is used to receive messages that are synchronized from other nodes.
//
// Possible message types are:
//  PrepareBlockVotesMsg/GetLatestStatusMsg/LatestStatusMsg/
func (cbft *Cbft) ReceiveSyncMsg(msg *ctypes.MsgInfo) error {
	err := cbft.recordMessage(msg)
	if err != nil {
		cbft.log.Error("ReceiveMessage failed", "err", err)
		return err
	}
	// Non-core consensus messages are temporarily not filtered repeatedly.
	select {
	case cbft.syncMsgCh <- msg:
		cbft.log.Debug("Receive synchronization related messages from peer", "msgHash", msg.Msg.MsgHash(), "BHash", msg.Msg.BHash(), "msg", msg.Msg.String(), "syncMsgCh", len(cbft.syncMsgCh))
	case <-cbft.exitCh:
		cbft.log.Error("Cbft exit")
	default:
		cbft.log.Debug("syncMsgCh is full, discard", "syncMsgCh", len(cbft.syncMsgCh))
	}
	return nil
}

// LoadWal tries to recover consensus state and view msg from the wal.
func (cbft *Cbft) LoadWal() (err error) {
	// init wal and load wal state
	var context *node.ServiceContext
	if cbft.config.Option.WalMode {
		context = cbft.nodeServiceContext
	}
	if cbft.wal, err = wal.NewWal(context, ""); err != nil {
		return err
	}
	if cbft.bridge, err = NewBridge(context, cbft); err != nil {
		return err
	}

	// load consensus chainState
	if err = cbft.wal.LoadChainState(cbft.recoveryChainState); err != nil {
		cbft.log.Error(err.Error())
		return err
	}
	// load consensus message
	if err = cbft.wal.Load(cbft.recoveryMsg); err != nil {
		cbft.log.Error(err.Error())
		return err
	}
	return nil
}

// receiveLoop receives all consensus related messages, all processing logic in the same goroutine
func (cbft *Cbft) receiveLoop() {
	// channel Divided into read-only type, writable type
	// Read-only is the channel that gets the current CBFT status.
	// Writable type is the channel that affects the consensus state.
	for {
		select {
		case msg := <-cbft.peerMsgCh:
			if !cbft.network.ContainsHistoryMessageHash(msg.Msg.MsgHash()) {
				err := cbft.handleConsensusMsg(msg)
				if err == nil {
					cbft.network.MarkHistoryMessageHash(msg.Msg.MsgHash())
					if err := cbft.network.Forwarding(msg.PeerID, msg.Msg); err != nil {
						cbft.log.Warn("Forward message failed", "err", err)
					}
				} else if err.AuthFailed() {
					// If the verification signature is abnormal,
					// the peer node is added to the local blacklist
					// and disconnected.
					cbft.log.Error("Verify signature failed, will add to blacklist", "peerID", msg.PeerID)
					cbft.network.MarkBlacklist(msg.PeerID)
					cbft.network.RemovePeer(msg.PeerID)
				}
			} else {
				cbft.log.Debug("The message has been processed, discard it", "msgHash", msg.Msg.MsgHash(), "peerID", msg.PeerID)
			}
			cbft.forgetMessage(msg.PeerID)
		default:
		}
		select {
		case msg := <-cbft.peerMsgCh:
			// Forward the message before processing the message.
			cbft.network.Forwarding(msg.PeerID, msg.Msg)

			cbft.handleConsensusMsg(msg)
			cbft.forgetMessage(msg.PeerID)
		case msg := <-cbft.syncMsgCh:
			if err := cbft.handleSyncMsg(msg); err != nil {
				if err, ok := err.(HandleError); ok {
					if err.AuthFailed() {
						cbft.network.MarkBlacklist(msg.PeerID)
						cbft.network.RemovePeer(msg.PeerID)
					}
				}
			}
			cbft.forgetMessage(msg.PeerID)
		case msg := <-cbft.asyncExecutor.ExecuteStatus():
			cbft.onAsyncExecuteStatus(msg)

		case fn := <-cbft.asyncCallCh:
			fn()

		case <-cbft.state.ViewTimeout():
			cbft.OnViewTimeout()
		}
	}
}

// Handling consensus messages, there are three main types of messages. prepareBlock, prepareVote, viewChange
func (cbft *Cbft) handleConsensusMsg(info *ctypes.MsgInfo) HandleError {
	if !cbft.running() {
		cbft.log.Debug("Consensus message pause", "syncing", atomic.LoadInt32(&cbft.syncing), "fetching", atomic.LoadInt32(&cbft.fetching))
		return &handleError{fmt.Errorf("consensus message pause, ignore message")}
	}
	msg, id := info.Msg, info.PeerID
	var err HandleError

	switch msg := msg.(type) {
	case *protocols.PrepareBlock:
		err = cbft.OnPrepareBlock(id, msg)
	case *protocols.PrepareVote:
		err = cbft.OnPrepareVote(id, msg)
	case *protocols.ViewChange:
		err = cbft.OnViewChange(id, msg)
	}

	if err != nil {
		cbft.log.Error("Handle msg Failed", "error", err, "type", reflect.TypeOf(msg), "peer", id)
	}
	return err
}

// Behind the node will be synchronized by synchronization message
<<<<<<< HEAD
func (cbft *Cbft) handleSyncMsg(info *ctypes.MsgInfo) error {
=======
func (cbft *Cbft) handleSyncMsg(info *ctypes.MsgInfo) {
	if utils.True(&cbft.syncing) {
		cbft.log.Debug("Currently syncing, consensus message pause")
		return
	}
>>>>>>> a60fcb56
	msg, id := info.Msg, info.PeerID
	var err error
	if !cbft.fetcher.MatchTask(id, msg) {
		switch msg := msg.(type) {
		case *protocols.GetPrepareBlock:
			err = cbft.OnGetPrepareBlock(id, msg)

		case *protocols.GetBlockQuorumCert:
			err = cbft.OnGetBlockQuorumCert(id, msg)

		case *protocols.BlockQuorumCert:
			err = cbft.OnBlockQuorumCert(id, msg)

		case *protocols.GetPrepareVote:
			err = cbft.OnGetPrepareVote(id, msg)

		case *protocols.PrepareVotes:
			err = cbft.OnPrepareVotes(id, msg)

		case *protocols.GetQCBlockList:
			err = cbft.OnGetQCBlockList(id, msg)

		case *protocols.GetLatestStatus:
			err = cbft.OnGetLatestStatus(id, msg)

		case *protocols.LatestStatus:
			err = cbft.OnLatestStatus(id, msg)

		case *protocols.PrepareBlockHash:
			err = cbft.OnPrepareBlockHash(id, msg)

		case *protocols.GetViewChange:
			err = cbft.OnGetViewChange(id, msg)

		case *protocols.ViewChangeQuorumCert:
			err = cbft.OnViewChangeQuorumCert(id, msg)
		case *protocols.ViewChanges:
			err = cbft.OnViewChanges(id, msg)

		}
	}
	return err
}

// running returns whether the consensus engine is running.
func (cbft *Cbft) running() bool {
	return utils.False(&cbft.syncing) && utils.False(&cbft.fetching)
}

// Author returns the current node's Author.
func (cbft *Cbft) Author(header *types.Header) (common.Address, error) {
	return header.Coinbase, nil
}

// VerifyHeader verify the validity of the block header.
func (cbft *Cbft) VerifyHeader(chain consensus.ChainReader, header *types.Header, seal bool) error {
	if header.Number == nil {
		cbft.log.Error("Verify header fail, unknown block")
		return errors.New("unknown block")
	}

	cbft.log.Trace("Verify header", "number", header.Number, "hash", header.Hash, "seal", seal)
	if len(header.Extra) < consensus.ExtraSeal {
		cbft.log.Error("Verify header fail, missing signature", "number", header.Number, "hash", header.Hash)
	}

	if err := cbft.validatorPool.VerifyHeader(header); err != nil {
		cbft.log.Error("Verify header fail", "number", header.Number, "hash", header.Hash(), "err", err)
	}
	return nil
}

// VerifyHeaders is used to verify the validity of block headers in batch.
func (cbft *Cbft) VerifyHeaders(chain consensus.ChainReader, headers []*types.Header, seals []bool) (chan<- struct{}, <-chan error) {
	cbft.log.Trace("Verify headers", "total", len(headers))

	abort := make(chan struct{})
	results := make(chan error, len(headers))

	go func() {
		for _, header := range headers {
			err := cbft.VerifyHeader(chain, header, false)

			select {
			case <-abort:
				return
			case results <- err:
			}
		}
	}()
	return abort, results
}

// VerifySeal implements consensus.Engine, checking whether the signature contained
// in the header satisfies the consensus protocol requirements.
func (cbft *Cbft) VerifySeal(chain consensus.ChainReader, header *types.Header) error {
	cbft.log.Trace("Verify seal", "hash", header.Hash(), "number", header.Number)
	if header.Number.Uint64() == 0 {
		return errors.New("unknown block")
	}
	return nil
}

// Prepare implements consensus.Engine, preparing all the consensus fields of the
// header of running the transactions on top.
func (cbft *Cbft) Prepare(chain consensus.ChainReader, header *types.Header) error {
	cbft.log.Debug("Prepare", "hash", header.Hash(), "number", header.Number.Uint64())

	//header.Extra[0:31] to store block's version info etc. and right pad with 0x00;
	//header.Extra[32:] to store block's sign of producer, the length of sign is 65.
	if len(header.Extra) < 32 {
		header.Extra = append(header.Extra, bytes.Repeat([]byte{0x00}, 32-len(header.Extra))...)
	}
	header.Extra = header.Extra[:32]

	//init header.Extra[32: 32+65]
	header.Extra = append(header.Extra, make([]byte, consensus.ExtraSeal)...)
	return nil
}

// Finalize implements consensus.Engine, no block
// rewards given, and returns the final block.
func (cbft *Cbft) Finalize(chain consensus.ChainReader, header *types.Header, state *state.StateDB, txs []*types.Transaction, receipts []*types.Receipt) (*types.Block, error) {
	cbft.log.Debug("Finalize block", "hash", header.Hash(), "number", header.Number, "txs", len(txs), "receipts", len(receipts))
	header.Root = state.IntermediateRoot(true)
	return types.NewBlock(header, txs, receipts), nil
}

// Seal is used to generate a block, and block data is
// passed to the execution channel.
func (cbft *Cbft) Seal(chain consensus.ChainReader, block *types.Block, results chan<- *types.Block, stop <-chan struct{}) error {
	cbft.log.Info("Seal block", "number", block.Number(), "parentHash", block.ParentHash())
	header := block.Header()
	if block.NumberU64() == 0 {
		return errors.New("unknown block")
	}

	sign, err := cbft.signFn(header.SealHash().Bytes())
	if err != nil {
		cbft.log.Error("Seal block sign fail", "number", block.Number(), "parentHash", block.ParentHash(), "err", err)
		return err
	}

	copy(header.Extra[len(header.Extra)-consensus.ExtraSeal:], sign[:])

	sealBlock := block.WithSeal(header)

	cbft.asyncCallCh <- func() {
		cbft.OnSeal(sealBlock, results, stop)
	}
	return nil
}

// OnSeal is used to process the blocks that have already been generated.
func (cbft *Cbft) OnSeal(block *types.Block, results chan<- *types.Block, stop <-chan struct{}) {
	if cbft.state.HighestExecutedBlock().Hash() != block.ParentHash() {
		cbft.log.Warn("Futile block cause highest executed block changed", "number", block.Number(), "parentHash", block.ParentHash(),
			"qcNumber", cbft.state.HighestQCBlock().Number(), "qcHash", cbft.state.HighestQCBlock().Hash(),
			"executedNumber", cbft.state.HighestExecutedBlock().Number(), "executedHash", cbft.state.HighestExecutedBlock().Hash())
		return
	}

	nextRoundNum := validator.NextRound(cbft.state.HighestExecutedBlock().NumberU64())
	me, err := cbft.validatorPool.GetValidatorByNodeID(nextRoundNum, cbft.NodeID())
	if err != nil {
		cbft.log.Warn("Can not got the validator, seal fail", "number", nextRoundNum, "nodeID", cbft.NodeID())
		return
	}
	numValidators := cbft.validatorPool.Len(nextRoundNum)
	currentProposer := cbft.state.ViewNumber() % uint64(numValidators)
	if currentProposer != uint64(me.Index) {
		cbft.log.Warn("You are not the current proposer", "index", me.Index, "currentProposer", currentProposer)
		return
	}

	prepareBlock := &protocols.PrepareBlock{
		Epoch:         cbft.state.Epoch(),
		ViewNumber:    cbft.state.ViewNumber(),
		Block:         block,
		BlockIndex:    cbft.state.NextViewBlockIndex(),
		ProposalIndex: uint32(me.Index),
	}

	// Next index is equal zero, This view does not produce a block.
	if cbft.state.NextViewBlockIndex() == 0 {
		parentBlock, parentQC := cbft.blockTree.FindBlockAndQC(block.ParentHash(), block.NumberU64()-1)
		if parentBlock == nil {
			cbft.log.Error("Can not find parent block", "number", block.Number(), "parentHash", block.ParentHash())
			return
		}
		prepareBlock.PrepareQC = parentQC
	}

	cbft.log.Info("Seal New Block", "prepareBlock", prepareBlock.String())

	if err := cbft.signMsgByBls(prepareBlock); err != nil {
		cbft.log.Error("Sign PrepareBlock failed", "err", err, "hash", block.Hash(), "number", block.NumberU64())
		return
	}

	cbft.state.SetExecuting(prepareBlock.BlockIndex, true)

	if err := cbft.OnPrepareBlock("", prepareBlock); err != nil {
		cbft.log.Error("Check Seal Block failed", "err", err, "hash", block.Hash(), "number", block.NumberU64())
		cbft.state.SetExecuting(prepareBlock.BlockIndex-1, true)
		return
	}

	if err := cbft.signBlock(block.Hash(), block.NumberU64(), prepareBlock.BlockIndex); err != nil {
		cbft.log.Error("Sign PrepareBlock failed", "err", err, "hash", block.Hash(), "number", block.NumberU64())
		return
	}

	cbft.txPool.Reset(block)

	// write sendPrepareBlock info to wal
	if !cbft.isLoading() {
		cbft.bridge.SendPrepareBlock(prepareBlock)
	}

	cbft.findQCBlock()

	cbft.network.Broadcast(prepareBlock)
	// Record the number of blocks.
	minedCounter.Inc(1)
	preBlock := cbft.blockTree.FindBlockByHash(block.ParentHash())
	if preBlock != nil {
		blockMinedTimer.UpdateSince(time.Unix(preBlock.Time().Int64(), 0))
	}
	go func() {
		select {
		case <-stop:
			return
		case results <- block:
			blockProduceMeter.Mark(1)
		default:
			cbft.log.Warn("Sealing result channel is not ready by miner", "sealHash", block.Header().SealHash())
		}
	}()
}

// SealHash returns the hash of a block prior to it being sealed.
func (cbft *Cbft) SealHash(header *types.Header) common.Hash {
	cbft.log.Debug("Seal hash", "hash", header.Hash(), "number", header.Number)
	return header.SealHash()
}

// APIs returns a list of APIs provided by the consensus engine.
func (cbft *Cbft) APIs(chain consensus.ChainReader) []rpc.API {
	return []rpc.API{
		{
			Namespace: "debug",
			Version:   "1.0",
			Service:   NewPublicConsensusAPI(cbft),
			Public:    true,
		},
		{
			Namespace: "platon",
			Version:   "1.0",
			Service:   NewPublicConsensusAPI(cbft),
			Public:    true,
		},
	}
}

// Protocols return consensus engine to provide protocol information.
func (cbft *Cbft) Protocols() []p2p.Protocol {
	return cbft.network.Protocols()
}

// NextBaseBlock is used to calculate the next block.
func (cbft *Cbft) NextBaseBlock() *types.Block {
	result := make(chan *types.Block, 1)
	cbft.asyncCallCh <- func() {
		block := cbft.state.HighestExecutedBlock()
		cbft.log.Debug("Base block", "hash", block.Hash(), "number", block.Number())
		result <- block
	}
	return <-result
}

// InsertChain is used to insert the block into the chain.
func (cbft *Cbft) InsertChain(block *types.Block) error {
	cbft.log.Debug("Insert chain", "number", block.Number(), "hash", block.Hash())

	if block.NumberU64() <= cbft.state.HighestLockBlock().NumberU64() {
		cbft.log.Debug("The inserted block has exists in chain",
			"number", block.Number(), "hash", block.Hash(),
			"lockedNumber", cbft.state.HighestLockBlock().Number(),
			"lockedHash", cbft.state.HighestLockBlock().Hash())
		return nil
	}

	// Verifies block
	_, qc, err := ctypes.DecodeExtra(block.ExtraData())
	if err != nil {
		cbft.log.Error("Decode block extra date fail", "number", block.Number(), "hash", block.Hash())
		return errors.New("failed to decode block extra data")
	}

	if err := cbft.verifyPrepareQC(qc); err != nil {
		cbft.log.Error("Verify prepare QC fail", "number", block.Number(), "hash", block.Hash(), "err", err)
		return err
	}

	parent := cbft.GetBlock(block.ParentHash(), block.NumberU64()-1)
	if parent == nil {
		cbft.log.Warn("Not found the inserted block's parent block",
			"number", block.Number(), "hash", block.Hash(),
			"parentHash", block.ParentHash(),
			"lockedNumber", cbft.state.HighestLockBlock().Number(),
			"lockedHash", cbft.state.HighestLockBlock().Hash(),
			"qcNumber", cbft.state.HighestQCBlock().Number(),
			"qcHash", cbft.state.HighestQCBlock().Hash())
		return errors.New("orphan block")
	}

	err = cbft.blockCacheWriter.Execute(block, parent)
	if err != nil {
		cbft.log.Error("Execting block fail", "number", block.Number(), "hash", block.Hash(), "parent", parent.Hash(), "parentHash", block.ParentHash())
		return errors.New("failed to executed block")
	}
	// FIXME: needed update highest exection block?

	result := make(chan error, 1)
	cbft.asyncCallCh <- func() {
		result <- cbft.OnInsertQCBlock([]*types.Block{block}, []*ctypes.QuorumCert{qc})
	}
	return <-result
}

// HasBlock check if the specified block exists in block tree.
func (cbft *Cbft) HasBlock(hash common.Hash, number uint64) bool {
	// Can only be invoked after startup
	qcBlock := cbft.state.HighestQCBlock()
	return qcBlock.NumberU64() > number || (qcBlock.NumberU64() == number && qcBlock.Hash() == hash)
}

// Status returns the status data of the consensus engine.
func (cbft *Cbft) Status() string {
	type Status struct {
		Tree  *ctypes.BlockTree `json:"block_tree"`
		State *cstate.ViewState `json:"state"`
	}
	status := make(chan string, 1)
	cbft.asyncCallCh <- func() {
		s := &Status{
			Tree:  cbft.blockTree,
			State: cbft.state,
		}
		if t, err := json.Marshal(s); err == nil {
			status <- string(t)
		} else {
			status <- ""
		}
	}
	return <-status
}

// GetPrepareQC returns the QC data of the specified block height.
func (cbft *Cbft) GetPrepareQC(number uint64) *ctypes.QuorumCert {
	cbft.log.Debug("get prepare QC")
	if header := cbft.blockChain.GetHeaderByNumber(number); header != nil {
		if block := cbft.blockChain.GetBlock(header.Hash(), number); block != nil {
			if _, qc, err := ctypes.DecodeExtra(block.ExtraData()); err == nil {
				return qc
			}
		}
	}
	return &ctypes.QuorumCert{}
}

// GetBlockByHash get the specified block by hash.
func (cbft *Cbft) GetBlockByHash(hash common.Hash) *types.Block {
	result := make(chan *types.Block, 1)
	cbft.asyncCallCh <- func() {
		block := cbft.blockTree.FindBlockByHash(hash)
		if block == nil {
			header := cbft.blockChain.GetHeaderByHash(hash)
			if header != nil {
				block = cbft.blockChain.GetBlock(header.Hash(), header.Number.Uint64())
			}
		}
		result <- block
	}
	return <-result
}

// CurrentBlock get the current lock block.
func (cbft *Cbft) CurrentBlock() *types.Block {
	var block *types.Block
	cbft.checkStart(func() {
		block = cbft.state.HighestLockBlock()
	})
	return block
}

func (cbft *Cbft) checkStart(exe func()) {
	if utils.True(&cbft.start) {
		exe()
	}
}

// FastSyncCommitHead processes logic that performs fast synchronization.
func (cbft *Cbft) FastSyncCommitHead(block *types.Block) error {
	cbft.log.Debug("Fast sync commit head", "number", block.Number(), "hash", block.Hash())

	result := make(chan error, 1)
	cbft.asyncCallCh <- func() {
		_, qc, err := ctypes.DecodeExtra(block.ExtraData())
		if err != nil {
			cbft.log.Warn("Decode block extra data fail", "number", block.Number(), "hash", block.Hash())
			result <- errors.New("failed to decode block extra data")
			return
		}

		cbft.blockTree.Reset(block, qc)
		cbft.changeView(qc.Epoch, qc.ViewNumber, block, qc, nil)

		cbft.state.SetHighestQCBlock(block)
		cbft.state.SetHighestLockBlock(block)
		cbft.state.SetHighestCommitBlock(block)

		cbft.validatorPool.Update(block.NumberU64(), cbft.eventMux)

		result <- nil
	}
	return <-result
}

// Close turns off the consensus engine.
func (cbft *Cbft) Close() error {
	cbft.log.Info("Close cbft consensus")
	utils.SetFalse(&cbft.start)
	cbft.closeOnce.Do(func() {
		// Short circuit if the exit channel is not allocated.
		if cbft.exitCh == nil {
			return
		}
		close(cbft.exitCh)
	})
	if cbft.asyncExecutor != nil {
		cbft.asyncExecutor.Stop()
	}
	return nil
}

// ConsensusNodes returns to the list of consensus nodes.
func (cbft *Cbft) ConsensusNodes() ([]discover.NodeID, error) {
	if cbft.consensusNodesMock != nil {
		return cbft.consensusNodesMock()
	}
	return cbft.validatorPool.ValidatorList(cbft.state.HighestQCBlock().NumberU64()), nil
}

// ShouldSeal check if we can seal block.
func (cbft *Cbft) ShouldSeal(curTime time.Time) (bool, error) {
	if cbft.isLoading() || !cbft.isStart() || !cbft.running() {
		cbft.log.Trace("Should seal fail, cbft not running", "curTime", common.Beautiful(curTime))
		return false, nil
	}

	result := make(chan error, 2)
	cbft.asyncCallCh <- func() {
		cbft.OnShouldSeal(result)
	}
	select {
	case err := <-result:
		if err == nil {
			masterCounter.Inc(1)
		}
		cbft.log.Trace("Should seal", "curTime", common.Beautiful(curTime), "err", err)
		return err == nil, err
	case <-time.After(50 * time.Millisecond):
		result <- errors.New("timeout")
		cbft.log.Trace("Should seal timeout", "curTime", common.Beautiful(curTime), "asyncCallCh", len(cbft.asyncCallCh))
		return false, errors.New("CBFT engine busy")
	}
}

// OnShouldSeal determines whether the current condition
// of the block is satisfied.
func (cbft *Cbft) OnShouldSeal(result chan error) {
	select {
	case <-result:
		cbft.log.Trace("Should seal timeout")
		return
	default:
	}

	if !cbft.running() {
		result <- errors.New("cbft is not running")
		return
	}

	if cbft.state.IsDeadline() {
		result <- fmt.Errorf("view timeout: %s", common.Beautiful(cbft.state.Deadline()))
		return
	}

	currentExecutedBlockNumber := cbft.state.HighestExecutedBlock().NumberU64()
	nextRoundNum := validator.NextRound(currentExecutedBlockNumber)
	if !cbft.validatorPool.IsValidator(nextRoundNum, cbft.config.Option.NodeID) {
		result <- errors.New("current node not a validator")
		return
	}

	numValidators := cbft.validatorPool.Len(nextRoundNum)
	currentProposer := cbft.state.ViewNumber() % uint64(numValidators)
	validator, err := cbft.validatorPool.GetValidatorByNodeID(nextRoundNum, cbft.config.Option.NodeID)
	if err != nil {
		cbft.log.Error("Should seal fail", "err", err)
		result <- err
		return
	}

	if currentProposer != uint64(validator.Index) {
		result <- errors.New("current node not the proposer")
		return
	}

	if cbft.state.NumViewBlocks() >= cbft.config.Sys.Amount {
		result <- errors.New("produce block over limit")
		return
	}

	qcBlock := cbft.state.HighestQCBlock()
	_, qc := cbft.blockTree.FindBlockAndQC(qcBlock.Hash(), qcBlock.NumberU64())
	if cbft.validatorPool.ShouldSwitch(currentExecutedBlockNumber) && qc != nil && qc.Epoch == cbft.state.Epoch() {
		cbft.log.Debug("New epoch, waiting for view's timeout", "executed", currentExecutedBlockNumber, "index", validator.Index)
		result <- errors.New("current node not the proposer")
		return
	}

	rtt := cbft.avgRTT()
	if cbft.state.Deadline().Sub(time.Now()) <= rtt {
		cbft.log.Debug("Not enough time to propagated block, stopped sealing", "deadline", cbft.state.Deadline(), "interval", cbft.state.Deadline().Sub(time.Now()), "rtt", rtt)
		result <- errors.New("not enough time to propagated block, stopped sealing")
		return
	}

	proposerIndexGauage.Update(int64(currentProposer))
	validatorCountGauage.Update(int64(numValidators))
	result <- nil
}

// CalcBlockDeadline return the deadline of the block.
func (cbft *Cbft) CalcBlockDeadline(timePoint time.Time) time.Time {
	produceInterval := time.Duration(cbft.config.Sys.Period/uint64(cbft.config.Sys.Amount)) * time.Millisecond
	rtt := cbft.avgRTT()
	executeTime := (produceInterval - rtt) / 2
	cbft.log.Debug("Calc block deadline", "timePoint", timePoint, "stateDeadline", cbft.state.Deadline(), "produceInterval", produceInterval, "rtt", rtt, "executeTime", executeTime)
	if cbft.state.Deadline().Sub(timePoint) > produceInterval {
		return timePoint.Add(produceInterval - rtt - executeTime)
	}
	return cbft.state.Deadline()
}

// CalcNextBlockTime returns the deadline  of the next block.
func (cbft *Cbft) CalcNextBlockTime(blockTime time.Time) time.Time {
	produceInterval := time.Duration(cbft.config.Sys.Period/uint64(cbft.config.Sys.Amount)) * time.Millisecond
	rtt := cbft.avgRTT()
	executeTime := (produceInterval - rtt) / 2
	cbft.log.Debug("Calc next block time",
		"blockTime", blockTime, "now", time.Now(), "produceInterval", produceInterval,
		"period", cbft.config.Sys.Period, "amount", cbft.config.Sys.Amount,
		"interval", time.Since(blockTime), "rtt", rtt, "executeTime", executeTime)
	if time.Since(blockTime) < produceInterval {
		return blockTime.Add(executeTime + rtt)
	}
	// Commit new block immediately.
	return blockTime.Add(produceInterval)
}

// IsConsensusNode returns whether the current node is a consensus node.
func (cbft *Cbft) IsConsensusNode() bool {
	return cbft.validatorPool.IsValidator(cbft.state.HighestQCBlock().NumberU64(), cbft.config.Option.NodeID)
}

// GetBlock returns the block corresponding to the specified number and hash.
func (cbft *Cbft) GetBlock(hash common.Hash, number uint64) *types.Block {
	result := make(chan *types.Block, 1)
	cbft.asyncCallCh <- func() {
		block, _ := cbft.blockTree.FindBlockAndQC(hash, number)
		result <- block
	}
	return <-result
}

// GetBlockWithoutLock returns the block corresponding to the specified number and hash.
func (cbft *Cbft) GetBlockWithoutLock(hash common.Hash, number uint64) *types.Block {
	block, _ := cbft.blockTree.FindBlockAndQC(hash, number)
	return block
}

// IsSignedBySelf returns the verification result , and the result is
// to determine whether the block information is the signature of the current node.
func (cbft *Cbft) IsSignedBySelf(sealHash common.Hash, header *types.Header) bool {
	return cbft.verifySelfSigned(sealHash.Bytes(), header.Signature())
}

// TracingSwitch will be abandoned in the future.
func (Cbft) TracingSwitch(flag int8) {
	panic("implement me")
}

// Config returns the configuration information of the consensus engine.
func (cbft *Cbft) Config() *ctypes.Config {
	return &cbft.config
}

// HighestCommitBlockBn returns the highest submitted block number of the current node.
func (cbft *Cbft) HighestCommitBlockBn() (uint64, common.Hash) {
	return cbft.state.HighestCommitBlock().NumberU64(), cbft.state.HighestCommitBlock().Hash()
}

// HighestLockBlockBn returns the highest locked block number of the current node.
func (cbft *Cbft) HighestLockBlockBn() (uint64, common.Hash) {
	return cbft.state.HighestLockBlock().NumberU64(), cbft.state.HighestLockBlock().Hash()
}

// HighestQCBlockBn return the highest QC block number of the current node.
func (cbft *Cbft) HighestQCBlockBn() (uint64, common.Hash) {
	return cbft.state.HighestQCBlock().NumberU64(), cbft.state.HighestQCBlock().Hash()
}

func (cbft *Cbft) threshold(num int) int {
	return num - (num-1)/3
}

func (cbft *Cbft) commitBlock(commitBlock *types.Block, commitQC *ctypes.QuorumCert, lockBlock *types.Block, qcBlock *types.Block) {
	extra, err := ctypes.EncodeExtra(byte(cbftVersion), commitQC)
	if err != nil {
		cbft.log.Error("Encode extra error", "nubmer", commitBlock.Number(), "hash", commitBlock.Hash(), "cbftVersion", cbftVersion)
		return
	}

	cbft.log.Debug("Send consensus result to worker", "number", commitBlock.Number(), "hash", commitBlock.Hash())

	lockBlock, lockQC := cbft.blockTree.FindBlockAndQC(lockBlock.Hash(), lockBlock.NumberU64())
	qcBlock, qcQC := cbft.blockTree.FindBlockAndQC(qcBlock.Hash(), qcBlock.NumberU64())
	if cbft.updateChainStateHook != nil {
		cbft.updateChainStateHook(&protocols.State{qcBlock, qcQC}, &protocols.State{lockBlock, lockQC}, &protocols.State{commitBlock, commitQC})
	}
	qcState := &protocols.State{qcBlock, qcQC}
	lockState := &protocols.State{lockBlock, lockQC}
	commitState := &protocols.State{commitBlock, commitQC}
	cbft.eventMux.Post(cbfttypes.CbftResult{
		Block:              commitBlock,
		ExtraData:          extra,
		SyncState:          nil,
		ChainStateUpdateCB: func() { cbft.bridge.UpdateChainState(qcState, lockState, commitState) },
	})
}

// Evidences implements functions in API.
func (cbft *Cbft) Evidences() string {
	evs := cbft.evPool.Evidences()
	if len(evs) == 0 {
		return "{}"
	}
	evds := evidence.ClassifyEvidence(evs)
	js, err := json.MarshalIndent(evds, "", "  ")
	if err != nil {
		return ""
	}
	return string(js)
}

func (cbft *Cbft) verifySelfSigned(m []byte, sig []byte) bool {
	recPubKey, err := crypto.Ecrecover(m, sig)
	if err != nil {
		return false
	}

	pubKey := cbft.config.Option.NodePriKey.PublicKey
	pbytes := elliptic.Marshal(pubKey.Curve, pubKey.X, pubKey.Y)
	if !bytes.Equal(pbytes, recPubKey) {
		return false
	}
	return true
}

// signFn use private key to sign byte slice.
func (cbft *Cbft) signFn(m []byte) ([]byte, error) {
	return crypto.Sign(m, cbft.config.Option.NodePriKey)
}

// signFn use bls private key to sign byte slice.
func (cbft *Cbft) signFnByBls(m []byte) ([]byte, error) {
	sign := cbft.config.Option.BlsPriKey.Sign(string(m))
	return sign.Serialize(), nil
}

// signMsg use bls private key to sign msg.
func (cbft *Cbft) signMsgByBls(msg ctypes.ConsensusMsg) error {
	buf, err := msg.CannibalizeBytes()
	if err != nil {
		return err
	}
	sign, err := cbft.signFnByBls(buf)
	if err != nil {
		return err
	}
	msg.SetSign(sign)
	return nil
}

func (cbft *Cbft) isLoading() bool {
	return utils.True(&cbft.loading)
}

func (cbft *Cbft) isStart() bool {
	return utils.True(&cbft.start)
}

func (cbft *Cbft) currentProposer() *cbfttypes.ValidateNode {
	block := cbft.state.HighestQCBlock()
	_, qc := cbft.blockTree.FindBlockAndQC(block.Hash(), block.NumberU64())

	var validator *cbfttypes.ValidateNode
	if qc == nil || cbft.state.Epoch() == qc.Epoch {
		length := cbft.validatorPool.Len(block.NumberU64())
		currentProposer := cbft.state.ViewNumber() % uint64(length)
		validator, _ = cbft.validatorPool.GetValidatorByIndex(block.NumberU64(), uint32(currentProposer))
	} else {
		length := cbft.validatorPool.Len(block.NumberU64() + 1)
		currentProposer := cbft.state.ViewNumber() % uint64(length)
		validator, _ = cbft.validatorPool.GetValidatorByIndex(block.NumberU64()+1, uint32(currentProposer))
	}

	return validator
}

func (cbft *Cbft) currentValidatorLen() int {
	block := cbft.state.HighestQCBlock()
	_, qc := cbft.blockTree.FindBlockAndQC(block.Hash(), block.NumberU64())

	length := 0
	if qc == nil || cbft.state.Epoch() == qc.Epoch {
		length = cbft.validatorPool.Len(block.NumberU64())
	} else {
		length = cbft.validatorPool.Len(block.NumberU64() + 1)
	}

	return length
}

func (cbft *Cbft) verifyConsensusMsg(msg ctypes.ConsensusMsg) (*cbfttypes.ValidateNode, error) {
	digest, err := msg.CannibalizeBytes()
	if err != nil {
		return nil, errors.Wrap(err, "get msg's cannibalize bytes failed")
	}

	// Verify consensus msg signature
	if err := cbft.validatorPool.Verify(msg.BlockNum(), msg.NodeIndex(), digest, msg.Sign()); err != nil {
		return nil, err
	}

	// Get validator of signer
	vnode, err := cbft.validatorPool.GetValidatorByIndex(msg.BlockNum(), msg.NodeIndex())

	if err != nil {
		return nil, errors.Wrap(err, "get validator failed")
	}

	var prepareQC *ctypes.QuorumCert

	switch cm := msg.(type) {
	case *protocols.PrepareBlock:
		proposer := cbft.currentProposer()
		if uint32(proposer.Index) != msg.NodeIndex() {
			return nil, fmt.Errorf("current proposer index:%d, prepare block author index:%d", proposer.Index, msg.NodeIndex())
		}
		// BlockNum equal 1, the parent's block is genesis, doesn't has prepareQC
		// BlockIndex is not equal 0, this is not first block of current proposer
		if cm.BlockNum() == 1 || cm.BlockIndex != 0 {
			return vnode, nil
		}
		prepareQC = cm.PrepareQC
		if cm.ViewChangeQC != nil {
			if err := cbft.verifyViewChangeQC(cm.ViewChangeQC); err != nil {
				return nil, err
			}
		}
	case *protocols.PrepareVote:
		if cm.BlockNum() == 1 {
			return vnode, nil
		}
		prepareQC = cm.ParentQC
	case *protocols.ViewChange:
		// Genesis block doesn't has prepareQC
		if cm.BlockNumber == 0 {
			return vnode, nil
		}
		prepareQC = cm.PrepareQC
	}

	if err := cbft.verifyPrepareQC(prepareQC); err != nil {
		return nil, err
	}

	return vnode, nil
}

func (cbft *Cbft) Pause()  { utils.SetTrue(&cbft.syncing) }
func (cbft *Cbft) Resume() { utils.SetFalse(&cbft.syncing) }

func (cbft *Cbft) generatePrepareQC(votes map[uint32]*protocols.PrepareVote) *ctypes.QuorumCert {
	if len(votes) == 0 {
		return nil
	}

	var vote *protocols.PrepareVote

	for _, v := range votes {
		vote = v
	}

	// Validator set prepareQC is the same as highestQC
	total := cbft.validatorPool.Len(vote.BlockNum())

	vSet := utils.NewBitArray(uint32(total))
	vSet.SetIndex(vote.NodeIndex(), true)

	var aggSig bls.Sign
	if err := aggSig.Deserialize(vote.Sign()); err != nil {
		return nil
	}

	qc := &ctypes.QuorumCert{
		Epoch:        vote.Epoch,
		ViewNumber:   vote.ViewNumber,
		BlockHash:    vote.BlockHash,
		BlockNumber:  vote.BlockNumber,
		BlockIndex:   vote.BlockIndex,
		ValidatorSet: utils.NewBitArray(vSet.Size()),
	}
	for _, p := range votes {
		if p.NodeIndex() != vote.NodeIndex() {
			var sig bls.Sign
			err := sig.Deserialize(p.Sign())
			if err != nil {
				return nil
			}

			aggSig.Add(&sig)
			vSet.SetIndex(p.NodeIndex(), true)
		}
	}
	qc.Signature.SetBytes(aggSig.Serialize())
	qc.ValidatorSet.Update(vSet)
	return qc
}

func (cbft *Cbft) generateViewChangeQC(viewChanges map[uint32]*protocols.ViewChange) *ctypes.ViewChangeQC {
	type ViewChangeQC struct {
		cert   *ctypes.ViewChangeQuorumCert
		aggSig *bls.Sign
		ba     *utils.BitArray
	}

	total := uint32(cbft.validatorPool.Len(cbft.state.HighestQCBlock().NumberU64()))

	qcs := make(map[common.Hash]*ViewChangeQC)

	for _, v := range viewChanges {
		var aggSig bls.Sign
		if err := aggSig.Deserialize(v.Sign()); err != nil {
			return nil
		}

		if vc, ok := qcs[v.BlockHash]; !ok {
			blockEpoch, blockView := uint64(0), uint64(0)
			if v.PrepareQC != nil {
				blockEpoch, blockView = v.PrepareQC.Epoch, v.PrepareQC.ViewNumber
			}
			qc := &ViewChangeQC{
				cert: &ctypes.ViewChangeQuorumCert{
					Epoch:           v.Epoch,
					ViewNumber:      v.ViewNumber,
					BlockHash:       v.BlockHash,
					BlockNumber:     v.BlockNumber,
					BlockEpoch:      blockEpoch,
					BlockViewNumber: blockView,
					ValidatorSet:    utils.NewBitArray(total),
				},
				aggSig: &aggSig,
				ba:     utils.NewBitArray(total),
			}
			qc.ba.SetIndex(v.NodeIndex(), true)
			qcs[v.BlockHash] = qc
		} else {
			vc.aggSig.Add(&aggSig)
			vc.ba.SetIndex(v.NodeIndex(), true)
		}
	}

	qc := &ctypes.ViewChangeQC{QCs: make([]*ctypes.ViewChangeQuorumCert, 0)}
	for _, q := range qcs {
		q.cert.Signature.SetBytes(q.aggSig.Serialize())
		q.cert.ValidatorSet.Update(q.ba)
		qc.QCs = append(qc.QCs, q.cert)
	}
	return qc
}

func (cbft *Cbft) verifyPrepareQC(qc *ctypes.QuorumCert) error {
	defer func(t time.Time) {
		cbft.log.Trace("Verify prepare qc", "qc", qc.String(), "duration", time.Since(t))
	}(time.Now())

	var cb []byte
	var err error
	if cb, err = qc.CannibalizeBytes(); err != nil {
		return err
	}
	if err = cbft.validatorPool.VerifyAggSigByBA(qc.BlockNumber, qc.ValidatorSet, cb, qc.Signature.Bytes()); err != nil {
		return fmt.Errorf("verify prepare qc failed: %v", err)
	}
	return err
}

func (cbft *Cbft) verifyViewChangeQC(viewChangeQC *ctypes.ViewChangeQC) error {
	// check signature number
	threshold := cbft.threshold(cbft.validatorPool.Len(cbft.state.HighestQCBlock().NumberU64()))
	signsTotal := viewChangeQC.Len()
	if signsTotal < threshold {
		return fmt.Errorf("viewchange has small number of signature total:%d, threshold:%d", signsTotal, threshold)
	}

	var err error
	epoch := uint64(0)
	viewNumber := uint64(0)
	for i, vc := range viewChangeQC.QCs {
		// Check if it is the same view
		if i == 0 {
			epoch = vc.Epoch
			viewNumber = vc.ViewNumber
		} else if epoch != vc.Epoch || viewNumber != vc.ViewNumber {
			err = fmt.Errorf("has multiple view messages")
			break
		}
		var cb []byte
		if cb, err = vc.CannibalizeBytes(); err != nil {
			err = fmt.Errorf("get cannibalize bytes failed")
			break
		}

		if err = cbft.validatorPool.VerifyAggSigByBA(vc.BlockNumber, vc.ValidatorSet, cb, vc.Signature.Bytes()); err != nil {
			err = fmt.Errorf("verify viewchange qc failed:number:%d,validators:%s,msg:%s,signature:%s,err:%v",
				vc.BlockNumber, vc.ValidatorSet.String(), hexutil.Encode(cb), vc.Signature.String(), err)
			break
		}
	}

	return err
}

func (cbft *Cbft) avgRTT() time.Duration {
	produceInterval := time.Duration(cbft.config.Sys.Period/uint64(cbft.config.Sys.Amount)) * time.Millisecond
	rtt := cbft.AvgLatency() * 2
	if rtt == 0 || rtt >= produceInterval {
		rtt = cbft.DefaultAvgLatency() * 2
	}
	return rtt
}<|MERGE_RESOLUTION|>--- conflicted
+++ resolved
@@ -359,40 +359,43 @@
 
 // receiveLoop receives all consensus related messages, all processing logic in the same goroutine
 func (cbft *Cbft) receiveLoop() {
+
+	// Responsible for handling consensus message logic.
+	consensusMessageHandler := func(msg *ctypes.MsgInfo) {
+		if !cbft.network.ContainsHistoryMessageHash(msg.Msg.MsgHash()) {
+			err := cbft.handleConsensusMsg(msg)
+			if err == nil {
+				cbft.network.MarkHistoryMessageHash(msg.Msg.MsgHash())
+				if err := cbft.network.Forwarding(msg.PeerID, msg.Msg); err != nil {
+					cbft.log.Warn("Forward message failed", "err", err)
+				}
+			} else if err.AuthFailed() {
+				// If the verification signature is abnormal,
+				// the peer node is added to the local blacklist
+				// and disconnected.
+				cbft.log.Error("Verify signature failed, will add to blacklist", "peerID", msg.PeerID)
+				cbft.network.MarkBlacklist(msg.PeerID)
+				cbft.network.RemovePeer(msg.PeerID)
+			}
+		} else {
+			cbft.log.Debug("The message has been processed, discard it", "msgHash", msg.Msg.MsgHash(), "peerID", msg.PeerID)
+		}
+		cbft.forgetMessage(msg.PeerID)
+	}
+
 	// channel Divided into read-only type, writable type
 	// Read-only is the channel that gets the current CBFT status.
 	// Writable type is the channel that affects the consensus state.
 	for {
 		select {
 		case msg := <-cbft.peerMsgCh:
-			if !cbft.network.ContainsHistoryMessageHash(msg.Msg.MsgHash()) {
-				err := cbft.handleConsensusMsg(msg)
-				if err == nil {
-					cbft.network.MarkHistoryMessageHash(msg.Msg.MsgHash())
-					if err := cbft.network.Forwarding(msg.PeerID, msg.Msg); err != nil {
-						cbft.log.Warn("Forward message failed", "err", err)
-					}
-				} else if err.AuthFailed() {
-					// If the verification signature is abnormal,
-					// the peer node is added to the local blacklist
-					// and disconnected.
-					cbft.log.Error("Verify signature failed, will add to blacklist", "peerID", msg.PeerID)
-					cbft.network.MarkBlacklist(msg.PeerID)
-					cbft.network.RemovePeer(msg.PeerID)
-				}
-			} else {
-				cbft.log.Debug("The message has been processed, discard it", "msgHash", msg.Msg.MsgHash(), "peerID", msg.PeerID)
-			}
-			cbft.forgetMessage(msg.PeerID)
+			consensusMessageHandler(msg)
 		default:
 		}
 		select {
 		case msg := <-cbft.peerMsgCh:
 			// Forward the message before processing the message.
-			cbft.network.Forwarding(msg.PeerID, msg.Msg)
-
-			cbft.handleConsensusMsg(msg)
-			cbft.forgetMessage(msg.PeerID)
+			consensusMessageHandler(msg)
 		case msg := <-cbft.syncMsgCh:
 			if err := cbft.handleSyncMsg(msg); err != nil {
 				if err, ok := err.(HandleError); ok {
@@ -440,15 +443,11 @@
 }
 
 // Behind the node will be synchronized by synchronization message
-<<<<<<< HEAD
 func (cbft *Cbft) handleSyncMsg(info *ctypes.MsgInfo) error {
-=======
-func (cbft *Cbft) handleSyncMsg(info *ctypes.MsgInfo) {
 	if utils.True(&cbft.syncing) {
 		cbft.log.Debug("Currently syncing, consensus message pause")
-		return
-	}
->>>>>>> a60fcb56
+		return nil
+	}
 	msg, id := info.Msg, info.PeerID
 	var err error
 	if !cbft.fetcher.MatchTask(id, msg) {
