// Package bft implements the BFT consensus engine.
package cbft

import (
	"bytes"
	"container/list"
	"crypto/ecdsa"
	"encoding/hex"
	"errors"
	"github.com/PlatONnetwork/PlatON-Go/common"
	"github.com/PlatONnetwork/PlatON-Go/common/hexutil"
	math2 "github.com/PlatONnetwork/PlatON-Go/common/math"
	"github.com/PlatONnetwork/PlatON-Go/consensus"
	"github.com/PlatONnetwork/PlatON-Go/core"
	"github.com/PlatONnetwork/PlatON-Go/core/cbfttypes"
	"github.com/PlatONnetwork/PlatON-Go/core/state"
	"github.com/PlatONnetwork/PlatON-Go/core/types"
	"github.com/PlatONnetwork/PlatON-Go/core/vm"
	"github.com/PlatONnetwork/PlatON-Go/crypto"
	"github.com/PlatONnetwork/PlatON-Go/crypto/sha3"
	"github.com/PlatONnetwork/PlatON-Go/log"
	"github.com/PlatONnetwork/PlatON-Go/p2p/discover"
	"github.com/PlatONnetwork/PlatON-Go/params"
	"github.com/PlatONnetwork/PlatON-Go/rlp"
	"github.com/PlatONnetwork/PlatON-Go/rpc"
	"math"
	"math/big"
	"sync"
	"time"
)

const (
	former int32 = iota
	current
	next
	all
)

var (
	errSign                = errors.New("sign error")
	errUnauthorizedSigner  = errors.New("unauthorized signer")
	errIllegalBlock        = errors.New("illegal block")
	lateBlock              = errors.New("block is late")
	errDuplicatedBlock     = errors.New("duplicated block")
	errBlockNumber         = errors.New("error block number")
	errUnknownBlock        = errors.New("unknown block")
	errFutileBlock         = errors.New("futile block")
	errGenesisBlock        = errors.New("cannot handle genesis block")
	errHighestLogicalBlock = errors.New("cannot find a logical block")
	errListConfirmedBlocks = errors.New("list confirmed blocks error")
	errMissingSignature    = errors.New("extra-data 65 byte signature suffix missing")
	extraSeal              = 65
	windowSize             = 20

	//periodMargin is a percentum for period margin
	periodMargin = uint64(20)

	//maxPingLatency is the time in milliseconds between Ping and Pong
	maxPingLatency = int64(5000)

	//maxAvgLatency is the time in milliseconds between two peers
	maxAvgLatency = int64(2000)
)

type Cbft struct {
	config                *params.CbftConfig
	ppos                  *ppos
	rotating              *rotating
	blockSignOutCh        chan *cbfttypes.BlockSignature //a channel to send block signature
	cbftResultOutCh       chan *cbfttypes.CbftResult     //a channel to send consensus result
	highestLogicalBlockCh chan *types.Block
	closeOnce             sync.Once
	exitCh                chan chan error
	txPool                *core.TxPool
	blockExtMap           map[common.Hash]*BlockExt //store all received blocks and signs
	dataReceiveCh         chan interface{}          //a channel to receive data from miner
	blockChain            *core.BlockChain          //the block chain
	highestLogical        *BlockExt                 //highest block in logical path, local packages new block will base on it
	highestConfirmed      *BlockExt                 //highest confirmed block in logical path
	rootIrreversible      *BlockExt                 //the latest block has stored in chain
	signedSet             map[uint64]struct{}       //all block numbers signed by local node
	lock                  sync.RWMutex
	consensusCache        *Cache //cache for cbft consensus

	netLatencyMap  map[discover.NodeID]*list.List
	netLatencyLock sync.Mutex
}

var cbft *Cbft

// New creates a concurrent BFT consensus engine
func New(config *params.CbftConfig, blockSignatureCh chan *cbfttypes.BlockSignature, cbftResultCh chan *cbfttypes.CbftResult, highestLogicalBlockCh chan *types.Block) *Cbft {

	_ppos := newPpos(config)

	cbft = &Cbft{
		config:                config,
		ppos:                  _ppos,
		rotating:              newRotating(_ppos, config.Duration),
		blockSignOutCh:        blockSignatureCh,
		cbftResultOutCh:       cbftResultCh,
		highestLogicalBlockCh: highestLogicalBlockCh,

		blockExtMap:   make(map[common.Hash]*BlockExt),
		signedSet:     make(map[uint64]struct{}),
		dataReceiveCh: make(chan interface{}, 250),
		netLatencyMap: make(map[discover.NodeID]*list.List),
	}

	flowControl = NewFlowControl()

	go cbft.dataReceiverLoop()

	return cbft
}

// BlockExt is an extension from Block
type BlockExt struct {
	block       *types.Block
	inTree      bool
	inTurn      bool
	isExecuted  bool
	isSigned    bool
	isConfirmed bool
	number      uint64
	signs       []*common.BlockConfirmSign //all signs for block
	parent      *BlockExt
	children    []*BlockExt
}

// New creates a BlockExt object
func NewBlockExt(block *types.Block, blockNum uint64) *BlockExt {
	return &BlockExt{
		block:  block,
		number: blockNum,
		signs:  make([]*common.BlockConfirmSign, 0),
	}
}

var flowControl *FlowControl

// FlowControl is a rectifier for sequential blocks
type FlowControl struct {
	nodeID      discover.NodeID
	lastTime    int64
	maxInterval int64
	minInterval int64
}

func NewFlowControl() *FlowControl {
	return &FlowControl{
		nodeID:      discover.NodeID{},
		maxInterval: int64(cbft.config.Period*1000 + cbft.config.Period*1000*periodMargin/100),
		minInterval: int64(cbft.config.Period*1000 - cbft.config.Period*1000*periodMargin/100),
	}
}

// control checks if the block is received at a proper rate
func (flowControl *FlowControl) control(nodeID discover.NodeID, curTime int64) bool {
	passed := false
	if flowControl.nodeID == nodeID {
		differ := curTime - flowControl.lastTime
		if differ >= flowControl.minInterval && differ <= flowControl.maxInterval {
			passed = true
		} else {
			passed = false
		}
	} else {
		passed = true
	}
	flowControl.nodeID = nodeID
	flowControl.lastTime = curTime

	return passed
}

// findBlockExt finds BlockExt in cbft.blockExtMap
func (cbft *Cbft) findBlockExt(hash common.Hash) *BlockExt {
	if v, ok := cbft.blockExtMap[hash]; ok {
		return v
	}
	return nil
}

//collectSign collects all signs for a block
func (cbft *Cbft) collectSign(ext *BlockExt, sign *common.BlockConfirmSign) {
	if sign != nil {
		ext.signs = append(ext.signs, sign)
		blockNumber := big.NewInt((int64(ext.number)))
		parentNumber := new(big.Int).Sub(blockNumber, common.Big1)
		//if ext.isLinked && ext.block != nil {
		if ext.inTree { // ext.block != nil is unnecessary
			if len(ext.signs) >= cbft.getThreshold(parentNumber, ext.block.ParentHash(), blockNumber) {
				ext.isConfirmed = true
			}
		}
	}
}

// isParent checks if a block is another's parent
func (parent *BlockExt) isParent(child *types.Block) bool {
	if parent.block != nil && parent.block.NumberU64()+1 == child.NumberU64() && parent.block.Hash() == child.ParentHash() {
		return true
	}
	return false
}

// findParent finds ext's parent with non-nil block
func (cbft *Cbft) findParent(ext *BlockExt) *BlockExt {
	if ext.block == nil {
		return nil
	}
	parent := cbft.findBlockExt(ext.block.ParentHash())
	if parent != nil {
		if parent.block == nil {
			log.Warn("parent block has not received")
		} else if parent.block.NumberU64()+1 == ext.block.NumberU64() {
			return parent
		} else {
			log.Warn("data error, parent block hash is not mapping to number")
		}
	}
	return nil
}

// collectTxs collects exts's transactions
func (cbft *Cbft) collectTxs(exts []*BlockExt) types.Transactions {
	txs := make([]*types.Transaction, 0)
	for _, ext := range exts {
		copy(txs, ext.block.Transactions())
	}
	return types.Transactions(txs)
}

// findChildren finds current blockExt's all children with non-nil block
func (cbft *Cbft) findChildren(parent *BlockExt) []*BlockExt {
	if parent.block == nil {
		return nil
	}
	children := make([]*BlockExt, 0)

	for _, child := range cbft.blockExtMap {
		if child.block != nil && child.block.ParentHash() == parent.block.Hash() {
			if child.block.NumberU64()-1 == parent.block.NumberU64() {
				children = append(children, child)
			} else {
				log.Warn("data error, child block hash is not mapping to number")
			}
		}
	}

	if len(children) == 0 {
		return nil
	} else {
		return children
	}
}

// saveBlockExt saves block in memory
func (cbft *Cbft) saveBlockExt(hash common.Hash, ext *BlockExt) {
	cbft.blockExtMap[hash] = ext
	log.Debug("total blocks in memory", "totalBlocks", len(cbft.blockExtMap))
}

// isAncestor checks if a block is another's ancestor
func (lower *BlockExt) isAncestor(higher *BlockExt) bool {

	if higher == nil || higher.block == nil || lower == nil || lower.block == nil {
		return false
	}
	generations := higher.block.NumberU64() - lower.block.NumberU64()
	if generations <= 0 {
		return false
	}

	for i := uint64(0); i < generations; i++ {
		parent := higher.parent
		if parent != nil {
			higher = parent
		} else {
			return false
		}
	}

	if lower.block.Hash() == higher.block.Hash() && lower.block.NumberU64() == higher.block.NumberU64() {
		return true
	}
	return false
}

// findHighest finds the highest block from current start; If there are multiple highest blockExts, return the one that has most signs
func (cbft *Cbft) findHighest(current *BlockExt) *BlockExt {
	highest := current
	for _, child := range current.children {
		current := cbft.findHighest(child)
		if current.block.NumberU64() > highest.block.NumberU64() || (current.block.NumberU64() == highest.block.NumberU64() && len(current.signs) > len(highest.signs)) {
			highest = current
		}
	}
	return highest
}

// findHighestLogical finds a logical path and return the highest block.
// the precondition is cur is a logical block, so, findHighestLogical will return cur if the path only has one block.
func (cbft *Cbft) findHighestLogical(cur *BlockExt) *BlockExt {
	lastClosestConfirmed := cbft.findLastClosestConfirmedIncludingSelf(cur)
	if lastClosestConfirmed == nil {
		return cbft.findHighest(cur)
	} else {
		return cbft.findHighest(lastClosestConfirmed)
	}
}

// findLastClosestConfirmedIncludingSelf return the last found block by call findClosestConfirmedExcludingSelf in a circular manner
func (cbft *Cbft) findLastClosestConfirmedIncludingSelf(cur *BlockExt) *BlockExt {
	var lastClosestConfirmed *BlockExt
	for {
		lastClosestConfirmed = cbft.findClosestConfirmedExcludingSelf(cur)
		if lastClosestConfirmed == nil || lastClosestConfirmed.block.Hash() == cur.block.Hash() {
			break
		} else {
			cur = lastClosestConfirmed
		}
	}
	if lastClosestConfirmed != nil {
		return lastClosestConfirmed
	} else if cur.isConfirmed {
		return cur
	} else {
		return nil
	}
}

// findClosestConfirmedIncludingSelf returns the closest confirmed block in current's descendant (including current itself).
// return nil if there's no confirmed in current's descendant.
func (cbft *Cbft) findClosestConfirmedIncludingSelf(current *BlockExt) *BlockExt {
	closest := current
	if current.inTree && current.isExecuted && !current.isConfirmed {
		closest = nil
	}
	for _, node := range current.children {
		now := cbft.findClosestConfirmedIncludingSelf(node)
		if now != nil && now.inTree && now.isExecuted && now.isConfirmed && (closest == nil || now.number < closest.number) {
			closest = now
		}
	}
	return closest
}

// findClosestConfirmedExcludingSelf returns the closest confirmed block in current's descendant (excluding current itself).
// return nil if there's no confirmed in current's descendant.
func (cbft *Cbft) findClosestConfirmedExcludingSelf(current *BlockExt) *BlockExt {
	var closest *BlockExt
	for _, child := range current.children {
		if child != nil && child.inTree && child.isExecuted && child.isConfirmed {
			return child
		} else {
			cur := cbft.findClosestConfirmedIncludingSelf(child)
			if closest == nil || cur.number < closest.number {
				closest = cur
			}
		}
	}
	return closest
}

// handleLogicalBlockAndDescendant signs logical block go along the logical path from current block, and will not sign the block if there's another same number block has been signed.
func (cbft *Cbft) handleLogicalBlockAndDescendant(current *BlockExt, includeCurrent bool) {
	log.Trace("handle logical block and its descendant", "hash", current.block.Hash(), "number", current.block.NumberU64(), "includeCurrent", includeCurrent)
	highestLogical := cbft.findHighestLogical(current)

	logicalBlocks := cbft.backTrackBlocks(highestLogical, current, includeCurrent)

	//var highestConfirmed *BlockExt
	for _, logical := range logicalBlocks {
		if logical.inTurn && !logical.isSigned {
			if _, signed := cbft.signedSet[logical.block.NumberU64()]; !signed {
				cbft.sign(logical)
			}
		}

		/*if logical.isConfirmed {
			highestConfirmed = logical
		}*/
	}
	/*log.Trace("reset highest logical", "hash", highestLogical.block.Hash(), "number", highestLogical.block.NumberU64())
	cbft.setHighestLogical(highestLogical)
	if highestConfirmed != nil {
		log.Trace("reset highest confirmed", "hash", highestConfirmed.block.Hash(), "number", highestConfirmed.block.NumberU64())
		cbft.highestConfirmed = highestConfirmed
	}*/
}

// executeBlockAndDescendant executes the block's transactions and its descendant
func (cbft *Cbft) executeBlockAndDescendant(current *BlockExt, parent *BlockExt) error {
	if !current.isExecuted {
		if err := cbft.execute(current, parent); err != nil {
			current.inTree = false
			current.isExecuted = false
			//remove bad block from tree and map
			cbft.removeBadBlock(current)
			log.Error("execute block error", "hash", current.block.Hash(), "number", current.block.NumberU64())
			return errors.New("execute block error")
		} else {
			current.inTree = true
			current.isExecuted = true
		}
	}

	for _, child := range current.children {
		if err := cbft.executeBlockAndDescendant(child, current); err != nil {
			//remove bad block from tree and map
			cbft.removeBadBlock(child)
			return err
		}
	}
	return nil
}

// sign signs a block
func (cbft *Cbft) sign(ext *BlockExt) {
	sealHash := sealHash(ext.block.Header())
	if signature, err := cbft.signFn(sealHash.Bytes()); err == nil {
		log.Debug("Sign block ", "hash", ext.block.Hash(), "number", ext.block.NumberU64(), "sealHash", sealHash, "signature", hexutil.Encode(signature[:8]))

		sign := common.NewBlockConfirmSign(signature)
		ext.isSigned = true

		cbft.collectSign(ext, sign)

		//save this block number
		cbft.signedSet[ext.block.NumberU64()] = struct{}{}

		blockHash := ext.block.Hash()

		//send the BlockSignature to channel
		blockSign := &cbfttypes.BlockSignature{
			SignHash:   sealHash,
			Hash:       blockHash,
			Number:     ext.block.Number(),
			Signature:  sign,
			ParentHash: ext.block.ParentHash(),
		}
		cbft.blockSignOutCh <- blockSign
	} else {
		panic("sign block fatal error")
	}
}

// execute executes the block's transactions based on its parent
// if success then save the receipts and state to consensusCache
func (cbft *Cbft) execute(ext *BlockExt, parent *BlockExt) error {
	state, err := cbft.consensusCache.MakeStateDB(parent.block)

	if err != nil {
		log.Error("execute block error, cannot make state based on parent", "hash", ext.block.Hash(), "Number", ext.block.NumberU64(), "ParentHash", parent.block.Hash(), "err", err)
		return errors.New("execute block error")
	}

	//to execute
	blockInterval := new(big.Int).Sub(ext.block.Number(), cbft.blockChain.CurrentBlock().Number())
	receipts, err := cbft.blockChain.ProcessDirectly(ext.block, state, parent.block, blockInterval)
	if err == nil {
		//save the receipts and state to consensusCache
		stateIsNil := state == nil
		log.Debug("execute block success", "hash", ext.block.Hash(), "number", ext.block.NumberU64(), "ParentHash", parent.block.Hash(), "lenReceipts", len(receipts), "stateIsNil", stateIsNil, "root", ext.block.Root())
		cbft.consensusCache.WriteReceipts(cbft.SealHash(ext.block.Header()), receipts, ext.block.NumberU64())
		cbft.consensusCache.WriteStateDB(cbft.SealHash(ext.block.Header()), state, ext.block.NumberU64())
	} else {
		log.Error("execute block error", "hash", ext.block.Hash(), "number", ext.block.NumberU64(), "ParentHash", parent.block.Hash(), "err", err)
		return errors.New("execute block error")
	}
	return nil
}

// backTrackBlocks return blocks from start to end, these blocks are in a same tree branch.
// The result is sorted by block number from lower to higher.
func (cbft *Cbft) backTrackBlocks(start *BlockExt, end *BlockExt, includeEnd bool) []*BlockExt {
	log.Trace("back track blocks", "startHash", start.block.Hash(), "startParentHash", end.block.ParentHash(), "endHash", start.block.Hash())

	result := make([]*BlockExt, 0)

	if start.block.Hash() == end.block.Hash() && includeEnd {
		result = append(result, start)
	} else if start.block.NumberU64() > end.block.NumberU64() {
		found := false
		result = append(result, start)

		for {
			parent := start.parent
			if parent == nil {
				break
			} else if parent.block.Hash() == end.block.Hash() && parent.block.NumberU64() == end.block.NumberU64() {
				//log.Debug("ending of back track block ")
				if includeEnd {
					result = append(result, parent)
				}
				found = true
				break
			} else {
				//log.Debug("found new block", "hash", parent.block.Hash(), "ParentHash", parent.block.ParentHash(), "number", parent.block.NumberU64())
				result = append(result, parent)
				start = parent
			}
		}

		if found {
			//sorted by block number from lower to higher
			if len(result) > 1 {
				reverse(result)
			}
		} else {
			result = nil
		}
	}

	for _, logical := range result {
		log.Debug("found new block", "hash", logical.block.Hash(), "number", logical.block.NumberU64())
	}

	return result
}

func reverse(s []*BlockExt) {
	for i, j := 0, len(s)-1; i < j; i, j = i+1, j-1 {
		s[i], s[j] = s[j], s[i]
	}
}

// SetPrivateKey sets local's private key by the backend.go
func (cbft *Cbft) SetPrivateKey(privateKey *ecdsa.PrivateKey) {
	cbft.config.PrivateKey = privateKey
	cbft.config.NodeID = discover.PubkeyID(&privateKey.PublicKey)
}

func SetConsensusCache(cache *Cache) {
	cbft.consensusCache = cache
}

// setHighestLogical sets highest logical block and send it to the highestLogicalBlockCh
func (cbft *Cbft) setHighestLogical(highestLogical *BlockExt) {
	cbft.highestLogical = highestLogical
	cbft.highestLogicalBlockCh <- highestLogical.block
}

// SetBackend sets blockChain and txPool into cbft
func SetBackend(blockChain *core.BlockChain, txPool *core.TxPool) {
	log.Debug("call SetBackend()")

	cbft.lock.Lock()
	defer cbft.lock.Unlock()

	cbft.blockChain = blockChain
	cbft.ppos.SetStartTimeOfEpoch(blockChain.Genesis().Time().Int64())

	currentBlock := blockChain.CurrentBlock()

	genesisParentHash := bytes.Repeat([]byte{0x00}, 32)
	if bytes.Equal(currentBlock.ParentHash().Bytes(), genesisParentHash) && currentBlock.Number() == nil {
		currentBlock.Header().Number = big.NewInt(0)
	}

	log.Debug("init cbft.highestLogicalBlock", "hash", currentBlock.Hash(), "number", currentBlock.NumberU64())

	current := NewBlockExt(currentBlock, currentBlock.NumberU64())
	current.inTree = true
	current.isExecuted = true
	current.isSigned = true
	current.isConfirmed = true
	current.number = currentBlock.NumberU64()

	cbft.saveBlockExt(currentBlock.Hash(), current)

	cbft.highestConfirmed = current

	//cbft.highestLogical = current
	cbft.setHighestLogical(current)

	cbft.rootIrreversible = current

	txPool = txPool
}

func SetPposOption(blockChain *core.BlockChain) {
	cbft.ppos.setCandidatePool(blockChain, cbft.config.InitialNodes)
	cbft.ppos.setTicketPoolCache()
}

// BlockSynchronisation reset the cbft env, such as cbft.highestLogical, cbft.highestConfirmed.
// This function is invoked after that local has synced new blocks from other node.
func BlockSynchronisation() {

	log.Debug("=== call BlockSynchronisation() ===\n",
		"highestLogicalHash", cbft.highestLogical.block.Hash(),
		"highestLogicalNumber", cbft.highestLogical.number,
		"highestConfirmedHash", cbft.highestConfirmed.block.Hash(),
		"highestConfirmedNumber", cbft.highestConfirmed.number,
		"rootIrreversibleHash", cbft.rootIrreversible.block.Hash(),
		"rootIrreversibleNumber", cbft.rootIrreversible.number)

	cbft.lock.Lock()
	defer cbft.lock.Unlock()

	currentBlock := cbft.blockChain.CurrentBlock()

	if currentBlock.NumberU64() > cbft.rootIrreversible.number {
		log.Debug("chain has a higher irreversible block", "hash", currentBlock.Hash(), "number", currentBlock.NumberU64())

		newRoot := NewBlockExt(currentBlock, currentBlock.NumberU64())
		newRoot.inTree = true
		newRoot.isExecuted = true
		newRoot.isSigned = true
		newRoot.isConfirmed = true
		newRoot.number = currentBlock.NumberU64()

		//reorg the block tree
		children := cbft.findChildren(newRoot)
		for _, child := range children {
			child.parent = newRoot
			child.inTree = true
			log.Debug("find newRoot's child", "hash", child.block.Hash(), "number", child.block.NumberU64(), "child", child)
		}
		newRoot.children = children

		//save the root in BlockExtMap
		cbft.saveBlockExt(newRoot.block.Hash(), newRoot)

		//reset the new root irreversible
		cbft.rootIrreversible = newRoot
		log.Debug("cbft.rootIrreversible", "hash", cbft.rootIrreversible.block.Hash(), "number", cbft.rootIrreversible.block.NumberU64())

		//the new root's children should re-execute base on new state
		for _, child := range newRoot.children {
			if err := cbft.executeBlockAndDescendant(child, newRoot); err != nil {
				//remove bad block from tree and map
				cbft.removeBadBlock(child)
				log.Error("execute the block error, remove it", "err", err)
				break
			}
		}

		//there are some redundancy code for newRoot, but these codes are necessary for other logical blocks
		cbft.handleLogicalBlockAndDescendant(newRoot, false)

		//reset logical path
		highestLogical := cbft.findHighestLogical(newRoot)
		cbft.setHighestLogical(highestLogical)

		log.Debug("newRoot", "hash", newRoot.block.Hash(), "number", newRoot.block.NumberU64())

		//reset highest confirmed block
		cbft.highestConfirmed = cbft.findLastClosestConfirmedIncludingSelf(newRoot)

		if cbft.highestConfirmed != nil {
			log.Debug("cbft.highestConfirmed", "hash", newRoot.block.Hash(), "number", newRoot.block.NumberU64())
		} else {
			log.Debug("cbft.highestConfirmed is null")
		}

		if !cbft.flushReadyBlock() {
			//remove all other blocks those their numbers are too low
			cbft.cleanByNumber(cbft.rootIrreversible.number)
		}
	}

	log.Debug("=== end of BlockSynchronisation() ===\n",
		"highestLogicalHash", cbft.highestLogical.block.Hash(),
		"highestLogicalNumber", cbft.highestLogical.number,
		"highestConfirmedHash", cbft.highestConfirmed.block.Hash(),
		"highestConfirmedNumber", cbft.highestConfirmed.number,
		"rootIrreversibleHash", cbft.rootIrreversible.block.Hash(),
		"rootIrreversibleNumber", cbft.rootIrreversible.number)
}

// dataReceiverLoop is the main loop that handle the data from worker, or eth protocol's handler
// the new blocks packed by local in worker will be handled here; the other blocks and signs received by P2P will be handled here.
func (cbft *Cbft) dataReceiverLoop() {
	for {
		select {
		case v := <-cbft.dataReceiveCh:
			sign, ok := v.(*cbfttypes.BlockSignature)
			if ok {
				err := cbft.signReceiver(sign)
				if err != nil {
					log.Error("Error", "msg", err)
				}
			} else {
				block, ok := v.(*types.Block)
				if ok {
					err := cbft.blockReceiver(block)
					if err != nil {
						log.Error("Error", "msg", err)
					}
				} else {
					log.Error("Received wrong data type")
				}
			}
		}
	}
}

// buildTreeNode inserts current BlockExt to the tree structure
func (cbft *Cbft) buildTreeNode(current *BlockExt) {
	parent := cbft.findParent(current)
	if parent != nil {
		//catch up with parent
		parent.children = append(parent.children, current)
		current.parent = parent
		current.inTree = parent.inTree
	} else {
		log.Warn("cannot find parent block", "hash", current.block.Hash(), "number", current.block.NumberU64())
	}

	children := cbft.findChildren(current)
	if len(children) > 0 {
		current.children = append(current.children, current)
		for _, child := range children {
			//child should catch up with current
			child.parent = current
			cbft.buildChild(child, current.inTree)
		}
	}
}

func (cbft *Cbft) buildChild(child *BlockExt, inTree bool) {
	child.inTree = inTree
	for _, grandchild := range child.children {
		cbft.buildChild(grandchild, inTree)
	}
}

// removeBadBlock removes bad block executed error from the tree structure and cbft.blockExtMap.
func (cbft *Cbft) removeBadBlock(badBlock *BlockExt) {
	tailorTree(badBlock)
	for _, child := range badBlock.children {
		child.parent = nil
	}
	delete(cbft.blockExtMap, badBlock.block.Hash())
}

// signReceiver handles the received block signature
func (cbft *Cbft) signReceiver(sig *cbfttypes.BlockSignature) error {
	log.Debug("=== call signReceiver() ===\n",
		"hash", sig.Hash,
		"number", sig.Number.Uint64(),
		"highestLogicalHash", cbft.highestLogical.block.Hash(),
		"highestLogicalNumber", cbft.highestLogical.number,
		"highestConfirmedHash", cbft.highestConfirmed.block.Hash(),
		"highestConfirmedNumber", cbft.highestConfirmed.number,
		"rootIrreversibleHash", cbft.rootIrreversible.block.Hash(),
		"rootIrreversibleNumber", cbft.rootIrreversible.number)
	cbft.lock.Lock()
	defer cbft.lock.Unlock()
	if sig.Number.Uint64() <= cbft.rootIrreversible.number {
		log.Warn("block sign is too late")
		return nil
	}

	current := cbft.findBlockExt(sig.Hash)
	if current == nil {
		log.Warn("have not received the corresponding block")
		//the block is nil
		current = NewBlockExt(nil, sig.Number.Uint64())
		current.inTree = false
		current.isExecuted = false
		current.isSigned = false
		current.isConfirmed = false

		cbft.saveBlockExt(sig.Hash, current)
	}

	cbft.collectSign(current, sig.Signature)

	var hashLog interface{}
	if current.block != nil {
		hashLog = current.block.Hash()
	} else {
		hashLog = "hash is nil"
	}

	log.Debug("count signatures",
		"hash", hashLog,
		"number", current.number,
		"signCount", len(current.signs),
		"inTree", current.inTree,
		"isExecuted", current.isExecuted,
		"isConfirmed", current.isConfirmed,
		"isSigned", current.isSigned)

	if current.inTree && current.isConfirmed {
		//the current is new highestConfirmed on the same logical path
		if current.number > cbft.highestConfirmed.number && cbft.highestConfirmed.isAncestor(current) {
			cbft.highestConfirmed = current
			newHighestLogical := cbft.findHighestLogical(current)
			cbft.setHighestLogical(newHighestLogical)
		} else if current.number < cbft.highestConfirmed.number && !current.isAncestor(cbft.highestConfirmed) {
			//only this case may cause a new fork
			cbft.checkFork(current)
		}
		cbft.flushReadyBlock()
	}

	log.Debug("=== end of signReceiver()  ===\n",
		"hash", hashLog,
		"number", current.number,
		"highestLogicalHash", cbft.highestLogical.block.Hash(),
		"highestLogicalNumber", cbft.highestLogical.number,
		"highestConfirmedHash", cbft.highestConfirmed.block.Hash(),
		"highestConfirmedNumber", cbft.highestConfirmed.number,
		"rootIrreversibleHash", cbft.rootIrreversible.block.Hash(),
		"rootIrreversibleNumber", cbft.rootIrreversible.number)
	return nil
}

//blockReceiver handles the new block
func (cbft *Cbft) blockReceiver(block *types.Block) error {
	log.Debug("=== call blockReceiver() ===\n",
		"hash", block.Hash(),
		"number", block.NumberU64(),
		"parentHash", block.ParentHash(),
		"ReceiptHash", block.ReceiptHash(),
		"highestLogicalHash", cbft.highestLogical.block.Hash(),
		"highestLogicalNumber", cbft.highestLogical.number,
		"highestConfirmedHash", cbft.highestConfirmed.block.Hash(),
		"highestConfirmedNumber", cbft.highestConfirmed.number,
		"rootIrreversibleHash", cbft.rootIrreversible.block.Hash(),
		"rootIrreversibleNumber", cbft.rootIrreversible.number)

	cbft.lock.Lock()
	defer cbft.lock.Unlock()

	if block.NumberU64() <= 0 {
		return errGenesisBlock
	}

	if block.NumberU64() <= cbft.rootIrreversible.number {
		return lateBlock
	}

	//recover the producer's NodeID
	producerID, sign, err := ecrecover(block.Header())
	if err != nil {
		return err
	}

	curTime := toMilliseconds(time.Now())

	// TODO
	//isLegal := cbft.isLegal(curTime, producerID)
	blockNumber := block.Number()
	parentNumber := new(big.Int).Sub(blockNumber, common.Big1)
	isLegal := cbft.isLegal(parentNumber, block.ParentHash(), blockNumber, curTime, producerID)
	if !isLegal {
		log.Warn("illegal block",
			"hash", block.Hash(),
			"number", block.NumberU64(),
			"parentHash", block.ParentHash(),
			"curTime", curTime,
			"producerID", producerID)
		return errIllegalBlock
	}

	//to check if there's a existing blockExt for received block
	//sometime we'll receive the block's sign before the block self.
	ext := cbft.findBlockExt(block.Hash())
	if ext == nil {
		ext = NewBlockExt(block, block.NumberU64())
		//default
		ext.inTree = false
		ext.isExecuted = false
		ext.isSigned = false
		ext.isConfirmed = false

		cbft.saveBlockExt(block.Hash(), ext)

	} else if ext.block == nil {
		//received its sign before.
		ext.block = block
	} else {
		return errDuplicatedBlock
	}

	//make tree node
	cbft.buildTreeNode(ext)

	//collect the block's sign of producer
	cbft.collectSign(ext, common.NewBlockConfirmSign(sign))

	log.Debug("count signatures",
		"hash", ext.block.Hash(),
		"number", ext.number,
		"signCount", len(ext.signs),
		"inTree", ext.inTree,
		"isExecuted", ext.isExecuted,
		"isConfirmed", ext.isConfirmed,
		"isSigned", ext.isSigned)

	if ext.inTree {
		if err := cbft.executeBlockAndDescendant(ext, ext.parent); err != nil {
			return err
		}

		// TODO
		//inTurn := cbft.inTurnVerify(curTime, producerID)
		blockNumber := block.Number()
		parentNumber := new(big.Int).Sub(blockNumber, common.Big1)
		inTurn := cbft.inTurnVerify(parentNumber, block.ParentHash(), blockNumber, curTime, producerID)
		if !inTurn {
			log.Warn("not in turn",
				"hash", block.Hash(),
				"number", block.NumberU64(),
				"parentHash", block.ParentHash(),
				"curTime", curTime,
				"producerID", producerID)
		}

		ext.inTurn = inTurn

		//flowControl := flowControl.control(producerID, curTime)
		flowControl := true
		highestConfirmedIsAncestor := cbft.highestConfirmed.isAncestor(ext)

		isLogical := inTurn && flowControl && highestConfirmedIsAncestor

		log.Debug("check if block is logical", "result", isLogical, "hash", ext.block.Hash(), "number", ext.number, "inTurn", inTurn, "flowControl", flowControl, "highestConfirmedIsAncestor", highestConfirmedIsAncestor)

		if isLogical {
			cbft.handleLogicalBlockAndDescendant(ext, true)

			newHighestLogical := cbft.findHighestLogical(ext)
			if newHighestLogical != nil {
				cbft.setHighestLogical(newHighestLogical)
			}

			newHighestConfirmed := cbft.findLastClosestConfirmedIncludingSelf(ext)
			if newHighestConfirmed != nil {
				cbft.highestConfirmed = newHighestConfirmed
			}
		} else {
			closestConfirmed := cbft.findClosestConfirmedIncludingSelf(ext)

			//if closestConfirmed != nil && closestConfirmed.number < cbft.highestConfirmed.number && !closestConfirmed.isAncestor(cbft.highestConfirmed){
			if closestConfirmed != nil && closestConfirmed.number < cbft.highestConfirmed.number {
				//only this case may cause a new fork
				cbft.checkFork(closestConfirmed)
			}
		}

		cbft.flushReadyBlock()
	}
	log.Debug("=== end of blockReceiver() ===\n",
		"hash", block.Hash(),
		"number", block.NumberU64(),
		"parentHash", block.ParentHash(),
		"ReceiptHash", block.ReceiptHash(),
		"highestLogicalHash", cbft.highestLogical.block.Hash(),
		"highestLogicalNumber", cbft.highestLogical.number,
		"highestConfirmedHash", cbft.highestConfirmed.block.Hash(),
		"highestConfirmedNumber", cbft.highestConfirmed.number,
		"rootIrreversibleHash", cbft.rootIrreversible.block.Hash(),
		"rootIrreversibleNumber", cbft.rootIrreversible.number)
	return nil
}

// forked returns the blocks forked from original branch
// original[0] == newFork[0] == cbft.rootIrreversible, len(original) > len(newFork)
func (cbft *Cbft) forked(original []*BlockExt, newFork []*BlockExt) []*BlockExt {
	for i := 0; i < len(newFork); i++ {
		if newFork[i].block.Hash() != original[i].block.Hash() {
			return original[i:]
		}
	}
	return nil
}

// checkFork checks if the logical path is changed cause the newConfirmed, if changed, this is a new fork.
func (cbft *Cbft) checkFork(newConfirmed *BlockExt) {
	newHighestConfirmed := cbft.findLastClosestConfirmedIncludingSelf(newConfirmed)
	if newHighestConfirmed != nil && newHighestConfirmed.block.Hash() != cbft.highestConfirmed.block.Hash() {
		//fork
		//todo: how to handle the txs resided in forked blocks
		//original := cbft.backTrackBlocks(cbft.highestConfirmed, cbft.rootIrreversible, true)
		//newFork :=  cbft.backTrackBlocks(newHighestConfirmed, cbft.rootIrreversible, true)
		//forked := cbft.forked(original, newFork)

		//forkFrom to lower block
		newHighestLogical := cbft.findHighestLogical(newHighestConfirmed)

		cbft.setHighestLogical(newHighestLogical)
		cbft.highestConfirmed = newHighestConfirmed

		log.Warn("chain is forked")
	}
}

// flushReadyBlock finds ready blocks and flush them to chain
func (cbft *Cbft) flushReadyBlock() bool {
	log.Debug("check if there's any block ready to flush to chain", "highestConfirmedNumber", cbft.highestConfirmed.number, "rootIrreversibleNumber", cbft.rootIrreversible.number)

	fallCount := int(cbft.highestConfirmed.number - cbft.rootIrreversible.number)
	var newRoot *BlockExt
	if fallCount == 1 && cbft.rootIrreversible.isParent(cbft.highestConfirmed.block) {
		cbft.storeBlocks([]*BlockExt{cbft.highestConfirmed})
		newRoot = cbft.highestConfirmed
	} else if fallCount > windowSize {
		//find the completed path from root to highest logical
		logicalBlocks := cbft.backTrackBlocks(cbft.highestConfirmed, cbft.rootIrreversible, false)
		total := len(logicalBlocks)
		toFlushs := logicalBlocks[:total-windowSize]

		logicalBlocks = logicalBlocks[total-windowSize:]

		for _, confirmed := range logicalBlocks {
			if confirmed.isConfirmed {
				toFlushs = append(toFlushs, confirmed)
			} else {
				break
			}
		}

		cbft.storeBlocks(toFlushs)

		for _, confirmed := range toFlushs {
			log.Debug("blocks should be flushed to chain  ", "hash", confirmed.block.Hash(), "number", confirmed.number)
		}

		newRoot = toFlushs[len(toFlushs)-1]
	}
	if newRoot != nil {
		// blocks[0] == cbft.rootIrreversible
		oldRoot := cbft.rootIrreversible
		log.Debug("blockExt tree reorged, root info", "origHash", oldRoot.block.Hash(), "origNumber", oldRoot.number, "newHash", newRoot.block.Hash(), "newNumber", newRoot.number)
		//cut off old tree from new root,
		tailorTree(newRoot)

		//set the new root as cbft.rootIrreversible
		cbft.rootIrreversible = newRoot

		//remove all blocks referenced in old tree after being cut off
		cbft.cleanByTailoredTree(oldRoot)

		//remove all other blocks those their numbers are too low
		cbft.cleanByNumber(cbft.rootIrreversible.number)
		return true
	}
	return false

	/*if exceededCount := cbft.highestConfirmed.number - cbft.rootIrreversible.number; exceededCount > 0 {
		//find the completed path from root to highest logical
		logicalBlocks := cbft.backTrackBlocks(cbft.highestConfirmed, cbft.rootIrreversible, false)

		total := len(logicalBlocks)

		var newRoot *BlockExt

		if total > 20 {
			forced := logicalBlocks[:total-20]
			log.Warn("force to flush blocks to chain", "blockCount", len(forced))

			cbft.storeBlocks(forced)

			newRoot = forced[len(forced)-1]
			logicalBlocks = logicalBlocks[total-20:]
		}

		count := 0
		for _, confirmed := range logicalBlocks {
			if confirmed.isConfirmed {
				newRoot = confirmed
				log.Debug("find confirmed block that can be flushed to chain  ", "hash", newRoot.block.Hash(), "number", newRoot.number)
				count++
			} else {
				break
			}
		}
		if count > 0 {
			cbft.storeBlocks(logicalBlocks[:count])
		}
		if newRoot != nil {
			// blocks[0] == cbft.rootIrreversible
			oldRoot := cbft.rootIrreversible
			log.Debug("oldRoot", "hash", oldRoot.block.Hash(), "number", oldRoot.number)
			log.Debug("newRoot", "hash", newRoot.block.Hash(), "number", newRoot.number)
			//cut off old tree from new root,
			tailorTree(newRoot)

			//set the new root as cbft.rootIrreversible
			cbft.rootIrreversible = newRoot

			//remove all blocks referenced in old tree after being cut off
			cbft.cleanByTailoredTree(oldRoot)

			//remove all other blocks those their numbers are too low
			cbft.cleanByNumber(cbft.rootIrreversible.number)
		}
	}*/
}

// tailorTree tailors the old tree from new root
func tailorTree(newRoot *BlockExt) {
	for i := 0; i < len(newRoot.parent.children); i++ {
		//remove newRoot from its parent's children list
		if newRoot.parent.children[i].block.Hash() == newRoot.block.Hash() {
			newRoot.parent.children = append(newRoot.parent.children[:i], newRoot.parent.children[i+1:]...)
			break
		}
	}
	newRoot.parent = nil
}

// cleanByTailoredTree removes all blocks in the tree which has been tailored.
func (cbft *Cbft) cleanByTailoredTree(root *BlockExt) {
	log.Trace("call cleanByTailoredTree()", "rootHash", root.block.Hash(), "rootNumber", root.block.NumberU64())
	if len(root.children) > 0 {
		for _, child := range root.children {
			cbft.cleanByTailoredTree(child)
			delete(cbft.blockExtMap, root.block.Hash())
			delete(cbft.signedSet, root.block.NumberU64())
		}
	} else {
		delete(cbft.blockExtMap, root.block.Hash())
	}
}

// cleanByNumber removes all blocks lower than upperLimit in BlockExtMap.
func (cbft *Cbft) cleanByNumber(upperLimit uint64) {
	log.Trace("call cleanByNumber()", "upperLimit", upperLimit)
	for hash, ext := range cbft.blockExtMap {
		if ext.number < upperLimit {
			delete(cbft.blockExtMap, hash)
		}
	}
	for number, _ := range cbft.signedSet {
		if number < upperLimit {
			delete(cbft.signedSet, number)
		}
	}
}

// Author implements consensus.Engine, returning the Ethereum address recovered
// from the signature in the header's extra-data section.
func (cbft *Cbft) Author(header *types.Header) (common.Address, error) {
	log.Trace("call Author()", "hash", header.Hash(), "number", header.Number.Uint64())
	return header.Coinbase, nil
}

// VerifyHeader checks whether a header conforms to the consensus rules.
func (cbft *Cbft) VerifyHeader(chain consensus.ChainReader, header *types.Header, seal bool) error {
	log.Trace("call VerifyHeader()", "hash", header.Hash(), "number", header.Number.Uint64(), "seal", seal)

	if header.Number == nil {
		return errUnknownBlock
	}

	if len(header.Extra) < extraSeal {
		return errMissingSignature
	}
	return nil
}

// VerifyHeaders is similar to VerifyHeader, but verifies a batch of headers. The
// method returns a quit channel to abort the operations and a results channel to
// retrieve the async verifications (the order is that of the input slice).
func (cbft *Cbft) VerifyHeaders(chain consensus.ChainReader, headers []*types.Header, seals []bool) (chan<- struct{}, <-chan error) {
	log.Trace("call VerifyHeaders()", "Headers count", len(headers))

	abort := make(chan struct{})
	results := make(chan error, len(headers))

	go func() {
		for _, header := range headers {
			err := cbft.VerifyHeader(chain, header, false)

			select {
			case <-abort:
				return
			case results <- err:
			}
		}
	}()
	return abort, results
}

// VerifyUncles implements consensus.Engine, always returning an error for any
// uncles as this consensus mechanism doesn't permit uncles.
func (cbft *Cbft) VerifyUncles(chain consensus.ChainReader, block *types.Block) error {
	return nil
}

// VerifySeal implements consensus.Engine, checking whether the signature contained
// in the header satisfies the consensus protocol requirements.
func (cbft *Cbft) VerifySeal(chain consensus.ChainReader, header *types.Header) error {
	log.Trace("call VerifySeal()", "hash", header.Hash(), "number", header.Number.String())

	return cbft.verifySeal(chain, header, nil)
}

// Prepare implements consensus.Engine, preparing all the consensus fields of the
// header for running the transactions on top.
func (b *Cbft) Prepare(chain consensus.ChainReader, header *types.Header) error {
	log.Debug("call Prepare()", "hash", header.Hash(), "number", header.Number.Uint64())

	cbft.lock.RLock()
	defer cbft.lock.RUnlock()

	if cbft.highestLogical.block == nil || header.ParentHash != cbft.highestLogical.block.Hash() || header.Number.Uint64()-1 != cbft.highestLogical.block.NumberU64() {
		return consensus.ErrUnknownAncestor
	}

	header.Difficulty = big.NewInt(2)

	//header.Extra[0:31] to store block's version info etc. and right pad with 0x00;
	//header.Extra[32:] to store block's sign of producer, the length of sign is 65.
	if len(header.Extra) < 32 {
		header.Extra = append(header.Extra, bytes.Repeat([]byte{0x00}, 32-len(header.Extra))...)
	}
	header.Extra = header.Extra[:32]

	//init header.Extra[32: 32+65]
	header.Extra = append(header.Extra, make([]byte, consensus.ExtraSeal)...)
	return nil
}

// Finalize implements consensus.Engine, ensuring no uncles are set, nor block
// rewards given, and returns the final block.
func (cbft *Cbft) Finalize(chain consensus.ChainReader, header *types.Header, state *state.StateDB, txs []*types.Transaction, uncles []*types.Header, receipts []*types.Receipt) (*types.Block, error) {
	log.Debug("call Finalize()", "hash", header.Hash(), "number", header.Number.Uint64(), "txs", len(txs), "receipts", len(receipts))
	cbft.accumulateRewards(chain.Config(), state, header, uncles)
	header.Root = state.IntermediateRoot(chain.Config().IsEIP158(header.Number))
	header.UncleHash = types.CalcUncleHash(nil)
	return types.NewBlock(header, txs, nil, receipts), nil
}

//to sign the block, and store the sign to header.Extra[32:], send the sign to chanel to broadcast to other consensus nodes
func (cbft *Cbft) Seal(chain consensus.ChainReader, block *types.Block, sealResultCh chan<- *types.Block, stopCh <-chan struct{}) error {
	cbft.lock.Lock()
	defer cbft.lock.Unlock()

	log.Debug("call Seal()", "number", block.NumberU64(), "parentHash", block.ParentHash())

	header := block.Header()
	number := block.NumberU64()

	if number == 0 {
		return errUnknownBlock
	}

	if !cbft.highestLogical.isParent(block) {
		log.Error("Futile block cause highest logical block changed", "parentHash", block.ParentHash())
		return errFutileBlock
	}

	// sign the seal hash
	sign, err := cbft.signFn(sealHash(header).Bytes())
	if err != nil {
		return err
	}

	//store the sign in  header.Extra[32:]
	copy(header.Extra[len(header.Extra)-extraSeal:], sign[:])

	sealedBlock := block.WithSeal(header)

	current := NewBlockExt(sealedBlock, sealedBlock.NumberU64())

	//this block is produced by local node, so need not execute in cbft.
	current.inTree = true
	current.isExecuted = true
	current.isSigned = true

	//save the block to cbft.blockExtMap
	cbft.saveBlockExt(sealedBlock.Hash(), current)

	//collect the sign
	cbft.collectSign(current, common.NewBlockConfirmSign(sign))

	//build tree node
	cbft.buildTreeNode(current)

	log.Debug("seal complete", "hash", sealedBlock.Hash(), "number", block.NumberU64())

	// SetNodeCache
	blockNumber := current.block.Number()
	parentNumber := new(big.Int).Sub(blockNumber, common.Big1)
	sealhash := cbft.SealHash(current.block.Header())
	state := cbft.consensusCache.ReadStateDB(sealhash)
	log.Debug("setNodeCache", "parentNumber", parentNumber, "parentHash", current.block.ParentHash(), "blockNumber", blockNumber, "blockHash", current.block.Hash())
	if state != nil {
		cbft.ppos.SetNodeCache(state, parentNumber, blockNumber, block.ParentHash(), current.block.Hash())
		blockInterval := new(big.Int).Sub(current.block.Number(), cbft.blockChain.CurrentBlock().Number())
		cbft.ppos.Submit2Cache(state, blockNumber, blockInterval, current.block.Hash())
	} else {
		log.Error("setNodeCache error")
	}

	consensusNodes := cbft.ConsensusNodes(parentNumber, current.block.ParentHash(), blockNumber)

	if consensusNodes != nil && len(consensusNodes) == 1 {
		log.Debug("single node Mode")
		//only one consensus node, so, each block is highestConfirmed. (lock is needless)
		current.isConfirmed = true
		current.isSigned = true
		cbft.setHighestLogical(current)
		cbft.highestConfirmed = current
		cbft.flushReadyBlock()
		return nil
	}

	//reset cbft.highestLogicalBlockExt cause this block is produced by myself
	cbft.setHighestLogical(current)

	go func() {
		select {
		case <-stopCh:
			return
		case sealResultCh <- sealedBlock:
		default:
			log.Warn("Sealing result is not ready by miner", "sealHash", cbft.SealHash(header))
		}
	}()

	return nil
}

// CalcDifficulty is the difficulty adjustment algorithm. It returns the difficulty
// that a new block should have based on the previous blocks in the chain and the
// current signer.
func (b *Cbft) CalcDifficulty(chain consensus.ChainReader, time uint64, parent *types.Header) *big.Int {
	log.Trace("call CalcDifficulty()", "time", time, "parentHash", parent.Hash(), "parentNumber", parent.Number.Uint64())
	return big.NewInt(2)
}

// SealHash returns the hash of a block prior to it being sealed.
func (b *Cbft) SealHash(header *types.Header) common.Hash {
	log.Debug("call SealHash()", "hash", header.Hash(), "number", header.Number.Uint64())
	return sealHash(header)
}

// Close implements consensus.Engine. It's a noop for cbft as there is are no background threads.
func (cbft *Cbft) Close() error {
	log.Trace("call Close()")

	var err error
	cbft.closeOnce.Do(func() {
		// Short circuit if the exit channel is not allocated.
		if cbft.exitCh == nil {
			return
		}
		errc := make(chan error)
		cbft.exitCh <- errc
		err = <-errc
		close(cbft.exitCh)
	})
	return err
}

// APIs implements consensus.Engine, returning the user facing RPC API to allow
// controlling the signer voting.
func (cbft *Cbft) APIs(chain consensus.ChainReader) []rpc.API {
	log.Trace("call APIs()")

	return []rpc.API{{
		Namespace: "cbft",
		Version:   "1.0",
		Service:   &API{chain: chain, cbft: cbft},
		Public:    false,
	}}
}

// OnBlockSignature is called by by protocol handler when it received a new block signature by P2P.
func (cbft *Cbft) OnBlockSignature(chain consensus.ChainReader, nodeID discover.NodeID, rcvSign *cbfttypes.BlockSignature) error {
	log.Debug("call OnBlockSignature()", "GoRoutineID", common.CurrentGoRoutineID(), "hash", rcvSign.Hash, "number", rcvSign.Number, "nodeID", hex.EncodeToString(nodeID.Bytes()[:8]), "signHash", rcvSign.SignHash, "cbft.dataReceiveCh.len", len(cbft.dataReceiveCh))
	ok, err := verifySign(nodeID, rcvSign.SignHash, rcvSign.Signature[:])
	if err != nil {
		log.Error("verify sign error", "errors", err)
		return err
	}

	if !ok {
		log.Error("unauthorized signer")
		return errUnauthorizedSigner
	}
	log.Debug("call OnBlockSignature(), writing to dataReceiveCh", "GoRoutineID", common.CurrentGoRoutineID(), "hash", rcvSign.Hash, "number", rcvSign.Number, "nodeID", hex.EncodeToString(nodeID.Bytes()[:8]), "signHash", rcvSign.SignHash)
	cbft.dataReceiveCh <- rcvSign
	log.Debug("call OnBlockSignature(), writing to dataReceiveCh success", "GoRoutineID", common.CurrentGoRoutineID(), "hash", rcvSign.Hash, "number", rcvSign.Number, "nodeID", hex.EncodeToString(nodeID.Bytes()[:8]), "signHash", rcvSign.SignHash)
	return nil
}

// OnNewBlock is called by protocol handler when it received a new block by P2P.
func (cbft *Cbft) OnNewBlock(chain consensus.ChainReader, rcvBlock *types.Block) error {
	log.Debug("call OnNewBlock()", "GoRoutineID", common.CurrentGoRoutineID(), "hash", rcvBlock.Hash(), "number", rcvBlock.NumberU64(), "ParentHash", rcvBlock.ParentHash(), "cbft.dataReceiveCh.len", len(cbft.dataReceiveCh))

	cbft.dataReceiveCh <- rcvBlock

	log.Debug("call OnNewBlock(), writing to dataReceiveCh success ", "GoRoutineID", common.CurrentGoRoutineID(), "hash", rcvBlock.Hash(), "number", rcvBlock.NumberU64(), "ParentHash", rcvBlock.ParentHash())
	return nil
}

// OnPong is called by protocol handler when it received a new Pong message by P2P.
func (cbft *Cbft) OnPong(nodeID discover.NodeID, netLatency int64) error {
	log.Trace("call OnPong()", "nodeID", hex.EncodeToString(nodeID.Bytes()[:8]), "netLatency", netLatency)

	cbft.netLatencyLock.Lock()
	defer cbft.netLatencyLock.Unlock()

	if netLatency >= maxPingLatency {
		return nil
	}

	latencyList, exist := cbft.netLatencyMap[nodeID]
	if !exist {
		cbft.netLatencyMap[nodeID] = list.New()
		cbft.netLatencyMap[nodeID].PushBack(netLatency)
	} else {
		if latencyList.Len() > 5 {
			e := latencyList.Front()
			cbft.netLatencyMap[nodeID].Remove(e)
		}
		cbft.netLatencyMap[nodeID].PushBack(netLatency)
	}
	return nil
}

// avgLatency statistics the net latency between local and other peers.
func (cbft *Cbft) avgLatency(nodeID discover.NodeID) int64 {
	if latencyList, exist := cbft.netLatencyMap[nodeID]; exist {
		sum := int64(0)
		counts := int64(0)
		for e := latencyList.Front(); e != nil; e = e.Next() {
			if latency, ok := e.Value.(int64); ok {
				counts++
				sum += latency
			}
		}
		if counts > 0 {
			return sum / counts
		}
	}
	return cbft.config.MaxLatency
}

// IsSignedBySelf returns if the block is signed by local.
func IsSignedBySelf(sealHash common.Hash, signature []byte) bool {
	ok, err := verifySign(cbft.config.NodeID, sealHash, signature)
	if err != nil {
		log.Error("verify sign error", "errors", err)
		return false
	}
	return ok
}

// storeBlocks sends the blocks to cbft.cbftResultOutCh, the receiver will write them into chain
func (cbft *Cbft) storeBlocks(blocksToStore []*BlockExt) {
	for _, ext := range blocksToStore {
		cbftResult := &cbfttypes.CbftResult{
			Block:             ext.block,
			BlockConfirmSigns: ext.signs,
		}
		log.Debug("send to channel", "hash", ext.block.Hash(), "number", ext.block.NumberU64(), "signCount", len(ext.signs))
		cbft.cbftResultOutCh <- cbftResult
	}
}

// inTurn return if it is local's turn to package new block.
//func (cbft *Cbft) inTurn() bool {
//	curTime := toMilliseconds(time.Now())
//	inturn := cbft.calTurn(curTime, cbft.config.NodeID)
//	log.Debug("inTurn", "result", inturn)
//	return inturn
//}

func (cbft *Cbft) inTurn(parentNumber *big.Int, parentHash common.Hash, commitNumber *big.Int) bool {
	curTime := toMilliseconds(time.Now())
	inturn := cbft.calTurn(parentNumber, parentHash, commitNumber, curTime, cbft.config.NodeID, current)
	log.Info("inTurn", "result", inturn)
	return inturn
}

// inTurnVerify verifies the time is in the time-window of the nodeID to package new block.
//func (cbft *Cbft) inTurnVerify(curTime int64, nodeID discover.NodeID) bool {
//	latency := cbft.avgLatency(nodeID)
//	if latency >= maxAvgLatency {
//		log.Debug("inTurnVerify, return false cause of net latency", "result", false, "latency", latency)
//		return false
//	}
//	inTurnVerify := cbft.calTurn(curTime-latency, nodeID)
//	log.Debug("inTurnVerify", "result", inTurnVerify, "latency", latency)
//	return inTurnVerify
//}
func (cbft *Cbft) inTurnVerify(parentNumber *big.Int, parentHash common.Hash, blockNumber *big.Int, curTime int64, nodeID discover.NodeID) bool {
	latency := cbft.avgLatency(nodeID)
	if latency >= maxAvgLatency {
		log.Debug("inTurnVerify, return false cause of net latency", "result", false, "latency", latency)
		return false
	}
	inTurnVerify := cbft.calTurn(parentNumber, parentHash, blockNumber, curTime-latency, nodeID, all)
	log.Debug("inTurnVerify", "result", inTurnVerify, "latency", latency)
	return inTurnVerify
}

//shouldKeepIt verifies the time is legal to package new block for the nodeID.
//func (cbft *Cbft) isLegal(curTime int64, producerID discover.NodeID) bool {
//	offset := 1000 * (cbft.config.Duration/2 - 1)
//	isLegal := cbft.calTurn(curTime-offset, producerID)
//	if !isLegal {
//		isLegal = cbft.calTurn(curTime+offset, producerID)
//	}
//	return isLegal
//}
func (cbft *Cbft) isLegal(parentNumber *big.Int, parentHash common.Hash, blockNumber *big.Int, curTime int64, producerID discover.NodeID) bool {
	offset := 1000 * (cbft.config.Duration/2 - 1)
	isLegal := cbft.calTurn(parentNumber, parentHash, blockNumber, curTime-offset, producerID, all)
	if !isLegal {
		isLegal = cbft.calTurn(parentNumber, parentHash, blockNumber, curTime+offset, producerID, all)
	}
	return isLegal
}

//func (cbft *Cbft) calTurn(curTime int64, nodeID discover.NodeID) bool {
//	nodeIdx := cbft.dpos.NodeIndex(nodeID)
//	startEpoch := cbft.dpos.StartTimeOfEpoch() * 1000
//
//	if nodeIdx >= 0 {
//		durationPerNode := cbft.config.Duration * 1000
//		durationPerTurn := durationPerNode * int64(len(cbft.dpos.primaryNodeList))
//
//		min := nodeIdx * (durationPerNode)
//
//		value := (curTime - startEpoch) % durationPerTurn
//
//		max := (nodeIdx + 1) * durationPerNode
//
//		log.Debug("calTurn", "idx", nodeIdx, "min", min, "value", value, "max", max, "curTime", curTime, "startEpoch", startEpoch)
//
//		if value > min && value < max {
//			return true
//		}
//	}
//	return false
//}

func (cbft *Cbft) calTurn(parentNumber *big.Int, parentHash common.Hash, blockNumber *big.Int, curTime int64, nodeID discover.NodeID, round int32) bool {
	nodeIdx := cbft.ppos.BlockProducerIndex(parentNumber, parentHash, blockNumber, nodeID, round)
	startEpoch := cbft.ppos.StartTimeOfEpoch() * 1000

	if nodeIdx >= 0 {
		durationPerNode := cbft.config.Duration * 1000

		consensusNodes := cbft.ConsensusNodes(parentNumber, parentHash, blockNumber)
		if consensusNodes == nil || len(consensusNodes) <= 0 {
			log.Error("calTurn consensusNodes is emtpy~")
			return false
		}

		durationPerTurn := durationPerNode * int64(len(consensusNodes))

		min := nodeIdx * (durationPerNode)

		value := (curTime - startEpoch) % durationPerTurn

		max := (nodeIdx + 1) * durationPerNode

		log.Debug("calTurn", "idx", nodeIdx, "min", min, "value", value, "max", max, "curTime", curTime, "startEpoch", startEpoch)

		if value > min && value < max {
			return true
		}
	}
	return false
}

// producer's signature = header.Extra[32:]
// public key can be recovered from signature, the length of public key is 65,
// the length of NodeID is 64, nodeID = publicKey[1:]
func ecrecover(header *types.Header) (discover.NodeID, []byte, error) {
	var nodeID discover.NodeID
	if len(header.Extra) < extraSeal {
		return nodeID, []byte{}, errMissingSignature
	}
	signature := header.Extra[len(header.Extra)-extraSeal:]
	sealHash := sealHash(header)

	pubkey, err := crypto.Ecrecover(sealHash.Bytes(), signature)
	if err != nil {
		return nodeID, []byte{}, err
	}

	nodeID, err = discover.BytesID(pubkey[1:])
	if err != nil {
		return nodeID, []byte{}, err
	}
	return nodeID, signature, nil
}

// verify sign, check the sign is from the right node.
func verifySign(expectedNodeID discover.NodeID, sealHash common.Hash, signature []byte) (bool, error) {
	pubkey, err := crypto.SigToPub(sealHash.Bytes(), signature)

	if err != nil {
		return false, err
	}

	nodeID := discover.PubkeyID(pubkey)
	if bytes.Equal(nodeID.Bytes(), expectedNodeID.Bytes()) {
		return true, nil
	}
	return false, nil
}

// seal hash, only include from byte[0] to byte[32] of header.Extra
func sealHash(header *types.Header) (hash common.Hash) {
	hasher := sha3.NewKeccak256()

	rlp.Encode(hasher, []interface{}{
		header.ParentHash,
		header.UncleHash,
		header.Coinbase,
		header.Root,
		header.TxHash,
		header.ReceiptHash,
		header.Bloom,
		header.Difficulty,
		header.Number,
		header.GasLimit,
		header.GasUsed,
		header.Time,
		header.Extra[0:32],
		header.MixDigest,
		header.Nonce,
	})
	hasher.Sum(hash[:0])

	return hash
}

func (cbft *Cbft) verifySeal(chain consensus.ChainReader, header *types.Header, parents []*types.Header) error {
	// Verifying the genesis block is not supported
	number := header.Number.Uint64()
	if number == 0 {
		return errUnknownBlock
	}
	return nil
}

func (cbft *Cbft) signFn(headerHash []byte) (sign []byte, err error) {
	return crypto.Sign(headerHash, cbft.config.PrivateKey)
}

//func (cbft *Cbft) getThreshold() int {
//	trunc := len(cbft.dpos.primaryNodeList) * 2 / 3
//	return int(trunc + 1)
//}

func (cbft *Cbft) getThreshold(parentNumber *big.Int, parentHash common.Hash, blockNumber *big.Int) int {
	consensusNodes := cbft.ConsensusNodes(parentNumber, parentHash, blockNumber)
	if consensusNodes != nil {
		trunc := len(consensusNodes) * 2 / 3
		return int(trunc + 1)
	}
	return math.MaxInt16
}

func toMilliseconds(t time.Time) int64 {
	return t.UnixNano() / 1e6
}

func (cbft *Cbft) ShouldSeal(parentNumber *big.Int, parentHash common.Hash, commitNumber *big.Int) bool {
	log.Trace("call ShouldSeal()")
	return cbft.inTurn(parentNumber, parentHash, commitNumber)
}

func (cbft *Cbft) CurrentNodes(parentNumber *big.Int, parentHash common.Hash, blockNumber *big.Int) []*discover.Node {
	return cbft.ppos.getCurrentNodes(parentNumber, parentHash, blockNumber)
}

func (cbft *Cbft) IsCurrentNode(parentNumber *big.Int, parentHash common.Hash, blockNumber *big.Int) bool {
	currentNodes := cbft.ppos.getCurrentNodes(parentNumber, parentHash, blockNumber)
	nodeID := cbft.GetOwnNodeID()
	for _, n := range currentNodes {
		if nodeID == n.ID {
			return true
		}
	}
	return false
}

func (cbft *Cbft) ConsensusNodes(parentNumber *big.Int, parentHash common.Hash, blockNumber *big.Int) []discover.NodeID {
	return cbft.ppos.consensusNodes(parentNumber, parentHash, blockNumber)
}

// wether nodeID in former or current or next
//func (cbft *Cbft) CheckConsensusNode(nodeID discover.NodeID) (bool, error) {
//	log.Debug("call CheckConsensusNode()", "nodeID", hex.EncodeToString(nodeID.Bytes()[:8]))
//	return cbft.ppos.AnyIndex(nodeID) >= 0, nil
//}

// wether nodeID in former or current or next
//func (cbft *Cbft) IsConsensusNode() (bool, error) {
//	log.Debug("call IsConsensusNode()")
//	return cbft.ppos.AnyIndex(cbft.config.NodeID) >= 0, nil
//}

func (cbft *Cbft) Election(state *state.StateDB, parentHash common.Hash, blockNumber *big.Int) ([]*discover.Node, error) {
	return cbft.ppos.Election(state, parentHash, blockNumber)
}

func (cbft *Cbft) Switch(state *state.StateDB) bool {
	return cbft.ppos.Switch(state)
}

func (cbft *Cbft) GetWitness(state *state.StateDB, flag int) ([]*discover.Node, error) {
	return cbft.ppos.GetWitness(state, flag)
}

func (cbft *Cbft) GetOwnNodeID() discover.NodeID {
	return cbft.config.NodeID
}

func (cbft *Cbft) SetNodeCache(state *state.StateDB, parentNumber, currentNumber *big.Int, parentHash, currentHash common.Hash) error {
	log.Info("cbft SetNodeCache", "parentNumber", parentNumber, "parentHash", parentHash, "currentNumber", currentNumber, "currentHash", currentHash)
	return cbft.ppos.SetNodeCache(state, parentNumber, currentNumber, parentHash, currentHash)
}

func (cbft *Cbft) Notify(state vm.StateDB, blockNumber *big.Int) error {
	return cbft.ppos.Notify(state, blockNumber)
}

func (cbft *Cbft) StoreHash(state *state.StateDB) {
	cbft.ppos.StoreHash(state)
}

func (cbft *Cbft) Submit2Cache(state *state.StateDB, currBlocknumber *big.Int, blockInterval *big.Int, currBlockhash common.Hash) {
	cbft.ppos.Submit2Cache(state, currBlocknumber, blockInterval, currBlockhash)
}

// AccumulateRewards for lucky tickets
// Adjust rewards every 3600*24*365 blocks
func (cbft *Cbft) accumulateRewards(config *params.ChainConfig, state *state.StateDB, header *types.Header, uncles []*types.Header) {
	//Calculate current block rewards
	var blockReward *big.Int
	preYearNumber := new(big.Int).Sub(header.Number, YearBlocks)
<<<<<<< HEAD
	yearReward := new(big.Int).Set(FirstYearReward)
	if preYearNumber.Cmp(YearBlocks) > 0 { // otherwise is 0 year and 1 year block reward
		yearReward = new(big.Int).Sub(GetAmount(header.Number), GetAmount(preYearNumber))
=======
	preCycle := new(big.Int).Div(preYearNumber, YearBlocks)
	if preCycle.Cmp(big.NewInt(0)) > 0 {
		yearReward := new(big.Int).Sub(GetAmount(header.Number), GetAmount(preYearNumber))
		blockReward = new(big.Int).Div(yearReward, YearBlocks)
	} else {
		blockReward = new(big.Int).Set(FirstYearReward)
>>>>>>> 3ea1f232
	}
	blockReward = new(big.Int).Div(yearReward, YearBlocks)

	can, err := cbft.ppos.GetCandidate(state, cbft.config.NodeID)
	if err != nil {
		log.Error("accumulateRewards==> GetCandidate faile ", " nodeid: ", cbft.config.NodeID.String(), " err: ", err.Error())
		return
	}
	if can == nil {
		log.Info("accumulateRewards==> GetCandidate return nil ", "nodeid: ", cbft.config.NodeID.String())
		return
	}
	ticket, err := cbft.ppos.ticketPool.GetTicket(state, can.TicketId)
<<<<<<< HEAD
	if err!=nil {
		log.Error("accumulateRewards==> GetTicket faile ", " err: ", err.Error())
		return
	}
	if ticket==nil {
		log.Info("accumulateRewards==> GetTicket return nil !")
		return
	}
	if ticket.Owner == common.ZeroAddr {
		log.Info("accumulateRewards==> GetTicket return ticket owner is empty !")
=======
	if err != nil {
		log.Error("accumulateRewards==> GetTicket faile ", " ticketid: ", can.TicketId.Hex(), " err: ", err.Error())
		return
	}
	if ticket == nil {
		log.Info("accumulateRewards==> GetTicket return nil ", " ticketid: ", can.TicketId.Hex())
>>>>>>> 3ea1f232
		return
	}

	nodeReward := new(big.Int).Div(new(big.Int).Mul(blockReward, new(big.Int).SetUint64(can.Fee)), FeeBase)
	ticketReward := new(big.Int).Sub(blockReward, nodeReward)
	log.Info("Rewards", "blockReward: ", blockReward, "nodeReward: ", nodeReward, "ticketReward: ", ticketReward)
	state.SubBalance(common.RewardPoolAddr, blockReward)
	state.AddBalance(header.Coinbase, nodeReward)
	state.AddBalance(ticket.Owner, ticketReward)

<<<<<<< HEAD
	log.Info("accumulateRewards==> success ", " yearReward: ", yearReward, " blockReward:", blockReward, " nodeReward: ", nodeReward,
		" ticketReward: ", ticketReward, " RewardPoolAddr address: ", common.RewardPoolAddr.Hex(), " balance: ", state.GetBalance(common.RewardPoolAddr), " Fee: ", can.Fee,
		" Coinbase address: ", header.Coinbase.Hex(), " balance: ", state.GetBalance(header.Coinbase), " Ticket address: ", ticket.Owner.Hex(), " balance: ", state.GetBalance(ticket.Owner))
=======
>>>>>>> 3ea1f232
}

func (cbft *Cbft) IncreaseRewardPool(number *big.Int) {
	//...
}

func GetAmount(number *big.Int) *big.Int {
	cycle := new(big.Int).Div(number, YearBlocks)
	rate := math2.BigPow(Rate.Int64(), cycle.Int64())
	base := math2.BigPow(Base.Int64(), cycle.Int64())
	//fmt.Println("number: ", number, " cycle: ", cycle, " rate: ", rate, " base: ", base)
	yearAmount := new(big.Int).Mul(InitAmount, rate)
	ret := new(big.Int).Div(yearAmount, base)
	return ret
}<|MERGE_RESOLUTION|>--- conflicted
+++ resolved
@@ -1739,18 +1739,9 @@
 	//Calculate current block rewards
 	var blockReward *big.Int
 	preYearNumber := new(big.Int).Sub(header.Number, YearBlocks)
-<<<<<<< HEAD
 	yearReward := new(big.Int).Set(FirstYearReward)
 	if preYearNumber.Cmp(YearBlocks) > 0 { // otherwise is 0 year and 1 year block reward
 		yearReward = new(big.Int).Sub(GetAmount(header.Number), GetAmount(preYearNumber))
-=======
-	preCycle := new(big.Int).Div(preYearNumber, YearBlocks)
-	if preCycle.Cmp(big.NewInt(0)) > 0 {
-		yearReward := new(big.Int).Sub(GetAmount(header.Number), GetAmount(preYearNumber))
-		blockReward = new(big.Int).Div(yearReward, YearBlocks)
-	} else {
-		blockReward = new(big.Int).Set(FirstYearReward)
->>>>>>> 3ea1f232
 	}
 	blockReward = new(big.Int).Div(yearReward, YearBlocks)
 
@@ -1763,8 +1754,8 @@
 		log.Info("accumulateRewards==> GetCandidate return nil ", "nodeid: ", cbft.config.NodeID.String())
 		return
 	}
+
 	ticket, err := cbft.ppos.ticketPool.GetTicket(state, can.TicketId)
-<<<<<<< HEAD
 	if err!=nil {
 		log.Error("accumulateRewards==> GetTicket faile ", " err: ", err.Error())
 		return
@@ -1775,15 +1766,6 @@
 	}
 	if ticket.Owner == common.ZeroAddr {
 		log.Info("accumulateRewards==> GetTicket return ticket owner is empty !")
-=======
-	if err != nil {
-		log.Error("accumulateRewards==> GetTicket faile ", " ticketid: ", can.TicketId.Hex(), " err: ", err.Error())
-		return
-	}
-	if ticket == nil {
-		log.Info("accumulateRewards==> GetTicket return nil ", " ticketid: ", can.TicketId.Hex())
->>>>>>> 3ea1f232
-		return
 	}
 
 	nodeReward := new(big.Int).Div(new(big.Int).Mul(blockReward, new(big.Int).SetUint64(can.Fee)), FeeBase)
@@ -1792,13 +1774,9 @@
 	state.SubBalance(common.RewardPoolAddr, blockReward)
 	state.AddBalance(header.Coinbase, nodeReward)
 	state.AddBalance(ticket.Owner, ticketReward)
-
-<<<<<<< HEAD
 	log.Info("accumulateRewards==> success ", " yearReward: ", yearReward, " blockReward:", blockReward, " nodeReward: ", nodeReward,
 		" ticketReward: ", ticketReward, " RewardPoolAddr address: ", common.RewardPoolAddr.Hex(), " balance: ", state.GetBalance(common.RewardPoolAddr), " Fee: ", can.Fee,
 		" Coinbase address: ", header.Coinbase.Hex(), " balance: ", state.GetBalance(header.Coinbase), " Ticket address: ", ticket.Owner.Hex(), " balance: ", state.GetBalance(ticket.Owner))
-=======
->>>>>>> 3ea1f232
 }
 
 func (cbft *Cbft) IncreaseRewardPool(number *big.Int) {
