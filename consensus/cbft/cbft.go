--- conflicted
+++ resolved
@@ -469,14 +469,8 @@
 		return
 	}
 
-<<<<<<< HEAD
-	me, _ := cbft.validatorPool.GetValidatorByNodeID(cbft.state.HighestQCBlock().NumberU64(), cbft.config.Sys.NodeID)
-
-	// TODO: seal process
-=======
 	me, _ := cbft.validatorPool.GetValidatorByNodeID(cbft.state.HighestExecutedBlock().NumberU64(), cbft.config.Option.NodeID)
 
->>>>>>> 9ab8b2c3
 	prepareBlock := &protocols.PrepareBlock{
 		Epoch:         cbft.state.Epoch(),
 		ViewNumber:    cbft.state.ViewNumber(),
