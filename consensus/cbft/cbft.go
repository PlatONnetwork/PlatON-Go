--- conflicted
+++ resolved
@@ -3,6 +3,7 @@
 import (
 	"bytes"
 	"crypto/ecdsa"
+
 	"github.com/PlatONnetwork/PlatON-Go/consensus/cbft/fetcher"
 
 	"errors"
@@ -19,11 +20,8 @@
 	cstate "github.com/PlatONnetwork/PlatON-Go/consensus/cbft/state"
 	ctypes "github.com/PlatONnetwork/PlatON-Go/consensus/cbft/types"
 	"github.com/PlatONnetwork/PlatON-Go/consensus/cbft/validator"
-<<<<<<< HEAD
 	"github.com/PlatONnetwork/PlatON-Go/consensus/cbft/wal"
-=======
 	"github.com/PlatONnetwork/PlatON-Go/core/cbfttypes"
->>>>>>> 087c5020
 	"github.com/PlatONnetwork/PlatON-Go/core/state"
 	"github.com/PlatONnetwork/PlatON-Go/core/types"
 	"github.com/PlatONnetwork/PlatON-Go/event"
@@ -84,23 +82,14 @@
 
 func New(sysConfig *params.CbftConfig, optConfig *OptionsConfig, eventMux *event.TypeMux, ctx *node.ServiceContext) *Cbft {
 	cbft := &Cbft{
-<<<<<<< HEAD
 		config:             Config{sysConfig, optConfig},
 		eventMux:           eventMux,
 		exitCh:             make(chan struct{}),
 		peerMsgCh:          make(chan *ctypes.MsgInfo, optConfig.PeerMsgQueueSize),
 		syncMsgCh:          make(chan *ctypes.MsgInfo, optConfig.PeerMsgQueueSize),
 		log:                log.New(),
+		asyncCallCh:        make(chan func(), optConfig.PeerMsgQueueSize),
 		nodeServiceContext: ctx,
-=======
-		config:      Config{sysConfig, optConfig},
-		eventMux:    eventMux,
-		exitCh:      make(chan struct{}),
-		peerMsgCh:   make(chan *ctypes.MsgInfo, optConfig.PeerMsgQueueSize),
-		syncMsgCh:   make(chan *ctypes.MsgInfo, optConfig.PeerMsgQueueSize),
-		log:         log.New(),
-		asyncCallCh: make(chan func(), optConfig.PeerMsgQueueSize),
->>>>>>> 087c5020
 	}
 
 	if evPool, err := evidence.NewEvidencePool(); err == nil {
