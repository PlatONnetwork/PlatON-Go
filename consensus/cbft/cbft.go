--- conflicted
+++ resolved
@@ -45,10 +45,6 @@
 
 const cbftVersion = 1
 
-<<<<<<< HEAD
-// Cbft is the core structure of the consensus engine
-// and is responsible for handling consensus logic.
-=======
 type HandleError interface {
 	error
 	AuthFailed() bool
@@ -78,7 +74,8 @@
 	return true
 }
 
->>>>>>> eb915ae9
+// Cbft is the core structure of the consensus engine
+// and is responsible for handling consensus logic.
 type Cbft struct {
 	config           ctypes.Config
 	eventMux         *event.TypeMux
@@ -384,14 +381,8 @@
 	}
 }
 
-<<<<<<< HEAD
-// handleConsensusMsg processes consensus messages, there are three main types of
-// messages - prepareBlock, prepareVote, viewChange
-func (cbft *Cbft) handleConsensusMsg(info *ctypes.MsgInfo) {
-=======
-//Handling consensus messages, there are three main types of messages. prepareBlock, prepareVote, viewChange
+// Handling consensus messages, there are three main types of messages. prepareBlock, prepareVote, viewChange
 func (cbft *Cbft) handleConsensusMsg(info *ctypes.MsgInfo) HandleError {
->>>>>>> eb915ae9
 	if !cbft.running() {
 		cbft.log.Debug("Consensus message pause", "syncing", atomic.LoadInt32(&cbft.syncing), "fetching", atomic.LoadInt32(&cbft.fetching))
 		return &handleError{fmt.Errorf("consensus message pause, ignore message")}
