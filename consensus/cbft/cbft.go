// Package bft implements the BFT consensus engine.
package cbft

import (
	"Platon-go/common"
	"Platon-go/common/hexutil"
	"Platon-go/consensus"
	"Platon-go/core"
	"Platon-go/core/cbfttypes"
	"Platon-go/core/state"
	"Platon-go/core/types"
	"Platon-go/crypto"
	"Platon-go/crypto/sha3"
	"Platon-go/log"
	"Platon-go/p2p/discover"
	"Platon-go/params"
	"Platon-go/rlp"
	"Platon-go/rpc"
	"bytes"
	"crypto/ecdsa"
	"errors"
	"math/big"
	"sync"
	"time"
)

var (
	errSign               = errors.New("sign error")
	errUnauthorizedSigner = errors.New("unauthorized signer")
	errOverdueBlock       = errors.New("overdue block")
	errBlockNumber        = errors.New("error block number")
	// errUnknownBlock is returned when the list of signers is requested for a block
	// that is not part of the local blockchain.
	errUnknownBlock = errors.New("unknown block")
	// errMissingSignature is returned if a block's extra-data section doesn't seem
	// to contain a 65 byte secp256k1 signature.
	errMissingSignature = errors.New("extra-data 65 byte signature suffix missing")
	// errInvalidUncleHash is returned if a block contains an non-empty uncle list.
	errInvalidUncleHash = errors.New("non empty uncle hash")
)
var (
	//epochLength = uint64(210000) //所有共识节点完成一轮出块的时间，21个节点，每个节点10秒出块时间，共2100000毫秒的时间。
	extraSeal = 65 // Fixed number of extra-data suffix bytes reserved for signer seal
)

type Cbft struct {
	config           *params.CbftConfig // Consensus engine configuration parameters
	dpos             *dpos
	rotating         *rotating
	blockSignatureCh chan *cbfttypes.BlockSignature
	cbftResultCh     chan *cbfttypes.CbftResult
	closeOnce        sync.Once       // Ensures exit channel will not be closed twice.
	exitCh           chan chan error // Notification channel to exiting backend threads

	blockChain          *core.BlockChain              //区块链指针
	highestLogicalBlock *types.Block                  //区块块号最高的合理块
	masterTree          *Tree                         //主树，根节点含有最近的不可逆区块
	slaveTree           *Tree                         //副树，根节点没有实际意义，不包含区块信息
	signCacheMap        map[common.Hash]*SignCache    //签名Map
	receiptCacheMap     map[common.Hash]*ReceiptCache //块执行后的回执Map
	stateCacheMap       map[common.Hash]*StateCache   //块执行后的状态Map
	lock                sync.RWMutex                  //保护LogicalChainTree
	treeLock            sync.Mutex                    //保护LogicalChainTree
}

type Tree struct {
	nodeMap map[common.Hash]*Node
	root    *Node
}
type Node struct {
	block      *types.Block
	isLogical  bool
	isSigned   bool
	isExecuted bool
	children   []*Node
	parent     *Node
}

type CauseType uint

const (
	RcvBlock CauseType = 1 << iota //收到新区块
	RcvSign                        //收到新签名
)

//签名缓存
type SignCache struct {
	blockNum   uint64                     //区块高度
	counter    uint                       //区块签名计数器
	updateTime time.Time                  //签名计数器最新更新时间
	signs      []*common.BlockConfirmSign //签名map，key=签名
	//signedByMe bool                       //本节点是否签名过
}

//收据缓存
type ReceiptCache struct {
	blockNum uint64         //区块高度
	receipts types.Receipts //执行区块后的收据
}

//state缓存
type StateCache struct {
	blockNum uint64         //区块高度
	state    *state.StateDB //执行区块后的状态
}

func (cbft *Cbft) SetPrivateKey(privateKey *ecdsa.PrivateKey) {
	cbft.config.PrivateKey = privateKey
	cbft.config.NodeID = discover.PubkeyID(&privateKey.PublicKey)
}

var cbft *Cbft

func SetBlockChain(blockChain *core.BlockChain) {
	log.Info("初始化cbft.blockChain")

	cbft.blockChain = blockChain
	cbft.dpos.SetStartTimeOfEpoch(blockChain.Genesis().Time().Int64())

	currentBlock := blockChain.CurrentBlock()

	genesisParentHash := bytes.Repeat([]byte{0x00}, 32)
	if bytes.Equal(currentBlock.ParentHash().Bytes(), genesisParentHash) && currentBlock.Number() == nil {
		currentBlock.Header().Number = big.NewInt(0)
		currentBlock.Number()
	}

	log.Info("初始化cbft.highestLogicalBlock", "hash", currentBlock.Hash().String(), "number", currentBlock.NumberU64())

	cbft.highestLogicalBlock = currentBlock

	_masterRoot := &Node{
		isLogical:  true,
		isSigned:   true,
		isExecuted: true,
		block:      currentBlock,
		children:   make([]*Node, 0),
		parent:     nil,
	}

	_masterTree := &Tree{
		nodeMap: make(map[common.Hash]*Node),
		root:    _masterRoot,
	}

	_masterTree.nodeMap[currentBlock.Hash()] = _masterRoot

	cbft.masterTree = _masterTree

}

func BlockSynchronisation() {
	currentBlock := cbft.blockChain.CurrentBlock()
	//如果链上块高>内存中不可逆块高
	if currentBlock.NumberU64() > cbft.masterTree.root.block.NumberU64() {
		cbft.treeLock.Lock()
		defer cbft.treeLock.Unlock()

		//准备新的根节点
		newRoot := &Node{
			isLogical: true,
			block:     currentBlock,
			children:  make([]*Node, 0),
			parent:    nil,
		}

		//从masterTree中嫁接，从masterTree嫁接的不需要addNodeMap
		cbft.graftingFromMasterTree(cbft.masterTree.root, newRoot)
		if len(newRoot.children) == 0 {
			//从slaveTree中嫁接
			cbft.graftingFromSlaveTree(newRoot)
			//把自己和从slaveTree嫁接过来的节点，加入nodeMap
			cbft.addNodeMap(newRoot)
		}

		tempNode = nil
		cbft.findHighestNode(newRoot)

		highestNode := tempNode

		//设置最高合理区块
		cbft.highestLogicalBlock = highestNode.block

		//设置一条合理节点路径 （注意退出循环的条件，这也是创建node时，设置paretn=nil的原因）
		cpy := highestNode
		for cpy.parent != nil {
			cpy.isLogical = true
			cpy = cpy.parent
		}
		//正式重新设置root
		//这里不清理各种cache和slave子树，等到下一个确认块入链时，再清理。

		log.Info("新块开始的临时树，正式接入masterTree：")
		cbft.addNodeToMasterTree(nil, newRoot)

		//执行子树中的区块，如果区块是合理的，还需要签名并广播
		cbft.recursionESOnNewBlock(newRoot)

		//查找新接入的子树，是否有可以写入链的块
		log.Info("查找新接入的子树，是否有可以写入链的块")
		tempNode = nil
		cbft.findConfirmedAndHighestNode(newRoot)
		if tempNode != nil {

			confirmedNode := tempNode
			log.Info("新接入的子树，有可以写入链的块", "blockHash", newRoot.block.Hash().String())

			cbft.storeConfirmed(confirmedNode, RcvBlock)
		}
	}
}

// New creates a concurrent BFT consensus engine
func New(config *params.CbftConfig, blockSignatureCh chan *cbfttypes.BlockSignature, cbftResultCh chan *cbfttypes.CbftResult) *Cbft {
	_dpos := newDpos(config.InitialNodes)

	_slaveRoot := &Node{
		isLogical: false,
		children:  make([]*Node, 0),
		parent:    nil,
	}
	_slaveTree := &Tree{
		nodeMap: make(map[common.Hash]*Node),
		root:    _slaveRoot,
	}

	cbft = &Cbft{
		config:           config,
		dpos:             _dpos,
		rotating:         newRotating(_dpos, config.Duration),
		blockSignatureCh: blockSignatureCh,
		cbftResultCh:     cbftResultCh,

		slaveTree:       _slaveTree,
		signCacheMap:    make(map[common.Hash]*SignCache),
		receiptCacheMap: make(map[common.Hash]*ReceiptCache),
		stateCacheMap:   make(map[common.Hash]*StateCache),
	}
	return cbft
}

func (cbft *Cbft) ShouldSeal() (bool, error) {
	return cbft.inTurn(), nil
}

func (cbft *Cbft) ConsensusNodes() ([]discover.Node, error) {
	log.Info("call ConsensusNodes() ...")
	return cbft.dpos.primaryNodeList, nil
}

func (cbft *Cbft) CheckConsensusNode(nodeID discover.NodeID) (bool, error) {
	log.Info("call CheckConsensusNode(), parameter: ", "nodeID", nodeID.String())
	return cbft.dpos.NodeIndex(nodeID) >= 0, nil
}

func (cbft *Cbft) IsConsensusNode() (bool, error) {
	log.Info("call IsConsensusNode() ...")
	return cbft.dpos.NodeIndex(cbft.config.NodeID) >= 0, nil
}

// Author implements consensus.Engine, returning the Ethereum address recovered
// from the signature in the header's extra-data section.
func (cbft *Cbft) Author(header *types.Header) (common.Address, error) {
	log.Info("call Author(), parameter: ", "headerHash", header.Hash().String(), "headerNumber", header.Number)

	// 返回出块节点对应的矿工钱包地址
	return header.Coinbase, nil
}

// VerifyHeader checks whether a header conforms to the consensus rules.
// 从区块头的 extraData 字段中取出出块点的签名，从签名推导出公钥信息，然后从公钥算出出块节点的地址
// 如果该出块节点是共识节点之一，并且此区块头是在此出块节点的出块时间窗口内打包生成的，则认为该区块为合法区块
// chain: 	当前的链
// header: 	需要验证的区块头
// seal:	是否要验证封印（出块签名）
func (cbft *Cbft) VerifyHeader(chain consensus.ChainReader, header *types.Header, seal bool) error {
	log.Info("call VerifyHeader(), parameter: ", "headerHash", header.Hash().String(), "headerNumber", header.Number, "seal", seal)

	//todo:每秒一个交易，校验块高/父区块
	if header.Number == nil {
		return errUnknownBlock
	}
	// Don't waste time checking blocks from the future
	//if header.Time.Cmp(big.NewInt(time.Now().Unix())) > 0 {
	//return consensus.ErrFutureBlock
	//}

	if len(header.Extra) < extraSeal {
		return errMissingSignature
	}
	return nil
}

// VerifyHeaders is similar to VerifyHeader, but verifies a batch of headers. The
// method returns a quit channel to abort the operations and a results channel to
// retrieve the async verifications (the order is that of the input slice).
func (cbft *Cbft) VerifyHeaders(chain consensus.ChainReader, headers []*types.Header, seals []bool) (chan<- struct{}, <-chan error) {
	log.Info("call VerifyHeaders(), parameter: ", "lenHeaders", len(headers))

	abort := make(chan struct{})
	results := make(chan error, len(headers))

	go func() {
		for _, header := range headers {
			err := cbft.VerifyHeader(chain, header, false)

			select {
			case <-abort:
				return
			case results <- err:
			}
		}
	}()
	return abort, results
}

// VerifyUncles implements consensus.Engine, always returning an error for any
// uncles as this consensus mechanism doesn't permit uncles.
func (cbft *Cbft) VerifyUncles(chain consensus.ChainReader, block *types.Block) error {
	return nil
}

// VerifySeal implements consensus.Engine, checking whether the signature contained
// in the header satisfies the consensus protocol requirements.
// 校验(别的结点广播过来的)区块信息
// 主要是对区块的出块节点，以及区块难度值的确认
func (cbft *Cbft) VerifySeal(chain consensus.ChainReader, header *types.Header) error {
	log.Info("call VerifySeal(), parameter: ", "headerHash", header.Hash().String(), "headerNumber", header.Number.String())

	return cbft.verifySeal(chain, header, nil)
	//return nil
}

// Prepare implements consensus.Engine, preparing all the consensus fields of the
// header for running the transactions on top.
func (b *Cbft) Prepare(chain consensus.ChainReader, header *types.Header) error {
	log.Info("call Prepare(), parameter: ", "headerHash", header.Hash().String(), "headerNumber", header.Number.String())

	//检查父区块
	if header.ParentHash != cbft.highestLogicalBlock.Hash() || header.Number.Uint64()-1 != cbft.highestLogicalBlock.NumberU64() {
		return consensus.ErrUnknownAncestor
	}

	header.Difficulty = big.NewInt(2)

	//Extra中，有32个字节存放版本等信息，占用27个字节（后补0到32个字节），后65个字节存放出块人的签名）
	if len(header.Extra) < 32 {
		header.Extra = append(header.Extra, bytes.Repeat([]byte{0x00}, 32-len(header.Extra))...)
	}
	header.Extra = header.Extra[:32]

	header.Extra = append(header.Extra, make([]byte, consensus.ExtraSeal)...)

	return nil
}

// Finalize implements consensus.Engine, ensuring no uncles are set, nor block
// rewards given, and returns the final block.
func (cbft *Cbft) Finalize(chain consensus.ChainReader, header *types.Header, state *state.StateDB, txs []*types.Transaction, uncles []*types.Header, receipts []*types.Receipt) (*types.Block, error) {
	log.Info("call Finalize(), parameter: ", "headerHash", header.Hash().String(), "headerNumber", header.Number.String(), "state", state, "txs", txs, "uncles", uncles, "receipts", receipts)

	// 生成具体的区块信息
	// 填充上Header.Root, TxHash, ReceiptHash, UncleHash等几个属性
	header.Root = state.IntermediateRoot(chain.Config().IsEIP158(header.Number))
	header.UncleHash = types.CalcUncleHash(nil)
	return types.NewBlock(header, txs, nil, receipts), nil
}

// 完成对区块的签名成功，并设置到header.Extra中，然后把区块发送到sealResultCh通道中（然后会被组播到其它共识节点）
func (cbft *Cbft) Seal(chain consensus.ChainReader, block *types.Block, sealResultCh chan<- *types.Block, stopCh <-chan struct{}) error {
	log.Info("call Seal(), parameter", "inBlockHash", block.Hash().String())

	header := block.Header()
	number := header.Number.Uint64()

	if number == 0 {
		// 不密封创世块
		return errUnknownBlock
	}

	// 核心工作：开始签名。注意，delay的不是签名，而是结果的返回
	sign, err := cbft.signFn(signHash(header).Bytes())
	if err != nil {
		return err
	}

	//将签名结果替换区块头的Extra字段（专门支持记录额外信息的）
	copy(header.Extra[len(header.Extra)-extraSeal:], sign[:])

	newBlock := block.WithSeal(header)

	parentNode := cbft.masterTree.nodeMap[newBlock.ParentHash()]
	if parentNode == nil {
		log.Error("找不到父节点", "blockHash", newBlock.Hash().String(), "parentHash", newBlock.ParentHash().String())
		return errUnknownBlock
	}

	//增加签名数量
	cbft.addSign(newBlock.Hash(), newBlock.NumberU64(), common.NewBlockConfirmSign(sign))

	//把新区块加入masterTree
	cbft.addSealedBlockToMasterTree(parentNode, newBlock)

	//把当前新块作为最高区块
	cbft.highestLogicalBlock = newBlock

	log.Info("in block hash", "hash", header.Hash().String())
	log.Info("out block hash", "hash", newBlock.Hash().String())

	go func() {
		select {
		case <-stopCh: //如果先收到stop（客户端RPC发出)，则直接返回
			return
		case sealResultCh <- newBlock: //发送给p2p，把区块广播到其它节点
		default: //如果没有接收数据，则走default
			log.Warn("Sealing result is not read by miner", "sealhash", cbft.SealHash(header).String())
		}
	}()
	return nil
}

// CalcDifficulty is the difficulty adjustment algorithm. It returns the difficulty
// that a new block should have based on the previous blocks in the chain and the
// current signer.
func (b *Cbft) CalcDifficulty(chain consensus.ChainReader, time uint64, parent *types.Header) *big.Int {
	log.Info("call CalcDifficulty(), parameter", "time", time, "parentHash", parent.Hash().String(), "parentNumber", parent.Number.String())

	return big.NewInt(2)
}

// SealHash returns the hash of a block prior to it being sealed.
func (b *Cbft) SealHash(header *types.Header) common.Hash {
	log.Info("call SealHash(), parameter", "headerHash", header.Hash().String(), "headerNumber", header.Number.String())

	//return consensus.SigHash(header)
	return signHash(header)
}

// Close implements consensus.Engine. It's a noop for clique as there is are no background threads.
func (cbft *Cbft) Close() error {
	log.Info("call Close() ...")

	var err error
	cbft.closeOnce.Do(func() {
		// Short circuit if the exit channel is not allocated.
		if cbft.exitCh == nil {
			return
		}
		errc := make(chan error)
		cbft.exitCh <- errc
		err = <-errc
		close(cbft.exitCh)
	})
	return err
}

// APIs implements consensus.Engine, returning the user facing RPC API to allow
// controlling the signer voting.
func (cbft *Cbft) APIs(chain consensus.ChainReader) []rpc.API {
	log.Info("call APIs() ... ")

	return []rpc.API{{
		Namespace: "cbft",
		Version:   "1.0",
		Service:   &API{chain: chain, cbft: cbft},
		Public:    false,
	}}
}

//收到新的区块签名
//需要验证签名是否时nodeID签名的
func (cbft *Cbft) OnBlockSignature(chain consensus.ChainReader, nodeID discover.NodeID, sig *cbfttypes.BlockSignature) error {
	log.Info("收到新的区块签名==>>, parameter", "nodeID", nodeID.String(), "blockHash", sig.Hash, "signHash", sig.SignHash, "sigNUmber", sig.Number, "sig", sig.Signature.String())

	ok, err := verifySign(nodeID, sig.SignHash, sig.Signature[:])
	if err != nil {
		return err
	}

	if !ok {
		log.Error("unauthorized signer")
		return errUnauthorizedSigner
	}

	signCounter := cbft.addSign(sig.Hash, sig.Number.Uint64(), sig.Signature)
	log.Info("区块签名数量", "hash", sig.Hash, "signCounter", signCounter, "共识成功阈值", cbft.getThreshold())

	if signCounter >= cbft.getThreshold() {
		//区块收到的签名数量>=15，可以入链了
		log.Info("收到的签名数量>2f+1", "signCounter", signCounter)
		node, exists := cbft.masterTree.nodeMap[sig.Hash]
		if exists {
			//如果这个hash对应的区块，已经在masterTree中，
			//这个区块所在的节点，将成为masterTree的新的根节点
			//当这个节点是isLogical==false时，需要重新设定合理节点路径（重新设定的合理节点，需要补签名码？）
			log.Info("签名对应的区块已经在masterTree中")
			if !node.isLogical {
				log.Info("签名对应的区块不是合理节点，需要先转成合理节点")

				tempNode = nil

				cbft.findHighestNode(node)

				//tempNode至少是node
				highestNode := tempNode

				//设置最高合理区块
				cbft.highestLogicalBlock = highestNode.block

				//重新设定合理节点路径（重新设定的合理节点，如果没有签名过，则需要补签名,广播签名）
				// highestNode.parent != nil 可以保证 highestNode.parent.block != nil。有节点，就有block
				cpy := highestNode
				for cpy.parent != nil && cpy.parent.block != nil && cpy.parent.block.Hash() != node.block.Hash() {
					//设定合理节点
					cpy.isLogical = true

					if !cpy.isSigned {
						//如果没有签名过，则需要补签名,广播签名
						cbft.signNode(cpy)
					}
					cpy = cpy.parent
				}
			}
			//那么这个区块所在节点到根的所有区块，都可以写入链了
			cbft.storeConfirmed(node, RcvSign)
		}
	}
	return nil
}

//收到新的区块
func (cbft *Cbft) OnNewBlock(chain consensus.ChainReader, rcvBlock *types.Block) error {
	log.Info("收到新的区块==>>, parameter", "rcvBlockHash", rcvBlock.Hash().String(), "rcvBlockNumber", rcvBlock.Header().Number, "ParentHash", rcvBlock.ParentHash().String(), "rcvBlockExtra", hexutil.Encode(rcvBlock.Header().Extra))

	rcvHeader := rcvBlock.Header()
	rcvNumber := rcvHeader.Number.Uint64()
	if rcvNumber <= 0 {
		return nil
	}

	//从签名恢复出出块人地址·
	nodeID, rcvSign, err := ecrecover(rcvHeader)
	if err != nil {
		return err
	}
	log.Info("收到的新块，出块方：", "nodeID", nodeID.String())

	//收到的新块中，包含着出块人的一个签名，所以签名数量+1,
	sign := common.NewBlockConfirmSign(rcvSign)
	cbft.addSign(rcvBlock.Hash(), rcvNumber, sign)

	//检查块是否在出块人的时间窗口内生成的
	//时间合法性计算，不合法返回error
	log.Info("检查块是否在出块人的时间窗口内生成的")
	if cbft.isOverdue(rcvHeader.Time.Int64(), nodeID) {
		return errOverdueBlock
	}

	log.Info("查询新块是否能接上cbft.masterTree")

	masterParent, hasMasterParent, err := queryParent(cbft.masterTree.root, rcvHeader)
	if err != nil {
		return err
	}

	//可以加入masterTree
	if hasMasterParent {
		//新块缺省被认为：不是合理块
		//合理时间窗口内出的块，则此时暂时可认为新块：是合理块
		log.Info("新块可以加入masterTree")
		isLogical := true
		if masterParent.isLogical {
			log.Info("父块是合理块")
			for _, child := range masterParent.children {
				if child.isLogical {
					//如果父块是合理块，而且父块已经有合理子块，则新块被认为：不是合理块
					log.Info("如果父块是合理块，而且父块已经有合理子块，则新块被认为：不是合理块")
					isLogical = false
					break
				}
			}
			log.Info("新块是否是合理块", "isLogical", isLogical)
		}

		//用新块构建masterTree节点,暂时此节点的父节点=nil
		node := &Node{
			block:     rcvBlock,
			isLogical: isLogical,
			children:  make([]*Node, 0),
			parent:    nil,
		}

		//从slave树中，嫁接可能的子树到node上，根就是node节点
		cbft.graftingFromSlaveTree(node)

		//把自己和从slaveTree嫁接过来的节点，加入nodeMap
		cbft.addNodeMap(node)

		if node.isLogical {
			//如果这棵树的根是合理的，则从slave里嫁接过来的树，有一条支也是合理的，需要补签名
			log.Info("新块是合理块")
			tempNode = nil
			cbft.findHighestNode(node)

			//tempNode至少是node
			highestNode := tempNode

			log.Info("新块开始的临时树中，最高节点是：", "highestNode", highestNode)

			//设置最高合理区块
			log.Info("设置最高合理区块：", "highestNode.block", highestNode.block)
			cbft.highestLogicalBlock = highestNode.block

			//设置本节点出块块高
			//cbft.blockNumGenerator = highestNode.block.Number().Uint64()

			//设置一条合理节点路径 （注意退出循环的条件，这也是创建node时，设置paretn=nil的原因）
			cpy := highestNode
			for cpy.parent != nil {
				cpy.isLogical = true
				cpy = cpy.parent
			}
		}
		//正式接入masterTree
		//需要先接入masterTree，这样，子树的root才能找到parent（执行的时候需要）
		log.Info("新块开始的临时树，正式接入masterTree：")
		cbft.addNodeToMasterTree(masterParent, node)

		//执行子树中的区块，如果区块是合理的，还需要签名并广播
		cbft.recursionESOnNewBlock(node)

		//查找新接入的子树，是否有可以写入链的块
		log.Info("查找新接入的子树，是否有可以写入链的块")
		tempNode = nil
		cbft.findConfirmedAndHighestNode(node)
		if tempNode != nil {

			newRoot := tempNode

			log.Info("新接入的子树，有可以写入链的块", "blockHash", newRoot.block.Hash().String())

			cbft.storeConfirmed(newRoot, RcvBlock)
		}

	} else {

		log.Info("新块只能加入slaveTree")

		//其它情况，把块放入slave树中，不需要执行，也不需要签名
		slaveParent, hasSlaveParent, err := queryParent(cbft.slaveTree.root, rcvHeader)
		if err != nil {
			return err
		}

		if !hasSlaveParent {
			slaveParent = cbft.slaveTree.root
		}
		node := &Node{
			block:     rcvBlock,
			isLogical: false,
			children:  make([]*Node, 0),
			parent:    slaveParent,
		}
		slaveParent.children = append(slaveParent.children, node)
		cbft.masterTree.nodeMap[node.block.Hash()] = node
	}

	return nil
}

func (cbft *Cbft) HighestLogicalBlock() *types.Block {

	log.Info("call HighestLogicalBlock() ...")

	return cbft.highestLogicalBlock
}

func (cbft *Cbft) processNode(node *Node) {
	//执行
<<<<<<< HEAD
	receipts, state, err := cbft.blockChain.ProcessDirectly(node.block, node.parent.block)
	if err == nil {
		node.isExecuted = true
=======
	if node.parent != nil {
		receipts, state, err := cbft.blockChain.ProcessDirectly(node.block, node.parent.block)
		if err == nil {

			node.isExecuted = true
>>>>>>> f2529d52

			receiptsCache := &ReceiptCache{
				blockNum: node.block.NumberU64(),
				receipts: receipts,
			}
			cbft.receiptCacheMap[node.block.Hash()] = receiptsCache

			stateCache := &StateCache{
				blockNum: node.block.NumberU64(),
				state:    state,
			}
			cbft.stateCacheMap[node.block.Hash()] = stateCache

		} else {
			log.Warn("process block error", err)
		}
	}
}

func (cbft *Cbft) signNode(node *Node) uint {
	//签名
	signHash := signHash(node.block.Header())
	signature, err := cbft.signFn(signHash.Bytes())
	if err == nil {
		log.Info("区块签名值", "signHash", signHash.String(), "sign", hexutil.Encode(signature))

		blockHash := node.block.Hash()

		//块签名计数器+1
		sign := common.NewBlockConfirmSign(signature)
		//addSign()的key必须是blok.hash()
		signCounter := cbft.addSign(blockHash, node.block.NumberU64(), sign)

		node.isSigned = true

		//广播签名
		blockSign := &cbfttypes.BlockSignature{
			SignHash:  signHash,
			Hash:      blockHash,
			Number:    node.block.Number(),
			Signature: sign,
		}
		cbft.blockSignatureCh <- blockSign

		return signCounter
	} else {
		panic("can't sign for block")
	}
}

//E:Execute
//S:Sign
// 执行这棵子树的所有节点，如果节点是isLogical=true，还需要签名并广播签名
func (cbft *Cbft) recursionESOnNewBlock(node *Node) {

	//执行
	if !node.isExecuted {
		log.Info("区块执行", "blockHash", node.block.Hash().String())
		cbft.processNode(node)

	}
	if node.isLogical && !node.isSigned {
		//签名
		log.Info("区块是合理块，需要签名")
		signCounter := cbft.signNode(node)

		if signCounter > cbft.getThreshold() {
			cbft.storeConfirmed(node, RcvBlock)
		}
	}

	log.Info("子块数量：", "lenChildren", len(node.children))
	for _, child := range node.children {
		cbft.recursionESOnNewBlock(child)
	}
}

func (cbft *Cbft) storeConfirmed(confirmedNode *Node, cause CauseType) {

	log.Info("把masterTree中，从root到node的节点都入链，并重构masterTree")

	cbft.lock.Lock()
	defer cbft.lock.Unlock()

	//保存最初的输入节点（新树的根节点）
	tempNode := confirmedNode

	confirmedBlocks := make([]*types.Block, 1)
	confirmedBlocks[0] = confirmedNode.block

	for tempNode.parent != nil {
		tempNode = tempNode.parent
		confirmedBlocks = append(confirmedBlocks, tempNode.block)
	}
	//去掉原来的root
	confirmedBlocks = confirmedBlocks[:len(confirmedBlocks)-1]

	//反转slice，按顺序把区块写入链
	if len(confirmedBlocks) > 1 {
		for i, j := 0, len(confirmedBlocks)-1; i < j; i, j = i+1, j-1 {
			confirmedBlocks[i], confirmedBlocks[j] = confirmedBlocks[j], confirmedBlocks[i]
		}
	}

	//todo:考虑cbftResultCh改成[]types.CbftResult
	for _, block := range confirmedBlocks {

		cbftResult := &cbfttypes.CbftResult{
			Block: block,
			//Receipts:          cbft.receiptCacheMap[block.Hash()].receipts,
			//State:             cbft.stateCacheMap[block.Hash()].state,
			BlockConfirmSigns: cbft.signCacheMap[block.Hash()].signs,
		}

		receiptCache := cbft.receiptCacheMap[block.Hash()]
		if receiptCache != nil {
			cbftResult.Receipts = receiptCache.receipts
		}

		stateCache := cbft.stateCacheMap[block.Hash()]
		if stateCache != nil {
			cbftResult.State = stateCache.state
		}

		//把需要保存的数据，发往通道：cbftResultCh
		cbft.cbftResultCh <- cbftResult
	}

	//把node作为新的root
	confirmedNode.parent.children = nil
	confirmedNode.parent = nil
	cbft.masterTree.root = confirmedNode

	//重置cbft.masterTree.nodeMap
	cbft.masterTree.nodeMap = map[common.Hash]*Node{}
	cbft.resetNodeMap(cbft.masterTree.root)

	//清理slaveTree
	cbft.cleanSlaveTree()

	//清理signCacheMap
	cbft.cleanSignCacheMap()

	//清理receiptCacheMap
	cbft.cleanReceiptCacheMap()

	//清理stateCacheMap
	cbft.cleanStateCacheMap()
}

//查询树中块高最高节点; 相同块高，取签名数多的节点
func (cbft *Cbft) findHighestNode(subTree *Node) {
	if subTree.children == nil || len(subTree.children) == 0 {
		tempNode = subTree
	}
	for _, node := range subTree.children {
		signCounter := cbft.getSignCounter(node.block.Hash())
		//找到一个更高的块
		if tempNode == nil || node.block.Number().Uint64() > tempNode.block.Number().Uint64() {
			tempNode = node
		} else if node.block.Number().Uint64() == tempNode.block.Number().Uint64() {
			if signCounter > cbft.getSignCounter(tempNode.block.Hash()) {
				tempNode = node
			}
		}
		cbft.findHighestNode(node)
	}
}

//查询树中，签名数>=15并且块高最高的节点; 相同块高，则取签名数多的节点
var tempNode *Node = nil

func (cbft *Cbft) findConfirmedAndHighestNode(subTree *Node) {
	signCounter := cbft.getSignCounter(subTree.block.Hash())
	if signCounter >= cbft.getThreshold() {
		//找到一个更高的确认块
		if tempNode == nil || subTree.block.Number().Uint64() > tempNode.block.Number().Uint64() {
			tempNode = subTree
		} else if subTree.block.Number().Uint64() == tempNode.block.Number().Uint64() {
			if signCounter > cbft.getSignCounter(tempNode.block.Hash()) {
				tempNode = subTree
			}
		}
	}
	for _, node := range subTree.children {
		signCounter := cbft.getSignCounter(node.block.Hash())
		if signCounter >= cbft.getThreshold() {
			//找到一个更高的确认块
			if tempNode == nil || node.block.Number().Uint64() > tempNode.block.Number().Uint64() {
				tempNode = node
			} else if node.block.Number().Uint64() == tempNode.block.Number().Uint64() {
				if signCounter > cbft.getSignCounter(tempNode.block.Hash()) {
					tempNode = node
				}
			}
		}
		cbft.findConfirmedAndHighestNode(node)
	}
}

//在masterTree中查找能接上parent的节点，并把查到的节点作为parent的子节点
func (cbft *Cbft) graftingFromMasterTree(node *Node, parent *Node) {
	if parent.block.Hash() == node.block.ParentHash() && parent.block.NumberU64()+1 == node.block.NumberU64() {
		//从node的父节点的孩子列表中，删除node
		if node.parent != nil {
			for idx, child := range node.parent.children {
				if child.block.Hash() == node.block.Hash() && child.block.NumberU64() == node.block.NumberU64() {
					node.parent.children = append(node.parent.children[:idx], node.parent.children[idx:]...)
					break
				}
			}
		}

		//子树重新指定父节点
		node.parent = parent
		//父节点中加入此子树
		parent.children = append(parent.children, node)
		return
	} else {
		if node != nil && len(node.children) > 0 {
			for _, child := range node.children {
				cbft.graftingFromMasterTree(child, parent)
			}
		}
	}
}

//在slaveTree中查某个节点（此节点是masterTree中的某个节点，并且是叶子节点）的子树（必定是masterTree的直接子树），并把此子树嫁接到masterTree中的某个节点上
func (cbft *Cbft) graftingFromSlaveTree(parent *Node) {
	slaveRoot := cbft.slaveTree.root
	if slaveRoot != nil && len(slaveRoot.children) > 0 {
		for idx, sonChild := range slaveRoot.children {
			//找到子树
			if parent.block.Hash() == sonChild.block.ParentHash() && parent.block.Number().Uint64()+1 == sonChild.block.Number().Uint64() {
				//在slaveTree中删除此子树
				slaveRoot.children = append(slaveRoot.children[:idx], slaveRoot.children[idx:]...)
				//子树从新指定父节点
				sonChild.parent = parent
				//父节点中加入此子树
				parent.children = append(parent.children, sonChild)
				return
			}
		}
	}
}

func (cbft *Cbft) addNodeMap(node *Node) {
	cbft.masterTree.nodeMap[node.block.Hash()] = node
	if node != nil && len(node.children) > 0 {
		for _, child := range node.children {
			cbft.addNodeMap(child)
		}
	}
}

//重置cbft.masterTree.nodeMap
//当有新的确认区块产生后，有可能需要重置cbft.masterTree.nodeMap
func (cbft *Cbft) resetNodeMap(node *Node) {
	cbft.masterTree.nodeMap[node.block.Hash()] = node
	if node != nil && len(node.children) > 0 {
		for _, child := range cbft.masterTree.root.children {
			//cbft.masterTree.nodeMap[child.block.Hash()] = child
			cbft.resetNodeMap(child)
		}
	}
}

// 清除cbft.slaveTree,把块高 <= cbft.masterTree.root的节点清除掉
// 处理时，是从cbft.slaveTree.root的儿子层开始的，每次循环只处理儿子节点。
// 当儿子节点<=highLimiting时，把此儿子从cbft.slaveTree.root根上删除，把此儿子的儿子（即cbft.slaveTree.root的孙子）提升为cbft.slaveTree.root的儿子
// 当cbft.slaveTree.root根的所有儿子都不满足<= highLimiting 时，则退出循环
func (cbft *Cbft) cleanSlaveTree() {
	//masterTree根节点区块的块高
	highLimiting := cbft.masterTree.root.block.NumberU64()
	root := cbft.slaveTree.root
	if root != nil && len(root.children) > 0 {
		//退出循环处理标识
		exit := false
		for !exit {
			exit = true
			for idx, sonChild := range root.children {
				if sonChild.block.NumberU64() <= highLimiting {
					exit = false
					//从root删除儿子
					root.children = append(root.children[:idx], root.children[idx+1:]...)
					//在root里加入孙子(提升所有孙子作为儿子）
					root.children = append(root.children, sonChild.children...)
					for _, grandChild := range sonChild.children {
						//孙子节点指向root
						grandChild.parent = root
					}
					//删除儿子节点
					sonChild = nil
				}
			}
		}
	}
}

//清理signCacheMap，清理块高低于masterTree.root块高的签名计数器数据
func (cbft *Cbft) cleanSignCacheMap() {
	root := cbft.masterTree.root
	rootBlockNum := root.block.Number().Uint64()

	keysDeleted := make([]common.Hash, 0)
	for hash, signCache := range cbft.signCacheMap {
		if signCache.blockNum <= rootBlockNum {
			keysDeleted = append(keysDeleted, hash)
		}
	}
	for _, key := range keysDeleted {
		delete(cbft.signCacheMap, key)
	}
}

//清理receiptCacheMap，清理块高低于masterTree.root块高的签名计数器数据
func (cbft *Cbft) cleanReceiptCacheMap() {
	root := cbft.masterTree.root
	rootBlockNum := root.block.Number().Uint64()

	keysDeleted := make([]common.Hash, 0)
	for hash, receiptCache := range cbft.receiptCacheMap {
		if receiptCache.blockNum <= rootBlockNum {
			keysDeleted = append(keysDeleted, hash)
		}
	}
	for _, key := range keysDeleted {
		delete(cbft.receiptCacheMap, key)
	}
}

//清理stateCacheMap，清理块高低于masterTree.root块高的签名计数器数据
func (cbft *Cbft) cleanStateCacheMap() {
	root := cbft.masterTree.root
	rootBlockNum := root.block.Number().Uint64()

	keysDeleted := make([]common.Hash, 0)
	for hash, stateCache := range cbft.stateCacheMap {
		if stateCache.blockNum <= rootBlockNum {
			keysDeleted = append(keysDeleted, hash)
		}
	}
	for _, key := range keysDeleted {
		delete(cbft.stateCacheMap, key)
	}
}

// 保存区块的签名（自己出的块也需要保存签名）
// 返回区块的签名总数
func (cbft *Cbft) addSign(blockHash common.Hash, blockNum uint64, sign *common.BlockConfirmSign) uint {
	signCache, exists := cbft.signCacheMap[blockHash]

	if !exists {
		signCache = &SignCache{
			blockNum: blockNum,
			counter:  0,
			signs:    make([]*common.BlockConfirmSign, 0),
		}
		cbft.signCacheMap[blockHash] = signCache
	}

	signCache.counter = signCache.counter + 1
	log.Info("增加签名的计数器", "hash", blockHash, "counter", signCache.counter)

	signCache.signs = append(signCache.signs, sign)

	signCache.updateTime = time.Now()
	return signCache.counter
}

//查询区块的签名总数
func (cbft *Cbft) getSignCounter(blockHash common.Hash) uint {
	signCounter, exists := cbft.signCacheMap[blockHash]
	if exists {
		return signCounter.counter
	} else {
		return 0
	}
}

//获取区块的所有签名
func (cbft *Cbft) getSigns(blockHash common.Hash) []*common.BlockConfirmSign {
	signCounter, exists := cbft.signCacheMap[blockHash]
	if exists {
		return signCounter.signs
	} else {
		return nil
	}
}

//本节点出的区块，都是本节点认为的合理区块
/*func (cbft *Cbft) addMasterTreeNode(newBlock *types.Block) error {
	parentNode := cbft.masterTree.nodeMap[newBlock.ParentHash()]
	if parentNode == nil {
		log.Error("找不到父节点", "blockHash", newBlock.Hash().String(), "parentHash", newBlock.ParentHash().String())
		return errUnknownBlock
	}
	newNode := &Node{
		block:     newBlock,
		isLogical: true, //合理区块
		children:  make([]*Node, 0),
		parent:    parentNode,
	}

	parentNode.children = append(parentNode.children, newNode)

	cbft.masterTree.nodeMap[newBlock.Hash()] = newNode
	return nil
}
*/

func (cbft *Cbft) addSealedBlockToMasterTree(parent *Node, newBlock *types.Block) {
	newNode := &Node{
		block:      newBlock,
		isLogical:  true, //合理区块
		isSigned:   true,
		isExecuted: true,
		children:   make([]*Node, 0),
		parent:     parent,
	}
	parent.children = append(parent.children, newNode)
	cbft.masterTree.nodeMap[newBlock.Hash()] = newNode
}

func (cbft *Cbft) addNodeToMasterTree(parent *Node, child *Node) {
	if parent == nil {
		cbft.masterTree.root = child
	} else {
		child.parent = parent
		parent.children = append(parent.children, child)
		cbft.masterTree.nodeMap[child.block.Hash()] = child
	}
}

//查询root开始的树中，是否有父节点
func queryParent(root *Node, rcvHeader *types.Header) (*Node, bool, error) {

	//slaveTree树的root，直接返回false
	if root.block == nil && root.parent == nil {
		return nil, false, nil
	}

	log.Info("查询root开始的树中，是否有父节点", "rootHash", root.block.Hash().String(), "rootNumber", root.block.Number().Uint64(), "newHash", rcvHeader.Hash().String(), "newNumber", rcvHeader.Number)

	if root.block.Hash() == rcvHeader.ParentHash && root.block.Number().Uint64()+1 == rcvHeader.Number.Uint64() {
		return root, true, nil
	} else {
		if root.children != nil && len(root.children) > 0 {
			for _, child := range root.children {
				return queryParent(child, rcvHeader)

				/*				log.Info("查询root开始的树中，是否有父节点", "childHash", child.block.Hash(), "childNumber", child.block.Number().Uint64(), "newHash", rcvHeader.Hash(), "newNumber", rcvHeader.Number)

								if child.block.Hash() == rcvHeader.ParentHash {
									if child.block.Number().Uint64()+1 == rcvHeader.Number.Uint64() {
										return child, true, nil
									} else {
										return nil, false, errBlockNumber
									}
								} else {
									return queryParent(child, rcvHeader)
								}*/
			}
		}
		return nil, false, nil
	}
}

//出块时间窗口期与出块节点匹配
func (cbft *Cbft) inTurn() bool {
	singerIdx := cbft.dpos.NodeIndex(cbft.config.NodeID)
	if singerIdx >= 0 {
		durationMilliseconds := cbft.config.Duration * 1000
		totalDuration := durationMilliseconds * int64(len(cbft.dpos.primaryNodeList))

		value1 := singerIdx*(durationMilliseconds) - int64(cbft.config.MaxLatency/3)

		value2 := (time.Now().Unix()*1000 - cbft.dpos.StartTimeOfEpoch()) % totalDuration

		value3 := (singerIdx+1)*durationMilliseconds - int64(cbft.config.MaxLatency*2/3)

		if value2 > value1 && value3 > value2 {
			return true
		}
	}
	return false
}

//收到新的区块后，检查新区块的时间合法性
func (cbft *Cbft) isOverdue(blockTimeInSecond int64, nodeID discover.NodeID) bool {
	singerIdx := cbft.dpos.NodeIndex(nodeID)

	durationMilliseconds := cbft.config.Duration * 1000

	totalDuration := durationMilliseconds * int64(len(cbft.dpos.primaryNodeList))

	//从StartTimeOfEpoch开始到now的完整轮数
	rounds := (time.Now().Unix() - cbft.dpos.StartTimeOfEpoch()) / totalDuration

	//nodeID的最晚出块时间
	deadline := cbft.dpos.StartTimeOfEpoch() + totalDuration*rounds + durationMilliseconds*(singerIdx+1)

	//nodeID加上合适的延迟后的最晚出块时间
	deadline = deadline + int64(float64(cbft.config.MaxLatency)*cbft.config.LegalCoefficient)

	if deadline < time.Now().Unix() {
		//出块时间+延迟后，仍然小于当前时间（即收到区块的时间），则认为是超时的废区块，直接丢弃
		return true
	}
	return false
}

//NodeID是64字节，而publicKey是65字节，publicKey后64字节才是NodeID
func ecrecover(header *types.Header) (discover.NodeID, []byte, error) {
	// Retrieve the signature from the header extra-data

	//NodeID是64字节，而publicKey是65字节，publicKey后64字节才是NodeID
	var nodeID discover.NodeID
	if len(header.Extra) < extraSeal {
		return nodeID, []byte{}, errMissingSignature
	}
	signature := header.Extra[len(header.Extra)-extraSeal:]
	log.Info("收到新块", "sign", hexutil.Encode(signature))
	signHash := signHash(header)
	log.Info("收到新块", "signHash", signHash.String())

	pubkey, err := crypto.Ecrecover(signHash.Bytes(), signature)
	if err != nil {
		return nodeID, []byte{}, err
	}

	//转成discover.NodeID
	nodeID, err = discover.BytesID(pubkey[1:])
	if err != nil {
		return nodeID, []byte{}, err
	}
	return nodeID, signature, nil
}

func IsSignedBySelf(sealHash common.Hash, signature []byte) bool {
	log.Info("验证是否是本节点的签名", "sealHash", sealHash.String(), "signature", hexutil.Encode(signature))
	ok, err := verifySign(cbft.config.NodeID, sealHash, signature)
	if err != nil {
		return false
	}
	return ok
}

func verifySign(expectedNodeID discover.NodeID, sealHash common.Hash, signature []byte) (bool, error) {
	log.Info("验证是否是指定节点的签名", "sealHash", sealHash.String(), "signature", hexutil.Encode(signature), "expectedNodeID", hexutil.Encode(expectedNodeID.Bytes()))
	pubkey, err := crypto.SigToPub(sealHash.Bytes(), signature)

	if err != nil {
		return false, err
	}

	nodeID := discover.PubkeyID(pubkey)
	//比较两个[]byte
	log.Info("从签名恢复出的NodeID", "nodeID", nodeID.String())
	if bytes.Equal(nodeID.Bytes(), expectedNodeID.Bytes()) {
		return true, nil
	}
	return false, nil
}

func signHash(header *types.Header) (hash common.Hash) {
	hasher := sha3.NewKeccak256()

	rlp.Encode(hasher, []interface{}{
		header.ParentHash,
		header.UncleHash,
		header.Coinbase,
		header.Root,
		header.TxHash,
		header.ReceiptHash,
		header.Bloom,
		header.Difficulty,
		header.Number,
		header.GasLimit,
		header.GasUsed,
		header.Time,
		//header.Extra[0:len(header.Extra)-65],
		header.Extra[0:32],
		header.MixDigest,
		header.Nonce,
	})
	hasher.Sum(hash[:0])

	return hash
}

// VerifySeal()函数基于跟Seal()完全一样的算法原理
// 通过验证区块的某些属性(Header.Nonce，Header.MixDigest等)是否正确，来确定该区块是否已经经过Seal操作
func (cbft *Cbft) verifySeal(chain consensus.ChainReader, header *types.Header, parents []*types.Header) error {
	// Verifying the genesis block is not supported
	number := header.Number.Uint64()
	if number == 0 {
		return errUnknownBlock
	}
	return nil
}

//返回当前时间UTC时区的毫秒数
func nowMillisecond() int64 {
	return time.Now().UnixNano() % 1e6 / 1e3
}

func (cbft *Cbft) signFn(headerHash []byte) (sign []byte, err error) {
	log.Info("signFN", "headerHash", hexutil.Encode(headerHash))

	nodeID := discover.PubkeyID(&cbft.config.PrivateKey.PublicKey)

	log.Info("signFN", "nodeIDFromPubKey", nodeID.String())

	return crypto.Sign(headerHash, cbft.config.PrivateKey)
}

//取最高区块
func (cbft *Cbft) getHighestLogicalBlock() *types.Block {
	return cbft.highestLogicalBlock
}

func (cbft *Cbft) getThreshold() uint {
	trunc := len(cbft.dpos.primaryNodeList) * 2 / 3
	remainder := len(cbft.dpos.primaryNodeList) * 2 % 3

	if remainder == 0 {
		return uint(trunc)
	} else {
		return uint(trunc + 1)
	}
}<|MERGE_RESOLUTION|>--- conflicted
+++ resolved
@@ -677,17 +677,11 @@
 
 func (cbft *Cbft) processNode(node *Node) {
 	//执行
-<<<<<<< HEAD
-	receipts, state, err := cbft.blockChain.ProcessDirectly(node.block, node.parent.block)
-	if err == nil {
-		node.isExecuted = true
-=======
 	if node.parent != nil {
 		receipts, state, err := cbft.blockChain.ProcessDirectly(node.block, node.parent.block)
 		if err == nil {
 
 			node.isExecuted = true
->>>>>>> f2529d52
 
 			receiptsCache := &ReceiptCache{
 				blockNum: node.block.NumberU64(),
