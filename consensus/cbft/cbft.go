--- conflicted
+++ resolved
@@ -462,13 +462,7 @@
 
 func (cbft *Cbft) OnSeal(block *types.Block, results chan<- *types.Block, stop <-chan struct{}) {
 	// TODO: check is turn to seal block
-<<<<<<< HEAD
-
 	if cbft.state.HighestExecutedBlock().Hash() != block.ParentHash() {
-=======
-	if cbft.state.HighestQCBlock().Hash() != block.ParentHash() ||
-		cbft.state.HighestExecutedBlock().Hash() != block.ParentHash() {
->>>>>>> a14d9030
 		cbft.log.Warn("Futile block cause highest executed block changed", "nubmer", block.Number(), "parentHash", block.ParentHash(),
 			"qcNumber", cbft.state.HighestQCBlock().Number(), "qcHash", cbft.state.HighestQCBlock().Hash(),
 			"exectedNumber", cbft.state.HighestExecutedBlock().Number(), "exectedHash", cbft.state.HighestExecutedBlock().Hash())
@@ -912,7 +906,7 @@
 }
 
 func (cbft *Cbft) isStart() bool {
-	return cbft.start
+	return utils.True(&cbft.start)
 }
 
 func (cbft *Cbft) verifyConsensusMsg(msg ctypes.ConsensusMsg) (*cbfttypes.ValidateNode, error) {
