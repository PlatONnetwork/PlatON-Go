package cbft

import (
	"fmt"
	"github.com/PlatONnetwork/PlatON-Go/common"
	"github.com/PlatONnetwork/PlatON-Go/common/math"
	"github.com/PlatONnetwork/PlatON-Go/consensus/cbft/executor"
	"github.com/PlatONnetwork/PlatON-Go/consensus/cbft/protocols"
	ctypes "github.com/PlatONnetwork/PlatON-Go/consensus/cbft/types"
	"github.com/PlatONnetwork/PlatON-Go/core/types"
)

// Perform security rule verification，store in blockTree, Whether to start synchronization
func (cbft *Cbft) OnPrepareBlock(id string, msg *protocols.PrepareBlock) error {
	if err := cbft.safetyRules.PrepareBlockRules(msg); err != nil {
		if err.Fetch() {
			cbft.fetchBlock(id, msg.Block.Hash(), msg.Block.NumberU64())
			//todo fetch block
		}
	}
	cbft.state.AddPrepareBlock(msg)

	cbft.prepareBlockFetchRules(id, msg)

	cbft.findExecutableBlock()
	return nil
}

// Perform security rule verification，store in blockTree, Whether to start synchronization
func (cbft *Cbft) OnPrepareVote(id string, msg *protocols.PrepareVote) error {
	if err := cbft.safetyRules.PrepareVoteRules(msg); err != nil {
		if err.Fetch() {
			//todo fetch block
		}
	}

	cbft.prepareVoteFetchRules(id, msg)
	//todo parse pubkey as id
	cbft.state.AddPrepareVote(id, msg)

	cbft.findQCBlock()
	return nil
}

// Perform security rule verification, view switching
func (cbft *Cbft) OnViewChange(id string, msg *protocols.ViewChange) error {
	if err := cbft.safetyRules.ViewChangeRules(msg); err != nil {
		if err.Fetch() {
			cbft.fetchBlock(id, msg.BlockHash, msg.BlockNum)
		}
	}

	//todo parse pubkey as id
	cbft.state.AddViewChange("", msg)
	return nil
}

//Perform security rule verification, view switching
func (cbft *Cbft) OnInsertQCBlock(blocks []*types.Block, qcs []*ctypes.QuorumCert) error {
	//todo insert tree, update view
	return nil
}

// Asynchronous execution block callback function
func (cbft *Cbft) onAsyncExecuteStatus(s *executor.BlockExecuteStatus) {
	index, finish := cbft.state.Executing()
	if !finish {
		block := cbft.state.ViewBlockByIndex(index)
		if block != nil {
			if block.Hash() == s.Hash {
				cbft.state.SetExecuting(index, true)
				cbft.signBlock(block.Hash(), block.NumberU64(), index)
			}
		}
	}
	cbft.findExecutableBlock()
}

func (cbft *Cbft) signBlock(hash common.Hash, number uint64, index uint32) {
	//todo sign vote

	prepareVote := &protocols.PrepareVote{
		Epoch:       cbft.state.Epoch(),
		ViewNumber:  cbft.state.ViewNumber(),
		BlockHash:   hash,
		BlockNumber: number,
		BlockIndex:  index,
	}

	cbft.state.PendingPrepareVote().Push(prepareVote)

	cbft.sendPrepareVote()
}

// Send a signature,
// obtain a signature from the pending queue,
// determine whether the parent block has reached QC,
// and send a signature if it is reached, otherwise exit the sending logic.
func (cbft *Cbft) sendPrepareVote() {
	pending := cbft.state.PendingPrepareVote()
	hadSend := cbft.state.HadSendPrepareVote()

	for !pending.Empty() {
		p := pending.Top()
		if err := cbft.voteRules.AllowVote(p); err != nil {
			break
		}
<<<<<<< HEAD

=======
    
>>>>>>> 472d9528
		block := cbft.state.ViewBlockByIndex(p.BlockIndex)
		if b, qc := cbft.blockTree.FindBlockAndQC(block.ParentHash(), block.NumberU64()-1); b != nil {
			p.ParentQC = qc
			hadSend.Push(p)
			cbft.state.AddPrepareVote("", p)
			pending.Pop()
			//todo send prepareVote
		} else {
			break
		}
	}
}

// Every time there is a new block or a new executed block result will enter this judgment, find the next executable block
func (cbft *Cbft) findExecutableBlock() {
	blockIndex, finish := cbft.state.Executing()

	if blockIndex == math.MaxUint32 {
		block := cbft.state.ViewBlockByIndex(blockIndex + 1)
		if block != nil {
			parent, _ := cbft.blockTree.FindBlockAndQC(block.ParentHash(), block.NumberU64()-1)
			if parent == nil {
				cbft.log.Error(fmt.Sprintf("Find executable block's parent failed :[%d,%d,%s]", blockIndex, block.NumberU64(), block.Hash()))
			}

			if err := cbft.asyncExecutor.Execute(block, parent); err != nil {
				cbft.log.Error("Async Execute block failed", "error", err)
			}
			cbft.state.SetExecuting(0, false)
		}
	}

	if finish {
		block := cbft.state.ViewBlockByIndex(blockIndex + 1)
		if block != nil {
			parent := cbft.state.ViewBlockByIndex(blockIndex)
			if parent == nil {
				cbft.log.Error(fmt.Sprintf("Find executable block's parent failed :[%d,%d,%s]", blockIndex, block.NumberU64(), block.Hash()))
				return
			}

			if err := cbft.asyncExecutor.Execute(block, parent); err != nil {
				cbft.log.Error("Async Execute block failed", "error", err)
			}
		}
		cbft.state.SetExecuting(blockIndex+1, false)
	}
}

// Each time a new vote is triggered, a new QC Block will be triggered, and a new one can be found by the commit block.
func (cbft *Cbft) findQCBlock() {
	index := cbft.state.MaxQCIndex()
	next := index + 1
	size := cbft.state.PrepareVoteLenByIndex(next)

	prepareQC := func() bool {
		return size > 17 && cbft.state.HadSendPrepareVote().Had(next)
	}

	if prepareQC() {
		block := cbft.state.ViewBlockByIndex(next)
		//todo generation qc
		var qc *ctypes.QuorumCert
		lock, commit := cbft.blockTree.InsertQCBlock(block, qc)
		cbft.state.SetHighestQCBlock(block)
		cbft.tryCommitNewBlock(lock, commit)
	}
}

// Try commit a new block
func (cbft *Cbft) tryCommitNewBlock(lock *types.Block, commit *types.Block) {
	_, oldCommit := cbft.state.HighestLockBlock(), cbft.state.HighestCommitBlock()

	// Incremental commit block
	if oldCommit.NumberU64()+1 == commit.NumberU64() {
		_, qc := cbft.blockTree.FindBlockAndQC(commit.Hash(), commit.NumberU64())
		cbft.commitBlock(commit, qc)
	}
	cbft.state.SetHighestLockBlock(lock)
	cbft.state.SetHighestCommitBlock(commit)

}

// According to the current view QC situation, try to switch view
func (cbft *Cbft) tryChangeView() {
	// Had receive all qcs of current view
	if cbft.state.MaxQCIndex() == cbft.config.sys.Amount {
		//todo change view
	}

	viewChangeQC := func() bool {
		if cbft.state.ViewChangeLen() > 17 {
			return true
		}
		return false
	}
	if viewChangeQC() {
		//todo change view
	}
}

// Clean up invalid blocks in the previous view
func (cbft *Cbft) clearInvalidBlocks() {
	//todo reset txpool
}<|MERGE_RESOLUTION|>--- conflicted
+++ resolved
@@ -46,7 +46,7 @@
 func (cbft *Cbft) OnViewChange(id string, msg *protocols.ViewChange) error {
 	if err := cbft.safetyRules.ViewChangeRules(msg); err != nil {
 		if err.Fetch() {
-			cbft.fetchBlock(id, msg.BlockHash, msg.BlockNum)
+			cbft.fetchBlock(id, msg.BlockHash, msg.BlockNumber)
 		}
 	}
 
@@ -89,14 +89,14 @@
 
 	cbft.state.PendingPrepareVote().Push(prepareVote)
 
-	cbft.sendPrepareVote()
+	cbft.trySendPrepareVote()
 }
 
 // Send a signature,
 // obtain a signature from the pending queue,
 // determine whether the parent block has reached QC,
 // and send a signature if it is reached, otherwise exit the sending logic.
-func (cbft *Cbft) sendPrepareVote() {
+func (cbft *Cbft) trySendPrepareVote() {
 	pending := cbft.state.PendingPrepareVote()
 	hadSend := cbft.state.HadSendPrepareVote()
 
@@ -105,11 +105,7 @@
 		if err := cbft.voteRules.AllowVote(p); err != nil {
 			break
 		}
-<<<<<<< HEAD
-
-=======
-    
->>>>>>> 472d9528
+
 		block := cbft.state.ViewBlockByIndex(p.BlockIndex)
 		if b, qc := cbft.blockTree.FindBlockAndQC(block.ParentHash(), block.NumberU64()-1); b != nil {
 			p.ParentQC = qc
