package cbft

import (
	"fmt"
	"github.com/PlatONnetwork/PlatON-Go/common"
	"github.com/PlatONnetwork/PlatON-Go/common/math"
	"github.com/PlatONnetwork/PlatON-Go/consensus/cbft/executor"
	"github.com/PlatONnetwork/PlatON-Go/consensus/cbft/protocols"
	ctypes "github.com/PlatONnetwork/PlatON-Go/consensus/cbft/types"
	"github.com/PlatONnetwork/PlatON-Go/core/cbfttypes"
	"github.com/PlatONnetwork/PlatON-Go/core/types"
)

// Perform security rule verification，store in blockTree, Whether to start synchronization
func (cbft *Cbft) OnPrepareBlock(id string, msg *protocols.PrepareBlock) error {
	if err := cbft.safetyRules.PrepareBlockRules(msg); err != nil {
		if err.Fetch() {
			cbft.fetchBlock(id, msg.Block.Hash(), msg.Block.NumberU64())
		} else if err.NewView() {
			_, _, hash, number := msg.ViewChangeQC.MaxBlock()
			block, qc := cbft.blockTree.FindBlockAndQC(hash, number)
			cbft.log.Debug("Receive new view's block, change view", "newEpoch", msg.Epoch, "newView", msg.ViewNumber)
			cbft.changeView(msg.Epoch, msg.ViewNumber, block, qc, msg.ViewChangeQC)
		} else {
			cbft.log.Error("Prepare block rules fail", "number", msg.Block.Number(), "hash", msg.Block.Hash(), "err", err)
			return err
		}
	}

	if _, err := cbft.verifyConsensusMsg(msg); err != nil {
		return err
	}

	cbft.state.AddPrepareBlock(msg)

	cbft.prepareBlockFetchRules(id, msg)

	cbft.findExecutableBlock()
	return nil
}

// Perform security rule verification，store in blockTree, Whether to start synchronization
func (cbft *Cbft) OnPrepareVote(id string, msg *protocols.PrepareVote) error {
	if err := cbft.safetyRules.PrepareVoteRules(msg); err != nil {
		if err.Fetch() {
			cbft.fetchBlock(id, msg.BlockHash, msg.BlockNumber)
		} else {
			return err
		}
	}

	cbft.prepareVoteFetchRules(id, msg)

	var node *cbfttypes.ValidateNode
	var err error
	if node, err = cbft.verifyConsensusMsg(msg); err != nil {
		return err
	}

	cbft.state.AddPrepareVote(uint32(node.Index), msg)

	cbft.findQCBlock()
	return nil
}

// Perform security rule verification, view switching
func (cbft *Cbft) OnViewChange(id string, msg *protocols.ViewChange) error {
	if err := cbft.safetyRules.ViewChangeRules(msg); err != nil {
		if err.Fetch() {
			cbft.fetchBlock(id, msg.BlockHash, msg.BlockNumber)
		}
	}

	var node *cbfttypes.ValidateNode
	var err error
	if node, err = cbft.verifyConsensusMsg(msg); err != nil {
		return err
	}

	cbft.state.AddViewChange(uint32(node.Index), msg)

	// It is possible to achieve viewchangeQC every time you add viewchange
	cbft.tryChangeView()
	return nil
}

func (cbft *Cbft) OnViewTimeout() {
	node, err := cbft.validatorPool.GetValidatorByNodeID(cbft.state.HighestQCBlock().NumberU64(), cbft.config.Option.NodeID)
	if err != nil {
		cbft.log.Error("ViewTimeout local node is not validator")
		return
	}

	viewChange := &protocols.ViewChange{
		Epoch:       cbft.state.Epoch(),
		ViewNumber:  cbft.state.ViewNumber(),
		BlockHash:   cbft.state.HighestQCBlock().Hash(),
		BlockNumber: cbft.state.HighestQCBlock().NumberU64(),
	}

<<<<<<< HEAD
	// write sendViewChange info to wal
	cbft.sendViewChange(viewChange)
=======
	cbft.state.AddViewChange(uint32(node.Index), viewChange)
>>>>>>> ac806168

	cbft.network.Broadcast(viewChange)
}

//Perform security rule verification, view switching
func (cbft *Cbft) OnInsertQCBlock(blocks []*types.Block, qcs []*ctypes.QuorumCert) error {
	if len(blocks) != len(qcs) {
		return fmt.Errorf("block")
	}
	//todo insert tree, update view
	for i := 0; i < len(blocks); i++ {
		block, qc := blocks[i], qcs[i]
		//todo verify qc

		if err := cbft.safetyRules.QCBlockRules(block, qc); err != nil {
			if err.NewView() {
				cbft.changeView(qc.Epoch, qc.ViewNumber, block, qc, nil)
			}
		}

		cbft.insertQCBlock(block, qc)
		cbft.log.Debug("Insert QC block success", "hash", qc.BlockHash, "number", qc.BlockNumber)
	}

	return nil
}

// Update blockTree, try commit new block
func (cbft *Cbft) insertQCBlock(block *types.Block, qc *ctypes.QuorumCert) {
	cbft.state.AddQC(qc)
	lock, commit := cbft.blockTree.InsertQCBlock(block, qc)
	cbft.state.SetHighestQCBlock(block)
	cbft.tryCommitNewBlock(lock, commit)
	cbft.tryChangeView()
}

// Asynchronous execution block callback function
func (cbft *Cbft) onAsyncExecuteStatus(s *executor.BlockExecuteStatus) {
	if s.Err != nil {
		cbft.log.Error("Execute block failed", "err", s.Err, "hash", s.Hash, "number", s.Number)
		return
	}

	index, finish := cbft.state.Executing()
	if !finish {
		block := cbft.state.ViewBlockByIndex(index)
		if block != nil {
			if block.Hash() == s.Hash {
				cbft.state.SetExecuting(index, true)
				if err := cbft.signBlock(block.Hash(), block.NumberU64(), index); err != nil {
					cbft.log.Error("Sign block failed", "err", err, "hash", s.Hash, "number", s.Number)
					return
				}
			}
		}
	}
	cbft.findQCBlock()
	cbft.findExecutableBlock()
}

// Sign the block that has been executed
// Every time try to trigger a send PrepareVote
func (cbft *Cbft) signBlock(hash common.Hash, number uint64, index uint32) error {
	// todo sign vote
	// parentQC added when sending
	prepareVote := &protocols.PrepareVote{
		Epoch:       cbft.state.Epoch(),
		ViewNumber:  cbft.state.ViewNumber(),
		BlockHash:   hash,
		BlockNumber: number,
		BlockIndex:  index,
	}

	if err := cbft.signMsgByBls(prepareVote); err != nil {
		return err
	}

	cbft.state.PendingPrepareVote().Push(prepareVote)

	cbft.trySendPrepareVote()
	return nil
}

// Send a signature,
// obtain a signature from the pending queue,
// determine whether the parent block has reached QC,
// and send a signature if it is reached, otherwise exit the sending logic.
func (cbft *Cbft) trySendPrepareVote() {
	pending := cbft.state.PendingPrepareVote()
	hadSend := cbft.state.HadSendPrepareVote()

	for !pending.Empty() {
		p := pending.Top()
		if err := cbft.voteRules.AllowVote(p); err != nil {
			break
		}

		block := cbft.state.ViewBlockByIndex(p.BlockIndex)
		// The executed block has a signature.
		// Only when the view is switched, the block is cleared but the vote is also cleared.
		// If there is no block, the consensus process is abnormal and should not run.
		if block == nil {
			cbft.log.Crit("Try send PrepareVote failed", "err", "vote corresponding block not found", "view", cbft.state.ViewString(), p.String())
		}
		if b, qc := cbft.blockTree.FindBlockAndQC(block.ParentHash(), block.NumberU64()-1); b != nil {
			p.ParentQC = qc
			hadSend.Push(p)
			node, _ := cbft.validatorPool.GetValidatorByNodeID(cbft.state.HighestQCBlock().NumberU64(), cbft.config.Option.NodeID)
			cbft.state.AddPrepareVote(uint32(node.Index), p)
			pending.Pop()

			// write sendPrepareVote info to wal
			cbft.sendPrepareVote(block, p)

			cbft.network.Broadcast(p)
		} else {
			break
		}
	}
}

// Every time there is a new block or a new executed block result will enter this judgment, find the next executable block
func (cbft *Cbft) findExecutableBlock() {
	blockIndex, finish := cbft.state.Executing()

	if blockIndex == math.MaxUint32 {
		block := cbft.state.ViewBlockByIndex(blockIndex + 1)
		if block != nil {
			parent, _ := cbft.blockTree.FindBlockAndQC(block.ParentHash(), block.NumberU64()-1)
			if parent == nil {
				cbft.log.Error(fmt.Sprintf("Find executable block's parent failed :[%d,%d,%s]", blockIndex, block.NumberU64(), block.Hash()))
			}

			if err := cbft.asyncExecutor.Execute(block, parent); err != nil {
				cbft.log.Error("Async Execute block failed", "error", err)
			}
			cbft.state.SetExecuting(0, false)
		}
	}

	if finish {
		block := cbft.state.ViewBlockByIndex(blockIndex + 1)
		if block != nil {
			parent := cbft.state.ViewBlockByIndex(blockIndex)
			if parent == nil {
				cbft.log.Error(fmt.Sprintf("Find executable block's parent failed :[%d,%d,%s]", blockIndex, block.NumberU64(), block.Hash()))
				return
			}

			if err := cbft.asyncExecutor.Execute(block, parent); err != nil {
				cbft.log.Error("Async Execute block failed", "error", err)
			}
		}
		cbft.state.SetExecuting(blockIndex+1, false)
	}
}

// Each time a new vote is triggered, a new QC Block will be triggered, and a new one can be found by the commit block.
func (cbft *Cbft) findQCBlock() {
	index := cbft.state.MaxQCIndex()
	next := index + 1
	size := cbft.state.PrepareVoteLenByIndex(next)

	prepareQC := func() bool {
		return size >= cbft.threshold(cbft.validatorPool.Len(cbft.state.HighestQCBlock().NumberU64())) && cbft.state.HadSendPrepareVote().Had(next)
	}

	if prepareQC() {
		block := cbft.state.ViewBlockByIndex(next)
		qc := cbft.generatePrepareQC(cbft.state.AllPrepareVoteByIndex(next))
		cbft.insertQCBlock(block, qc)
	}
	cbft.tryChangeView()
}

<<<<<<< HEAD
// updateChainState tries to update consensus state to wal
// If the write fails, the process will stop
func (cbft *Cbft) updateChainState(qc *types.Block, lock *types.Block, commit *types.Block) {
	qcBlock, qcQC := cbft.blockTree.FindBlockAndQC(qc.Hash(), qc.NumberU64())
	var qcState, lockState, commitState *protocols.State
	qcState = &protocols.State{
		Block:      qcBlock,
		QuorumCert: qcQC,
	}
	if lock == nil || commit == nil {
		if err := cbft.addQCState(qcState); err != nil {
			panic(fmt.Sprintf("update chain state error: %s", err.Error()))
		}
	} else {
		lockBlock, lockQC := cbft.blockTree.FindBlockAndQC(lock.Hash(), lock.NumberU64())
		commitBlock, commitQC := cbft.blockTree.FindBlockAndQC(commit.Hash(), commit.NumberU64())
		lockState = &protocols.State{
			Block:      lockBlock,
			QuorumCert: lockQC,
		}
		commitState = &protocols.State{
			Block:      commitBlock,
			QuorumCert: commitQC,
		}
		if err := cbft.newChainState(commitState, lockState, qcState); err != nil {
			panic(fmt.Sprintf("update chain state error: %s", err.Error()))
		}
	}
}

func (cbft *Cbft) generatePrepareQC(votes map[uint32]*protocols.PrepareVote) *ctypes.QuorumCert {
	qc := &ctypes.QuorumCert{}
	for _, p := range votes {
		qc.Epoch = p.Epoch
		qc.ViewNumber = p.ViewNumber
		qc.BlockHash = p.BlockHash
		qc.BlockNumber = p.BlockNumber
		qc.BlockIndex = p.BlockIndex
	}
	return qc
}

func (cbft *Cbft) generateViewChangeQC(map[uint32]*protocols.ViewChange) *ctypes.ViewChangeQC {
	qc := &ctypes.ViewChangeQC{}
	return qc
}

=======
>>>>>>> ac806168
// Try commit a new block
func (cbft *Cbft) tryCommitNewBlock(lock *types.Block, commit *types.Block) {
	if lock == nil || commit == nil {
		cbft.log.Warn("Try commit failed", "hadLock", lock != nil, "hadCommit", commit != nil)
		return
	}
	highestqc := cbft.state.HighestQCBlock()
	_, oldCommit := cbft.state.HighestLockBlock(), cbft.state.HighestCommitBlock()

	// Incremental commit block
	if oldCommit.NumberU64()+1 == commit.NumberU64() {
		_, qc := cbft.blockTree.FindBlockAndQC(commit.Hash(), commit.NumberU64())
		cbft.commitBlock(commit, qc)
		cbft.state.SetHighestLockBlock(lock)
		cbft.state.SetHighestCommitBlock(commit)
		cbft.updateChainState(highestqc, lock, commit)
		cbft.blockTree.PruneBlock(commit.Hash(), commit.NumberU64(), nil)
		cbft.blockTree.NewRoot(commit)
	} else {
		cbft.updateChainState(highestqc, nil, nil)
	}
}

// According to the current view QC situation, try to switch view
func (cbft *Cbft) tryChangeView() {
	// Had receive all qcs of current view
	block, qc := cbft.blockTree.FindBlockAndQC(cbft.state.HighestQCBlock().Hash(), cbft.state.HighestQCBlock().NumberU64())

	increasing := func() uint64 {
		return cbft.state.ViewNumber() + 1
	}

	enough := func() bool {
		return cbft.state.MaxQCIndex()+1 == cbft.config.Sys.Amount
	}

	if enough() {
		cbft.log.Debug("Produce enough blocks, change view", "newEpoch", cbft.state.Epoch(), "newView", increasing())
		cbft.changeView(cbft.state.Epoch(), increasing(), block, qc, nil)
		return
	}

	viewChangeQC := func() bool {
		if cbft.state.ViewChangeLen() > cbft.threshold(cbft.validatorPool.Len(cbft.state.HighestQCBlock().NumberU64())) {
			return true
		}
		return false
	}

	if viewChangeQC() {
		cbft.log.Debug("Receive Enough viewChange, change view", "newEpoch", cbft.state.Epoch(), "newView", increasing())
		viewChangeQC := cbft.generateViewChangeQC(cbft.state.AllViewChange())
		_, viewNumber, _, number := viewChangeQC.MaxBlock()
		block, qc := cbft.blockTree.FindBlockAndQC(cbft.state.HighestQCBlock().Hash(), cbft.state.HighestQCBlock().NumberU64())
		if number > qc.BlockNumber || viewNumber > qc.ViewNumber {
			//fixme get qc block
			cbft.log.Warn("Local node is behind other validators", "blockState", cbft.state.HighestBlockString(), "viewChangeQC", viewChangeQC.String())
			return
		}
		cbft.changeView(cbft.state.Epoch(), increasing(), block, qc, viewChangeQC)
	}
}

// change view
func (cbft *Cbft) changeView(epoch, viewNumber uint64, block *types.Block, qc *ctypes.QuorumCert, viewChangeQC *ctypes.ViewChangeQC) {
	interval := func() uint64 {
		if block.NumberU64() == 0 || qc.ViewNumber+1 != viewNumber {
			return 1
		} else {
			return uint64(cbft.config.Sys.Amount - qc.BlockIndex)
		}
	}
	cbft.state.ResetView(epoch, viewNumber)
	cbft.state.SetViewTimer(interval())
	cbft.state.SetLastViewChangeQC(viewChangeQC)
	// write confirmed viewChange info to wal
	if !cbft.isLoading() {
		cbft.confirmViewChange(epoch, viewNumber, block, qc, viewChangeQC)
	}
	cbft.clearInvalidBlocks(block)
}

// Clean up invalid blocks in the previous view
func (cbft *Cbft) clearInvalidBlocks(newBlock *types.Block) {
	var rollback []*types.Block
	newHead := newBlock.Header()
	for _, p := range cbft.state.HadSendPrepareVote().Peek() {
		if p.BlockNumber > newBlock.NumberU64() {
			block := cbft.state.ViewBlockByIndex(p.BlockIndex)
			rollback = append(rollback, block)
			cbft.blockCacheWriter.ClearCache(block)
		}
	}
	for _, p := range cbft.state.PendingPrepareVote().Peek() {
		if p.BlockNumber > newBlock.NumberU64() {
			block := cbft.state.ViewBlockByIndex(p.BlockIndex)
			rollback = append(rollback, block)
			cbft.blockCacheWriter.ClearCache(block)
		}
	}

	//todo proposer is myself
	cbft.txPool.ForkedReset(newHead, rollback)
}<|MERGE_RESOLUTION|>--- conflicted
+++ resolved
@@ -2,6 +2,7 @@
 
 import (
 	"fmt"
+
 	"github.com/PlatONnetwork/PlatON-Go/common"
 	"github.com/PlatONnetwork/PlatON-Go/common/math"
 	"github.com/PlatONnetwork/PlatON-Go/consensus/cbft/executor"
@@ -98,13 +99,10 @@
 		BlockNumber: cbft.state.HighestQCBlock().NumberU64(),
 	}
 
-<<<<<<< HEAD
 	// write sendViewChange info to wal
 	cbft.sendViewChange(viewChange)
-=======
+
 	cbft.state.AddViewChange(uint32(node.Index), viewChange)
->>>>>>> ac806168
-
 	cbft.network.Broadcast(viewChange)
 }
 
@@ -279,7 +277,6 @@
 	cbft.tryChangeView()
 }
 
-<<<<<<< HEAD
 // updateChainState tries to update consensus state to wal
 // If the write fails, the process will stop
 func (cbft *Cbft) updateChainState(qc *types.Block, lock *types.Block, commit *types.Block) {
@@ -310,25 +307,6 @@
 	}
 }
 
-func (cbft *Cbft) generatePrepareQC(votes map[uint32]*protocols.PrepareVote) *ctypes.QuorumCert {
-	qc := &ctypes.QuorumCert{}
-	for _, p := range votes {
-		qc.Epoch = p.Epoch
-		qc.ViewNumber = p.ViewNumber
-		qc.BlockHash = p.BlockHash
-		qc.BlockNumber = p.BlockNumber
-		qc.BlockIndex = p.BlockIndex
-	}
-	return qc
-}
-
-func (cbft *Cbft) generateViewChangeQC(map[uint32]*protocols.ViewChange) *ctypes.ViewChangeQC {
-	qc := &ctypes.ViewChangeQC{}
-	return qc
-}
-
-=======
->>>>>>> ac806168
 // Try commit a new block
 func (cbft *Cbft) tryCommitNewBlock(lock *types.Block, commit *types.Block) {
 	if lock == nil || commit == nil {
