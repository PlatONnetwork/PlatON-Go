--- conflicted
+++ resolved
@@ -307,17 +307,12 @@
 	engine.OnHighestPrepareBlock(v.validator(1).nodeID, hp)
 }
 
-<<<<<<< HEAD
 func TestCbft_OnGetPrepareVote2(t *testing.T) {
-=======
-func TestCbft_OnViewChangeVote(t *testing.T) {
->>>>>>> 2e2f3ea5
 	path := path()
 	defer os.RemoveAll(path)
 
 	engine, _, v := randomCBFT(path, 4)
 
-<<<<<<< HEAD
 	mockHandler := NewMockHandler()
 	engine.handler = mockHandler
 
@@ -432,7 +427,11 @@
 	assert.Len(t, mockHandler.sendQueue, 1)
 
 }
-=======
+func TestCbft_OnViewChangeVote(t *testing.T) {
+	path := path()
+	defer os.RemoveAll(path)
+
+	engine, _, v := randomCBFT(path, 4)
 	timestamp := uint64(common.Millis(time.Now()))
 
 	view := makeViewChange(v.validator(0).privateKey, timestamp, 0, engine.blockChain.Genesis().Hash(), 0, v.validator(0).address, nil)
@@ -484,7 +483,7 @@
 	for _, ext := range blocksExt {
 		ch := make(chan error, 1)
 		engine.InsertChain(ext.block, ch)
-		<- ch
+		<-ch
 	}
 
 	timestamp = uint64(common.Millis(time.Now()))
@@ -520,7 +519,6 @@
 	assert.True(t, engine.agreeViewChange())
 }
 
->>>>>>> 2e2f3ea5
 func TestCBFT_OnPrepareVote(t *testing.T) {
 	path := path()
 	defer os.RemoveAll(path)
