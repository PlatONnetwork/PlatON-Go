--- conflicted
+++ resolved
@@ -475,7 +475,6 @@
 	return tx, receipt, statedb
 }
 
-<<<<<<< HEAD
 func TestCalc(t *testing.T) {
 	pk, sk, cbftnodes := GenerateCbftNode(1)
 	node := MockNode(pk[0], sk[0], cbftnodes, 5000, 10)
@@ -545,7 +544,7 @@
 	should, err = node.engine.ShouldSeal(time.Now())
 	assert.Equal(t, err.Error(), "view timeout")
 	assert.False(t, should)
-=======
+}
 func TestInsertChain(t *testing.T) {
 	pk, sk, cbftnodes := GenerateCbftNode(4)
 	nodes := make([]*TestCBFT, 0)
@@ -599,5 +598,4 @@
 	for _, b := range hasQCBlock {
 		assert.Nil(t, nodes[1].engine.InsertChain(b))
 	}
->>>>>>> 7fa489dc
 }