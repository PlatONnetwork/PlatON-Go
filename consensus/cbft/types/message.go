--- conflicted
+++ resolved
@@ -4,10 +4,6 @@
 	"fmt"
 
 	"github.com/PlatONnetwork/PlatON-Go/common"
-<<<<<<< HEAD
-	"github.com/PlatONnetwork/PlatON-Go/p2p/discover"
-=======
->>>>>>> ad2fda75
 )
 
 const (
@@ -65,11 +61,7 @@
 }
 
 // Create a new MsgInfo object.
-<<<<<<< HEAD
-func NewMessage(message Message, id discover.NodeID) *MsgInfo {
-=======
-func NewMessageInfo(message Message, id string) *MsgInfo {
->>>>>>> ad2fda75
+func NewMessage(message Message, id string) *MsgInfo {
 	return &MsgInfo{
 		Msg:    message,
 		PeerID: id,
