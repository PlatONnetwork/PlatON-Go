--- conflicted
+++ resolved
@@ -171,11 +171,7 @@
 	epoch, view, blockEpoch, blockView, hash, number := v.QCs[0].Epoch, v.QCs[0].ViewNumber, v.QCs[0].BlockEpoch, v.QCs[0].BlockViewNumber, v.QCs[0].BlockHash, v.QCs[0].BlockNumber
 
 	for _, qc := range v.QCs {
-<<<<<<< HEAD
 		if qc.HigherBlockView(blockEpoch, blockView) {
-=======
-		if blockEpoch < qc.BlockEpoch || (blockEpoch == qc.BlockEpoch && blockView < qc.BlockViewNumber) {
->>>>>>> 44a2ad9e
 			blockEpoch, blockView, hash, number = qc.BlockEpoch, qc.BlockViewNumber, qc.BlockHash, qc.BlockNumber
 		} else if number < qc.BlockNumber {
 			hash, number = qc.BlockHash, qc.BlockNumber
