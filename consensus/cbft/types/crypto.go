--- conflicted
+++ resolved
@@ -131,7 +131,6 @@
 	}
 }
 
-<<<<<<< HEAD
 func (v ViewChangeQC) EqualAll(epoch uint64, viewNumber uint64) error {
 	for _, v := range v.QCs {
 		if v.ViewNumber != viewNumber || v.Epoch != epoch {
@@ -141,13 +140,8 @@
 	return nil
 }
 
-func (v ViewChangeQC) Verify() error {
-	//todo implement verify
-	return nil
-=======
 type ViewChangeQC struct {
 	QCs []*ViewChangeQuorumCert
->>>>>>> 681199f5
 }
 
 func (v ViewChangeQC) MaxBlock() (uint64, uint64, common.Hash, uint64) {
