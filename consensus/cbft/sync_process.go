package cbft

import (
	"container/list"
	"fmt"
	"sort"
	"time"

	"github.com/PlatONnetwork/PlatON-Go/consensus/cbft/state"

	"github.com/PlatONnetwork/PlatON-Go/common"
	"github.com/PlatONnetwork/PlatON-Go/consensus/cbft/network"
	"github.com/PlatONnetwork/PlatON-Go/consensus/cbft/protocols"
	ctypes "github.com/PlatONnetwork/PlatON-Go/consensus/cbft/types"
	"github.com/PlatONnetwork/PlatON-Go/consensus/cbft/utils"
	"github.com/PlatONnetwork/PlatON-Go/core/types"
)

var syncPrepareVotesInterval = 3 * time.Second

// Get the block from the specified connection, get the block into the fetcher, and execute the block CBFT update state machine
func (cbft *Cbft) fetchBlock(id string, hash common.Hash, number uint64, qc *ctypes.QuorumCert) {
	if cbft.fetcher.Len() != 0 {
		cbft.log.Trace("Had fetching block")
		return
	}
	highestQC := cbft.state.HighestQCBlock()
	if highestQC.NumberU64()+3 < number {
		cbft.log.Debug(fmt.Sprintf("Local state too low, local.highestQC:%s,%d, remote.msg:%s,%d", highestQC.Hash().String(), highestQC.NumberU64(), hash.String(), number))
		return
	}

	baseBlockHash, baseBlockNumber := common.Hash{}, uint64(0)
	var parentBlock *types.Block

	if highestQC.NumberU64() < number {
		parentBlock = highestQC
		baseBlockHash, baseBlockNumber = parentBlock.Hash(), parentBlock.NumberU64()
	} else if highestQC.NumberU64() == number {
		parentBlock = cbft.state.HighestLockBlock()
		baseBlockHash, baseBlockNumber = parentBlock.Hash(), parentBlock.NumberU64()
	} else {
		cbft.log.Trace("No suitable block need to request")
		return
	}

	if qc != nil {
		if err := cbft.verifyPrepareQC(number, hash, qc); err != nil {
			cbft.log.Warn(fmt.Sprintf("Verify prepare qc failed, error:%s", err.Error()))
			return
		}
	}

	match := func(msg ctypes.Message) bool {
		_, ok := msg.(*protocols.QCBlockList)
		return ok
	}

	executor := func(msg ctypes.Message) {
		defer func() {
			cbft.log.Debug("Close fetching")
			utils.SetFalse(&cbft.fetching)
		}()
		if blockList, ok := msg.(*protocols.QCBlockList); ok {
			// Execution block
			for _, block := range blockList.Blocks {
				if block.ParentHash() != parentBlock.Hash() {
					cbft.log.Debug("Response block's is error",
						"blockHash", block.Hash(), "blockNumber", block.NumberU64(),
						"parentHash", parentBlock.Hash(), "parentNumber", parentBlock.NumberU64())
					return
				}
				start := time.Now()
				if err := cbft.blockCacheWriter.Execute(block, parentBlock); err != nil {
					cbft.log.Error("Execute block failed", "hash", block.Hash(), "number", block.NumberU64(), "error", err)
					return
				}
				blockExecutedTimer.UpdateSince(start)
				parentBlock = block
			}

			// Update the results to the CBFT state machine
			cbft.asyncCallCh <- func() {
				for i, block := range blockList.Blocks {
					if err := cbft.verifyPrepareQC(block.NumberU64(), block.Hash(), blockList.QC[i]); err != nil {
						cbft.log.Error("Verify block prepare qc failed", "hash", block.Hash(), "number", block.NumberU64(), "error", err)
						return
					}
				}
				if err := cbft.OnInsertQCBlock(blockList.Blocks, blockList.QC); err != nil {
					cbft.log.Error("Insert block failed", "error", err)
				}
			}
			if blockList.ForkedBlocks == nil || len(blockList.ForkedBlocks) == 0 {
				cbft.log.Trace("No forked block need to handle")
				return
			}
			// Remove local forks that already exist.
			filteredForkedBlocks := make([]*types.Block, 0)
			filteredForkedQCs := make([]*ctypes.QuorumCert, 0)
			localForkedBlocks, _ := cbft.blockTree.FindForkedBlocksAndQCs(parentBlock.Hash(), parentBlock.NumberU64())
			for i, forkedBlock := range blockList.ForkedBlocks {
				for _, localForkedBlock := range localForkedBlocks {
					if forkedBlock.Hash() != localForkedBlock.Hash() && forkedBlock.NumberU64() != localForkedBlock.NumberU64() {
						filteredForkedBlocks = append(filteredForkedBlocks, forkedBlock)
						filteredForkedQCs = append(filteredForkedQCs, blockList.ForkedQC[i])
						break
					}
				}
			}

			// Execution forked block.
			var forkedParentBlock *types.Block
			for _, forkedBlock := range filteredForkedBlocks {
				if forkedBlock.NumberU64() != parentBlock.NumberU64() {
					cbft.log.Error("Invalid forked block", "lastParentNumber", parentBlock.NumberU64(), "forkedBlockNumber", forkedBlock.NumberU64())
					break
				}
				for _, block := range blockList.Blocks {
					if block.Hash() == forkedBlock.ParentHash() && block.NumberU64() == forkedBlock.NumberU64()-1 {
						forkedParentBlock = block
						break
					}
				}
				if forkedParentBlock != nil {
					break
				}
			}

			// Verify forked block and execute.
			for _, forkedBlock := range filteredForkedBlocks {
				if forkedParentBlock == nil || forkedBlock.ParentHash() != forkedParentBlock.Hash() {
					cbft.log.Debug("Response forked block's is error",
						"blockHash", forkedBlock.Hash(), "blockNumber", forkedBlock.NumberU64(),
						"parentHash", parentBlock.Hash(), "parentNumber", parentBlock.NumberU64())
					return
				}
<<<<<<< HEAD
=======

>>>>>>> 8988ed07
				if err := cbft.blockCacheWriter.Execute(forkedBlock, parentBlock); err != nil {
					cbft.log.Error("Execute forked block failed", "hash", forkedBlock.Hash(), "number", forkedBlock.NumberU64(), "error", err)
					return
				}
			}

			cbft.asyncCallCh <- func() {
				for i, forkedBlock := range filteredForkedBlocks {
					if err := cbft.verifyPrepareQC(forkedBlock.NumberU64(), forkedBlock.Hash(), blockList.ForkedQC[i]); err != nil {
						cbft.log.Error("Verify forked block prepare qc failed", "hash", forkedBlock.Hash(), "number", forkedBlock.NumberU64(), "error", err)
						return
					}
				}
<<<<<<< HEAD
=======

>>>>>>> 8988ed07
				if err := cbft.OnInsertQCBlock(filteredForkedBlocks, filteredForkedQCs); err != nil {
					cbft.log.Error("Insert forked block failed", "error", err)
				}
			}
		}
	}

	expire := func() {
		cbft.log.Debug("Fetch timeout, close fetching", "targetId", id, "baseBlockHash", baseBlockHash, "baseBlockNumber", baseBlockNumber)
		utils.SetFalse(&cbft.fetching)
	}

	cbft.log.Debug("Start fetching", "id", id, "basBlockHash", baseBlockHash, "baseBlockNumber", baseBlockNumber)

	utils.SetTrue(&cbft.fetching)
	cbft.fetcher.AddTask(id, match, executor, expire)
	cbft.network.Send(id, &protocols.GetQCBlockList{BlockHash: baseBlockHash, BlockNumber: baseBlockNumber})
}

// Obtain blocks that are not in the local according to the proposed block
func (cbft *Cbft) prepareBlockFetchRules(id string, pb *protocols.PrepareBlock) {
	if pb.Block.NumberU64() > cbft.state.HighestQCBlock().NumberU64() {
		for i := uint32(0); i <= pb.BlockIndex; i++ {
			b, _ := cbft.state.ViewBlockAndQC(i)
			if b == nil {
				if pb := cbft.csPool.GetPrepareBlock(i); pb != nil {
					go cbft.ReceiveMessage(pb)
				} else {
					cbft.SyncPrepareBlock(id, cbft.state.Epoch(), cbft.state.ViewNumber(), i)
				}
			}
		}
	}
}

// Get votes and blocks that are not available locally based on the height of the vote
func (cbft *Cbft) prepareVoteFetchRules(id string, vote *protocols.PrepareVote) {
	// Greater than QC+1 means the vote is behind
	if vote.BlockNumber > cbft.state.HighestQCBlock().NumberU64()+1 {
		for i := uint32(0); i <= vote.BlockIndex; i++ {
			b, q := cbft.state.ViewBlockAndQC(i)
			if b == nil {
				if pb := cbft.csPool.GetPrepareBlock(i); pb != nil {
					go cbft.ReceiveMessage(pb)
				} else {
					cbft.SyncPrepareBlock(id, cbft.state.Epoch(), cbft.state.ViewNumber(), i)
				}
			} else if q == nil {
				cbft.SyncBlockQuorumCert(id, b.NumberU64(), b.Hash())
			}
		}
	}
}

// OnGetPrepareBlock handles the  message type of GetPrepareBlockMsg.
func (cbft *Cbft) OnGetPrepareBlock(id string, msg *protocols.GetPrepareBlock) error {
	if msg.Epoch == cbft.state.Epoch() && msg.ViewNumber == cbft.state.ViewNumber() {
		prepareBlock := cbft.state.PrepareBlockByIndex(msg.BlockIndex)
		if prepareBlock != nil {
			cbft.log.Debug("Send PrepareBlock", "prepareBlock", prepareBlock.String())
			cbft.network.Send(id, prepareBlock)
		}

		_, qc := cbft.state.ViewBlockAndQC(msg.BlockIndex)
		if qc != nil {
			cbft.log.Debug("Send BlockQuorumCert on GetPrepareBlock", "peer", id, "qc", qc.String())
			cbft.network.Send(id, &protocols.BlockQuorumCert{BlockQC: qc})
		}
	}
	return nil
}

// OnGetBlockQuorumCert handles the message type of GetBlockQuorumCertMsg.
func (cbft *Cbft) OnGetBlockQuorumCert(id string, msg *protocols.GetBlockQuorumCert) error {
	_, qc := cbft.blockTree.FindBlockAndQC(msg.BlockHash, msg.BlockNumber)
	if qc != nil {
		cbft.network.Send(id, &protocols.BlockQuorumCert{BlockQC: qc})
	}
	return nil
}

// OnBlockQuorumCert handles the message type of BlockQuorumCertMsg.
func (cbft *Cbft) OnBlockQuorumCert(id string, msg *protocols.BlockQuorumCert) error {
	if msg.BlockQC.Epoch != cbft.state.Epoch() || msg.BlockQC.ViewNumber != cbft.state.ViewNumber() {
		cbft.log.Debug("Receive BlockQuorumCert response failed", "local.epoch", cbft.state.Epoch(), "local.viewNumber", cbft.state.ViewNumber(), "msg", msg.String())
		return fmt.Errorf("msg is not match current state")
	}

	if _, qc := cbft.blockTree.FindBlockAndQC(msg.BlockQC.BlockHash, msg.BlockQC.BlockNumber); qc != nil {
		cbft.log.Debug("Block has exist", "msg", msg.String())
		return fmt.Errorf("block already exists")
	}

	// If blockQC comes the block must exist
	block := cbft.state.ViewBlockByIndex(msg.BlockQC.BlockIndex)
	if block == nil {
		cbft.log.Debug("Block not exist", "msg", msg.String())
		return fmt.Errorf("block not exist")
	}
	if err := cbft.verifyPrepareQC(block.NumberU64(), block.Hash(), msg.BlockQC); err != nil {
		return &authFailedError{err}
	}

	cbft.csPool.AddPrepareQC(msg.BlockQC.BlockIndex, &ctypes.MsgInfo{PeerID: id, Msg: msg})
	cbft.insertPrepareQC(msg.BlockQC)
	return nil
}

// OnGetQCBlockList handles the message type of GetQCBlockListMsg.
func (cbft *Cbft) OnGetQCBlockList(id string, msg *protocols.GetQCBlockList) error {
	highestQC := cbft.state.HighestQCBlock()

	if highestQC.NumberU64() > msg.BlockNumber+3 ||
		(highestQC.Hash() == msg.BlockHash && highestQC.NumberU64() == msg.BlockNumber) {
		cbft.log.Debug(fmt.Sprintf("Receive GetQCBlockList failed, local.highestQC:%s,%d, msg:%s", highestQC.Hash().TerminalString(), highestQC.NumberU64(), msg.String()))
		return fmt.Errorf("peer state too low")
	}

	lock := cbft.state.HighestLockBlock()
	commit := cbft.state.HighestCommitBlock()

	qcs := make([]*ctypes.QuorumCert, 0)
	blocks := make([]*types.Block, 0)

	if commit.ParentHash() == msg.BlockHash {
		block, qc := cbft.blockTree.FindBlockAndQC(commit.Hash(), commit.NumberU64())
		qcs = append(qcs, qc)
		blocks = append(blocks, block)
	}

	if lock.ParentHash() == msg.BlockHash || commit.ParentHash() == msg.BlockHash {
		block, qc := cbft.blockTree.FindBlockAndQC(lock.Hash(), lock.NumberU64())
		qcs = append(qcs, qc)
		blocks = append(blocks, block)
	}
	if highestQC.ParentHash() == msg.BlockHash || lock.ParentHash() == msg.BlockHash || commit.ParentHash() == msg.BlockHash {
		block, qc := cbft.blockTree.FindBlockAndQC(highestQC.Hash(), highestQC.NumberU64())
		qcs = append(qcs, qc)
		blocks = append(blocks, block)
	}

	// If the height of the QC exists in the blocktree,
	// collecting forked blocks.
	forkedQCs := make([]*ctypes.QuorumCert, 0)
	forkedBlocks := make([]*types.Block, 0)
	if highestQC.ParentHash() == msg.BlockHash {
		bs, qcs := cbft.blockTree.FindForkedBlocksAndQCs(highestQC.Hash(), highestQC.NumberU64())
		if bs != nil && qcs != nil && len(bs) != 0 && len(qcs) != 0 {
			cbft.log.Debug("Find forked block and return", "forkedBlockLen", len(bs), "forkedQcLen", len(qcs))
			forkedBlocks = append(forkedBlocks, bs...)
			forkedQCs = append(forkedQCs, qcs...)
		}
	}

	if len(qcs) != 0 {
		cbft.network.Send(id, &protocols.QCBlockList{QC: qcs, Blocks: blocks, ForkedBlocks: forkedBlocks, ForkedQC: forkedQCs})
		cbft.log.Debug("Send QCBlockList", "len", len(qcs))
	}
	return nil
}

// OnGetPrepareVote is responsible for processing the business logic
// of the GetPrepareVote message. It will synchronously return a
// PrepareVotes message to the sender.
func (cbft *Cbft) OnGetPrepareVote(id string, msg *protocols.GetPrepareVote) error {
	cbft.log.Debug("Received message on OnGetPrepareVote", "from", id, "msgHash", msg.MsgHash(), "message", msg.String())
	if msg.Epoch == cbft.state.Epoch() && msg.ViewNumber == cbft.state.ViewNumber() {
		// If the block has already QC, that response QC instead of votes.
		// Avoid the sender spent a lot of time to verifies PrepareVote msg.
		_, qc := cbft.state.ViewBlockAndQC(msg.BlockIndex)
		if qc != nil {
			cbft.network.Send(id, &protocols.BlockQuorumCert{BlockQC: qc})
			cbft.log.Debug("Send BlockQuorumCert", "peer", id, "qc", qc.String())
			return nil
		}

		prepareVoteMap := cbft.state.AllPrepareVoteByIndex(msg.BlockIndex)
		// Defining an array for receiving PrepareVote.
		votes := make([]*protocols.PrepareVote, 0, len(prepareVoteMap))
		if prepareVoteMap != nil {
			threshold := cbft.threshold(cbft.currentValidatorLen())
			remain := threshold - (cbft.currentValidatorLen() - int(msg.UnKnownSet.Size()))
			for k, v := range prepareVoteMap {
				if msg.UnKnownSet.GetIndex(k) {
					votes = append(votes, v)
				}

				// Limit response votes
				if remain > 0 && len(votes) >= remain {
					break
				}
			}
		}
		if len(votes) > 0 {
			cbft.network.Send(id, &protocols.PrepareVotes{Epoch: msg.Epoch, ViewNumber: msg.ViewNumber, BlockIndex: msg.BlockIndex, Votes: votes})
			cbft.log.Debug("Send PrepareVotes", "peer", id, "epoch", msg.Epoch, "viewNumber", msg.ViewNumber, "blockIndex", msg.BlockIndex)
		}
	}
	return nil
}

// OnPrepareVotes handling response from GetPrepareVote response.
func (cbft *Cbft) OnPrepareVotes(id string, msg *protocols.PrepareVotes) error {
	cbft.log.Debug("Received message on OnPrepareVotes", "from", id, "msgHash", msg.MsgHash(), "message", msg.String())
	for _, vote := range msg.Votes {
		_, qc := cbft.blockTree.FindBlockAndQC(vote.BlockHash, vote.BlockNumber)
		if qc == nil && !cbft.network.ContainsHistoryMessageHash(vote.MsgHash()) {
			if err := cbft.OnPrepareVote(id, vote); err != nil {
				if e, ok := err.(HandleError); ok && e.AuthFailed() {
					cbft.log.Error("OnPrepareVotes failed", "peer", id, "err", err)
				}
				return err
			}
		}
	}
	return nil
}

// OnGetLatestStatus hands GetLatestStatus messages.
//
// main logic:
// 1.Compare the blockNumber of the sending node with the local node,
// and if the blockNumber of local node is larger then reply LatestStatus message,
// the message contains the status information of the local node.
func (cbft *Cbft) OnGetLatestStatus(id string, msg *protocols.GetLatestStatus) error {
	cbft.log.Debug("Received message on OnGetLatestStatus", "from", id, "logicType", msg.LogicType, "msgHash", msg.MsgHash(), "message", msg.String())
	if msg.BlockNumber != 0 && msg.QuorumCert == nil || msg.LBlockNumber != 0 && msg.LQuorumCert == nil {
		cbft.log.Error("Invalid getLatestStatus,lack corresponding quorumCert", "getLatestStatus", msg.String())
		return nil
	}
	// Define a function that performs the send action.
	launcher := func(bType uint64, targetId string, blockNumber uint64, blockHash common.Hash, qc *ctypes.QuorumCert) error {
		err := cbft.network.PeerSetting(targetId, bType, blockNumber)
		if err != nil {
			cbft.log.Error("GetPeer failed", "err", err, "peerId", targetId)
			return err
		}
		// Synchronize block data with fetchBlock.
		cbft.fetchBlock(targetId, blockHash, blockNumber, qc)
		return nil
	}
	//
	if msg.LogicType == network.TypeForQCBn {
		localQCNum, localQCHash := cbft.state.HighestQCBlock().NumberU64(), cbft.state.HighestQCBlock().Hash()
		localLockNum, localLockHash := cbft.state.HighestLockBlock().NumberU64(), cbft.state.HighestLockBlock().Hash()
		if localQCNum == msg.BlockNumber && localQCHash == msg.BlockHash {
			cbft.log.Debug("Local qcBn is equal the sender's qcBn", "remoteBn", msg.BlockNumber, "localBn", localQCNum, "remoteHash", msg.BlockHash, "localHash", localQCHash)
			if forkedHash, forkedNum, forked := cbft.blockTree.IsForked(localQCHash, localQCNum); forked {
				cbft.log.Debug("Local highest QC forked", "forkedQCHash", forkedHash, "forkedQCNumber", forkedNum, "localQCHash", localQCHash, "localQCNumber", localQCNum)
				cbft.network.Send(id, &protocols.LatestStatus{BlockNumber: forkedNum, BlockHash: forkedHash, LBlockNumber: localLockNum, LBlockHash: localLockHash, LogicType: msg.LogicType})
			}
			return nil
		}
		if localQCNum < msg.BlockNumber || (localQCNum == msg.BlockNumber && localQCHash != msg.BlockHash) {
			cbft.log.Debug("Local qcBn is less than the sender's qcBn", "remoteBn", msg.BlockNumber, "localBn", localQCNum)
			if msg.LBlockNumber == localQCNum && msg.LBlockHash != localQCHash {
				return launcher(msg.LogicType, id, msg.LBlockNumber, msg.LBlockHash, msg.LQuorumCert)
			}
			return launcher(msg.LogicType, id, msg.BlockNumber, msg.BlockHash, msg.QuorumCert)
		}
		// must carry block qc
		_, qc := cbft.blockTree.FindBlockAndQC(localQCHash, localQCNum)
		_, lockQC := cbft.blockTree.FindBlockAndQC(localLockHash, localLockNum)
		cbft.log.Debug("Local qcBn is larger than the sender's qcBn", "remoteBn", msg.BlockNumber, "localBn", localQCNum)
		cbft.network.Send(id, &protocols.LatestStatus{
			BlockNumber:  localQCNum,
			BlockHash:    localQCHash,
			QuorumCert:   qc,
			LBlockNumber: localLockNum,
			LBlockHash:   localLockHash,
			LQuorumCert:  lockQC,
			LogicType:    msg.LogicType,
		})
	}
	return nil
}

// OnLatestStatus is used to process LatestStatus messages that received from peer.
func (cbft *Cbft) OnLatestStatus(id string, msg *protocols.LatestStatus) error {
	cbft.log.Debug("Received message on OnLatestStatus", "from", id, "msgHash", msg.MsgHash(), "message", msg.String())
	if msg.BlockNumber != 0 && msg.QuorumCert == nil || msg.LBlockNumber != 0 && msg.LQuorumCert == nil {
		cbft.log.Error("Invalid LatestStatus,lack corresponding quorumCert", "latestStatus", msg.String())
		return nil
	}
	switch msg.LogicType {
	case network.TypeForQCBn:
		localQCBn, localQCHash := cbft.state.HighestQCBlock().NumberU64(), cbft.state.HighestQCBlock().Hash()
		if localQCBn < msg.BlockNumber || (localQCBn == msg.BlockNumber && localQCHash != msg.BlockHash) {
			err := cbft.network.PeerSetting(id, msg.LogicType, msg.BlockNumber)
			if err != nil {
				cbft.log.Error("PeerSetting failed", "err", err)
				return err
			}
			cbft.log.Debug("LocalQCBn is lower than sender's", "localBn", localQCBn, "remoteBn", msg.BlockNumber)
			if localQCBn == msg.LBlockNumber && localQCHash != msg.LBlockHash {
				cbft.log.Debug("OnLatestStatus ~ fetchBlock by LBlockHash and LBlockNumber")
				cbft.fetchBlock(id, msg.LBlockHash, msg.LBlockNumber, msg.LQuorumCert)
			} else {
				cbft.log.Debug("OnLatestStatus ~ fetchBlock by QCBlockHash and QCBlockNumber")
				cbft.fetchBlock(id, msg.BlockHash, msg.BlockNumber, msg.QuorumCert)
			}
		}
	}
	return nil
}

// OnPrepareBlockHash responsible for handling PrepareBlockHash message.
//
// Note: After receiving the PrepareBlockHash message, it is determined whether the
// block information exists locally. If not, send a network request to get
// the block data.
func (cbft *Cbft) OnPrepareBlockHash(id string, msg *protocols.PrepareBlockHash) error {
	cbft.log.Debug("Received message on OnPrepareBlockHash", "from", id, "msgHash", msg.MsgHash(), "message", msg.String())
	if msg.Epoch == cbft.state.Epoch() && msg.ViewNumber == cbft.state.ViewNumber() {
		block := cbft.state.ViewBlockByIndex(msg.BlockIndex)
		if block == nil {
			cbft.network.RemoveMessageHash(id, msg.MsgHash())
			cbft.SyncPrepareBlock(id, msg.Epoch, msg.ViewNumber, msg.BlockIndex)
		}
	}
	return nil
}

// OnGetViewChange responds to nodes that require viewChange.
//
// The Epoch and viewNumber of viewChange must be consistent
// with the state of the current node.
func (cbft *Cbft) OnGetViewChange(id string, msg *protocols.GetViewChange) error {
	cbft.log.Debug("Received message on OnGetViewChange", "from", id, "msgHash", msg.MsgHash(), "message", msg.String(), "local", cbft.state.ViewString())

	localEpoch, localViewNumber := cbft.state.Epoch(), cbft.state.ViewNumber()

	isLocalView := func() bool {
		return msg.Epoch == localEpoch && msg.ViewNumber == localViewNumber
	}

	isLastView := func() bool {
		return (msg.Epoch == localEpoch && msg.ViewNumber+1 == localViewNumber) || (msg.Epoch+1 == localEpoch && localViewNumber == state.DefaultViewNumber)
	}

	isPreviousView := func() bool {
		return msg.Epoch == localEpoch && msg.ViewNumber+1 < localViewNumber
	}

	if isLocalView() {
		viewChanges := cbft.state.AllViewChange()

		vcs := &protocols.ViewChanges{}
		for k, v := range viewChanges {
			if msg.ViewChangeBits.GetIndex(k) {
				vcs.VCs = append(vcs.VCs, v)
			}
		}
		cbft.log.Debug("Send ViewChanges", "peer", id, "len", len(vcs.VCs))
		if len(vcs.VCs) != 0 {
			cbft.network.Send(id, vcs)
		}
		return nil
	}
	// Return view QC in the case of less than 1.
	if isLastView() {
		lastViewChangeQC := cbft.state.LastViewChangeQC()
		if lastViewChangeQC == nil {
			cbft.log.Error("Not found lastViewChangeQC")
			return nil
		}
		err := lastViewChangeQC.EqualAll(msg.Epoch, msg.ViewNumber)
		if err != nil {
			cbft.log.Error("Last view change is not equal msg.viewNumber", "err", err)
			return err
		}
		cbft.network.Send(id, &protocols.ViewChangeQuorumCert{
			ViewChangeQC: lastViewChangeQC,
		})
		return nil
	}
	// get previous viewChangeQC from wal db
	if isPreviousView() {
		if qc, err := cbft.bridge.GetViewChangeQC(msg.Epoch, msg.ViewNumber); err == nil && qc != nil {
			cbft.network.Send(id, &protocols.ViewChangeQuorumCert{
				ViewChangeQC: qc,
			})
			return nil
		}
	}

	return fmt.Errorf("request is not match local view, local:%s,msg:%s", cbft.state.ViewString(), msg.String())
}

// OnViewChangeQuorumCert handles the message type of ViewChangeQuorumCertMsg.
func (cbft *Cbft) OnViewChangeQuorumCert(id string, msg *protocols.ViewChangeQuorumCert) error {
	cbft.log.Debug("Received message on OnViewChangeQuorumCert", "from", id, "msgHash", msg.MsgHash(), "message", msg.String())
	viewChangeQC := msg.ViewChangeQC
	epoch, viewNumber, _, _, _, _ := viewChangeQC.MaxBlock()
	if cbft.state.Epoch() == epoch && cbft.state.ViewNumber() == viewNumber {
		if err := cbft.verifyViewChangeQC(msg.ViewChangeQC); err == nil {
			cbft.tryChangeViewByViewChange(msg.ViewChangeQC)
		} else {
			cbft.log.Debug("Verify ViewChangeQC failed", "err", err)
			return &authFailedError{err}
		}
	}
	return nil
}

// OnViewChanges handles the message type of ViewChangesMsg.
func (cbft *Cbft) OnViewChanges(id string, msg *protocols.ViewChanges) error {
	cbft.log.Debug("Received message on OnViewChanges", "from", id, "msgHash", msg.MsgHash(), "message", msg.String())
	for _, v := range msg.VCs {
		if !cbft.network.ContainsHistoryMessageHash(v.MsgHash()) {
			if err := cbft.OnViewChange(id, v); err != nil {
				if e, ok := err.(HandleError); ok && e.AuthFailed() {
					cbft.log.Error("OnViewChanges failed", "peer", id, "err", err)
				}
				return err
			}
		}
	}
	return nil
}

// MissingViewChangeNodes returns the node ID of the missing vote.
//
// Notes:
// Use the channel to complete serial execution to prevent concurrency.
func (cbft *Cbft) MissingViewChangeNodes() (v *protocols.GetViewChange, err error) {
	result := make(chan struct{})

	cbft.asyncCallCh <- func() {
		defer func() { result <- struct{}{} }()
		allViewChange := cbft.state.AllViewChange()

		length := cbft.currentValidatorLen()
		vbits := utils.NewBitArray(uint32(length))

		// enough qc or did not reach deadline
		if len(allViewChange) >= cbft.threshold(length) || !cbft.state.IsDeadline() {
			v, err = nil, fmt.Errorf("no need sync viewchange")
			return
		}
		for i := uint32(0); i < vbits.Size(); i++ {
			if _, ok := allViewChange[i]; !ok {
				vbits.SetIndex(i, true)
			}
		}

		v, err = &protocols.GetViewChange{
			Epoch:          cbft.state.Epoch(),
			ViewNumber:     cbft.state.ViewNumber(),
			ViewChangeBits: vbits,
		}, nil
	}
	<-result
	return
}

// MissingPrepareVote returns missing vote.
func (cbft *Cbft) MissingPrepareVote() (v *protocols.GetPrepareVote, err error) {
	result := make(chan struct{})

	cbft.asyncCallCh <- func() {
		defer func() { result <- struct{}{} }()

		begin := cbft.state.MaxQCIndex() + 1
		end := cbft.state.NextViewBlockIndex()
		len := cbft.currentValidatorLen()
		cbft.log.Debug("MissingPrepareVote", "epoch", cbft.state.Epoch(), "viewNumber", cbft.state.ViewNumber(), "beginIndex", begin, "endIndex", end, "validatorLen", len)

		block := cbft.state.HighestQCBlock()
		blockTime := common.MillisToTime(block.Time().Int64())

		for index := begin; index < end; index++ {
			size := cbft.state.PrepareVoteLenByIndex(index)
			cbft.log.Debug("The length of prepare vote", "index", index, "size", size)

			// We need sync prepare votes when a long time not arrived QC.
			if size < cbft.threshold(len) && time.Since(blockTime) >= syncPrepareVotesInterval { // need sync prepare votes
				knownVotes := cbft.state.AllPrepareVoteByIndex(index)
				unKnownSet := utils.NewBitArray(uint32(len))
				for i := uint32(0); i < unKnownSet.Size(); i++ {
					if vote := cbft.csPool.GetPrepareVote(index, i); vote != nil {
						go cbft.ReceiveMessage(vote)
						continue
					}
					if _, ok := knownVotes[i]; !ok {
						unKnownSet.SetIndex(i, true)
					}
				}

				v, err = &protocols.GetPrepareVote{
					Epoch:      cbft.state.Epoch(),
					ViewNumber: cbft.state.ViewNumber(),
					BlockIndex: index,
					UnKnownSet: unKnownSet,
				}, nil
				break
			}
		}
		if v == nil {
			err = fmt.Errorf("not need sync prepare vote")
		}
	}
	<-result
	return
}

// LatestStatus returns latest status.
func (cbft *Cbft) LatestStatus() (v *protocols.GetLatestStatus) {
	result := make(chan struct{})

	cbft.asyncCallCh <- func() {
		defer func() { result <- struct{}{} }()

		qcBn, qcHash := cbft.HighestQCBlockBn()
		_, qc := cbft.blockTree.FindBlockAndQC(qcHash, qcBn)

		lockBn, lockHash := cbft.HighestLockBlockBn()
		_, lockQC := cbft.blockTree.FindBlockAndQC(lockHash, lockBn)

		v = &protocols.GetLatestStatus{
			BlockNumber:  qcBn,
			BlockHash:    qcHash,
			QuorumCert:   qc,
			LBlockNumber: lockBn,
			LBlockHash:   lockHash,
			LQuorumCert:  lockQC,
		}
	}
	<-result
	return
}

// OnPong is used to receive the average delay time.
func (cbft *Cbft) OnPong(nodeID string, netLatency int64) error {
	cbft.log.Trace("OnPong", "nodeID", nodeID, "netLatency", netLatency)
	cbft.netLatencyLock.Lock()
	defer cbft.netLatencyLock.Unlock()
	latencyList, exist := cbft.netLatencyMap[nodeID]
	if !exist {
		cbft.netLatencyMap[nodeID] = list.New()
		cbft.netLatencyMap[nodeID].PushBack(netLatency)
	} else {
		if latencyList.Len() > 5 {
			e := latencyList.Front()
			cbft.netLatencyMap[nodeID].Remove(e)
		}
		cbft.netLatencyMap[nodeID].PushBack(netLatency)
	}
	return nil
}

// BlockExists is used to query whether the specified block exists in this node.
func (cbft *Cbft) BlockExists(blockNumber uint64, blockHash common.Hash) error {
	result := make(chan error, 1)
	cbft.asyncCallCh <- func() {
		if (blockHash == common.Hash{}) {
			result <- fmt.Errorf("invalid blockHash")
			return
		}
		block := cbft.blockTree.FindBlockByHash(blockHash)
		if block = cbft.blockChain.GetBlock(blockHash, blockNumber); block == nil {
			result <- fmt.Errorf("not found block by hash:%s, number:%d", blockHash.TerminalString(), blockNumber)
			return
		}
		if block.Hash() != blockHash || blockNumber != block.NumberU64() {
			result <- fmt.Errorf("not match from block, hash:%s, number:%d, queriedHash:%s, queriedNumber:%d",
				blockHash.TerminalString(), blockNumber,
				block.Hash().TerminalString(), block.NumberU64())
			return
		}
		result <- nil
	}
	return <-result
}

// AvgLatency returns the average delay time of the specified node.
//
// The average is the average delay between the current
// node and all consensus nodes.
// Return value unit: milliseconds.
func (cbft *Cbft) AvgLatency() time.Duration {
	cbft.netLatencyLock.Lock()
	defer cbft.netLatencyLock.Unlock()
	// The intersection of peerSets and consensusNodes.
	target, _ := cbft.network.AliveConsensusNodeIDs()
	var (
		avgSum     int64
		result     int64
		validCount int64
	)
	// Take 2/3 nodes from the target.
	var pair utils.KeyValuePairList
	for _, v := range target {
		if latencyList, exist := cbft.netLatencyMap[v]; exist {
			avg := calAverage(latencyList)
			pair.Push(utils.KeyValuePair{Key: v, Value: avg})
		}
	}
	sort.Sort(pair)
	if pair.Len() == 0 {
		return time.Duration(0)
	}
	validCount = int64(pair.Len() * 2 / 3)
	if validCount == 0 {
		validCount = 1
	}
	for _, v := range pair[:validCount] {
		avgSum += v.Value
	}

	result = avgSum / validCount
	cbft.log.Debug("Get avg latency", "avg", result)
	return time.Duration(result) * time.Millisecond
}

// DefaultAvgLatency returns the avg latency of default.
func (cbft *Cbft) DefaultAvgLatency() time.Duration {
	return time.Duration(protocols.DefaultAvgLatency) * time.Millisecond
}

func calAverage(latencyList *list.List) int64 {
	var (
		sum    int64
		counts int64
	)
	for e := latencyList.Front(); e != nil; e = e.Next() {
		if latency, ok := e.Value.(int64); ok {
			counts++
			sum += latency
		}
	}
	if counts > 0 {
		return sum / counts
	}
	return 0
}

func (cbft *Cbft) SyncPrepareBlock(id string, epoch uint64, viewNumber uint64, blockIndex uint32) {
	if cbft.syncingCache.AddOrReplace(blockIndex) {
		msg := &protocols.GetPrepareBlock{Epoch: epoch, ViewNumber: viewNumber, BlockIndex: blockIndex}
		if id == "" {
			cbft.network.PartBroadcast(msg)
			cbft.log.Debug("Send GetPrepareBlock by part broadcast", "msg", msg.String())
		} else {
			cbft.network.Send(id, msg)
			cbft.log.Debug("Send GetPrepareBlock", "peer", id, "msg", msg.String())
		}
	}
}

func (cbft *Cbft) SyncBlockQuorumCert(id string, blockNumber uint64, blockHash common.Hash) {
	if cbft.syncingCache.AddOrReplace(blockHash) {
		msg := &protocols.GetBlockQuorumCert{BlockHash: blockHash, BlockNumber: blockNumber}
		cbft.network.Send(id, msg)
		cbft.log.Debug("Send GetBlockQuorumCert", "peer", id, "msg", msg.String())
	}

}<|MERGE_RESOLUTION|>--- conflicted
+++ resolved
@@ -135,10 +135,7 @@
 						"parentHash", parentBlock.Hash(), "parentNumber", parentBlock.NumberU64())
 					return
 				}
-<<<<<<< HEAD
-=======
-
->>>>>>> 8988ed07
+
 				if err := cbft.blockCacheWriter.Execute(forkedBlock, parentBlock); err != nil {
 					cbft.log.Error("Execute forked block failed", "hash", forkedBlock.Hash(), "number", forkedBlock.NumberU64(), "error", err)
 					return
@@ -152,10 +149,6 @@
 						return
 					}
 				}
-<<<<<<< HEAD
-=======
-
->>>>>>> 8988ed07
 				if err := cbft.OnInsertQCBlock(filteredForkedBlocks, filteredForkedQCs); err != nil {
 					cbft.log.Error("Insert forked block failed", "error", err)
 				}
