--- conflicted
+++ resolved
@@ -76,10 +76,6 @@
 	expire := func() {
 		cbft.log.Debug("Fetch timeout, close fetching", "targetId", id, "baseBlockHash", baseBlockHash, "baseBlockNumber", baseBlockNumber)
 		utils.SetFalse(&cbft.fetching)
-<<<<<<< HEAD
-		//cbft.network.RemovePeer(id)
-=======
->>>>>>> 802980d9
 	}
 
 	cbft.log.Debug("Start fetching")
