package network

import (
	"fmt"
	"math/big"
	"math/rand"
	"reflect"
	"strconv"
	"time"

	lru "github.com/hashicorp/golang-lru"

	"github.com/PlatONnetwork/PlatON-Go/common"

	"github.com/PlatONnetwork/PlatON-Go/consensus/cbft/protocols"
	"github.com/PlatONnetwork/PlatON-Go/consensus/cbft/types"
	"github.com/PlatONnetwork/PlatON-Go/log"
	"github.com/PlatONnetwork/PlatON-Go/p2p"
	"github.com/PlatONnetwork/PlatON-Go/p2p/discover"
	mapset "github.com/deckarep/golang-set"
)

const (

	// CbftProtocolName is protocol name of CBFT.
	CbftProtocolName = "cbft"

	// CbftProtocolVersion is protocol version of CBFT.
	CbftProtocolVersion = 1

	// CbftProtocolLength are the number of implemented message corresponding to cbft protocol versions.
	CbftProtocolLength = 20

	// sendQueueSize is maximum threshold for the queue of messages waiting to be sent.
	sendQueueSize = 10240

	// QCBnMonitorInterval is Qc block synchronization detection interval.
	QCBnMonitorInterval = 10

	// SyncViewChangeInterval is ViewChange synchronization detection interval.
	SyncViewChangeInterval = 10

	// removeBlacklistInterval is remove blacklist detection interval.
	removeBlacklistInterval = 20

	// TypeForQCBn is the type for QC sync.
	TypeForQCBn = 1

	// TypeForLockedBn is the type for Locked sync.
	TypeForLockedBn = 2

	// TypeForCommitBn is the type for Commit sync.
	TypeForCommitBn = 3

	// The maximum number of queues for message packets
	// that are communicated by peers.
	maxHistoryMessageHash = 5000

	// If the number of blacklists reaches the threshold,
	// the oldest blacklisted node will be re-trusted.
	maxBlacklist = 300
)

// EngineManager responsibles for processing the messages in the network.
type EngineManager struct {
	engine             Cbft
	router             *router
	peers              *PeerSet
	sendQueue          chan *types.MsgPackage
	quitSend           chan struct{}
	sendQueueHook      func(*types.MsgPackage)
	historyMessageHash mapset.Set // Consensus message record that has been processed successfully.
	blacklist          *lru.Cache // Save node blacklist.
}

// NewEngineManger returns a new handler and do some initialization.
func NewEngineManger(engine Cbft) *EngineManager {
	handler := &EngineManager{
		engine:             engine,
		peers:              NewPeerSet(),
		sendQueue:          make(chan *types.MsgPackage, sendQueueSize),
		quitSend:           make(chan struct{}, 0),
		historyMessageHash: mapset.NewSet(),
	}
	handler.blacklist, _ = lru.New(maxBlacklist)
	// init router
	handler.router = newRouter(handler.Unregister, handler.getPeer, handler.ConsensusNodes, handler.peerList)
	return handler
}

// Start the loop to send message.
func (h *EngineManager) Start() {
	// Launch goroutine loop release separately.
	go h.sendLoop()
	go h.synchronize()
}

// Close turns off the handler for sending messages.
func (h *EngineManager) Close() {
	close(h.quitSend)
}

// The loop reads data from the message queue and sends it.
// If the message specifies the peerId then sends it directionally,
// and if the message does not specify peerId then broadcasts the message.
func (h *EngineManager) sendLoop() {
	for {
		select {
		case m := <-h.sendQueue:
			if h.sendQueueHook != nil {
				h.sendQueueHook(m)
			}
			// todo: Need to add to the processing judgment of wal
			if len(m.PeerID()) == 0 {
				h.broadcast(m)
			} else {
				h.sendMessage(m)
			}
		case <-h.quitSend:
			log.Error("Terminate sending message")
			return
		}
	}
}

// Broadcast forwards the message to the router for distribution.
func (h *EngineManager) broadcast(m *types.MsgPackage) {
	h.router.Gossip(m)
}

// Send message to a known peerId. Determine if the peerId has established
// a connection before sending.
func (h *EngineManager) sendMessage(m *types.MsgPackage) {
	h.router.SendMessage(m)
}

// PeerSetting sets the block height of the node related type.
func (h *EngineManager) PeerSetting(peerID string, bType uint64, blockNumber uint64) error {
	p, err := h.peers.get(peerID)
	if err != nil || p == nil {
		return err
	}
	switch bType {
	case TypeForQCBn:
		p.SetQcBn(new(big.Int).SetUint64(blockNumber))
	case TypeForLockedBn:
		p.SetLockedBn(new(big.Int).SetUint64(blockNumber))
	case TypeForCommitBn:
		p.SetCommitdBn(new(big.Int).SetUint64(blockNumber))
	default:
	}
	return nil
}

// GetPeer returns the peer with the specified peerID.
func (h *EngineManager) getPeer(peerID string) (*peer, error) {
	if peerID == "" {
		return nil, fmt.Errorf("invalid peerID parameter - %v", peerID)
	}
	return h.peers.get(peerID)
}

// Send imports messages into the send queue and send it according to the specified ID.
func (h *EngineManager) Send(peerID string, msg types.Message) {
	msgPkg := types.NewMsgPackage(peerID, msg, types.NoneMode)
	select {
	case h.sendQueue <- msgPkg:
		log.Trace("Send message to sendQueue", "msgHash", msg.MsgHash(), "BHash", msg.BHash(), "msg", msg.String())
	default:
		log.Error("Send message failed, message queue blocking", "msgHash", msg.MsgHash(), "BHash", msg.BHash().TerminalString())
	}
	// todo: Whether to consider the problem of blocking
}

// Broadcast imports messages into the send queue and send it according to broadcast.
//
// Note: The broadcast of this method defaults to FULL mode.
func (h *EngineManager) Broadcast(msg types.Message) {
	msgPkg := types.NewMsgPackage("", msg, types.FullMode)
	select {
	case h.sendQueue <- msgPkg:
		log.Trace("Broadcast message to sendQueue", "msgHash", msg.MsgHash(), "BHash", msg.BHash().TerminalString(), "msg", msg.String())
	default:
		log.Error("Broadcast message failed, message queue blocking", "msgHash", msg.MsgHash(), "BHash", msg.BHash().TerminalString())
	}
}

// PartBroadcast imports messages into the send queue.
//
// Note: The broadcast of this method defaults to PartMode.
func (h *EngineManager) PartBroadcast(msg types.Message) {
	msgPkg := types.NewMsgPackage("", msg, types.PartMode)
	select {
	case h.sendQueue <- msgPkg:
		log.Debug("PartBroadcast message to sendQueue", "msgHash", msg.MsgHash().TerminalString(), "BHash", msg.BHash().TerminalString())
	default:
		log.Error("PartBroadcast message failed, message queue blocking", "msgHash", msg.MsgHash().TerminalString(), "BHash", msg.BHash().TerminalString())
	}
}

// Forwarding is used to forward the messages and determine
// whether forwarding is required according to the message type.
//
// Note:
// 1. message type that need to be forwarded:
//    PrepareBlockMsg/PrepareVoteMsg/ViewChangeMsg/BlockQuorumCertMsg
// 2. message type that need not to be forwarded:
//    (Except for the above types, the rest are not forwarded).
func (h *EngineManager) Forwarding(nodeID string, msg types.Message) error {
	msgHash := msg.MsgHash()
	msgType := protocols.MessageType(msg)

	// the logic to forward message.
	forward := func() error {
		peers, err := h.peerList()
		if err != nil || len(peers) == 0 {
			return fmt.Errorf("peers is none, msgHash:%s", msgHash.TerminalString())
		}
		// Check all neighbor node lists and see if the specified message has been processed.
		for _, peer := range peers {
			// exclude currently send peer.
			if peer.id == nodeID {
				continue
			}
			if peer.ContainsMessageHash(msgHash) {
				messageRepeatMeter.Mark(1)
				log.Trace("Needn't to broadcast", "type", reflect.TypeOf(msg), "hash", msgHash.TerminalString(), "BHash", msg.BHash().TerminalString())
				return fmt.Errorf("contain message and not formard, msgHash:%s", msgHash.TerminalString())
			}
		}
		log.Debug("Need to broadcast", "type", reflect.TypeOf(msg), "hash", msgHash.TerminalString(), "BHash", msg.BHash().TerminalString())
		// Need to broadcast the message.
		// For PrepareBlockMsg messages, here are some differences:
		// 1.PrepareBlock does not forward directly but sends its hash (PrepareBlockHash).
		if msgType == protocols.PrepareBlockMsg {
			// Special treatment.
			if v, ok := msg.(*protocols.PrepareBlock); ok {
				h.Broadcast(&protocols.PrepareBlockHash{
					Epoch:       v.Epoch,
					ViewNumber:  v.ViewNumber,
					BlockIndex:  v.BlockIndex,
					BlockHash:   v.Block.Hash(),
					BlockNumber: v.Block.NumberU64(),
				})
				log.Trace("PrepareBlockHash is forwarded instead of PrepareBlock done")
			}
		} else {
			// Direct forwarding.
			h.Broadcast(msg)
		}
		return nil
	}
	// PrepareBlockMsg does not forward, the message will be forwarded using PrepareBlockHash.
	switch msgType {
<<<<<<< HEAD
	case protocols.PrepareBlockMsg, protocols.PrepareVoteMsg, protocols.ViewChangeMsg,
		protocols.BlockQuorumCertMsg:
=======
	case protocols.PrepareBlockMsg, protocols.PrepareVoteMsg, protocols.ViewChangeMsg:
>>>>>>> a60fcb56
		err := forward()
		if err != nil {
			messageGossipMeter.Mark(1)
		}
		return err
	default:
		log.Trace("Unmatched message type, need not to be forwarded", "type", reflect.TypeOf(msg), "msgHash", msgHash.TerminalString(), "BHash", msg.BHash().TerminalString())
	}
	return nil
}

// Protocols implemented the Protocols method and returned basic information about the CBFT protocol.
func (h *EngineManager) Protocols() []p2p.Protocol {
	// todo: version and ProtocolLengths need to confirm.
	return []p2p.Protocol{
		{
			Name:    CbftProtocolName,
			Version: CbftProtocolVersion,
			Length:  CbftProtocolLength,
			Run: func(p *p2p.Peer, rw p2p.MsgReadWriter) error {
				return h.handler(p, rw)
			},
			NodeInfo: func() interface{} {
				return h.NodeInfo()
			},
			PeerInfo: func(id discover.NodeID) interface{} {
				if p, err := h.peers.get(fmt.Sprintf("%x", id[:8])); err == nil {
					return p.Info()
				}
				return nil
			},
		},
	}
}

// AliveConsensusNodeIDs returns all NodeID to alive peer.
func (h *EngineManager) AliveConsensusNodeIDs() ([]string, error) {
	cNodes, _ := h.engine.ConsensusNodes()
	peers := h.peers.allPeers()
	target := make([]string, 0, len(peers))
	for _, pNode := range peers {
		for _, cNode := range cNodes {
			if pNode.PeerID() == cNode.TerminalString() {
				target = append(target, pNode.PeerID())
			}
		}
	}
	return target, nil
}

// Return all neighbor node lists.
func (h *EngineManager) peerList() ([]*peer, error) {
	return h.peers.allPeers(), nil
}

// Unregister removes the peer with the specified ID.
func (h *EngineManager) Unregister(id string) error {
	return h.peers.Unregister(id)
}

// ConsensusNodes returns a list of all consensus nodes.
func (h *EngineManager) ConsensusNodes() ([]discover.NodeID, error) {
	return h.engine.ConsensusNodes()
}

// NodeInfo representatives node configuration information.
type NodeInfo struct {
	Config types.Config `json:"config"`
}

// NodeInfo returns the information of Node.
func (h *EngineManager) NodeInfo() *NodeInfo {
	cfg := h.engine.Config()
	return &NodeInfo{
		Config: *cfg,
	}
}

// After the node is successfully connected and the message belongs
// to the cbft protocol message, the method is called.
func (h *EngineManager) handler(p *p2p.Peer, rw p2p.MsgReadWriter) error {
	// Further confirm if the version number needs to be read from the configuration.
	peer := newPeer(CbftProtocolVersion, p, newMeteredMsgWriter(rw))

	// execute handshake
	// todo:
	// 1.need qcBn/qcHash/lockedBn/lockedHash/commitBn/commitHash from cbft.
	var (
		qcBn, qcHash         = h.engine.HighestQCBlockBn()
		lockedBn, lockedHash = h.engine.HighestLockBlockBn()
		commitBn, commitHash = h.engine.HighestCommitBlockBn()
	)
	p.Log().Debug("CBFT peer connected, do handshake", "name", peer.Name())

	// Execution handshake function.
	handshake := func() error {
		// Build a new CbftStatusData object as a handshake parameter
		cbftStatus := &protocols.CbftStatusData{
			ProtocolVersion: CbftProtocolVersion,
			QCBn:            new(big.Int).SetUint64(uint64(qcBn)),
			QCBlock:         qcHash,
			LockBn:          new(big.Int).SetUint64(uint64(lockedBn)),
			LockBlock:       lockedHash,
			CmtBn:           new(big.Int).SetUint64(uint64(commitBn)),
			CmtBlock:        commitHash,
		}
		// do handshake
		remoteStatus, err := peer.Handshake(cbftStatus)
		if err != nil {
			p.Log().Debug("CBFT handshake failed", "err", err)
			return err
		}

		// Blacklist check.
		if h.ContainsBlacklist(peer.PeerID()) {
			p.Log().Error("CBFT handshake, the peer node has been recorded in the blacklist")
			return fmt.Errorf("illegal node: {%s}", peer.PeerID())
		}

		// If blockNumber in the local is better than the remote
		// then determine if there is a fork.
		if cbftStatus.QCBn.Uint64() > remoteStatus.QCBn.Uint64() {
			err = h.engine.BlockExists(remoteStatus.QCBn.Uint64(), remoteStatus.QCBlock)
		}
		if cbftStatus.LockBn.Uint64() > remoteStatus.LockBn.Uint64() {
			err = h.engine.BlockExists(remoteStatus.LockBn.Uint64(), remoteStatus.LockBlock)
		}
		if cbftStatus.CmtBn.Uint64() > remoteStatus.CmtBn.Uint64() {
			err = h.engine.BlockExists(remoteStatus.CmtBn.Uint64(), remoteStatus.CmtBlock)
		}
		if err != nil {
			p.Log().Error("CBFT handshake, verify block failed", "err", err)
			return err
		}
		p.Log().Debug("CBFT consensus handshake success", "msgHash", cbftStatus.MsgHash().TerminalString())
		return nil
	}
	handErr := handshake()
	if handErr != nil {
		p.Log().Error("CBFT handshake failed", "err", handErr)
		return handErr
	}

	// The newly established node is registered to the neighbor node list.
	if err := h.peers.Register(peer); err != nil {
		p.Log().Error("Cbft peer registration failed", "err", err)
		return err
	}
	defer h.RemovePeer(peer.PeerID())

	// start ping loop.
	go peer.Run()

	// main loop. handle incoming message.
	// Exit the loop and disconnect if the message
	// is processing abnormally.
	for {
		if err := h.handleMsg(peer); err != nil {
			p.Log().Error("CBFT message handling failed", "err", err)
			return err
		}
	}
}

// Main logic: Distribute according to message type and
// transfer message to CBFT layer
func (h *EngineManager) handleMsg(p *peer) error {
	msg, err := p.ReadWriter().ReadMsg()
	if err != nil {
		p.Log().Error("read peer message error", "err", err)
		return err
	}

	// All messages cannot exceed the maximum specified by the agreement.
	if msg.Size > protocols.CbftProtocolMaxMsgSize {
		return types.ErrResp(types.ErrMsgTooLarge, "%v > %v", msg.Size, protocols.CbftProtocolMaxMsgSize)
	}
	defer msg.Discard()

	// Handle the message depending on msgType and it's content.
	switch {
	case msg.Code == protocols.CBFTStatusMsg:
		// CBFTStatusMsg belongs to the type of handshake message and will not appear here.
		return types.ErrResp(types.ErrExtraStatusMsg, "uncontrolled status message")

	case msg.Code == protocols.PrepareBlockMsg:
		var request protocols.PrepareBlock
		if err := msg.Decode(&request); err != nil {
			return types.ErrResp(types.ErrDecode, "%v: %v", msg, err)
		}
		p.MarkMessageHash((&request).MsgHash())
		request.Block.ReceivedAt = msg.ReceivedAt
		request.Block.ReceivedFrom = p
		// Message transfer to cbft message queue.
		return h.engine.ReceiveMessage(types.NewMsgInfo(&request, p.PeerID()))

	case msg.Code == protocols.PrepareVoteMsg:
		var request protocols.PrepareVote
		if err := msg.Decode(&request); err != nil {
			return types.ErrResp(types.ErrDecode, "%v: %v", msg, err)
		}
		p.MarkMessageHash((&request).MsgHash())
		return h.engine.ReceiveMessage(types.NewMsgInfo(&request, p.PeerID()))

	case msg.Code == protocols.ViewChangeMsg:
		var request protocols.ViewChange
		if err := msg.Decode(&request); err != nil {
			return types.ErrResp(types.ErrDecode, "%v: %v", msg, err)
		}
		p.MarkMessageHash((&request).MsgHash())
		return h.engine.ReceiveMessage(types.NewMsgInfo(&request, p.PeerID()))

	case msg.Code == protocols.GetPrepareBlockMsg:
		var request protocols.GetPrepareBlock
		if err := msg.Decode(&request); err != nil {
			return types.ErrResp(types.ErrDecode, "%v: %v", msg, err)
		}
		return h.engine.ReceiveSyncMsg(types.NewMsgInfo(&request, p.PeerID()))

	case msg.Code == protocols.GetBlockQuorumCertMsg:
		var request protocols.GetBlockQuorumCert
		if err := msg.Decode(&request); err != nil {
			return types.ErrResp(types.ErrDecode, "%v: %v", msg, err)
		}
		return h.engine.ReceiveSyncMsg(types.NewMsgInfo(&request, p.PeerID()))

	case msg.Code == protocols.BlockQuorumCertMsg:
		var request protocols.BlockQuorumCert
		if err := msg.Decode(&request); err != nil {
			return types.ErrResp(types.ErrDecode, "%v: %v", msg, err)
		}
		p.MarkMessageHash((&request).MsgHash())
		return h.engine.ReceiveSyncMsg(types.NewMsgInfo(&request, p.PeerID()))

	case msg.Code == protocols.GetQCBlockListMsg:
		var request protocols.GetQCBlockList
		if err := msg.Decode(&request); err != nil {
			return types.ErrResp(types.ErrDecode, "%v: %v", msg, err)
		}
		return h.engine.ReceiveSyncMsg(types.NewMsgInfo(&request, p.PeerID()))

	case msg.Code == protocols.GetPrepareVoteMsg:
		var request protocols.GetPrepareVote
		if err := msg.Decode(&request); err != nil {
			return types.ErrResp(types.ErrDecode, "%v: %v", msg, err)
		}
		return h.engine.ReceiveSyncMsg(types.NewMsgInfo(&request, p.PeerID()))

	case msg.Code == protocols.PrepareBlockHashMsg:
		var request protocols.PrepareBlockHash
		if err := msg.Decode(&request); err != nil {
			return types.ErrResp(types.ErrDecode, "%v: %v", msg, err)
		}
		p.MarkMessageHash((&request).MsgHash())
		return h.engine.ReceiveSyncMsg(types.NewMsgInfo(&request, p.PeerID()))

	case msg.Code == protocols.PrepareVotesMsg:
		var request protocols.PrepareVotes
		if err := msg.Decode(&request); err != nil {
			return types.ErrResp(types.ErrDecode, "%v: %v", msg, err)
		}
		return h.engine.ReceiveSyncMsg(types.NewMsgInfo(&request, p.PeerID()))

	case msg.Code == protocols.QCBlockListMsg:
		var request protocols.QCBlockList
		if err := msg.Decode(&request); err != nil {
			return types.ErrResp(types.ErrDecode, "%v: %v", msg, err)
		}
		return h.engine.ReceiveSyncMsg(types.NewMsgInfo(&request, p.PeerID()))

	case msg.Code == protocols.GetLatestStatusMsg:
		var request protocols.GetLatestStatus
		if err := msg.Decode(&request); err != nil {
			return types.ErrResp(types.ErrDecode, "%v: %v", msg, err)
		}
		return h.engine.ReceiveSyncMsg(types.NewMsgInfo(&request, p.PeerID()))

	case msg.Code == protocols.LatestStatusMsg:
		var request protocols.LatestStatus
		if err := msg.Decode(&request); err != nil {
			return types.ErrResp(types.ErrDecode, "%v: %v", msg, err)
		}
		return h.engine.ReceiveSyncMsg(types.NewMsgInfo(&request, p.PeerID()))

	case msg.Code == protocols.GetViewChangeMsg:
		var request protocols.GetViewChange
		if err := msg.Decode(&request); err != nil {
			return types.ErrResp(types.ErrDecode, "%v: %v", msg, err)
		}
		return h.engine.ReceiveSyncMsg(types.NewMsgInfo(&request, p.PeerID()))

	case msg.Code == protocols.PingMsg:
		var pingTime protocols.Ping
		if err := msg.Decode(&pingTime); err != nil {
			return types.ErrResp(types.ErrDecode, "%v: %v", msg, err)
		}
		// Directly respond to the response message after receiving the ping message.
		go p2p.SendItems(p.ReadWriter(), protocols.PongMsg, pingTime[0])
		p.Log().Trace("Respond to ping message done")
		return nil

	case msg.Code == protocols.PongMsg:
		// Processed after receiving the pong message.
		curTime := time.Now().UnixNano()
		log.Debug("handle a eth Pong message", "curTime", curTime)
		var pongTime protocols.Pong
		if err := msg.Decode(&pongTime); err != nil {
			return types.ErrResp(types.ErrDecode, "%v: %v", msg, err)
		}
		for {
			// Return the first element of list l or nil if the list is empty.
			frontPing := p.PingList.Front()
			if frontPing == nil {
				log.Trace("end of p.PingList")
				break
			}
			log.Trace("Front element of p.PingList", "element", frontPing)
			if t, ok := p.PingList.Remove(frontPing).(string); ok {
				if t == pongTime[0] {
					tInt64, err := strconv.ParseInt(t, 10, 64)
					if err != nil {
						return types.ErrResp(types.ErrDecode, "%v: %v", msg, err)
					}
					log.Trace("calculate net latency", "sendPingTime", tInt64, "receivePongTime", curTime)
					latency := (curTime - tInt64) / 2 / 1000000
					// todo: need confirm
					// Record the latency in metrics and output it. unit: second.
					log.Trace("latency", "time", latency)
					h.engine.OnPong(p.id, latency)
					propPeerLatencyMeter.Mark(latency)
					break
				}
			}
		}
		return nil
	case msg.Code == protocols.ViewChangeQuorumCertMsg:
		var request protocols.ViewChangeQuorumCert
		if err := msg.Decode(&request); err != nil {
			return types.ErrResp(types.ErrDecode, "%v: %v", msg, err)
		}
		return h.engine.ReceiveSyncMsg(types.NewMsgInfo(&request, p.PeerID()))
	case msg.Code == protocols.ViewChangesMsg:
		var request protocols.ViewChanges
		if err := msg.Decode(&request); err != nil {
			return types.ErrResp(types.ErrDecode, "%v: %v", msg, err)
		}
		return h.engine.ReceiveSyncMsg(types.NewMsgInfo(&request, p.PeerID()))

	default:
		return types.ErrResp(types.ErrInvalidMsgCode, "%v", msg.Code)
	}

	return nil
}

// MarkHistoryMessageHash is used to record the hash value of each message from the peer node.
// If the queue is full, remove the bottom element and add a new one.
func (h *EngineManager) MarkHistoryMessageHash(hash common.Hash) {
	for h.historyMessageHash.Cardinality() >= maxHistoryMessageHash {
		h.historyMessageHash.Pop()
	}
	h.historyMessageHash.Add(hash)
}

// ContainsMessageHash returns whether the specified hash exists.
func (h *EngineManager) ContainsHistoryMessageHash(hash common.Hash) bool {
	return h.historyMessageHash.Contains(hash)
}

// MarkBlacklist marks the specified node as a blacklist.
// If the number of recorded blacklists reaches the threshold,
// the node that was first set to blacklist will be removed from the blacklist.
func (h *EngineManager) MarkBlacklist(peerID string) {
	deadline := time.Duration(h.engine.Config().Option.BlacklistDeadline) * time.Minute
	h.blacklist.Add(peerID, time.Now().Add(deadline))
}

// ContainsBlacklist returns whether the specified node is blacklisted.
func (h *EngineManager) ContainsBlacklist(peerID string) bool {
	return h.blacklist.Contains(peerID)
}

// RemovePeer removes and disconnects a node from
// a neighbor node.
func (h *EngineManager) RemovePeer(id string) {
	// Short circuit if the peer was already removed
	peer, err := h.peers.get(id)
	if err != nil {
		log.Error("Removing CBFT peer failed", "err", err)
		return
	}
	log.Debug("Removing CBFT peer", "peer", id)

	if err := h.peers.Unregister(id); err != nil {
		log.Error("CBFT Peer removal failed", "peer", id, "err", err)
	}
	// Hard disconnect at the networking layer
	if peer != nil {
		peer.Peer.Disconnect(p2p.DiscUselessPeer)
	}
}

// Select a node with a height higher than the local node block from
// the neighbor node list, and then synchronize the block data of
// the height difference to the node.
//
// Note:
// 1. Synchronous blocks with inconsistent QC height.
// 2. Synchronous blocks with inconsistent locking block height.
// 3. Synchronous blocks with inconsistent commit block height.
func (h *EngineManager) synchronize() {
	log.Debug("~ Start synchronize in the handler")
	blockNumberTimer := time.NewTimer(QCBnMonitorInterval * time.Second)
	viewTicker := time.NewTicker(SyncViewChangeInterval * time.Second)
	pureBlacklistTicker := time.NewTicker(removeBlacklistInterval * time.Second)

	// Logic used to synchronize QC.
	syncQCBnFunc := func() {
		qcBn, qcHash := h.engine.HighestQCBlockBn()
		log.Debug("Synchronize for qc block send message", "localQCBn", qcBn)
		h.PartBroadcast(&protocols.GetLatestStatus{
			BlockNumber: qcBn,
			BlockHash:   qcHash,
			LogicType:   TypeForQCBn,
		})
	}

	for {
		select {
		case <-blockNumberTimer.C:
			// Sent at random.
			syncQCBnFunc()
			rd := rand.Intn(10)
			if rd == 0 || rd < QCBnMonitorInterval/2 {
				rd = (rd + 1) * 2
			}
			resetTime := time.Duration(rd) * time.Second
			blockNumberTimer.Reset(resetTime)

		case <-viewTicker.C:
			// If the local viewChange has insufficient votes,
			// the GetViewChange message is sent from the missing node.
			msg, err := h.engine.MissingViewChangeNodes()
			if err != nil {
				log.Debug("Request missing viewchange failed", "err", err)
				break
			}
			log.Debug("Had new viewchange sync request", "msg", msg.String())
			// Only broadcasts without forwarding.
			h.PartBroadcast(msg)

		case <-pureBlacklistTicker.C:
			// Iterate over the blacklist and remove
			// the nodes that have expired.
			keys := h.blacklist.Keys()
			log.Debug("Blacklist pure start", "len", len(keys))
			for _, k := range keys {
				v, exists := h.blacklist.Get(k)
				if !exists {
					continue
				}
				if t, ok := v.(time.Time); ok {
					if !t.Before(time.Now()) {
						h.blacklist.Remove(k)
						log.Debug("Remove blacklist success", "peerID", k)
					}
				}
			}

		case <-h.quitSend:
			log.Error("synchronize quit")
			return
		}
	}
}

// Select a node from the list of nodes that is larger than the specified value.
//
// bType:
//  1 -> qcBlock, 2 -> lockedBlock, 3 -> CommitBlock
func largerPeer(bType uint64, peers []*peer, number uint64) (*peer, uint64) {
	if peers == nil || len(peers) == 0 {
		return nil, 0
	}
	largerNum := number
	largerIndex := -1
	for index, v := range peers {
		var pNumber uint64
		switch bType {
		case TypeForQCBn:
			pNumber = v.QCBn()
		case TypeForLockedBn:
			pNumber = v.LockedBn()
		case TypeForCommitBn:
			pNumber = v.CommitBn()
		default:
			return nil, 0
		}
		if pNumber > largerNum {
			largerNum, largerIndex = pNumber, index
		}
	}
	if largerIndex != -1 {
		return peers[largerIndex], largerNum
	}
	return nil, 0
}

// Testing is only used for unit testing.
func (h *EngineManager) Testing() {
	peers, _ := h.peerList()
	for _, v := range peers {
		go func(p *peer) {
			for {
				if err := h.handleMsg(p); err != nil {
					p.Log().Error("In the testing, CBFT message handling failed", "err", err)
					break
				}
			}
		}(v)
	}

}<|MERGE_RESOLUTION|>--- conflicted
+++ resolved
@@ -252,12 +252,7 @@
 	}
 	// PrepareBlockMsg does not forward, the message will be forwarded using PrepareBlockHash.
 	switch msgType {
-<<<<<<< HEAD
-	case protocols.PrepareBlockMsg, protocols.PrepareVoteMsg, protocols.ViewChangeMsg,
-		protocols.BlockQuorumCertMsg:
-=======
 	case protocols.PrepareBlockMsg, protocols.PrepareVoteMsg, protocols.ViewChangeMsg:
->>>>>>> a60fcb56
 		err := forward()
 		if err != nil {
 			messageGossipMeter.Mark(1)
