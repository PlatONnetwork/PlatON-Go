--- conflicted
+++ resolved
@@ -6,8 +6,8 @@
 	"Platon-go/core/state"
 	"Platon-go/core/types"
 	"Platon-go/log"
+	"sync"
 	"errors"
-	"sync"
 )
 
 var (
@@ -15,23 +15,15 @@
 )
 
 type Cache struct {
-<<<<<<< HEAD
 	stateDBCache		map[common.Hash]*stateDBCache		// key is header SealHash
 	receiptsCache		map[common.Hash]*receiptsCache		// key is header SealHash
 	chain  				*core.BlockChain
 	stateDBMu       	sync.RWMutex
 	receiptsMu			sync.RWMutex
-=======
-	stateDBCache  map[common.Hash]*stateDBCache  // key is header SealHash
-	receiptsCache map[common.Hash]*receiptsCache // key is header SealHash
-	chain         *core.BlockChain
-	stateDBMu     sync.RWMutex
-	receiptsMu    sync.RWMutex
->>>>>>> 3b875d4a
 }
 
 type stateDBCache struct {
-	stateDB  *state.StateDB
+	stateDB *state.StateDB
 	blockNum uint64
 }
 
@@ -63,11 +55,7 @@
 func (c *Cache) ReadStateDB(sealHash common.Hash) *state.StateDB {
 	c.stateDBMu.RLock()
 	defer c.stateDBMu.RUnlock()
-<<<<<<< HEAD
 	log.Info("从缓存map中读取StateDB实例","sealHash", sealHash)
-=======
-	log.Info("从缓存map中读取StateDB实例", "sealHash", sealHash)
->>>>>>> 3b875d4a
 	if obj, exist := c.stateDBCache[sealHash]; exist {
 		return obj.stateDB.Copy()
 	}
@@ -138,11 +126,7 @@
 	}
 	// 读取并拷贝缓存中StateDB实例
 	sealHash := c.chain.Engine().SealHash(block.Header())
-<<<<<<< HEAD
 	log.Info("读取并拷贝缓存中StateDB实例","sealHash", sealHash, "blockHash", block.Hash(), "blockNum", block.NumberU64(), "stateRoot", block.Root())
-=======
-	log.Info("读取并拷贝缓存中StateDB实例", "sealHash", sealHash, "blockHash", block.Hash(), "blockNum", block.NumberU64(), "stateRoot", block.Root())
->>>>>>> 3b875d4a
 	if state := c.ReadStateDB(sealHash); state != nil {
 		//return state.Copy(), nil
 		return state, nil
