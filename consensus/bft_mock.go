--- conflicted
+++ resolved
@@ -204,14 +204,6 @@
 	return nil
 }
 
-<<<<<<< HEAD
-=======
-func (bm *BftMock) InsertChain(block *types.Block, errCh chan error) {
-	bm.Blocks = append(bm.Blocks, block)
-	errCh <- nil
-}
-
->>>>>>> 4a2a1b48
 func (bm *BftMock) HasBlock(hash common.Hash, number uint64) bool {
 	return true
 }
@@ -232,13 +224,6 @@
 	return bm.Blocks[len(bm.Blocks)-1]
 }
 
-<<<<<<< HEAD
-=======
-func (bm *BftMock) FastSyncCommitHead() <-chan error {
-	return nil
-}
-
->>>>>>> 4a2a1b48
 func (bm *BftMock) TracingSwitch(flag int8) {
 
 }