// Copyright 2017 The go-ethereum Authors
// This file is part of the go-ethereum library.
//
// The go-ethereum library is free software: you can redistribute it and/or modify
// it under the terms of the GNU Lesser General Public License as published by
// the Free Software Foundation, either version 3 of the License, or
// (at your option) any later version.
//
// The go-ethereum library is distributed in the hope that it will be useful,
// but WITHOUT ANY WARRANTY; without even the implied warranty of
// MERCHANTABILITY or FITNESS FOR A PARTICULAR PURPOSE. See the
// GNU Lesser General Public License for more details.
//
// You should have received a copy of the GNU Lesser General Public License
// along with the go-ethereum library. If not, see <http://www.gnu.org/licenses/>.

// Package ethash implements the ethash proof-of-work consensus engine.
package ethash

import (
	"errors"
	"fmt"
	"math"
	"math/big"
	"math/rand"
	"os"
	"path/filepath"
	"reflect"
	"runtime"
	"strconv"
	"sync"
	"sync/atomic"
	"time"
	"unsafe"

	mmap "github.com/edsrzf/mmap-go"
	"Platon-go/common"
	"Platon-go/consensus"
	"Platon-go/core/types"
	"Platon-go/log"
	"Platon-go/metrics"
	"Platon-go/rpc"
	"github.com/hashicorp/golang-lru/simplelru"
)

var ErrInvalidDumpMagic = errors.New("invalid dump magic")

var (
	// two256 is a big integer representing 2^256
	two256 = new(big.Int).Exp(big.NewInt(2), big.NewInt(256), big.NewInt(0))

	// sharedEthash is a full instance that can be shared between multiple users.
	sharedEthash = New(Config{"", 3, 0, "", 1, 0, ModeNormal}, nil, false)

	// algorithmRevision is the data structure version used for file naming.
	algorithmRevision = 23

	// dumpMagic is a dataset dump header to sanity check a data dump.
	dumpMagic = []uint32{0xbaddcafe, 0xfee1dead}
)

// isLittleEndian returns whether the local system is running in little or big
// endian byte order.
func isLittleEndian() bool {
	n := uint32(0x01020304)
	return *(*byte)(unsafe.Pointer(&n)) == 0x04
}

// memoryMap tries to memory map a file of uint32s for read only access.
func memoryMap(path string) (*os.File, mmap.MMap, []uint32, error) {
	file, err := os.OpenFile(path, os.O_RDONLY, 0644)
	if err != nil {
		return nil, nil, nil, err
	}
	mem, buffer, err := memoryMapFile(file, false)
	if err != nil {
		file.Close()
		return nil, nil, nil, err
	}
	for i, magic := range dumpMagic {
		if buffer[i] != magic {
			mem.Unmap()
			file.Close()
			return nil, nil, nil, ErrInvalidDumpMagic
		}
	}
	return file, mem, buffer[len(dumpMagic):], err
}

// memoryMapFile tries to memory map an already opened file descriptor.
func memoryMapFile(file *os.File, write bool) (mmap.MMap, []uint32, error) {
	// Try to memory map the file
	flag := mmap.RDONLY
	if write {
		flag = mmap.RDWR
	}
	mem, err := mmap.Map(file, flag, 0)
	if err != nil {
		return nil, nil, err
	}
	// Yay, we managed to memory map the file, here be dragons
	header := *(*reflect.SliceHeader)(unsafe.Pointer(&mem))
	header.Len /= 4
	header.Cap /= 4

	return mem, *(*[]uint32)(unsafe.Pointer(&header)), nil
}

// memoryMapAndGenerate tries to memory map a temporary file of uint32s for write
// access, fill it with the data from a generator and then move it into the final
// path requested.
func memoryMapAndGenerate(path string, size uint64, generator func(buffer []uint32)) (*os.File, mmap.MMap, []uint32, error) {
	// Ensure the data folder exists
	if err := os.MkdirAll(filepath.Dir(path), 0755); err != nil {
		return nil, nil, nil, err
	}
	// Create a huge temporary empty file to fill with data
	temp := path + "." + strconv.Itoa(rand.Int())

	dump, err := os.Create(temp)
	if err != nil {
		return nil, nil, nil, err
	}
	if err = dump.Truncate(int64(len(dumpMagic))*4 + int64(size)); err != nil {
		return nil, nil, nil, err
	}
	// Memory map the file for writing and fill it with the generator
	mem, buffer, err := memoryMapFile(dump, true)
	if err != nil {
		dump.Close()
		return nil, nil, nil, err
	}
	copy(buffer, dumpMagic)

	data := buffer[len(dumpMagic):]
	generator(data)

	if err := mem.Unmap(); err != nil {
		return nil, nil, nil, err
	}
	if err := dump.Close(); err != nil {
		return nil, nil, nil, err
	}
	if err := os.Rename(temp, path); err != nil {
		return nil, nil, nil, err
	}
	return memoryMap(path)
}

// lru tracks caches or datasets by their last use time, keeping at most N of them.
type lru struct {
	what string
	new  func(epoch uint64) interface{}
	mu   sync.Mutex
	// Items are kept in a LRU cache, but there is a special case:
	// We always keep an item for (highest seen epoch) + 1 as the 'future item'.
	cache      *simplelru.LRU
	future     uint64
	futureItem interface{}
}

// newlru create a new least-recently-used cache for either the verification caches
// or the mining datasets.
func newlru(what string, maxItems int, new func(epoch uint64) interface{}) *lru {
	if maxItems <= 0 {
		maxItems = 1
	}
	cache, _ := simplelru.NewLRU(maxItems, func(key, value interface{}) {
		log.Trace("Evicted ethash "+what, "epoch", key)
	})
	return &lru{what: what, new: new, cache: cache}
}

// get retrieves or creates an item for the given epoch. The first return value is always
// non-nil. The second return value is non-nil if lru thinks that an item will be useful in
// the near future.
func (lru *lru) get(epoch uint64) (item, future interface{}) {
	lru.mu.Lock()
	defer lru.mu.Unlock()

	// Get or create the item for the requested epoch.
	item, ok := lru.cache.Get(epoch)
	if !ok {
		if lru.future > 0 && lru.future == epoch {
			item = lru.futureItem
		} else {
			log.Trace("Requiring new ethash "+lru.what, "epoch", epoch)
			item = lru.new(epoch)
		}
		lru.cache.Add(epoch, item)
	}
	// Update the 'future item' if epoch is larger than previously seen.
	if epoch < maxEpoch-1 && lru.future < epoch+1 {
		log.Trace("Requiring new future ethash "+lru.what, "epoch", epoch+1)
		future = lru.new(epoch + 1)
		lru.future = epoch + 1
		lru.futureItem = future
	}
	return item, future
}

// cache wraps an ethash cache with some metadata to allow easier concurrent use.
type cache struct {
	epoch uint64    // Epoch for which this cache is relevant
	dump  *os.File  // File descriptor of the memory mapped cache
	mmap  mmap.MMap // Memory map itself to unmap before releasing
	cache []uint32  // The actual cache data content (may be memory mapped)
	once  sync.Once // Ensures the cache is generated only once
}

// newCache creates a new ethash verification cache and returns it as a plain Go
// interface to be usable in an LRU cache.
func newCache(epoch uint64) interface{} {
	return &cache{epoch: epoch}
}

// generate ensures that the cache content is generated before use.
func (c *cache) generate(dir string, limit int, test bool) {
	c.once.Do(func() {
		size := cacheSize(c.epoch*epochLength + 1)
		seed := seedHash(c.epoch*epochLength + 1)
		if test {
			size = 1024
		}
		// If we don't store anything on disk, generate and return.
		if dir == "" {
			c.cache = make([]uint32, size/4)
			generateCache(c.cache, c.epoch, seed)
			return
		}
		// Disk storage is needed, this will get fancy
		var endian string
		if !isLittleEndian() {
			endian = ".be"
		}
		path := filepath.Join(dir, fmt.Sprintf("cache-R%d-%x%s", algorithmRevision, seed[:8], endian))
		logger := log.New("epoch", c.epoch)

		// We're about to mmap the file, ensure that the mapping is cleaned up when the
		// cache becomes unused.
		runtime.SetFinalizer(c, (*cache).finalizer)

		// Try to load the file from disk and memory map it
		var err error
		c.dump, c.mmap, c.cache, err = memoryMap(path)
		if err == nil {
			logger.Debug("Loaded old ethash cache from disk")
			return
		}
		logger.Debug("Failed to load old ethash cache", "err", err)

		// No previous cache available, create a new cache file to fill
		c.dump, c.mmap, c.cache, err = memoryMapAndGenerate(path, size, func(buffer []uint32) { generateCache(buffer, c.epoch, seed) })
		if err != nil {
			logger.Error("Failed to generate mapped ethash cache", "err", err)

			c.cache = make([]uint32, size/4)
			generateCache(c.cache, c.epoch, seed)
		}
		// Iterate over all previous instances and delete old ones
		for ep := int(c.epoch) - limit; ep >= 0; ep-- {
			seed := seedHash(uint64(ep)*epochLength + 1)
			path := filepath.Join(dir, fmt.Sprintf("cache-R%d-%x%s", algorithmRevision, seed[:8], endian))
			os.Remove(path)
		}
	})
}

// finalizer unmaps the memory and closes the file.
func (c *cache) finalizer() {
	if c.mmap != nil {
		c.mmap.Unmap()
		c.dump.Close()
		c.mmap, c.dump = nil, nil
	}
}

// dataset wraps an ethash dataset with some metadata to allow easier concurrent use.
type dataset struct {
	epoch   uint64    // Epoch for which this cache is relevant
	dump    *os.File  // File descriptor of the memory mapped cache
	mmap    mmap.MMap // Memory map itself to unmap before releasing
	dataset []uint32  // The actual cache data content
	once    sync.Once // Ensures the cache is generated only once
	done    uint32    // Atomic flag to determine generation status
}

// newDataset creates a new ethash mining dataset and returns it as a plain Go
// interface to be usable in an LRU cache.
func newDataset(epoch uint64) interface{} {
	return &dataset{epoch: epoch}
}

// generate ensures that the dataset content is generated before use.
func (d *dataset) generate(dir string, limit int, test bool) {
	d.once.Do(func() {
		// Mark the dataset generated after we're done. This is needed for remote
		defer atomic.StoreUint32(&d.done, 1)

		csize := cacheSize(d.epoch*epochLength + 1)
		dsize := datasetSize(d.epoch*epochLength + 1)
		seed := seedHash(d.epoch*epochLength + 1)
		if test {
			csize = 1024
			dsize = 32 * 1024
		}
		// If we don't store anything on disk, generate and return
		if dir == "" {
			cache := make([]uint32, csize/4)
			generateCache(cache, d.epoch, seed)

			d.dataset = make([]uint32, dsize/4)
			generateDataset(d.dataset, d.epoch, cache)

			return
		}
		// Disk storage is needed, this will get fancy
		var endian string
		if !isLittleEndian() {
			endian = ".be"
		}
		path := filepath.Join(dir, fmt.Sprintf("full-R%d-%x%s", algorithmRevision, seed[:8], endian))
		logger := log.New("epoch", d.epoch)

		// We're about to mmap the file, ensure that the mapping is cleaned up when the
		// cache becomes unused.
		runtime.SetFinalizer(d, (*dataset).finalizer)

		// Try to load the file from disk and memory map it
		var err error
		d.dump, d.mmap, d.dataset, err = memoryMap(path)
		if err == nil {
			logger.Debug("Loaded old ethash dataset from disk")
			return
		}
		logger.Debug("Failed to load old ethash dataset", "err", err)

		// No previous dataset available, create a new dataset file to fill
		cache := make([]uint32, csize/4)
		generateCache(cache, d.epoch, seed)

		d.dump, d.mmap, d.dataset, err = memoryMapAndGenerate(path, dsize, func(buffer []uint32) { generateDataset(buffer, d.epoch, cache) })
		if err != nil {
			logger.Error("Failed to generate mapped ethash dataset", "err", err)

			d.dataset = make([]uint32, dsize/2)
			generateDataset(d.dataset, d.epoch, cache)
		}
		// Iterate over all previous instances and delete old ones
		for ep := int(d.epoch) - limit; ep >= 0; ep-- {
			seed := seedHash(uint64(ep)*epochLength + 1)
			path := filepath.Join(dir, fmt.Sprintf("full-R%d-%x%s", algorithmRevision, seed[:8], endian))
			os.Remove(path)
		}
	})
}

// generated returns whether this particular dataset finished generating already
// or not (it may not have been started at all). This is useful for remote miners
// to default to verification caches instead of blocking on DAG generations.
func (d *dataset) generated() bool {
	return atomic.LoadUint32(&d.done) == 1
}

// finalizer closes any file handlers and memory maps open.
func (d *dataset) finalizer() {
	if d.mmap != nil {
		d.mmap.Unmap()
		d.dump.Close()
		d.mmap, d.dump = nil, nil
	}
}

// MakeCache generates a new ethash cache and optionally stores it to disk.
func MakeCache(block uint64, dir string) {
	c := cache{epoch: block / epochLength}
	c.generate(dir, math.MaxInt32, false)
}

// MakeDataset generates a new ethash dataset and optionally stores it to disk.
func MakeDataset(block uint64, dir string) {
	d := dataset{epoch: block / epochLength}
	d.generate(dir, math.MaxInt32, false)
}

// Mode defines the type and amount of PoW verification an ethash engine makes.
type Mode uint

const (
	ModeNormal Mode = iota
	ModeShared
	ModeTest
	ModeFake
	ModeFullFake
)

// Config are the configuration parameters of the ethash.
type Config struct {
	CacheDir       string
	CachesInMem    int
	CachesOnDisk   int
	DatasetDir     string
	DatasetsInMem  int
	DatasetsOnDisk int
	PowMode        Mode
}

// sealTask wraps a seal block with relative result channel for remote sealer thread.
type sealTask struct {
	block   *types.Block
	results chan<- *types.Block
}

// mineResult wraps the pow solution parameters for the specified block.
type mineResult struct {
	nonce     types.BlockNonce
	mixDigest common.Hash
	hash      common.Hash

	errc chan error
}

// hashrate wraps the hash rate submitted by the remote sealer.
type hashrate struct {
	id   common.Hash
	ping time.Time
	rate uint64

	done chan struct{}
}

// sealWork wraps a seal work package for remote sealer.
type sealWork struct {
	errc chan error
	res  chan [3]string
}

// Ethash is a consensus engine based on proof-of-work implementing the ethash
// algorithm.
type Ethash struct {
	config Config

	caches   *lru // In memory caches to avoid regenerating too often
	datasets *lru // In memory datasets to avoid regenerating too often

	// Mining related fields
	rand     *rand.Rand    // Properly seeded random source for nonces
	threads  int           // Number of threads to mine on if mining
	update   chan struct{} // Notification channel to update mining parameters
	hashrate metrics.Meter // Meter tracking the average hashrate

	// Remote sealer related fields
	workCh       chan *sealTask   // Notification channel to push new work and relative result channel to remote sealer
	fetchWorkCh  chan *sealWork   // Channel used for remote sealer to fetch mining work
	submitWorkCh chan *mineResult // Channel used for remote sealer to submit their mining result
	fetchRateCh  chan chan uint64 // Channel used to gather submitted hash rate for local or remote sealer.
	submitRateCh chan *hashrate   // Channel used for remote sealer to submit their mining hashrate

	// The fields below are hooks for testing
	shared    *Ethash       // Shared PoW verifier to avoid cache regeneration
	fakeFail  uint64        // Block number which fails PoW check even in fake mode
	fakeDelay time.Duration // Time delay to sleep for before returning from verify

	lock      sync.Mutex      // Ensures thread safety for the in-memory caches and mining fields
	closeOnce sync.Once       // Ensures exit channel will not be closed twice.
	exitCh    chan chan error // Notification channel to exiting backend threads
}

// New creates a full sized ethash PoW scheme and starts a background thread for
// remote mining, also optionally notifying a batch of remote services of new work
// packages.
func New(config Config, notify []string, noverify bool) *Ethash {
	if config.CachesInMem <= 0 {
		log.Warn("One ethash cache must always be in memory", "requested", config.CachesInMem)
		config.CachesInMem = 1
	}
	if config.CacheDir != "" && config.CachesOnDisk > 0 {
		log.Info("Disk storage enabled for ethash caches", "dir", config.CacheDir, "count", config.CachesOnDisk)
	}
	if config.DatasetDir != "" && config.DatasetsOnDisk > 0 {
		log.Info("Disk storage enabled for ethash DAGs", "dir", config.DatasetDir, "count", config.DatasetsOnDisk)
	}
	ethash := &Ethash{
		config:       config,
		caches:       newlru("cache", config.CachesInMem, newCache),
		datasets:     newlru("dataset", config.DatasetsInMem, newDataset),
		update:       make(chan struct{}),
		hashrate:     metrics.NewMeterForced(),
		workCh:       make(chan *sealTask),
		fetchWorkCh:  make(chan *sealWork),
		submitWorkCh: make(chan *mineResult),
		fetchRateCh:  make(chan chan uint64),
		submitRateCh: make(chan *hashrate),
		exitCh:       make(chan chan error),
	}
	go ethash.remote(notify, noverify)
	return ethash
}

// NewTester creates a small sized ethash PoW scheme useful only for testing
// purposes.
func NewTester(notify []string, noverify bool) *Ethash {
	ethash := &Ethash{
		config:       Config{PowMode: ModeTest},
		caches:       newlru("cache", 1, newCache),
		datasets:     newlru("dataset", 1, newDataset),
		update:       make(chan struct{}),
		hashrate:     metrics.NewMeterForced(),
		workCh:       make(chan *sealTask),
		fetchWorkCh:  make(chan *sealWork),
		submitWorkCh: make(chan *mineResult),
		fetchRateCh:  make(chan chan uint64),
		submitRateCh: make(chan *hashrate),
		exitCh:       make(chan chan error),
	}
	go ethash.remote(notify, noverify)
	return ethash
}

// NewFaker creates a ethash consensus engine with a fake PoW scheme that accepts
// all blocks' seal as valid, though they still have to conform to the Ethereum
// consensus rules.
func NewFaker() *Ethash {
	return &Ethash{
		config: Config{
			PowMode: ModeFake,
		},
	}
}

// NewFakeFailer creates a ethash consensus engine with a fake PoW scheme that
// accepts all blocks as valid apart from the single one specified, though they
// still have to conform to the Ethereum consensus rules.
func NewFakeFailer(fail uint64) *Ethash {
	return &Ethash{
		config: Config{
			PowMode: ModeFake,
		},
		fakeFail: fail,
	}
}

// NewFakeDelayer creates a ethash consensus engine with a fake PoW scheme that
// accepts all blocks as valid, but delays verifications by some time, though
// they still have to conform to the Ethereum consensus rules.
func NewFakeDelayer(delay time.Duration) *Ethash {
	return &Ethash{
		config: Config{
			PowMode: ModeFake,
		},
		fakeDelay: delay,
	}
}

// NewFullFaker creates an ethash consensus engine with a full fake scheme that
// accepts all blocks as valid, without checking any consensus rules whatsoever.
func NewFullFaker() *Ethash {
	return &Ethash{
		config: Config{
			PowMode: ModeFullFake,
		},
	}
}

// NewShared creates a full sized ethash PoW shared between all requesters running
// in the same process.
func NewShared() *Ethash {
	return &Ethash{shared: sharedEthash}
}

// Close closes the exit channel to notify all backend threads exiting.
func (ethash *Ethash) Close() error {
	var err error
	ethash.closeOnce.Do(func() {
		// Short circuit if the exit channel is not allocated.
		if ethash.exitCh == nil {
			return
		}
		errc := make(chan error)
		ethash.exitCh <- errc
		err = <-errc
		close(ethash.exitCh)
	})
	return err
}

// cache tries to retrieve a verification cache for the specified block number
// by first checking against a list of in-memory caches, then against caches
// stored on disk, and finally generating one if none can be found.
func (ethash *Ethash) cache(block uint64) *cache {
	epoch := block / epochLength
	currentI, futureI := ethash.caches.get(epoch)
	current := currentI.(*cache)

	// Wait for generation finish.
	current.generate(ethash.config.CacheDir, ethash.config.CachesOnDisk, ethash.config.PowMode == ModeTest)

	// If we need a new future cache, now's a good time to regenerate it.
	if futureI != nil {
		future := futureI.(*cache)
		go future.generate(ethash.config.CacheDir, ethash.config.CachesOnDisk, ethash.config.PowMode == ModeTest)
	}
	return current
}

// dataset tries to retrieve a mining dataset for the specified block number
// by first checking against a list of in-memory datasets, then against DAGs
// stored on disk, and finally generating one if none can be found.
//
// If async is specified, not only the future but the current DAG is also
// generates on a background thread.
func (ethash *Ethash) dataset(block uint64, async bool) *dataset {
	// Retrieve the requested ethash dataset
	epoch := block / epochLength
	currentI, futureI := ethash.datasets.get(epoch)
	current := currentI.(*dataset)

	// If async is specified, generate everything in a background thread
	if async && !current.generated() {
		go func() {
			current.generate(ethash.config.DatasetDir, ethash.config.DatasetsOnDisk, ethash.config.PowMode == ModeTest)

			if futureI != nil {
				future := futureI.(*dataset)
				future.generate(ethash.config.DatasetDir, ethash.config.DatasetsOnDisk, ethash.config.PowMode == ModeTest)
			}
		}()
	} else {
		// Either blocking generation was requested, or already done
		current.generate(ethash.config.DatasetDir, ethash.config.DatasetsOnDisk, ethash.config.PowMode == ModeTest)

		if futureI != nil {
			future := futureI.(*dataset)
			go future.generate(ethash.config.DatasetDir, ethash.config.DatasetsOnDisk, ethash.config.PowMode == ModeTest)
		}
	}
	return current
}

// Threads returns the number of mining threads currently enabled. This doesn't
// necessarily mean that mining is running!
func (ethash *Ethash) Threads() int {
	ethash.lock.Lock()
	defer ethash.lock.Unlock()

	return ethash.threads
}

// SetThreads updates the number of mining threads currently enabled. Calling
// this method does not start mining, only sets the thread count. If zero is
// specified, the miner will use all cores of the machine. Setting a thread
// count below zero is allowed and will cause the miner to idle, without any
// work being done.
func (ethash *Ethash) SetThreads(threads int) {
	ethash.lock.Lock()
	defer ethash.lock.Unlock()

	// If we're running a shared PoW, set the thread count on that instead
	if ethash.shared != nil {
		ethash.shared.SetThreads(threads)
		return
	}
	// Update the threads and ping any running seal to pull in any changes
	ethash.threads = threads
	select {
	case ethash.update <- struct{}{}:
	default:
	}
}

// Hashrate implements PoW, returning the measured rate of the search invocations
// per second over the last minute.
// Note the returned hashrate includes local hashrate, but also includes the total
// hashrate of all remote miner.
func (ethash *Ethash) Hashrate() float64 {
	// Short circuit if we are run the ethash in normal/test mode.
	if ethash.config.PowMode != ModeNormal && ethash.config.PowMode != ModeTest {
		return ethash.hashrate.Rate1()
	}
	var res = make(chan uint64, 1)

	select {
	case ethash.fetchRateCh <- res:
	case <-ethash.exitCh:
		// Return local hashrate only if ethash is stopped.
		return ethash.hashrate.Rate1()
	}

	// Gather total submitted hash rate of remote sealers.
	return ethash.hashrate.Rate1() + float64(<-res)
}

// APIs implements consensus.Engine, returning the user facing RPC APIs.
func (ethash *Ethash) APIs(chain consensus.ChainReader) []rpc.API {
	// In order to ensure backward compatibility, we exposes ethash RPC APIs
	// to both eth and ethash namespaces.
	return []rpc.API{
		{
			Namespace: "eth",
			Version:   "1.0",
			Service:   &API{ethash},
			Public:    true,
		},
		{
			Namespace: "ethash",
			Version:   "1.0",
			Service:   &API{ethash},
			Public:    true,
		},
	}
}

// SeedHash is the seed to use for generating a verification cache and the mining
// dataset.
func SeedHash(block uint64) []byte {
	return seedHash(block)
<<<<<<< HEAD
}

// modify by platon
func (ethash *Ethash) ShouldSeal() (bool, error) {
	return false,nil
}

// modify by platon
func (ethash *Ethash) OnBlockSignature(chain consensus.ChainReader, sig *types.BlockSignature) error {
	return nil
}

// modify by platon
func (ethash *Ethash) OnNewBlock(chain consensus.ChainReader, block *types.Block) error {
	return nil
=======
>>>>>>> 1d288101
}<|MERGE_RESOLUTION|>--- conflicted
+++ resolved
@@ -714,22 +714,4 @@
 // dataset.
 func SeedHash(block uint64) []byte {
 	return seedHash(block)
-<<<<<<< HEAD
-}
-
-// modify by platon
-func (ethash *Ethash) ShouldSeal() (bool, error) {
-	return false,nil
-}
-
-// modify by platon
-func (ethash *Ethash) OnBlockSignature(chain consensus.ChainReader, sig *types.BlockSignature) error {
-	return nil
-}
-
-// modify by platon
-func (ethash *Ethash) OnNewBlock(chain consensus.ChainReader, block *types.Block) error {
-	return nil
-=======
->>>>>>> 1d288101
 }