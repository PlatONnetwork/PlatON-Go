--- conflicted
+++ resolved
@@ -32,11 +32,7 @@
 
     @Test
     @DataSource(type = DataSourceType.EXCEL, file = "test.xls", sheetName = "testConstantCheck",
-<<<<<<< HEAD
-            author = "albedo", showName = "ConstructorPublicVisibilityTest-constant修饰函数状态可变性", sourcePrefix = "evm")
-=======
             author = "albedo", showName = "evm.ConstructorPublicVisibilityTest-constant修饰函数状态可变性", sourcePrefix = "evm")
->>>>>>> 0a7cb82d
     public void testConstantCheck() {
         try {
             prepare();
@@ -55,7 +51,7 @@
 
     @Test
     @DataSource(type = DataSourceType.EXCEL, file = "test.xls", sheetName = "testNamedReturn",
-            author = "albedo", showName = "ConstructorPublicVisibilityTest-定义具有命名返回值的函数类型", sourcePrefix = "evm")
+            author = "albedo", showName = "ConstructorPublicVisibilityTest-定义具有命名返回值的函数类型")
     public void testNamedReturn() {
         try {
             prepare();
@@ -74,7 +70,7 @@
 
     @Test
     @DataSource(type = DataSourceType.EXCEL, file = "test.xls", sheetName = "testGrammarCheck",
-            author = "albedo", showName = "ConstructorPublicVisibilityTest-支持语法覆盖", sourcePrefix = "evm")
+            author = "albedo", showName = "ConstructorPublicVisibilityTest-支持语法覆盖")
     public void testGrammarCheck() {
         try {
             prepare();
@@ -94,7 +90,7 @@
 
     @Test
     @DataSource(type = DataSourceType.EXCEL, file = "test.xls", sheetName = "testAbstractFunction",
-            author = "albedo", showName = "ConstructorPublicVisibilityTest-未实现的函数使用修饰符", sourcePrefix = "evm")
+            author = "albedo", showName = "ConstructorPublicVisibilityTest-未实现的函数使用修饰符")
     public void testAbstractFunction() {
         try {
             prepare();
@@ -113,7 +109,7 @@
 
     @Test
     @DataSource(type = DataSourceType.EXCEL, file = "test.xls", sheetName = "testShow",
-            author = "albedo", showName = "ConstructorPublicVisibilityTest-msg.value用在非 payable函数里以及此函数的修饰符", sourcePrefix = "evm")
+            author = "albedo", showName = "ConstructorPublicVisibilityTest-msg.value用在非 payable函数里以及此函数的修饰符")
     public void testShow() {
         try {
             prepare();
