package evm.versioncompatible.v0_4_25;

import evm.beforetest.ContractPrepareTest;
import com.alibaba.fastjson.JSONObject;
import network.platon.autotest.junit.annotations.DataSource;
import network.platon.autotest.junit.enums.DataSourceType;
import network.platon.contracts.TypeCast;
import org.junit.Test;
import org.web3j.tuples.generated.Tuple3;

import java.math.BigInteger;
/**
 * @title 类型转换测试
 * 1. 0.4.25版本验证使用constrictor关键字定义构造函数，但是不强制声明可见性(默认为public可见性）
 * 2. 0.4.25版本同一继承层次结构中允许多次指定基类构造函数参数验证:
 * (1) 允许合约直接声明构造函数 ———— is Base(7)
 *（2）子合约构造函数继承父合约构造函数———— constructor(uint _y) Base(_y * _y)
 * 两种引用构造函数方式共存时，合约优先选择（2）方式
 * @description:
 * @author: albedo
 * @create: 2019/12/28
 */
public class TypeCastTest extends ContractPrepareTest {

    @Test
    @DataSource(type = DataSourceType.EXCEL, file = "test.xls", sheetName = "testTypeCast",
<<<<<<< HEAD
            author = "albedo", showName = "v0_4_25.TypeCastTest-类型转换", sourcePrefix = "evm")
=======
            author = "albedo", showName = "evm.v0_4_25.TypeCastTest-类型转换", sourcePrefix = "evm")
>>>>>>> 0a7cb82d
    public void testTypeCast() {
        try {
            prepare();
            TypeCast typeCast = TypeCast.deploy(web3j, transactionManager, provider).send();
            String contractAddress = typeCast.getContractAddress();
            String transactionHash = typeCast.getTransactionReceipt().get().getTransactionHash();
            collector.logStepPass("TypeCast issued successfully.contractAddress:" + contractAddress + ", hash:" + transactionHash);
            Tuple3<BigInteger, byte[], byte[]> result = typeCast.typeCast().send();
            Tuple3<BigInteger, byte[], byte[]> expect =
                    new Tuple3(new BigInteger("18"), new byte[]{0,0,4,-46}, new byte[]{0,0,18,52});
            collector.assertEqual(JSONObject.toJSONString(result), JSONObject.toJSONString(expect), "checkout type cast result");
        } catch (Exception e) {
            collector.logStepFail("TypeCastTest testTypeCast failure,exception msg:" , e.getMessage());
            e.printStackTrace();
        }
    }

}<|MERGE_RESOLUTION|>--- conflicted
+++ resolved
@@ -24,11 +24,7 @@
 
     @Test
     @DataSource(type = DataSourceType.EXCEL, file = "test.xls", sheetName = "testTypeCast",
-<<<<<<< HEAD
-            author = "albedo", showName = "v0_4_25.TypeCastTest-类型转换", sourcePrefix = "evm")
-=======
             author = "albedo", showName = "evm.v0_4_25.TypeCastTest-类型转换", sourcePrefix = "evm")
->>>>>>> 0a7cb82d
     public void testTypeCast() {
         try {
             prepare();
