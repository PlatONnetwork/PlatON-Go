pragma solidity 0.5.13;


/**
 *
 * 
 * @author qudong
 * @dev 2019/12/23
 * 
 *测试映射功能点
 *
 *映射(Mapping)简述：映射类型，一种键值对的映射关系存储结构
 *
 *
 *-----------------  测试点   ------------------------------
 *1、定义映射
 * mapping(keyType => keyValue) public maps;
 *  键类型--允许除映射、变长数组、合约、枚举、结构体外的几乎所有类型
 *  值类型--值类型没有任何限制，可以为任何类型包含映射类型
 *2、赋值、取值
 *   map[keyType] ← 不同数值类型;
 *   
 *
 */


contract MappingContractTest {


<<<<<<< HEAD

   /**
    *验证：1、定义映射
    * 键类型--允许除映射、变长数组、合约、枚举、结构体外的几乎所有类型
    * 值类型--值类型没有任何限制，可以为任何类型包含映射类型
    * ---------------------------------------------------------
    *验证结果：1)、mapping定义键类型，包含映射、变长数组、合约、枚举、结构体，会编译异常
    *         2)、mapping定义值类型，没有任何限制
    */
=======
  
  /**
   *验证：1、定义映射
   * 键类型--允许除映射、变长数组、合约、枚举、结构体外的几乎所有类型
   * 值类型--值类型没有任何限制，可以为任何类型包含映射类型
   * ---------------------------------------------------------
   *验证结果：1)、mapping定义键类型，包含映射、变长数组、合约、枚举、结构体，会编译异常
   *         2)、mapping定义值类型，没有任何限制
   */
>>>>>>> 9faa07f8

   enum SizeEnum {XL, XXL, XXXL}
   struct PeopleStruct {
      uint id;
      string name;
      bool sex;
   }
   mapping (int => SizeEnum) map;
   uint[] uintArr;


   mapping (uint => address) public addressMap; //正确
   mapping (int => bool) public boolMap;//正确
   mapping (bool => byte) public  byteMap;//正确
   mapping (bytes1 => string) public stringMap;//正确
   mapping (bytes => uint) public uintMap;//正确
   mapping (string => int) public intMap;//正确
   mapping (address => bytes) public bytesMap;//正确
   mapping (int => mapping (int => SizeEnum)) public sizeMap;//正确
   mapping (int => PeopleStruct) public peopleMap;//正确
   mapping (int => SizeEnum) public SizeEnumMap;//正确

   // mapping (SizeEnum => int) public enumMap;//异常
   // mapping (PeopleStruct => bytes10) public structMap;//异常
   // mapping (map => string) public stringMap1;//异常
   // mapping (uintArr => string) public stringMap1;//异常


   /**
    *2、赋值、取值
    *   map[keyType] ← 不同数值类型;
    */

   mapping (uint => string) nameMap;
   string[] nameArr = ["Lucy","Ella","Lily"];



   function addName() public {
<<<<<<< HEAD

      for (uint i = 0; i < nameArr.length; i++) {
         nameMap[i] =  nameArr[i];
      }
   }

   function getName(uint index) public view returns (string memory) {

      return nameMap[index];
   }

=======
         
         for (uint i = 0; i < nameArr.length; i++) {
            nameMap[i] =  nameArr[i];
         }
   }

   function getName(uint index) returns (string) {
      
      return nameMap[index];
   }
 

  





    
>>>>>>> 9faa07f8
}<|MERGE_RESOLUTION|>--- conflicted
+++ resolved
@@ -1,17 +1,11 @@
 pragma solidity 0.5.13;
 
-
 /**
- *
- * 
  * @author qudong
  * @dev 2019/12/23
- * 
+ *
  *测试映射功能点
- *
  *映射(Mapping)简述：映射类型，一种键值对的映射关系存储结构
- *
- *
  *-----------------  测试点   ------------------------------
  *1、定义映射
  * mapping(keyType => keyValue) public maps;
@@ -19,26 +13,11 @@
  *  值类型--值类型没有任何限制，可以为任何类型包含映射类型
  *2、赋值、取值
  *   map[keyType] ← 不同数值类型;
- *   
- *
  */
 
 
 contract MappingContractTest {
 
-
-<<<<<<< HEAD
-
-   /**
-    *验证：1、定义映射
-    * 键类型--允许除映射、变长数组、合约、枚举、结构体外的几乎所有类型
-    * 值类型--值类型没有任何限制，可以为任何类型包含映射类型
-    * ---------------------------------------------------------
-    *验证结果：1)、mapping定义键类型，包含映射、变长数组、合约、枚举、结构体，会编译异常
-    *         2)、mapping定义值类型，没有任何限制
-    */
-=======
-  
   /**
    *验证：1、定义映射
    * 键类型--允许除映射、变长数组、合约、枚举、结构体外的几乎所有类型
@@ -47,7 +26,6 @@
    *验证结果：1)、mapping定义键类型，包含映射、变长数组、合约、枚举、结构体，会编译异常
    *         2)、mapping定义值类型，没有任何限制
    */
->>>>>>> 9faa07f8
 
    enum SizeEnum {XL, XXL, XXXL}
    struct PeopleStruct {
@@ -57,7 +35,6 @@
    }
    mapping (int => SizeEnum) map;
    uint[] uintArr;
-
 
    mapping (uint => address) public addressMap; //正确
    mapping (int => bool) public boolMap;//正确
@@ -76,48 +53,22 @@
    // mapping (uintArr => string) public stringMap1;//异常
 
 
-   /**
-    *2、赋值、取值
-    *   map[keyType] ← 不同数值类型;
-    */
+/**
+ *2、赋值、取值
+ *   map[keyType] ← 不同数值类型;
+ */
 
-   mapping (uint => string) nameMap;
-   string[] nameArr = ["Lucy","Ella","Lily"];
-
-
+    mapping (uint => string) nameMap;
+    string[] nameArr = ["Lucy","Ella","Lily"];
 
    function addName() public {
-<<<<<<< HEAD
-
-      for (uint i = 0; i < nameArr.length; i++) {
-         nameMap[i] =  nameArr[i];
-      }
-   }
-
-   function getName(uint index) public view returns (string memory) {
-
-      return nameMap[index];
-   }
-
-=======
-         
          for (uint i = 0; i < nameArr.length; i++) {
             nameMap[i] =  nameArr[i];
          }
    }
 
-   function getName(uint index) returns (string) {
-      
+   function getName(uint index) public view returns (string memory) {
       return nameMap[index];
    }
- 
 
-  
-
-
-
-
-
-    
->>>>>>> 9faa07f8
 }