import time

import pytest
import allure

from dacite import from_dict

from common.key import get_pub_key, mock_duplicate_sign
from common.log import log
from client_sdk_python import Web3
from decimal import Decimal
from tests.lib import EconomicConfig, Genesis, StakingConfig, Staking, check_node_in_list, assert_code, von_amount, \
    get_governable_parameter_value, get_pledge_list


@pytest.fixture(scope="function")
def staking_obj(global_test_env):
    cfg = StakingConfig("11111", "faker", "www.baidu.com", "how much")
    node = global_test_env.get_rand_node()
    return Staking(global_test_env, node, cfg)


@pytest.mark.P0
def test_IT_IA_002_to_007(new_genesis_env):
    """
    IT_IA_002:链初始化-查看token发行总量账户初始值
    IT_IA_003:链初始化-查看platON基金会账户初始值
    IT_IA_004:链初始化-查看激励池账户
    IT_IA_005:链初始化-查看剩余总账户
    IT_IA_006:链初始化-查看锁仓账户余额
    IT_IA_007:链初始化-查看质押账户余额
    :return:验证链初始化后token各内置账户初始值
    """
    # Initialization genesis file Initial amount
    node_count = len(new_genesis_env.consensus_node_list)
    default_pledge_amount = Web3.toWei(node_count * 1500000, 'ether')
    node = new_genesis_env.get_rand_node()
    community_amount = default_pledge_amount + 259096239000000000000000000 + 62215742000000000000000000
    genesis = from_dict(data_class=Genesis, data=new_genesis_env.genesis_config)
    genesis.economicModel.innerAcc.cdfBalance = community_amount
    surplus_amount = str(EconomicConfig.TOKEN_TOTAL - community_amount - 200000000000000000000000000)
    genesis.alloc = {
        "1000000000000000000000000000000000000003": {
            "balance": "200000000000000000000000000"
        },
        "0x2e95E3ce0a54951eB9A99152A6d5827872dFB4FD": {
            "balance": surplus_amount
        }
    }
    new_file = new_genesis_env.cfg.env_tmp + "/genesis.json"
    genesis.to_file(new_file)
    new_genesis_env.deploy_all(new_file)

    # Verify the amount of each built-in account
    foundation_louckup = node.eth.getBalance(EconomicConfig.FOUNDATION_LOCKUP_ADDRESS)
    log.info('Initial lock up contract address： {} amount：{}'.format(EconomicConfig.FOUNDATION_LOCKUP_ADDRESS,
                                                                     foundation_louckup))
    incentive_pool = node.eth.getBalance(EconomicConfig.INCENTIVEPOOL_ADDRESS)
    log.info('Incentive pool address：{} amount：{}'.format(EconomicConfig.INCENTIVEPOOL_ADDRESS, incentive_pool))
    staking = node.eth.getBalance(EconomicConfig.STAKING_ADDRESS)
    log.info('Address of pledge contract：{} amount：{}'.format(EconomicConfig.STAKING_ADDRESS, staking))
    foundation = node.eth.getBalance(node.web3.toChecksumAddress(EconomicConfig.FOUNDATION_ADDRESS))
    log.info('PlatON Foundation address：{} amount：{}'.format(EconomicConfig.FOUNDATION_ADDRESS, foundation))
    remain = node.eth.getBalance(node.web3.toChecksumAddress(EconomicConfig.REMAIN_ACCOUNT_ADDRESS))
    log.info('Remaining total account address：{} amount：{}'.format(EconomicConfig.REMAIN_ACCOUNT_ADDRESS, remain))
    develop = node.eth.getBalance(node.web3.toChecksumAddress(EconomicConfig.DEVELOPER_FOUNDATAION_ADDRESS))
    log.info('Community developer foundation address：{} amount：{}'.format(EconomicConfig.DEVELOPER_FOUNDATAION_ADDRESS,
                                                                          develop))
    reality_total = foundation_louckup + incentive_pool + staking + foundation + remain + develop
    log.info("Total issuance of Chuangshi block：{}".format(reality_total))
    log.info("--------------Dividing line---------------")
    assert foundation == 0, "ErrMsg:Initial amount of foundation {}".format(foundation)
    assert foundation_louckup == 259096239000000000000000000, "ErrMsg:Initial lock up amount of foundation {}".format(
        foundation_louckup)
    assert staking == default_pledge_amount, "ErrMsg:Amount of initial pledge account: {}".format(staking)
    assert incentive_pool == 262215742000000000000000000, "ErrMsg:Initial amount of incentive pool {}".format(
        incentive_pool)
    assert remain == int(surplus_amount), "ErrMsg:Initial amount of remaining total account {}".format(remain)
    assert develop == 0, "ErrMsg:Community developer foundation account amount {}".format(develop)
    assert reality_total == EconomicConfig.TOKEN_TOTAL, "ErrMsg:Initialize release value {}".format(reality_total)


@allure.title("Two distribution-Transfer amount：{value}")
@pytest.mark.P0
@pytest.mark.parametrize('value', [1000, 0.000000000000000001, 100000000])
def test_IT_SD_004_to_006(client_consensus_obj, value):
    """
    IT_SD_006:二次分配：普通钱包转keyshard钱包
    IT_SD_004:二次分配：转账金额为1von
    IT_SD_005:二次分配：转账金额为1亿LAT
    :param client_consensus_obj:
    :param value:
    :return:
    """
    value = client_consensus_obj.node.web3.toWei(value, 'ether')
    address, _ = client_consensus_obj.economic.account.generate_account(client_consensus_obj.node.web3, value)
    balance = client_consensus_obj.node.eth.getBalance(address)
    log.info("transaction address：{},account：{}".format(address, balance))
    assert balance == value, "ErrMsg:Transfer amount {}".format(balance)


@pytest.mark.P1
@pytest.mark.parametrize('value', [2000, 1000])
def test_IT_SD_002_003(global_test_env, value):
    """
    IT_SD_002:二次分配：账户余额不足
    IT_SD_003:二次分配：转账手续费不足
    :param global_test_env:
    :param value:
    :return:
    """
    node = global_test_env.get_rand_node()
    address, _ = global_test_env.account.generate_account(node.web3, node.web3.toWei(1000, 'ether'))
    # Account balance insufficient transfer
    try:
        address1, _ = global_test_env.account.generate_account(node.web3, 0)
        result = global_test_env.account.sendTransaction(node.web3, '', address, address1, node.web3.platon.gasPrice,
                                                         21000, value)
        assert result is None, "ErrMsg:Transfer result {}".format(result)
    except Exception as e:
        log.info("Use case success, exception information：{} ".format(str(e)))


@pytest.mark.P1
def test_IT_SD_011(global_test_env):
    """
    账户转账校验：转账gas费不足
    :param global_test_env:
    :return:
    """
    node = global_test_env.get_rand_node()
    address, _ = global_test_env.account.generate_account(node.web3, node.web3.toWei(1000, 'ether'))
    # Insufficient gas fee for transfer
    try:
        address1, _ = global_test_env.account.generate_account(node.web3, 0)
        result = global_test_env.account.sendTransaction(node.web3, '', address,
                                                         address1,
                                                         node.web3.platon.gasPrice, 2100, 500)
        assert result is None, "ErrMsg:Transfer result {}".format(result)
    except Exception as e:
        log.info("Use case success, exception information：{} ".format(str(e)))


@pytest.mark.P2
def test_IT_SD_007(global_test_env):
    """
    账户转账校验：本账户转本账户
    :return:
    """
    node = global_test_env.get_rand_node()
    value = node.web3.toWei(1000, 'ether')
    address, _ = global_test_env.account.generate_account(node.web3, value)
    balance = node.eth.getBalance(address)
    log.info("Account balance before transfer：{}".format(balance))
    result = global_test_env.account.sendTransaction(node.web3, '', address, address, node.eth.gasPrice, 21000, 100)
    assert result is not None, "ErrMsg:Transfer result {}".format(result)
    balance1 = node.eth.getBalance(address)
    log.info("Account balance after transfer： {}".format(balance1))
    log.info("Transaction fee： {}".format(node.web3.platon.gasPrice * 21000))
    assert balance == balance1 + node.web3.platon.gasPrice * 21000, "ErrMsg:Account balance after transfer：{}".format(
        balance1)


@pytest.mark.P0
def test_IT_SD_008(global_test_env):
    """
    二次分配：普通账户转platON基金会账户
    :return:
    """
    node = global_test_env.get_rand_node()
    value = node.web3.toWei(1000, 'ether')
    address, _ = global_test_env.account.generate_account(node.web3, value)
    balance = node.eth.getBalance(EconomicConfig.INCENTIVEPOOL_ADDRESS)
    result = global_test_env.account.sendTransaction(node.web3, '', address, EconomicConfig.INCENTIVEPOOL_ADDRESS,
                                                     node.eth.gasPrice, 21000, node.web3.toWei(100, 'ether'))
    assert result is not None, "ErrMsg:Transfer result {}".format(result)
    balance1 = node.eth.getBalance(EconomicConfig.INCENTIVEPOOL_ADDRESS)
    log.info("Account balance after transfer： {}".format(balance1))
    log.info("Transaction fee： {}".format(node.web3.platon.gasPrice * 21000))
    assert balance1 == balance + node.web3.toWei(100,
                                                 'ether') + node.web3.platon.gasPrice * 21000, "ErrMsg:Account balance after transfer：{}".format(
        balance1)


def consensus_node_pledge_award_assertion(client_new_node_obj, address):
    """
    内置节点质押奖励断言
    :param client_new_node_obj:
    :param address:
    :return:
    """
    blockNumber = client_new_node_obj.node.eth.blockNumber
    log.info("Current block height：{}".format(blockNumber))
    incentive_pool_balance = client_new_node_obj.node.eth.getBalance(EconomicConfig.INCENTIVEPOOL_ADDRESS)
    log.info("Balance of incentive pool：{}".format(incentive_pool_balance))
    CandidateInfo = client_new_node_obj.ppos.getCandidateInfo(client_new_node_obj.node.node_id)
    log.info("Pledgor node information：{}".format(CandidateInfo))

    # wait settlement block
    client_new_node_obj.economic.wait_settlement_blocknum(client_new_node_obj.node)
    time.sleep(5)
    VerifierList = client_new_node_obj.ppos.getVerifierList()
    log.info("Current settlement cycle verifier list：{}".format(VerifierList))
    ValidatorList = client_new_node_obj.ppos.getValidatorList()
    log.info("Current consensus cycle verifier list：{}".format(ValidatorList))
    # Application for withdrew staking
    result = client_new_node_obj.staking.withdrew_staking(address)
    assert_code(result, 0)
    # wait settlement block
    client_new_node_obj.economic.wait_settlement_blocknum(client_new_node_obj.node)
    # view incentive pool amonut
    incentive_pool_balance2 = client_new_node_obj.node.eth.getBalance(EconomicConfig.INCENTIVEPOOL_ADDRESS)
    log.info(
        "incentive pool address：{} amount：{}".format(EconomicConfig.INCENTIVEPOOL_ADDRESS, incentive_pool_balance2))
    assert incentive_pool_balance2 - incentive_pool_balance < client_new_node_obj.node.web3.toWei(1,
                                                                                                  'ether'), "ErrMsg:Balance of incentive pool：{}".format(
        incentive_pool_balance2)


def no_consensus_node_pledge_award_assertion(client_new_node_obj, benifit_address, from_address):
    """
    非内置节点质押奖励断言
    :param client_new_node_obj:
    :param benifit_address:
    :param from_address:
    :return:
    """
    CandidateInfo = client_new_node_obj.ppos.getCandidateInfo(client_new_node_obj.node.node_id)
    log.info("Pledgor node information：{}".format(CandidateInfo))
    balance = client_new_node_obj.node.eth.getBalance(benifit_address)
    log.info("benifit address：{} amount： {}".format(benifit_address, balance))

    # wait settlement block
    client_new_node_obj.economic.wait_settlement_blocknum(client_new_node_obj.node)
    time.sleep(5)
    VerifierList = client_new_node_obj.ppos.getVerifierList()
    log.info("Current settlement cycle verifier list：{}".format(VerifierList))
    ValidatorList = client_new_node_obj.ppos.getValidatorList()
    log.info("Current consensus cycle verifier list：{}".format(ValidatorList))
    block_reward, staking_reward = client_new_node_obj.economic.get_current_year_reward(client_new_node_obj.node)
    for i in range(4):
        result = check_node_in_list(client_new_node_obj.node.node_id, client_new_node_obj.ppos.getValidatorList)
        log.info("Current node in consensus list status：{}".format(result))
        if result:
            # wait consensus block
            client_new_node_obj.economic.wait_consensus_blocknum(client_new_node_obj.node)
            # Application for withdrew staking
            result = client_new_node_obj.staking.withdrew_staking(from_address)
            assert_code(result, 0)
            incentive_pool_balance1 = client_new_node_obj.node.eth.getBalance(EconomicConfig.INCENTIVEPOOL_ADDRESS)
            log.info("incentive pool amount：{}".format(incentive_pool_balance1))
            # wait settlement block
            client_new_node_obj.economic.wait_settlement_blocknum(client_new_node_obj.node)
            # Count the number of blocks out of pledge node
            blocknumber = client_new_node_obj.economic.get_block_count_number(client_new_node_obj.node, 5)
            log.info("blocknumber: {}".format(blocknumber))
            balance1 = client_new_node_obj.node.eth.getBalance(benifit_address)
            log.info("benifit address：{} amount：{}".format(benifit_address, balance1))

            # Verify block rewards
            log.info("Expected bonus：{}".format(Decimal(str(block_reward)) * blocknumber))
            assert balance + Decimal(str(block_reward)) * blocknumber - balance1 < client_new_node_obj.node.web3.toWei(
                1, 'ether'), "ErrMsg:benifit address：{} amount：{}".format(
                benifit_address, balance1)
            break
        else:
            # wait consensus block
            client_new_node_obj.economic.wait_consensus_blocknum(client_new_node_obj.node)


@ pytest.mark.p1
def test_AL_IE_001(client_consensus_obj):
    """
    查看初始激励池总额
    :param client_consensus_obj:
    :return:
    """
    client = client_consensus_obj
    economic = client.economic
    node = client.node
    # 初始化环境
    client.economic.env.deploy_all()
    # 查询激励池初始金额
    incentive_pool = node.eth.getBalance(EconomicConfig.INCENTIVEPOOL_ADDRESS, 0)
    assert incentive_pool == 262215742000000000000000000, "ErrMsg:Initial amount of incentive pool {}".format(
        incentive_pool)


@pytest.mark.P2
def test_AL_IE_002(client_new_node_obj_list):
    """
    转账到激励池
    :param client_new_node_obj_list:
    :return:
    """
    client1 = client_new_node_obj_list[0]
    client2 = client_new_node_obj_list[1]
    economic = client1.economic
    node = client1.node
    log.info("Node ID：{}".format(node.node_id))
    log.info("Current connection node： {}".format(node.node_mark))
    address, _ = client1.economic.account.generate_account(node.web3, von_amount(economic.create_staking_limit, 4))
    address1, _ = client1.economic.account.generate_account(node.web3, 0)
    address2, _ = client1.economic.account.generate_account(node.web3, 0)
    log.info("staking address: {}".format(address))
    # Free amount application pledge node
    result = client1.staking.create_staking(0, address1, address)
    assert_code(result, 0)
    # Wait for the settlement round to end
    economic.wait_settlement_blocknum(node)
    # 获取当前结算周期验证人
    verifier_list = node.ppos.getVerifierList()
    log.info("verifier_list: {}".format(verifier_list))
    # view block_reward
    block_reward, staking_reward = economic.get_current_year_reward(node)
    log.info("block_reward: {} staking_reward: {}".format(block_reward, staking_reward))
    # view account amount
    benifit_balance = node.eth.getBalance(address1)
    log.info("benifit_balance: {}".format(benifit_balance))
    # view benifit reward
    blocknumber = view_benifit_reward(client1, address)
    # view account amount again
    benifit_balance1 = node.eth.getBalance(address1)
    log.info("benifit_balance: {}".format(benifit_balance1))
    reward = int(blocknumber * Decimal(str(block_reward)))
    assert benifit_balance1 == staking_reward + reward, "ErrMsg:benifit_balance: {}".format(benifit_balance1)
    # Transfer to the incentive pool
    result = client1.economic.account.sendTransaction(node.web3, '', address, EconomicConfig.INCENTIVEPOOL_ADDRESS, node.eth.gasPrice, 21000, node.web3.toWei(1000, 'ether'))
    assert result is not None, "ErrMsg:Transfer result {}".format(result)
    time.sleep(5)
    # Free amount application pledge node
    result = client2.staking.create_staking(0, address2, address, amount=von_amount(economic.create_staking_limit, 2))
    assert_code(result, 0)
    # Wait for the settlement round to end
    economic.wait_settlement_blocknum(client2.node)
    # view account amount
    benifit_balance2 = client2.node.eth.getBalance(address2)
    log.info("benifit_balance: {}".format(benifit_balance2))
    # view benifit reward
    blocknumber = view_benifit_reward(client2, address)
    # view account amount again
    benifit_balance3 = client2.node.eth.getBalance(address2)
    log.info("benifit_balance: {}".format(benifit_balance3))
    reward = int(blocknumber * Decimal(str(block_reward)))
    assert benifit_balance3 == staking_reward + reward, "ErrMsg:benifit_balance: {}".format(benifit_balance3)



@pytest.mark.P1
def test_AL_IE_003(client_new_node_obj_list):
    """
    自由账户创建质押节点且收益地址为激励池
    :param client_new_node_obj_list:
    :return:
    """
    log.info("Node ID：{}".format(client_new_node_obj_list[0].node.node_id))
    address, _ = client_new_node_obj_list[0].economic.account.generate_account(client_new_node_obj_list[0].node.web3,
                                                                               client_new_node_obj_list[
                                                                                   0].economic.create_staking_limit * 2)
    log.info("staking address: {}".format(address))
    # Free amount application pledge node
    result = client_new_node_obj_list[0].staking.create_staking(0, EconomicConfig.INCENTIVEPOOL_ADDRESS, address)
    assert_code(result, 0)
    consensus_node_pledge_award_assertion(client_new_node_obj_list[0], address)


@pytest.mark.P1
def test_AL_IE_004(client_new_node_obj_list):
    """
    锁仓账户创建质押节点且收益地址为激励池
    :param client_new_node_obj_list:
    :return:
    """
    log.info("Node ID：{}".format(client_new_node_obj_list[1].node.node_id))
    address, _ = client_new_node_obj_list[1].economic.account.generate_account(client_new_node_obj_list[1].node.web3,
                                                                               client_new_node_obj_list[
                                                                                   1].economic.create_staking_limit * 2)
    log.info("staking address: {}".format(address))
    # Create restricting plan
    staking_amount = client_new_node_obj_list[1].economic.create_staking_limit
    log.info("staking amonut：{}".format(staking_amount))
    plan = [{'Epoch': 1, 'Amount': staking_amount}]
    result = client_new_node_obj_list[1].restricting.createRestrictingPlan(address, plan, address)
    assert_code(result, 0)
    # Lock in amount application pledge node
    result = client_new_node_obj_list[1].staking.create_staking(1, EconomicConfig.INCENTIVEPOOL_ADDRESS, address)
    assert_code(result, 0)
    consensus_node_pledge_award_assertion(client_new_node_obj_list[1], address)


@pytest.mark.P1
def test_AL_BI_001(client_consensus_obj):
    """
    出块手续费奖励（内置验证人）
    :param client_consensus_obj:
    :return:
    """
    incentive_pool_balance = client_consensus_obj.node.eth.getBalance(EconomicConfig.INCENTIVEPOOL_ADDRESS)
    log.info("incentive_pool_balance: {}".format(incentive_pool_balance))
    # create account
    address1, _ = client_consensus_obj.economic.account.generate_account(client_consensus_obj.node.web3, 100)
    # view incentive account
    incentive_pool_balance1 = client_consensus_obj.node.eth.getBalance(EconomicConfig.INCENTIVEPOOL_ADDRESS)
    log.info("incentive_pool_balance: {}".format(incentive_pool_balance1))
    assert incentive_pool_balance1 == incentive_pool_balance + 21000 * client_consensus_obj.node.eth.gasPrice, "ErrMsg:incentive_pool balance: {}".format(
        incentive_pool_balance1)


@pytest.mark.P1
def test_AL_BI_002(new_genesis_env, client_noc_list_obj):
    """
    节点出块率为0被处罚，激励池金额增加
    :param client_noc_list_obj:
    :return:
    """
    # Change configuration parameters
    genesis = from_dict(data_class=Genesis, data=new_genesis_env.genesis_config)
    genesis.economicModel.slashing.slashBlocksReward = 5
    new_file = new_genesis_env.cfg.env_tmp + "/genesis.json"
    genesis.to_file(new_file)
    new_genesis_env.deploy_all(new_file)

    client1 = client_noc_list_obj[0]
    client2 = client_noc_list_obj[1]
    economic = client1.economic
    node = client1.node
    log.info("nodeid: {}".format(node.node_id))
    # create account
    address, _ = economic.account.generate_account(node.web3, von_amount(economic.create_staking_limit, 2))
    # create staking
    result = client1.staking.create_staking(0, address, address)
    assert_code(result, 0)
    # Waiting for a settlement round
    client2.economic.wait_settlement_blocknum(client2.node)
    # view incentive account
    incentive_pool_balance = node.eth.getBalance(EconomicConfig.INCENTIVEPOOL_ADDRESS)
    log.info("incentive_pool_balance: {}".format(incentive_pool_balance))
    # view block_reward
    block_reward, staking_reward = economic.get_current_year_reward(node)
    log.info("block_reward: {} staking_reward: {}".format(block_reward, staking_reward))
    # stop node
    node.stop()
    # Waiting for 2 consensus round
    client2.economic.wait_consensus_blocknum(client2.node, 2)
    # view verifier list
    verifier_list = client2.ppos.getVerifierList()
    log.info("verifier_list: {}".format(verifier_list))
    slash_blocks = get_governable_parameter_value(client2, 'slashBlocksReward')
    # Get the penalty amount
    penalty_amount = int(Decimal(str(block_reward)) * Decimal(str(slash_blocks)))
    log.info("penalty_amount: {}".format(penalty_amount))
    # view incentive account again
    incentive_pool_balance1 = client2.node.eth.getBalance(EconomicConfig.INCENTIVEPOOL_ADDRESS)
    log.info("incentive_pool_balance1: {}".format(incentive_pool_balance1))
    assert incentive_pool_balance1 == incentive_pool_balance + penalty_amount, "ErrMsg: incentive_pool_balance: {}".format(
        incentive_pool_balance1)


@pytest.mark.P1
def test_AL_BI_003(client_consensus_obj):
    """
    初始内置账户没有基金会Staking奖励和出块奖励
    :param client_consensus_obj:
    :return:
    """
    # view incentive account
    incentive_pool_balance = client_consensus_obj.node.eth.getBalance(EconomicConfig.INCENTIVEPOOL_ADDRESS)
    log.info("incentive_pool_balance: {}".format(incentive_pool_balance))

    # wait settlement block
    client_consensus_obj.economic.wait_settlement_blocknum(client_consensus_obj.node)

    # view incentive account again
    incentive_pool_balance1 = client_consensus_obj.node.eth.getBalance(EconomicConfig.INCENTIVEPOOL_ADDRESS)
    log.info("incentive_pool_balance: {}".format(incentive_pool_balance1))

    assert incentive_pool_balance1 == incentive_pool_balance, "ErrMsg: incentive account: {}".format(
        incentive_pool_balance1)


@pytest.mark.P1
def test_AL_BI_004(client_consensus_obj):
    """
    初始验证人退出后重新质押进来
    :param client_consensus_obj:
    :return:
    """
    client = client_consensus_obj
    economic = client.economic
    node = client.node
    # Reset environment
    economic.env.deploy_all()
    # Query Developer Fund Amount
    log.info("nodeid: {}".format(node.node_id))
    developer_foundation_balance = node.eth.getBalance(EconomicConfig.DEVELOPER_FOUNDATAION_ADDRESS)
    log.info("incentive_pool_balance: {}".format(developer_foundation_balance))
    staking_balance = client_consensus_obj.node.eth.getBalance(EconomicConfig.STAKING_ADDRESS)
    log.info("staking_balance: {}".format(staking_balance))
    # Built in node return pledge
    result = client.staking.withdrew_staking(EconomicConfig.DEVELOPER_FOUNDATAION_ADDRESS)
    assert_code(result, 0)
    # Waiting for the end of the 2 settlement
    economic.wait_settlement_blocknum(node, 2)
    # create account
    address, _ = economic.account.generate_account(node.web3, von_amount(economic.create_staking_limit, 2))
    address1, _ = economic.account.generate_account(node.web3, 0)
    # Check account balance
    balance = node.eth.getBalance(address1)
    log.info("Account Balance： {}".format(balance))
    # Node pledge again
    result = client.staking.create_staking(0, address1, address)
    assert_code(result, 0)
    # Waiting for the end of the settlement
    economic.wait_settlement_blocknum(node)
    # view block_reward
    block_reward, staking_reward = economic.get_current_year_reward(node)
    log.info("block_reward: {} staking_reward: {}".format(block_reward, staking_reward))
    # withdrew of pledge
    result = client.staking.withdrew_staking(address)
    assert_code(result, 0)
    # wait settlement block
    client.economic.wait_settlement_blocknum(client.node)
    # wait consensus block
    client.economic.wait_consensus_blocknum(client.node)
    # count the number of blocks
    blocknumber = client.economic.get_block_count_number(client.node, 10)
    log.info("blocknumber: {}".format(blocknumber))
    # Check account balance again
    balance1 = node.eth.getBalance(address1)
    log.info("Account Balance： {}".format(balance1))
    # Pledged income account to get the bonus amount
    total_reward = int(Decimal(str(block_reward)) * blocknumber) + staking_reward
    assert balance1 == balance + total_reward, "ErrMsg:benifit_balance: {}".format(balance1)


def create_pledge_node(client_new_node_obj, base, multiple=2):
    """
    create pledge node return benifit balance
    :param client_new_node_obj:
    :param base:
    :param multiple:
    :return:
    """
    log.info("Transfer accounts: {}".format(client_new_node_obj.economic.create_staking_limit * multiple))
    account_balance = client_new_node_obj.node.eth.getBalance(
        client_new_node_obj.economic.account.account_with_money['address'])
    log.info("address: {} accounts: {}".format(client_new_node_obj.economic.account.account_with_money['address'],
                                               account_balance))
    # create account
    address, _ = client_new_node_obj.economic.account.generate_account(client_new_node_obj.node.web3,
                                                                       client_new_node_obj.economic.create_staking_limit * multiple)

    log.info("address: {} ,amount: {}".format(address, client_new_node_obj.node.eth.getBalance(address)))
    benifit_address, _ = client_new_node_obj.economic.account.generate_account(client_new_node_obj.node.web3, 0)
    log.info("address: {} ,amount: {}".format(benifit_address, client_new_node_obj.node.eth.getBalance(benifit_address)))
    # create staking
    staking_amount = von_amount(client_new_node_obj.economic.create_staking_limit, base)
    result = client_new_node_obj.staking.create_staking(0, benifit_address, address, amount=staking_amount)
    assert_code(result, 0)
    log.info("Pledge node information: {}".format(client_new_node_obj.ppos.getCandidateInfo(client_new_node_obj.node.node_id)))
    return address, benifit_address


@pytest.mark.P1
def test_AL_NBI_001_to_003(client_new_node_obj):
    """
    AL_NBI_001:非内置验证人Staking奖励（犹豫期）
    AL_NBI_002:非内置验证人出块奖励（犹豫期）
    AL_NBI_003:非内置验证人区块手续费奖励（犹豫期）
    :param client_new_node_obj:
    :return:
    """
    # create pledge node
    address, benifit_address = create_pledge_node(client_new_node_obj, 1)
    # view account amount
    benifit_balance = client_new_node_obj.node.eth.getBalance(benifit_address)
    log.info("benifit_balance: {}".format(benifit_balance))
    # wait consensus block
    client_new_node_obj.economic.wait_consensus_blocknum(client_new_node_obj.node)
    # view account amount again
    benifit_balance1 = client_new_node_obj.node.eth.getBalance(benifit_address)
    log.info("benifit_balance: {}".format(benifit_balance1))
    assert benifit_balance1 == benifit_balance, "ErrMsg:benifit_balance: {}".format(
        benifit_balance1)


@pytest.mark.P1
def test_AL_NBI_004_to_006(new_genesis_env, client_new_node_obj, reset_environment):
    """
    AL_NBI_004:非内置验证人Staking奖励（候选人）
    AL_NBI_005:非内置验证人出块奖励（候选人）
    AL_NBI_006:非内置验证人手续费奖励（候选人）
    :param new_genesis_env:
    :return:
    """
    # Change configuration parameters
    genesis = from_dict(data_class=Genesis, data=new_genesis_env.genesis_config)
    genesis.economicModel.staking.maxValidators = 4
    new_file = new_genesis_env.cfg.env_tmp + "/genesis.json"
    genesis.to_file(new_file)
    new_genesis_env.deploy_all(new_file)
    # create pledge node
    address, benifit_address = create_pledge_node(client_new_node_obj, 1)
    # view account amount
    benifit_balance = client_new_node_obj.node.eth.getBalance(benifit_address)
    log.info("benifit_balance: {}".format(benifit_balance))
    # wait settlement block
    client_new_node_obj.economic.wait_settlement_blocknum(client_new_node_obj.node, 1)
    # view account amount again
    benifit_balance1 = client_new_node_obj.node.eth.getBalance(benifit_address)
    log.info("benifit_balance: {}".format(benifit_balance1))
    assert benifit_balance1 == benifit_balance, "ErrMsg: benifit_balance: {}".format(
        benifit_balance1)


def view_benifit_reward(client, address):
    """
    withdrew pledge return benifit balance and Number of blocks
    :param client:
    :param address:
    :return:
    """
    # withdrew of pledge
    result = client.staking.withdrew_staking(address)
    assert_code(result, 0)
    # wait settlement block
    client.economic.wait_settlement_blocknum(client.node)
    # wait consensus block
    client.economic.wait_consensus_blocknum(client.node)
    # count the number of blocks
    blocknumber = client.economic.get_block_count_number(client.node, 10)
    log.info("blocknumber: {}".format(blocknumber))
    return blocknumber


@pytest.mark.P1
def test_AL_NBI_007_to_009(client_new_node_obj):
    """
    AL_NBI_007:非内置验证人Staking奖励（验证人）
    AL_NBI_008:非内置验证人出块奖励（验证人）
    AL_NBI_009:非内置验证人手续费奖励（验证人）
    :param client_new_node_obj:
    :return:
    """
    # create pledge node
    address, benifit_address = create_pledge_node(client_new_node_obj, 1.1)
    # view account amount
    benifit_balance = client_new_node_obj.node.eth.getBalance(benifit_address)
    log.info("benifit_balance: {}".format(benifit_balance))
    # wait settlement block
    client_new_node_obj.economic.wait_settlement_blocknum(client_new_node_obj.node)
    # view block_reward
    block_reward, staking_reward = client_new_node_obj.economic.get_current_year_reward(
        client_new_node_obj.node)
    log.info("block_reward: {} staking_reward: {}".format(block_reward, staking_reward))
    for i in range(4):
        result = check_node_in_list(client_new_node_obj.node.node_id, client_new_node_obj.ppos.getValidatorList)
        log.info("Current node in consensus list status：{}".format(result))
        if not result:
            # view benifit reward
            blocknumber = view_benifit_reward(client_new_node_obj, address)
            # view account amount again
            benifit_balance1 = client_new_node_obj.node.eth.getBalance(benifit_address)
            # log.info("benifit_balance: {}".format(benifit_balance1))
            assert benifit_balance + staking_reward + blocknumber * Decimal(
                str(block_reward)) - benifit_balance1 < client_new_node_obj.node.web3.toWei(1,
                                                                                            'ether'), "ErrMsg:benifit_balance: {}".format(
                benifit_balance1)
            break
        else:
            # wait consensus block
            client_new_node_obj.economic.wait_consensus_blocknum(client_new_node_obj.node)


def assert_benifit_reward(client_new_node_obj, benifit_address, address):
    """
    assert Amount of income address
    :param client_new_node_obj:
    :param benifit_address:
    :param address:
    :return:
    """
    # view account amount
    benifit_balance = client_new_node_obj.node.eth.getBalance(benifit_address)
    log.info("benifit_balance: {}".format(benifit_balance))
    # wait settlement block
    client_new_node_obj.economic.wait_settlement_blocknum(client_new_node_obj.node)
    # view block_reward
    block_reward, staking_reward = client_new_node_obj.economic.get_current_year_reward(
        client_new_node_obj.node)
    log.info("block_reward: {} staking_reward: {}".format(block_reward, staking_reward))
    for i in range(4):
        result = check_node_in_list(client_new_node_obj.node.node_id, client_new_node_obj.ppos.getValidatorList)
        log.info("Current node in consensus list status：{}".format(result))
        if result:
            # view benifit reward
            blocknumber = view_benifit_reward(client_new_node_obj, address)
            # view account amount again
            benifit_balance1 = client_new_node_obj.node.eth.getBalance(benifit_address)
            # log.info("benifit_balance: {}".format(benifit_balance1))
            assert benifit_balance + staking_reward + blocknumber * Decimal(
                str(block_reward)) - benifit_balance1 < client_new_node_obj.node.web3.toWei(1,
                                                                                            'ether'), "ErrMsg:benifit_balance: {}".format(
                benifit_balance1)
            break
        else:
            # wait consensus block
            client_new_node_obj.economic.wait_consensus_blocknum(client_new_node_obj.node)


@pytest.mark.P1
def test_AL_NBI_010_to_012(client_new_node_obj):
    """
    AL_NBI_010:非内置验证人Staking奖励（共识验证人）
    AL_NBI_011:非内置验证人出块奖励（共识验证人）
    AL_NBI_012:非内置验证人手续费出块奖励（共识验证人）
    :param client_new_node_obj:
    :return:
    """
    # create pledge node
    address, benifit_address = create_pledge_node(client_new_node_obj, 1.2)
    # assert benifit reward
    assert_benifit_reward(client_new_node_obj, benifit_address, address)


@pytest.mark.P1
def test_AL_NBI_013(client_new_node_obj):
    """
    修改节点质押收益地址查看收益变更
    :param client_new_node_obj:
    :return:
    """
    # create pledge node
    address, benifit_address = create_pledge_node(client_new_node_obj, 1.3)
    # create account
    benifit_address1, _ = client_new_node_obj.economic.account.generate_account(client_new_node_obj.node.web3, 0)
    # change benifit address
    result = client_new_node_obj.staking.edit_candidate(address, benifit_address1)
    assert_code(result, 0)
    # assert benifit reward
    assert_benifit_reward(client_new_node_obj, benifit_address1, address)


def query_ccount_amount(client_new_node_obj, address):
    balance = client_new_node_obj.node.eth.getBalance(address)
    log.info("balance: {}".format(balance))
    return balance


@pytest.mark.P1
def test_AL_NBI_014(client_new_node_obj):
    """
    修改节点质押收益地址查看收益变更（正在出块中）
    :param client_new_node_obj:
    :return:
    """
    # create pledge node
    address, benifit_address = create_pledge_node(client_new_node_obj, 1.4)
    # wait settlement block
    client_new_node_obj.economic.wait_settlement_blocknum(client_new_node_obj.node)
    # view block_reward
    block_reward, staking_reward = client_new_node_obj.economic.get_current_year_reward(
        client_new_node_obj.node)
    log.info("block_reward: {} staking_reward: {}".format(block_reward, staking_reward))
    # view benifit_address amount again
    benifit_balance = query_ccount_amount(client_new_node_obj, benifit_address)
    # change benifit address
    for i in range(4):
        result = check_node_in_list(client_new_node_obj.node.node_id, client_new_node_obj.ppos.getValidatorList)
        # log.info("Current node in consensus list status：{}".format(result))
        if result:
            current_block = client_new_node_obj.node.eth.blockNumber
            # log.info("Current block:{}".format(current_block))
            for i in range(40):
                nodeid = get_pub_key(client_new_node_obj.node.url, current_block)
                current_block = client_new_node_obj.node.eth.blockNumber
                # log.info("当前块高:{}".format(current_block))
                time.sleep(3)
                if nodeid == client_new_node_obj.node.node_id:
                    break
            # create account
            benifit_address1, _ = client_new_node_obj.economic.account.generate_account(client_new_node_obj.node.web3, 0)
            # change benifit address
            result = client_new_node_obj.staking.edit_candidate(address, benifit_address1)
            assert_code(result, 0)
            # view benifit reward
            blocknumber = view_benifit_reward(client_new_node_obj, address)

            # view benifit_address1 amount
            benifit_balance1 = query_ccount_amount(client_new_node_obj, benifit_address1)
            assert benifit_balance + benifit_balance1 == int(Decimal(str(
                block_reward)) * blocknumber) + staking_reward, "ErrMsg:benifit_balance + benifit_balance1: {}".format(
                benifit_balance + benifit_balance1)


@pytest.mark.P1
def test_AL_NBI_015(client_new_node_obj):
    """
    退回质押金并处于锁定期
    :param client_new_node_obj:
    :return:
    """
    # create pledge node
    address, benifit_address = create_pledge_node(client_new_node_obj, 1.5)
    # wait settlement block
    client_new_node_obj.economic.wait_settlement_blocknum(client_new_node_obj.node)
    # view account amount
    benifit_balance = query_ccount_amount(client_new_node_obj, benifit_address)
    for i in range(4):
        result = check_node_in_list(client_new_node_obj.node.node_id, client_new_node_obj.ppos.getValidatorList)
        # log.info("Current node in consensus list status：{}".format(result))
        if result:
            # withdrew of pledge
            result = client_new_node_obj.staking.withdrew_staking(address)
            assert_code(result, 0)
            # log.info("Current settlement cycle verifier list：{}".format(client_new_node_obj.ppos.getVerifierList()))
            for i in range(40):
                client_new_node_obj.economic.account.sendTransaction(client_new_node_obj.node.web3, '',
                                                                     client_new_node_obj.economic.account.account_with_money[
                                                                         'address'], address,
                                                                     client_new_node_obj.node.web3.platon.gasPrice,
                                                                     21000, 100)
                time.sleep(1)
            # view account amount again
            benifit_balance1 = query_ccount_amount(client_new_node_obj, benifit_address)
            assert benifit_balance1 > benifit_balance, "ErrMsg: {} > {}".format(benifit_balance1, benifit_balance)
            break
        else:
            # wait consensus block
            client_new_node_obj.economic.wait_consensus_blocknum(client_new_node_obj.node)


@pytest.mark.P2
def test_AL_NBI_016(client_new_node_obj):
    """
    被双签处罚槛剔除验证人列表
    :param client_new_node_obj:
    :return:
    """
    client = client_new_node_obj
    economic = client.economic
    node = client.node
    # create account
    address1, _ = economic.account.generate_account(node.web3, von_amount(economic.create_staking_limit, 2))
    address2, _ = economic.account.generate_account(node.web3, 0)
    report_address, _ = economic.account.generate_account(node.web3, node.web3.toWei(1000, 'ether'))
    # create staking
    staking_amount = von_amount(economic.create_staking_limit, 1.6)
    result = client_new_node_obj.staking.create_staking(0, address2, address1, amount=staking_amount)
    assert_code(result, 0)
    # wait settlement block
    economic.wait_settlement_blocknum(node)
    # Check account balance
    balance = node.eth.getBalance(address2)
    log.info("Account Balance：{}".format(balance))
    # view block_reward
    block_reward, staking_reward = economic.get_current_year_reward(node)
    log.info("block_reward: {} staking_reward: {}".format(block_reward, staking_reward))
    for i in range(4):
        result = check_node_in_list(client_new_node_obj.node.node_id, client_new_node_obj.ppos.getValidatorList)
        # log.info("Current node in consensus list status：{}".format(result))
        if result:
            # view Current block
            current_block = client_new_node_obj.node.eth.blockNumber
            # log.info("Current block: {}".format(current_block))
            # Report prepareblock signature
            report_information = mock_duplicate_sign(1, client_new_node_obj.node.nodekey, client_new_node_obj.node.blsprikey, current_block)
            # log.info("Report information: {}".format(report_information))
            result = client_new_node_obj.duplicatesign.reportDuplicateSign(1, report_information, report_address)
            assert_code(result, 0)
<<<<<<< HEAD
            # log.info("Current settlement cycle verifier list：{}".format(client_new_node_obj.ppos.getVerifierList()))
=======
>>>>>>> 40725d99
            # wait settlement block
            economic.wait_settlement_blocknum(node)
            # Check account balance again
            balance1 = node.eth.getBalance(address2)
            log.info("Account Balance：{}".format(balance1))
            # count the number of blocks
<<<<<<< HEAD
            blocknumber = client_new_node_obj.economic.get_block_count_number(client_new_node_obj.node, 5)
            # log.info("blocknumber: {}".format(blocknumber))
            assert benifit_balance1 == benifit_balance + int(Decimal(str(block_reward)) * blocknumber), "ErrMsg:benifit_balance1：{}".format(benifit_balance1)
=======
            blocknumber = client_new_node_obj.economic.get_block_count_number(node, 10)
            log.info("blocknumber: {}".format(blocknumber))
            total_block_reward = int(Decimal(str(block_reward)) * Decimal(str(blocknumber)))
            log.info("total_block_reward: {}".format(total_block_reward))
            assert balance1 == balance + total_block_reward, "ErrMsg:benifit_balance1：{}".format(balance1)
>>>>>>> 40725d99
            break
        else:
            # wait consensus block
            economic.wait_consensus_blocknum(node)


@pytest.mark.P2
def test_AL_NBI_017(client_new_node_obj_list):
    """
    0出块率剔除验证人列表
    :param client_new_node_obj_list:
    :return:
    """
    client_new_node_obj_list[0].economic.env.deploy_all()
    # create pledge node
    address, benifit_address = create_pledge_node(client_new_node_obj_list[0], 1.6)
    # wait settlement block
    client_new_node_obj_list[0].economic.wait_settlement_blocknum(client_new_node_obj_list[0].node)
    log.info("Current settlement cycle verifier list：{}".format(client_new_node_obj_list[0].ppos.getVerifierList()))
    # view block_reward
    block_reward, staking_reward = client_new_node_obj_list[0].economic.get_current_year_reward(
        client_new_node_obj_list[0].node)
    log.info("block_reward: {} staking_reward: {}".format(block_reward, staking_reward))
    # view account amount
    benifit_balance = query_ccount_amount(client_new_node_obj_list[0], benifit_address)
    for i in range(4):
        result = check_node_in_list(client_new_node_obj_list[0].node.node_id, client_new_node_obj_list[0].ppos.getValidatorList)
        # log.info("Current node in consensus list status：{}".format(result))
        if result:
            # stop node
            client_new_node_obj_list[0].node.stop()
            # log.info("Current settlement cycle verifier list：{}".format(client_new_node_obj_list[1].ppos.getVerifierList()))
            # wait settlement block
            client_new_node_obj_list[1].economic.wait_settlement_blocknum(client_new_node_obj_list[1].node)
            # view account amount again
            benifit_balance1 = query_ccount_amount(client_new_node_obj_list[1], benifit_address)
            # count the number of blocks
            blocknumber = client_new_node_obj_list[1].economic.get_block_count_number(client_new_node_obj_list[1].node, 5)
            # log.info("blocknumber: {}".format(blocknumber))
            assert benifit_balance1 == benifit_balance + int(
                Decimal(str(block_reward)) * blocknumber), "ErrMsg:benifit_balance1：{}".format(benifit_balance1)
            break
        else:
            # wait consensus block
            client_new_node_obj_list[0].economic.wait_consensus_blocknum(client_new_node_obj_list[0].node)


@pytest.mark.P1
def test_AL_NBI_018(new_genesis_env, client_new_node_obj):
    """
    调整质押和出块奖励比例
    :param client_new_node_obj:
    :return:
    """
    # Change configuration parameters
    genesis = from_dict(data_class=Genesis, data=new_genesis_env.genesis_config)
    genesis.economicModel.reward.newBlockRate = 60
    new_file = new_genesis_env.cfg.env_tmp + "/genesis.json"
    genesis.to_file(new_file)
    new_genesis_env.deploy_all(new_file)
    client = client_new_node_obj
    economic = client.economic
    node = client.node
    # create account
    address1, _ = economic.account.generate_account(node.web3, von_amount(economic.create_staking_limit, 2))
    address2, _ = economic.account.generate_account(node.web3, 0)
    # create pledge
    result = client.staking.create_staking(0, address1, address1)
    assert_code(result, 0)
    # Waiting for the end of the settlement
    economic.wait_settlement_blocknum(node)
    # Check account balance
    balance = node.eth.getBalance(address1)
    log.info("Account Balance： {}".format(balance))
    # Get the number of certifiers in the billing cycle list
    verifier_list = get_pledge_list(node.ppos.getVerifierList)
    verifier_num = len(verifier_list)
    # Get block_reward And pledge rewards
    amount = node.eth.getBalance(EconomicConfig.INCENTIVEPOOL_ADDRESS, 0)
    block_proportion = str(60 / 100)
    staking_proportion = str(1 - 60 / 100)
    block_reward = int(Decimal(str(amount)) * Decimal(str(block_proportion)) / Decimal(str(1600)))
    staking_reward = int(Decimal(str(amount)) * Decimal(str(staking_proportion)) / Decimal(str(10)) / Decimal(
            str(verifier_num)))
    log.info("block_reward: {} staking_reward: {}".format(block_reward, staking_reward))
    # withdrew of pledge
    result = client.staking.withdrew_staking(address1)
    assert_code(result, 0)
    # wait settlement block
    client.economic.wait_settlement_blocknum(client.node)
    # wait consensus block
    client.economic.wait_consensus_blocknum(client.node)
    # count the number of blocks
    blocknumber = client.economic.get_block_count_number(client.node, 10)
    log.info("blocknumber: {}".format(blocknumber))
    # Check account balance again
    balance1 = node.eth.getBalance(address1)
    log.info("Account Balance： {}".format(balance1))
    # Pledged income account to get the bonus amount
    total_reward = int(Decimal(str(block_reward)) * blocknumber) + staking_reward
    assert balance + total_reward - balance1 < node.web3.toWei(1, 'ether'), "ErrMsg:benifit_balance: {}".format(balance1)

    # # create pledge node
    # address, benifit_address = create_pledge_node(client_new_node_obj, 1.2)
    # # assert benifit reward
    # assert_benifit_reward(client_new_node_obj, benifit_address, address)<|MERGE_RESOLUTION|>--- conflicted
+++ resolved
@@ -661,7 +661,7 @@
             blocknumber = view_benifit_reward(client_new_node_obj, address)
             # view account amount again
             benifit_balance1 = client_new_node_obj.node.eth.getBalance(benifit_address)
-            # log.info("benifit_balance: {}".format(benifit_balance1))
+            log.info("benifit_balance: {}".format(benifit_balance1))
             assert benifit_balance + staking_reward + blocknumber * Decimal(
                 str(block_reward)) - benifit_balance1 < client_new_node_obj.node.web3.toWei(1,
                                                                                             'ether'), "ErrMsg:benifit_balance: {}".format(
@@ -697,7 +697,7 @@
             blocknumber = view_benifit_reward(client_new_node_obj, address)
             # view account amount again
             benifit_balance1 = client_new_node_obj.node.eth.getBalance(benifit_address)
-            # log.info("benifit_balance: {}".format(benifit_balance1))
+            log.info("benifit_balance: {}".format(benifit_balance1))
             assert benifit_balance + staking_reward + blocknumber * Decimal(
                 str(block_reward)) - benifit_balance1 < client_new_node_obj.node.web3.toWei(1,
                                                                                             'ether'), "ErrMsg:benifit_balance: {}".format(
@@ -767,14 +767,14 @@
     # change benifit address
     for i in range(4):
         result = check_node_in_list(client_new_node_obj.node.node_id, client_new_node_obj.ppos.getValidatorList)
-        # log.info("Current node in consensus list status：{}".format(result))
+        log.info("Current node in consensus list status：{}".format(result))
         if result:
             current_block = client_new_node_obj.node.eth.blockNumber
-            # log.info("Current block:{}".format(current_block))
+            log.info("Current block:{}".format(current_block))
             for i in range(40):
                 nodeid = get_pub_key(client_new_node_obj.node.url, current_block)
                 current_block = client_new_node_obj.node.eth.blockNumber
-                # log.info("当前块高:{}".format(current_block))
+                log.info("当前块高:{}".format(current_block))
                 time.sleep(3)
                 if nodeid == client_new_node_obj.node.node_id:
                     break
@@ -808,12 +808,12 @@
     benifit_balance = query_ccount_amount(client_new_node_obj, benifit_address)
     for i in range(4):
         result = check_node_in_list(client_new_node_obj.node.node_id, client_new_node_obj.ppos.getValidatorList)
-        # log.info("Current node in consensus list status：{}".format(result))
+        log.info("Current node in consensus list status：{}".format(result))
         if result:
             # withdrew of pledge
             result = client_new_node_obj.staking.withdrew_staking(address)
             assert_code(result, 0)
-            # log.info("Current settlement cycle verifier list：{}".format(client_new_node_obj.ppos.getVerifierList()))
+            log.info("Current settlement cycle verifier list：{}".format(client_new_node_obj.ppos.getVerifierList()))
             for i in range(40):
                 client_new_node_obj.economic.account.sendTransaction(client_new_node_obj.node.web3, '',
                                                                      client_new_node_obj.economic.account.account_with_money[
@@ -858,37 +858,27 @@
     log.info("block_reward: {} staking_reward: {}".format(block_reward, staking_reward))
     for i in range(4):
         result = check_node_in_list(client_new_node_obj.node.node_id, client_new_node_obj.ppos.getValidatorList)
-        # log.info("Current node in consensus list status：{}".format(result))
+        log.info("Current node in consensus list status：{}".format(result))
         if result:
             # view Current block
             current_block = client_new_node_obj.node.eth.blockNumber
-            # log.info("Current block: {}".format(current_block))
+            log.info("Current block: {}".format(current_block))
             # Report prepareblock signature
             report_information = mock_duplicate_sign(1, client_new_node_obj.node.nodekey, client_new_node_obj.node.blsprikey, current_block)
-            # log.info("Report information: {}".format(report_information))
+            log.info("Report information: {}".format(report_information))
             result = client_new_node_obj.duplicatesign.reportDuplicateSign(1, report_information, report_address)
             assert_code(result, 0)
-<<<<<<< HEAD
-            # log.info("Current settlement cycle verifier list：{}".format(client_new_node_obj.ppos.getVerifierList()))
-=======
->>>>>>> 40725d99
             # wait settlement block
             economic.wait_settlement_blocknum(node)
             # Check account balance again
             balance1 = node.eth.getBalance(address2)
             log.info("Account Balance：{}".format(balance1))
             # count the number of blocks
-<<<<<<< HEAD
-            blocknumber = client_new_node_obj.economic.get_block_count_number(client_new_node_obj.node, 5)
-            # log.info("blocknumber: {}".format(blocknumber))
-            assert benifit_balance1 == benifit_balance + int(Decimal(str(block_reward)) * blocknumber), "ErrMsg:benifit_balance1：{}".format(benifit_balance1)
-=======
             blocknumber = client_new_node_obj.economic.get_block_count_number(node, 10)
             log.info("blocknumber: {}".format(blocknumber))
             total_block_reward = int(Decimal(str(block_reward)) * Decimal(str(blocknumber)))
             log.info("total_block_reward: {}".format(total_block_reward))
             assert balance1 == balance + total_block_reward, "ErrMsg:benifit_balance1：{}".format(balance1)
->>>>>>> 40725d99
             break
         else:
             # wait consensus block
@@ -916,18 +906,18 @@
     benifit_balance = query_ccount_amount(client_new_node_obj_list[0], benifit_address)
     for i in range(4):
         result = check_node_in_list(client_new_node_obj_list[0].node.node_id, client_new_node_obj_list[0].ppos.getValidatorList)
-        # log.info("Current node in consensus list status：{}".format(result))
+        log.info("Current node in consensus list status：{}".format(result))
         if result:
             # stop node
             client_new_node_obj_list[0].node.stop()
-            # log.info("Current settlement cycle verifier list：{}".format(client_new_node_obj_list[1].ppos.getVerifierList()))
+            log.info("Current settlement cycle verifier list：{}".format(client_new_node_obj_list[1].ppos.getVerifierList()))
             # wait settlement block
             client_new_node_obj_list[1].economic.wait_settlement_blocknum(client_new_node_obj_list[1].node)
             # view account amount again
             benifit_balance1 = query_ccount_amount(client_new_node_obj_list[1], benifit_address)
             # count the number of blocks
             blocknumber = client_new_node_obj_list[1].economic.get_block_count_number(client_new_node_obj_list[1].node, 5)
-            # log.info("blocknumber: {}".format(blocknumber))
+            log.info("blocknumber: {}".format(blocknumber))
             assert benifit_balance1 == benifit_balance + int(
                 Decimal(str(block_reward)) * blocknumber), "ErrMsg:benifit_balance1：{}".format(benifit_balance1)
             break
