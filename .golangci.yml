# This file configures github.com/golangci/golangci-lint.

run:
  timeout: 20m
  tests: true
  # default is true. Enables skipping of directories:
  #   vendor$, third_party$, testdata$, examples$, Godeps$, builtin$
  skip-dirs-use-default: true
  skip-files:
    - core/genesis_alloc.go
    - log/term/terminal_notwindows.go
    - params/version_history.go
<<<<<<< HEAD
    - accounts/usbwallet/trezor/trezor.go
=======
    - crypto/bls/mcl.go
>>>>>>> dd8d0b9a
  skip-dirs:
    - common/math
    - common/json
    - common/sort
    - tests

linters:
  disable-all: true
  enable:
    - goconst
    - goimports
    - gosimple
    - govet
    - ineffassign
    - misspell
    - unconvert
    - typecheck
    - unused
    - staticcheck
    - bidichk
    - durationcheck
    - exportloopref
    - whitespace

    # - structcheck # lots of false positives
    # - errcheck #lot of false positives
    # - contextcheck
    # - errchkjson # lots of false positives
    # - errorlint # this check crashes
    # - exhaustive # silly check
    # - makezero # false positives
    # - nilerr # several intentional

linters-settings:
  gofmt:
    simplify: true
  goconst:
    min-len: 3 # minimum length of string constant
    min-occurrences: 6 # minimum number of occurrences

issues:
  exclude-rules:
    - path: crypto/bn256/cloudflare/optate.go
      linters:
        - deadcode
        - staticcheck
    - path: internal/build/pgp.go
      text: 'SA1019: "golang.org/x/crypto/openpgp" is deprecated: this package is unmaintained except for security fixes.'
    - path: core/vm/contracts.go
      text: 'SA1019: "golang.org/x/crypto/ripemd160" is deprecated: RIPEMD-160 is a legacy hash and should not be used for new applications.'
    - path: accounts/usbwallet/trezor.go
      text: 'SA1019: "github.com/golang/protobuf/proto" is deprecated: Use the "google.golang.org/protobuf/proto" package instead.'
    - path: accounts/usbwallet/trezor/
      text: 'SA1019: "github.com/golang/protobuf/proto" is deprecated: Use the "google.golang.org/protobuf/proto" package instead.'
  exclude:
    - 'SA1019: event.TypeMux is deprecated: use Feed'
    - 'SA1019: strings.Title is deprecated'
    - 'SA1019: strings.Title has been deprecated since Go 1.18 and an alternative has been available since Go 1.0: The rule Title uses for word boundaries does not handle Unicode punctuation properly. Use golang.org/x/text/cases instead.'
    - 'SA1029: should not use built-in type string as key for value'<|MERGE_RESOLUTION|>--- conflicted
+++ resolved
@@ -10,11 +10,8 @@
     - core/genesis_alloc.go
     - log/term/terminal_notwindows.go
     - params/version_history.go
-<<<<<<< HEAD
     - accounts/usbwallet/trezor/trezor.go
-=======
     - crypto/bls/mcl.go
->>>>>>> dd8d0b9a
   skip-dirs:
     - common/math
     - common/json
