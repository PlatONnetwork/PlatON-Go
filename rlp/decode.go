// Copyright 2014 The go-ethereum Authors
// This file is part of the go-ethereum library.
//
// The go-ethereum library is free software: you can redistribute it and/or modify
// it under the terms of the GNU Lesser General Public License as published by
// the Free Software Foundation, either version 3 of the License, or
// (at your option) any later version.
//
// The go-ethereum library is distributed in the hope that it will be useful,
// but WITHOUT ANY WARRANTY; without even the implied warranty of
// MERCHANTABILITY or FITNESS FOR A PARTICULAR PURPOSE. See the
// GNU Lesser General Public License for more details.
//
// You should have received a copy of the GNU Lesser General Public License
// along with the go-ethereum library. If not, see <http://www.gnu.org/licenses/>.

package rlp

import (
	"bufio"
	"bytes"
	"encoding/binary"
	"errors"
	"fmt"
	"github.com/PlatONnetwork/PlatON-Go/log"
	"io"
	"math/big"
	"reflect"
	"strings"
	"github.com/PlatONnetwork/PlatON-Go/common"
)

var (
	// EOL is returned when the end of the current list
	// has been reached during streaming.
	EOL = errors.New("rlp: end of list")

	// Actual Errors
	ErrExpectedString   = errors.New("rlp: expected String or Byte")
	ErrExpectedList     = errors.New("rlp: expected List")
	ErrCanonInt         = errors.New("rlp: non-canonical integer format")
	ErrCanonSize        = errors.New("rlp: non-canonical size information")
	ErrElemTooLarge     = errors.New("rlp: element is larger than containing list")
	ErrValueTooLarge    = errors.New("rlp: value size exceeds available input length")
	ErrMoreThanOneValue = errors.New("rlp: input contains more than one value")

	// internal errors
	errNotInList     = errors.New("rlp: call of ListEnd outside of any list")
	errNotAtEOL      = errors.New("rlp: call of ListEnd not positioned at EOL")
	errUintOverflow  = errors.New("rlp: uint overflow")
	errNoPointer     = errors.New("rlp: interface given to Decode must be a pointer")
	errDecodeIntoNil = errors.New("rlp: pointer given to Decode must not be nil")
)

// Decoder is implemented by types that require custom RLP
// decoding rules or need to decode into private fields.
//
// The DecodeRLP method should read one value from the given
// Stream. It is not forbidden to read less or more, but it might
// be confusing.
type Decoder interface {
	DecodeRLP(*Stream) error
}

// Decode parses RLP-encoded data from r and stores the result in the
// value pointed to by val. Val must be a non-nil pointer. If r does
// not implement ByteReader, Decode will do its own buffering.
//
// Decode uses the following type-dependent decoding rules:
//
// If the type implements the Decoder interface, decode calls
// DecodeRLP.
//
// To decode into a pointer, Decode will decode into the value pointed
// to. If the pointer is nil, a new value of the pointer's element
// type is allocated. If the pointer is non-nil, the existing value
// will be reused.
//
// To decode into a struct, Decode expects the input to be an RLP
// list. The decoded elements of the list are assigned to each public
// field in the order given by the struct's definition. The input list
// must contain an element for each decoded field. Decode returns an
// error if there are too few or too many elements.
//
// The decoding of struct fields honours certain struct tags, "tail",
// "nil" and "-".
//
// The "-" tag ignores fields.
//
// For an explanation of "tail", see the example.
//
// The "nil" tag applies to pointer-typed fields and changes the decoding
// rules for the field such that input values of size zero decode as a nil
// pointer. This tag can be useful when decoding recursive types.
//
//     type StructWithEmptyOK struct {
//         Foo *[20]byte `rlp:"nil"`
//     }
//
// To decode into a slice, the input must be a list and the resulting
// slice will contain the input elements in order. For byte slices,
// the input must be an RLP string. Array types decode similarly, with
// the additional restriction that the number of input elements (or
// bytes) must match the array's length.
//
// To decode into a Go string, the input must be an RLP string. The
// input bytes are taken as-is and will not necessarily be valid UTF-8.
//
// To decode into an unsigned integer type, the input must also be an RLP
// string. The bytes are interpreted as a big endian representation of
// the integer. If the RLP string is larger than the bit size of the
// type, Decode will return an error. Decode also supports *big.Int.
// There is no size limit for big integers.
//
// To decode into an interface value, Decode stores one of these
// in the value:
//
//	  []interface{}, for RLP lists
//	  []byte, for RLP strings
//
// Non-empty interface types are not supported, nor are booleans,
// signed integers, floating point numbers, maps, channels and
// functions.
//
// Note that Decode does not set an input limit for all readers
// and may be vulnerable to panics cause by huge value sizes. If
// you need an input limit, use
//
//     NewStream(r, limit).Decode(val)
func Decode(r io.Reader, val interface{}) error {
	// TODO: this could use a Stream from a pool.
	return NewStream(r, 0).Decode(val)
}

// DecodeBytes parses RLP data from b into val.
// Please see the documentation of Decode for the decoding rules.
// The input must contain exactly one value and no trailing data.
func DecodeBytes(b []byte, val interface{}) error {
	// TODO: this could use a Stream from a pool.
	r := bytes.NewReader(b)
	if err := NewStream(r, uint64(len(b))).Decode(val); err != nil {
<<<<<<< HEAD
		log.Error("Failed to DecodeBytes", "err", err, "[]byte的内容", fmt.Sprintf("指针：%p", b, "值：%+v", b, "长度：", len(b)))
		return err
	}
	if r.Len() > 0 {
		log.Error("Failed to DecodeBytes", "err", ErrMoreThanOneValue, "[]byte的内容", fmt.Sprintf("指针：%p", b, "值：%+v", b, "长度：", len(b)))
=======
		log.Error("Failed to DecodeBytes", "err", err, "[]byte context", fmt.Sprintf(" pointer：%p ,value：%+v  ,len：,context's Hash：", b, b, len(b), common.Bytes2Hex(b)))
		return err
	}
	if r.Len() > 0 {
		log.Error("Failed to DecodeBytes", "err", ErrMoreThanOneValue, "[]bytecontext", fmt.Sprintf(" pointer：%p ,value：%+v  ,len：,context's Hash：", b, b, len(b), common.Bytes2Hex(b)))
>>>>>>> 1cd7ff1b
		return ErrMoreThanOneValue
	}
	return nil
}

type decodeError struct {
	msg string
	typ reflect.Type
	ctx []string
}

func (err *decodeError) Error() string {
	ctx := ""
	if len(err.ctx) > 0 {
		ctx = ", decoding into "
		for i := len(err.ctx) - 1; i >= 0; i-- {
			ctx += err.ctx[i]
		}
	}
	return fmt.Sprintf("rlp: %s for %v%s", err.msg, err.typ, ctx)
}

func wrapStreamError(err error, typ reflect.Type) error {
	switch err {
	case ErrCanonInt:
		return &decodeError{msg: "non-canonical integer (leading zero bytes)", typ: typ}
	case ErrCanonSize:
		return &decodeError{msg: "non-canonical size information", typ: typ}
	case ErrExpectedList:
		return &decodeError{msg: "expected input list", typ: typ}
	case ErrExpectedString:
		return &decodeError{msg: "expected input string or byte", typ: typ}
	case errUintOverflow:
		return &decodeError{msg: "input string too long", typ: typ}
	case errNotAtEOL:
		return &decodeError{msg: "input list has too many elements", typ: typ}
	}
	return err
}

func addErrorContext(err error, ctx string) error {
	if decErr, ok := err.(*decodeError); ok {
		decErr.ctx = append(decErr.ctx, ctx)
	}
	return err
}

var (
	decoderInterface = reflect.TypeOf(new(Decoder)).Elem()
	bigInt           = reflect.TypeOf(big.Int{})
)

func makeDecoder(typ reflect.Type, tags tags) (dec decoder, err error) {
	kind := typ.Kind()
	switch {
	case typ == rawValueType:
		return decodeRawValue, nil
	case typ.Implements(decoderInterface):
		return decodeDecoder, nil
	case kind != reflect.Ptr && reflect.PtrTo(typ).Implements(decoderInterface):
		return decodeDecoderNoPtr, nil
	case typ.AssignableTo(reflect.PtrTo(bigInt)):
		return decodeBigInt, nil
	case typ.AssignableTo(bigInt):
		return decodeBigIntNoPtr, nil
	case isUint(kind):
		return decodeUint, nil
	case kind == reflect.Bool:
		return decodeBool, nil
	case kind == reflect.String:
		return decodeString, nil
	case kind == reflect.Slice || kind == reflect.Array:
		return makeListDecoder(typ, tags)
	case kind == reflect.Struct:
		return makeStructDecoder(typ)
	case kind == reflect.Ptr:
		if tags.nilOK {
			return makeOptionalPtrDecoder(typ)
		}
		return makePtrDecoder(typ)
	case kind == reflect.Interface:
		return decodeInterface, nil
	default:
		return nil, fmt.Errorf("rlp: type %v is not RLP-serializable", typ)
	}
}

func decodeRawValue(s *Stream, val reflect.Value) error {
	r, err := s.Raw()
	if err != nil {
		return err
	}
	val.SetBytes(r)
	return nil
}

func decodeUint(s *Stream, val reflect.Value) error {
	typ := val.Type()
	num, err := s.uint(typ.Bits())
	if err != nil {
		return wrapStreamError(err, val.Type())
	}
	val.SetUint(num)
	return nil
}

func decodeBool(s *Stream, val reflect.Value) error {
	b, err := s.Bool()
	if err != nil {
		return wrapStreamError(err, val.Type())
	}
	val.SetBool(b)
	return nil
}

func decodeString(s *Stream, val reflect.Value) error {
	b, err := s.Bytes()
	if err != nil {
		return wrapStreamError(err, val.Type())
	}
	val.SetString(string(b))
	return nil
}

func decodeBigIntNoPtr(s *Stream, val reflect.Value) error {
	return decodeBigInt(s, val.Addr())
}

func decodeBigInt(s *Stream, val reflect.Value) error {
	b, err := s.Bytes()
	if err != nil {
		return wrapStreamError(err, val.Type())
	}
	i := val.Interface().(*big.Int)
	if i == nil {
		i = new(big.Int)
		val.Set(reflect.ValueOf(i))
	}
	// Reject leading zero bytes
	if len(b) > 0 && b[0] == 0 {
		return wrapStreamError(ErrCanonInt, val.Type())
	}
	i.SetBytes(b)
	return nil
}

func makeListDecoder(typ reflect.Type, tag tags) (decoder, error) {
	etype := typ.Elem()
	if etype.Kind() == reflect.Uint8 && !reflect.PtrTo(etype).Implements(decoderInterface) {
		if typ.Kind() == reflect.Array {
			return decodeByteArray, nil
		}
		return decodeByteSlice, nil
	}
	etypeinfo, err := cachedTypeInfo1(etype, tags{})
	if err != nil {
		return nil, err
	}
	var dec decoder
	switch {
	case typ.Kind() == reflect.Array:
		dec = func(s *Stream, val reflect.Value) error {
			return decodeListArray(s, val, etypeinfo.decoder)
		}
	case tag.tail:
		// A slice with "tail" tag can occur as the last field
		// of a struct and is supposed to swallow all remaining
		// list elements. The struct decoder already called s.List,
		// proceed directly to decoding the elements.
		dec = func(s *Stream, val reflect.Value) error {
			return decodeSliceElems(s, val, etypeinfo.decoder)
		}
	default:
		dec = func(s *Stream, val reflect.Value) error {
			return decodeListSlice(s, val, etypeinfo.decoder)
		}
	}
	return dec, nil
}

func decodeListSlice(s *Stream, val reflect.Value, elemdec decoder) error {
	size, err := s.List()
	if err != nil {
		return wrapStreamError(err, val.Type())
	}
	if size == 0 {
		val.Set(reflect.MakeSlice(val.Type(), 0, 0))
		return s.ListEnd()
	}
	if err := decodeSliceElems(s, val, elemdec); err != nil {
		return err
	}
	return s.ListEnd()
}

func decodeSliceElems(s *Stream, val reflect.Value, elemdec decoder) error {
	i := 0
	for ; ; i++ {
		// grow slice if necessary
		if i >= val.Cap() {
			newcap := val.Cap() + val.Cap()/2
			if newcap < 4 {
				newcap = 4
			}
			newv := reflect.MakeSlice(val.Type(), val.Len(), newcap)
			reflect.Copy(newv, val)
			val.Set(newv)
		}
		if i >= val.Len() {
			val.SetLen(i + 1)
		}
		// decode into element
		if err := elemdec(s, val.Index(i)); err == EOL {
			break
		} else if err != nil {
			return addErrorContext(err, fmt.Sprint("[", i, "]"))
		}
	}
	if i < val.Len() {
		val.SetLen(i)
	}
	return nil
}

func decodeListArray(s *Stream, val reflect.Value, elemdec decoder) error {
	if _, err := s.List(); err != nil {
		return wrapStreamError(err, val.Type())
	}
	vlen := val.Len()
	i := 0
	for ; i < vlen; i++ {
		if err := elemdec(s, val.Index(i)); err == EOL {
			break
		} else if err != nil {
			return addErrorContext(err, fmt.Sprint("[", i, "]"))
		}
	}
	if i < vlen {
		return &decodeError{msg: "input list has too few elements", typ: val.Type()}
	}
	return wrapStreamError(s.ListEnd(), val.Type())
}

func decodeByteSlice(s *Stream, val reflect.Value) error {
	b, err := s.Bytes()
	if err != nil {
		return wrapStreamError(err, val.Type())
	}
	val.SetBytes(b)
	return nil
}

func decodeByteArray(s *Stream, val reflect.Value) error {
	kind, size, err := s.Kind()
	if err != nil {
		return err
	}
	vlen := val.Len()
	switch kind {
	case Byte:
		if vlen == 0 {
			return &decodeError{msg: "input string too long", typ: val.Type()}
		}
		if vlen > 1 {
			return &decodeError{msg: "input string too short", typ: val.Type()}
		}
		bv, _ := s.Uint()
		val.Index(0).SetUint(bv)
	case String:
		if uint64(vlen) < size {
			return &decodeError{msg: "input string too long", typ: val.Type()}
		}
		if uint64(vlen) > size {
			return &decodeError{msg: "input string too short", typ: val.Type()}
		}
		slice := val.Slice(0, vlen).Interface().([]byte)
		if err := s.readFull(slice); err != nil {
			return err
		}
		// Reject cases where single byte encoding should have been used.
		if size == 1 && slice[0] < 128 {
			return wrapStreamError(ErrCanonSize, val.Type())
		}
	case List:
		return wrapStreamError(ErrExpectedString, val.Type())
	}
	return nil
}

func makeStructDecoder(typ reflect.Type) (decoder, error) {
	fields, err := structFields(typ)
	if err != nil {
		return nil, err
	}
	dec := func(s *Stream, val reflect.Value) (err error) {
		if _, err := s.List(); err != nil {
			return wrapStreamError(err, typ)
		}
		for _, f := range fields {
			err := f.info.decoder(s, val.Field(f.index))
			if err == EOL {
				return &decodeError{msg: "too few elements", typ: typ}
			} else if err != nil {
				return addErrorContext(err, "."+typ.Field(f.index).Name)
			}
		}
		return wrapStreamError(s.ListEnd(), typ)
	}
	return dec, nil
}

// makePtrDecoder creates a decoder that decodes into
// the pointer's element type.
func makePtrDecoder(typ reflect.Type) (decoder, error) {
	etype := typ.Elem()
	etypeinfo, err := cachedTypeInfo1(etype, tags{})
	if err != nil {
		return nil, err
	}
	dec := func(s *Stream, val reflect.Value) (err error) {
		newval := val
		if val.IsNil() {
			newval = reflect.New(etype)
		}
		if err = etypeinfo.decoder(s, newval.Elem()); err == nil {
			val.Set(newval)
		}
		return err
	}
	return dec, nil
}

// makeOptionalPtrDecoder creates a decoder that decodes empty values
// as nil. Non-empty values are decoded into a value of the element type,
// just like makePtrDecoder does.
//
// This decoder is used for pointer-typed struct fields with struct tag "nil".
func makeOptionalPtrDecoder(typ reflect.Type) (decoder, error) {
	etype := typ.Elem()
	etypeinfo, err := cachedTypeInfo1(etype, tags{})
	if err != nil {
		return nil, err
	}
	dec := func(s *Stream, val reflect.Value) (err error) {
		kind, size, err := s.Kind()
		if err != nil || size == 0 && kind != Byte {
			// rearm s.Kind. This is important because the input
			// position must advance to the next value even though
			// we don't read anything.
			s.kind = -1
			// set the pointer to nil.
			val.Set(reflect.Zero(typ))
			return err
		}
		newval := val
		if val.IsNil() {
			newval = reflect.New(etype)
		}
		if err = etypeinfo.decoder(s, newval.Elem()); err == nil {
			val.Set(newval)
		}
		return err
	}
	return dec, nil
}

var ifsliceType = reflect.TypeOf([]interface{}{})

func decodeInterface(s *Stream, val reflect.Value) error {
	if val.Type().NumMethod() != 0 {
		return fmt.Errorf("rlp: type %v is not RLP-serializable", val.Type())
	}
	kind, _, err := s.Kind()
	if err != nil {
		return err
	}
	if kind == List {
		slice := reflect.New(ifsliceType).Elem()
		if err := decodeListSlice(s, slice, decodeInterface); err != nil {
			return err
		}
		val.Set(slice)
	} else {
		b, err := s.Bytes()
		if err != nil {
			return err
		}
		val.Set(reflect.ValueOf(b))
	}
	return nil
}

// This decoder is used for non-pointer values of types
// that implement the Decoder interface using a pointer receiver.
func decodeDecoderNoPtr(s *Stream, val reflect.Value) error {
	return val.Addr().Interface().(Decoder).DecodeRLP(s)
}

func decodeDecoder(s *Stream, val reflect.Value) error {
	// Decoder instances are not handled using the pointer rule if the type
	// implements Decoder with pointer receiver (i.e. always)
	// because it might handle empty values specially.
	// We need to allocate one here in this case, like makePtrDecoder does.
	if val.Kind() == reflect.Ptr && val.IsNil() {
		val.Set(reflect.New(val.Type().Elem()))
	}
	return val.Interface().(Decoder).DecodeRLP(s)
}

// Kind represents the kind of value contained in an RLP stream.
type Kind int

const (
	Byte Kind = iota
	String
	List
)

func (k Kind) String() string {
	switch k {
	case Byte:
		return "Byte"
	case String:
		return "String"
	case List:
		return "List"
	default:
		return fmt.Sprintf("Unknown(%d)", k)
	}
}

// ByteReader must be implemented by any input reader for a Stream. It
// is implemented by e.g. bufio.Reader and bytes.Reader.
type ByteReader interface {
	io.Reader
	io.ByteReader
}

// Stream can be used for piecemeal decoding of an input stream. This
// is useful if the input is very large or if the decoding rules for a
// type depend on the input structure. Stream does not keep an
// internal buffer. After decoding a value, the input reader will be
// positioned just before the type information for the next value.
//
// When decoding a list and the input position reaches the declared
// length of the list, all operations will return error EOL.
// The end of the list must be acknowledged using ListEnd to continue
// reading the enclosing list.
//
// Stream is not safe for concurrent use.
type Stream struct {
	r ByteReader

	// number of bytes remaining to be read from r.
	remaining uint64
	limited   bool

	// auxiliary buffer for integer decoding
	uintbuf []byte

	kind    Kind   // kind of value ahead
	size    uint64 // size of value ahead
	byteval byte   // value of single byte in type tag
	kinderr error  // error from last readKind
	stack   []listpos
}

type listpos struct{ pos, size uint64 }

// NewStream creates a new decoding stream reading from r.
//
// If r implements the ByteReader interface, Stream will
// not introduce any buffering.
//
// For non-toplevel values, Stream returns ErrElemTooLarge
// for values that do not fit into the enclosing list.
//
// Stream supports an optional input limit. If a limit is set, the
// size of any toplevel value will be checked against the remaining
// input length. Stream operations that encounter a value exceeding
// the remaining input length will return ErrValueTooLarge. The limit
// can be set by passing a non-zero value for inputLimit.
//
// If r is a bytes.Reader or strings.Reader, the input limit is set to
// the length of r's underlying data unless an explicit limit is
// provided.
func NewStream(r io.Reader, inputLimit uint64) *Stream {
	s := new(Stream)
	s.Reset(r, inputLimit)
	return s
}

// NewListStream creates a new stream that pretends to be positioned
// at an encoded list of the given length.
func NewListStream(r io.Reader, len uint64) *Stream {
	s := new(Stream)
	s.Reset(r, len)
	s.kind = List
	s.size = len
	return s
}

// Bytes reads an RLP string and returns its contents as a byte slice.
// If the input does not contain an RLP string, the returned
// error will be ErrExpectedString.
func (s *Stream) Bytes() ([]byte, error) {
	kind, size, err := s.Kind()
	if err != nil {
		return nil, err
	}
	switch kind {
	case Byte:
		s.kind = -1 // rearm Kind
		return []byte{s.byteval}, nil
	case String:
		b := make([]byte, size)
		if err = s.readFull(b); err != nil {
			return nil, err
		}
		if size == 1 && b[0] < 128 {
			return nil, ErrCanonSize
		}
		return b, nil
	default:
		return nil, ErrExpectedString
	}
}

// Raw reads a raw encoded value including RLP type information.
func (s *Stream) Raw() ([]byte, error) {
	kind, size, err := s.Kind()
	if err != nil {
		return nil, err
	}
	if kind == Byte {
		s.kind = -1 // rearm Kind
		return []byte{s.byteval}, nil
	}
	// the original header has already been read and is no longer
	// available. read content and put a new header in front of it.
	start := headsize(size)
	buf := make([]byte, uint64(start)+size)
	if err := s.readFull(buf[start:]); err != nil {
		return nil, err
	}
	if kind == String {
		puthead(buf, 0x80, 0xB7, size)
	} else {
		puthead(buf, 0xC0, 0xF7, size)
	}
	return buf, nil
}

// Uint reads an RLP string of up to 8 bytes and returns its contents
// as an unsigned integer. If the input does not contain an RLP string, the
// returned error will be ErrExpectedString.
func (s *Stream) Uint() (uint64, error) {
	return s.uint(64)
}

func (s *Stream) uint(maxbits int) (uint64, error) {
	kind, size, err := s.Kind()
	if err != nil {
		return 0, err
	}
	switch kind {
	case Byte:
		if s.byteval == 0 {
			return 0, ErrCanonInt
		}
		s.kind = -1 // rearm Kind
		return uint64(s.byteval), nil
	case String:
		if size > uint64(maxbits/8) {
			return 0, errUintOverflow
		}
		v, err := s.readUint(byte(size))
		switch {
		case err == ErrCanonSize:
			// Adjust error because we're not reading a size right now.
			return 0, ErrCanonInt
		case err != nil:
			return 0, err
		case size > 0 && v < 128:
			return 0, ErrCanonSize
		default:
			return v, nil
		}
	default:
		return 0, ErrExpectedString
	}
}

// Bool reads an RLP string of up to 1 byte and returns its contents
// as a boolean. If the input does not contain an RLP string, the
// returned error will be ErrExpectedString.
func (s *Stream) Bool() (bool, error) {
	num, err := s.uint(8)
	if err != nil {
		return false, err
	}
	switch num {
	case 0:
		return false, nil
	case 1:
		return true, nil
	default:
		return false, fmt.Errorf("rlp: invalid boolean value: %d", num)
	}
}

// List starts decoding an RLP list. If the input does not contain a
// list, the returned error will be ErrExpectedList. When the list's
// end has been reached, any Stream operation will return EOL.
func (s *Stream) List() (size uint64, err error) {
	kind, size, err := s.Kind()
	if err != nil {
		return 0, err
	}
	if kind != List {
		return 0, ErrExpectedList
	}
	s.stack = append(s.stack, listpos{0, size})
	s.kind = -1
	s.size = 0
	return size, nil
}

// ListEnd returns to the enclosing list.
// The input reader must be positioned at the end of a list.
func (s *Stream) ListEnd() error {
	if len(s.stack) == 0 {
		return errNotInList
	}
	tos := s.stack[len(s.stack)-1]
	if tos.pos != tos.size {
		return errNotAtEOL
	}
	s.stack = s.stack[:len(s.stack)-1] // pop
	if len(s.stack) > 0 {
		s.stack[len(s.stack)-1].pos += tos.size
	}
	s.kind = -1
	s.size = 0
	return nil
}

// Decode decodes a value and stores the result in the value pointed
// to by val. Please see the documentation for the Decode function
// to learn about the decoding rules.
func (s *Stream) Decode(val interface{}) error {
	if val == nil {
		return errDecodeIntoNil
	}
	rval := reflect.ValueOf(val)
	rtyp := rval.Type()
	if rtyp.Kind() != reflect.Ptr {
		return errNoPointer
	}
	if rval.IsNil() {
		return errDecodeIntoNil
	}
	info, err := cachedTypeInfo(rtyp.Elem(), tags{})
	if err != nil {
		return err
	}

	err = info.decoder(s, rval.Elem())
	if decErr, ok := err.(*decodeError); ok && len(decErr.ctx) > 0 {
		// add decode target type to error so context has more meaning
		decErr.ctx = append(decErr.ctx, fmt.Sprint("(", rtyp.Elem(), ")"))
	}
	return err
}

// Reset discards any information about the current decoding context
// and starts reading from r. This method is meant to facilitate reuse
// of a preallocated Stream across many decoding operations.
//
// If r does not also implement ByteReader, Stream will do its own
// buffering.
func (s *Stream) Reset(r io.Reader, inputLimit uint64) {
	if inputLimit > 0 {
		s.remaining = inputLimit
		s.limited = true
	} else {
		// Attempt to automatically discover
		// the limit when reading from a byte slice.
		switch br := r.(type) {
		case *bytes.Reader:
			s.remaining = uint64(br.Len())
			s.limited = true
		case *strings.Reader:
			s.remaining = uint64(br.Len())
			s.limited = true
		default:
			s.limited = false
		}
	}
	// Wrap r with a buffer if it doesn't have one.
	bufr, ok := r.(ByteReader)
	if !ok {
		bufr = bufio.NewReader(r)
	}
	s.r = bufr
	// Reset the decoding context.
	s.stack = s.stack[:0]
	s.size = 0
	s.kind = -1
	s.kinderr = nil
	if s.uintbuf == nil {
		s.uintbuf = make([]byte, 8)
	}
}

// Kind returns the kind and size of the next value in the
// input stream.
//
// The returned size is the number of bytes that make up the value.
// For kind == Byte, the size is zero because the value is
// contained in the type tag.
//
// The first call to Kind will read size information from the input
// reader and leave it positioned at the start of the actual bytes of
// the value. Subsequent calls to Kind (until the value is decoded)
// will not advance the input reader and return cached information.
func (s *Stream) Kind() (kind Kind, size uint64, err error) {
	var tos *listpos
	if len(s.stack) > 0 {
		tos = &s.stack[len(s.stack)-1]
	}
	if s.kind < 0 {
		s.kinderr = nil
		// Don't read further if we're at the end of the
		// innermost list.
		if tos != nil && tos.pos == tos.size {
			return 0, 0, EOL
		}
		s.kind, s.size, s.kinderr = s.readKind()
		if s.kinderr == nil {
			if tos == nil {
				// At toplevel, check that the value is smaller
				// than the remaining input length.
				if s.limited && s.size > s.remaining {
					s.kinderr = ErrValueTooLarge
				}
			} else {
				// Inside a list, check that the value doesn't overflow the list.
				if s.size > tos.size-tos.pos {
					s.kinderr = ErrElemTooLarge
				}
			}
		}
	}
	// Note: this might return a sticky error generated
	// by an earlier call to readKind.
	return s.kind, s.size, s.kinderr
}

func (s *Stream) readKind() (kind Kind, size uint64, err error) {
	b, err := s.readByte()
	if err != nil {
		if len(s.stack) == 0 {
			// At toplevel, Adjust the error to actual EOF. io.EOF is
			// used by callers to determine when to stop decoding.
			switch err {
			case io.ErrUnexpectedEOF:
				err = io.EOF
			case ErrValueTooLarge:
				err = io.EOF
			}
		}
		return 0, 0, err
	}
	s.byteval = 0
	switch {
	case b < 0x80:
		// For a single byte whose value is in the [0x00, 0x7F] range, that byte
		// is its own RLP encoding.
		s.byteval = b
		return Byte, 0, nil
	case b < 0xB8:
		// Otherwise, if a string is 0-55 bytes long,
		// the RLP encoding consists of a single byte with value 0x80 plus the
		// length of the string followed by the string. The range of the first
		// byte is thus [0x80, 0xB7].
		return String, uint64(b - 0x80), nil
	case b < 0xC0:
		// If a string is more than 55 bytes long, the
		// RLP encoding consists of a single byte with value 0xB7 plus the length
		// of the length of the string in binary form, followed by the length of
		// the string, followed by the string. For example, a length-1024 string
		// would be encoded as 0xB90400 followed by the string. The range of
		// the first byte is thus [0xB8, 0xBF].
		size, err = s.readUint(b - 0xB7)
		if err == nil && size < 56 {
			err = ErrCanonSize
		}
		return String, size, err
	case b < 0xF8:
		// If the total payload of a list
		// (i.e. the combined length of all its items) is 0-55 bytes long, the
		// RLP encoding consists of a single byte with value 0xC0 plus the length
		// of the list followed by the concatenation of the RLP encodings of the
		// items. The range of the first byte is thus [0xC0, 0xF7].
		return List, uint64(b - 0xC0), nil
	default:
		// If the total payload of a list is more than 55 bytes long,
		// the RLP encoding consists of a single byte with value 0xF7
		// plus the length of the length of the payload in binary
		// form, followed by the length of the payload, followed by
		// the concatenation of the RLP encodings of the items. The
		// range of the first byte is thus [0xF8, 0xFF].
		size, err = s.readUint(b - 0xF7)
		if err == nil && size < 56 {
			err = ErrCanonSize
		}
		return List, size, err
	}
}

func (s *Stream) readUint(size byte) (uint64, error) {
	switch size {
	case 0:
		s.kind = -1 // rearm Kind
		return 0, nil
	case 1:
		b, err := s.readByte()
		return uint64(b), err
	default:
		start := int(8 - size)
		for i := 0; i < start; i++ {
			s.uintbuf[i] = 0
		}
		if err := s.readFull(s.uintbuf[start:]); err != nil {
			return 0, err
		}
		if s.uintbuf[start] == 0 {
			// Note: readUint is also used to decode integer
			// values. The error needs to be adjusted to become
			// ErrCanonInt in this case.
			return 0, ErrCanonSize
		}
		return binary.BigEndian.Uint64(s.uintbuf), nil
	}
}

func (s *Stream) readFull(buf []byte) (err error) {
	if err := s.willRead(uint64(len(buf))); err != nil {
		return err
	}
	var nn, n int
	for n < len(buf) && err == nil {
		nn, err = s.r.Read(buf[n:])
		n += nn
	}
	if err == io.EOF {
		err = io.ErrUnexpectedEOF
	}
	return err
}

func (s *Stream) readByte() (byte, error) {
	if err := s.willRead(1); err != nil {
		return 0, err
	}
	b, err := s.r.ReadByte()
	if err == io.EOF {
		err = io.ErrUnexpectedEOF
	}
	return b, err
}

func (s *Stream) willRead(n uint64) error {
	s.kind = -1 // rearm Kind

	if len(s.stack) > 0 {
		// check list overflow
		tos := s.stack[len(s.stack)-1]
		if n > tos.size-tos.pos {
			return ErrElemTooLarge
		}
		s.stack[len(s.stack)-1].pos += n
	}
	if s.limited {
		if n > s.remaining {
			return ErrValueTooLarge
		}
		s.remaining -= n
	}
	return nil
}<|MERGE_RESOLUTION|>--- conflicted
+++ resolved
@@ -139,19 +139,11 @@
 	// TODO: this could use a Stream from a pool.
 	r := bytes.NewReader(b)
 	if err := NewStream(r, uint64(len(b))).Decode(val); err != nil {
-<<<<<<< HEAD
-		log.Error("Failed to DecodeBytes", "err", err, "[]byte的内容", fmt.Sprintf("指针：%p", b, "值：%+v", b, "长度：", len(b)))
-		return err
-	}
-	if r.Len() > 0 {
-		log.Error("Failed to DecodeBytes", "err", ErrMoreThanOneValue, "[]byte的内容", fmt.Sprintf("指针：%p", b, "值：%+v", b, "长度：", len(b)))
-=======
 		log.Error("Failed to DecodeBytes", "err", err, "[]byte context", fmt.Sprintf(" pointer：%p ,value：%+v  ,len：,context's Hash：", b, b, len(b), common.Bytes2Hex(b)))
 		return err
 	}
 	if r.Len() > 0 {
 		log.Error("Failed to DecodeBytes", "err", ErrMoreThanOneValue, "[]bytecontext", fmt.Sprintf(" pointer：%p ,value：%+v  ,len：,context's Hash：", b, b, len(b), common.Bytes2Hex(b)))
->>>>>>> 1cd7ff1b
 		return ErrMoreThanOneValue
 	}
 	return nil
