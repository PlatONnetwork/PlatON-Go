--- conflicted
+++ resolved
@@ -51,11 +51,7 @@
 	}
 	if *output == "-" {
 		os.Stdout.Write(code)
-<<<<<<< HEAD
-	} else if err := ioutil.WriteFile(*output, code, 0600); err != nil {
-=======
-	} else if err := os.WriteFile(*output, code, 0644); err != nil {
->>>>>>> 25ef4ace
+	} else if err := os.WriteFile(*output, code, 0600); err != nil {
 		fatal(err)
 	}
 }
