--- conflicted
+++ resolved
@@ -457,10 +457,6 @@
 			}
 
 		case interval := <-w.resubmitIntervalCh:
-<<<<<<< HEAD
-			// 
-=======
->>>>>>> 3b875d4a
 			if _, ok := w.engine.(consensus.Bft); !ok {
 				// Adjust resubmit interval explicitly by user.
 				if interval < minRecommitInterval {
@@ -476,10 +472,6 @@
 			}
 
 		case adjust := <-w.resubmitAdjustCh:
-<<<<<<< HEAD
-			// 
-=======
->>>>>>> 3b875d4a
 			if _, ok := w.engine.(consensus.Bft); !ok {
 				// Adjust resubmit interval by feedback.
 				if adjust.inc {
@@ -659,17 +651,9 @@
 			w.pendingMu.Unlock()
 
 			if cbftEngine, ok := w.engine.(consensus.Bft); ok {
-<<<<<<< HEAD
 				// 保存stateDB至缓存、receipts至缓存
 				w.consensusCache.WriteStateDB(sealHash, task.state, task.block.NumberU64())
 				w.consensusCache.WriteReceipts(sealHash, task.receipts, task.block.NumberU64())
-=======
-
-				// 保存receipts、stateDB至缓存
-				w.consensusCache.WriteReceipts(sealHash, task.receipts, task.block.NumberU64())
-				w.consensusCache.WriteStateDB(sealHash, task.state, task.block.NumberU64())
-
->>>>>>> 3b875d4a
 				if err := cbftEngine.Seal(w.chain, task.block, w.prepareResultCh, stopCh); err != nil {
 					log.Warn("【Bft engine】Block sealing failed", "err", err)
 				}
@@ -788,16 +772,10 @@
 				stateIsNil := _state == nil
 				log.Debug("block is packaged by local", "hash", hash, "number", number, "len(Receipts)", len(_receipts), "stateIsNil", stateIsNil)
 			} else {
-<<<<<<< HEAD
-				log.Info("从consensusCache中读取receipts、state", "blockHash", block.Hash(), "stateRoot", block.Root())
-				_receipts = w.consensusCache.ReadReceipts(sealhash)
-				_state = w.consensusCache.ReadStateDB(sealhash)
-=======
 				_receipts = w.consensusCache.ReadReceipts(sealhash)
 				_state = w.consensusCache.ReadStateDB(sealhash)
 				stateIsNil := _state == nil
 				log.Debug("block is packaged by other", "hash", hash, "number", number, "len(Receipts)", len(_receipts), "blockRoot", block.Root(), "stateIsNil", stateIsNil)
->>>>>>> 3b875d4a
 			}
 
 			if _state == nil {
