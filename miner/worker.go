// Copyright 2015 The go-ethereum Authors
// This file is part of the go-ethereum library.
//
// The go-ethereum library is free software: you can redistribute it and/or modify
// it under the terms of the GNU Lesser General Public License as published by
// the Free Software Foundation, either version 3 of the License, or
// (at your option) any later version.
//
// The go-ethereum library is distributed in the hope that it will be useful,
// but WITHOUT ANY WARRANTY; without even the implied warranty of
// MERCHANTABILITY or FITNESS FOR A PARTICULAR PURPOSE. See the
// GNU Lesser General Public License for more details.
//
// You should have received a copy of the GNU Lesser General Public License
// along with the go-ethereum library. If not, see <http://www.gnu.org/licenses/>.

package miner

import (
	"encoding/hex"
	"errors"
	"fmt"
	"github.com/PlatONnetwork/PlatON-Go/consensus/misc"
	"math/big"
	"runtime"
	"sync"
	"sync/atomic"
	"time"

	"github.com/PlatONnetwork/PlatON-Go/core/snapshotdb"
	"github.com/PlatONnetwork/PlatON-Go/trie"
	"github.com/ethereum/go-ethereum/consensus/misc"

	"github.com/PlatONnetwork/PlatON-Go/rlp"
	"github.com/PlatONnetwork/PlatON-Go/x/gov"

	"github.com/PlatONnetwork/PlatON-Go/common/hexutil"

	"github.com/PlatONnetwork/PlatON-Go/common"
	"github.com/PlatONnetwork/PlatON-Go/consensus"
	"github.com/PlatONnetwork/PlatON-Go/core"
	"github.com/PlatONnetwork/PlatON-Go/core/cbfttypes"
	"github.com/PlatONnetwork/PlatON-Go/core/state"
	"github.com/PlatONnetwork/PlatON-Go/core/types"
	"github.com/PlatONnetwork/PlatON-Go/core/vm"
	"github.com/PlatONnetwork/PlatON-Go/event"
	"github.com/PlatONnetwork/PlatON-Go/log"
	"github.com/PlatONnetwork/PlatON-Go/params"
)

// environment is the worker's current environment and holds all of the current state information.
type environment struct {
	signer types.Signer

	state      *state.StateDB // apply state changes here
	snapshotDB snapshotdb.DB

	tcount  int           // tx count in cycle
	gasPool *core.GasPool // available gas used to pack transactions

	header   *types.Header
	txs      []*types.Transaction
	receipts []*types.Receipt
}

func (evm *environment) RevertToDBSnapshot(snapshotDBID, stateDBID int) {
	evm.snapshotDB.RevertToSnapshot(common.ZeroHash, snapshotDBID)
	evm.state.RevertToSnapshot(stateDBID)
}

func (evm *environment) DBSnapshot() (snapshotID int, StateDBID int) {
	return evm.snapshotDB.Snapshot(common.ZeroHash), evm.state.Snapshot()
}

// task contains all information for consensus engine sealing and result submitting.
type task struct {
	receipts  []*types.Receipt
	state     *state.StateDB
	block     *types.Block
	createdAt time.Time
}

const (
	commitInterruptNone int32 = iota
	commitInterruptNewHead
	commitInterruptResubmit
	commitStatusIdle int32 = iota
	commitStatusCommitting

	// maxRecommitInterval is the maximum time interval to recreate the mining block with
	// any newly arrived transactions.
	maxRecommitInterval = 15 * time.Second

	// intervalAdjustRatio is the impact a single interval adjustment has on sealing work
	// resubmitting interval.
	intervalAdjustRatio = 0.1

	// intervalAdjustBias is applied during the new resubmit interval calculation in favor of
	// increasing upper limit or decreasing lower limit so that the limit can be reachable.
	intervalAdjustBias = 200 * 1000.0 * 1000.0
)

// newWorkReq represents a request for new sealing work submitting with relative interrupt notifier.
type newWorkReq struct {
	interrupt     *int32
	noempty       bool
	timestamp     time.Time
	blockDeadline time.Time
	commitBlock   *types.Block
}

// intervalAdjust represents a resubmitting interval adjustment.
type intervalAdjust struct {
	ratio float64
	inc   bool
}

/*type commitWorkEnv struct {
	baseLock            sync.RWMutex
	currentBaseBlock     *types.Block
	commitTime          int64
	highestLock         sync.RWMutex
	nextBaseBlock *types.Block
}*/

type commitWorkEnv struct {
	currentBaseBlock atomic.Value
	commitStatus     int32
	nextBlockTime    atomic.Value //time.Time
}

func (e *commitWorkEnv) getCurrentBaseBlock() *types.Block {
	v := e.currentBaseBlock.Load()
	if v == nil {
		return nil
	} else {
		return v.(*types.Block)
	}
}

func (e *commitWorkEnv) setCommitStatusIdle() {
	atomic.StoreInt32(&e.commitStatus, commitStatusIdle)
}

// worker is the main object which takes care of submitting new work to consensus engine
// and gathering the sealing result.
type worker struct {
	EmptyBlock   string
	config       *Config
	chainConfig  *params.ChainConfig
	miningConfig *core.MiningConfig
	engine       consensus.Engine
	eth          Backend
	chain        *core.BlockChain

	// Feeds
	pendingLogsFeed event.Feed

	// Subscriptions
	mux          *event.TypeMux
	chainHeadCh  chan core.ChainHeadEvent
	chainHeadSub event.Subscription
	chainSideCh  chan core.ChainSideEvent
	chainSideSub event.Subscription

	// Channels
	newWorkCh             chan *newWorkReq
	taskCh                chan *task
	resultCh              chan *types.Block
	prepareResultCh       chan *types.Block
	prepareCompleteCh     chan struct{}
	highestLogicalBlockCh chan *types.Block
	startCh               chan struct{}
	exitCh                chan struct{}
	resubmitIntervalCh    chan time.Duration
	resubmitAdjustCh      chan *intervalAdjust

	current     *environment       // An environment for current running cycle.
	unconfirmed *unconfirmedBlocks // A set of locally mined blocks pending canonicalness confirmations.

	mu       sync.RWMutex // The lock used to protect the coinbase and extra fields
	coinbase common.Address
	//extra    []byte

	pendingMu    sync.RWMutex
	pendingTasks map[common.Hash]*task

	snapshotMu    sync.RWMutex // The lock used to protect the block snapshot and state snapshot
	snapshotBlock *types.Block
	snapshotState *state.StateDB

	// atomic status counters
	running int32 // The indicator whether the consensus engine is running or not.
	newTxs  int32 // New arrival transaction count since last sealing work submitting.

	// External functions
	isLocalBlock func(block *types.Block) bool // Function used to determine whether the specified block is mined by local miner.

	blockChainCache *core.BlockChainCache
	commitWorkEnv   *commitWorkEnv
	recommit        time.Duration
	commitDuration  int64 //in Millisecond

	bftResultSub *event.TypeMuxSubscription
	// Test hooks
	newTaskHook  func(*task)                        // Method to call upon receiving a new sealing task.
	skipSealHook func(*task) bool                   // Method to decide whether skipping the sealing.
	fullTaskHook func()                             // Method to call before pushing the full sealing task.
	resubmitHook func(time.Duration, time.Duration) // Method to call upon updating resubmitting interval.

	committer core.Committer

	vmTimeout uint64
}

func newWorker(config *Config, chainConfig *params.ChainConfig, miningConfig *core.MiningConfig, engine consensus.Engine,
	eth Backend, mux *event.TypeMux, isLocalBlock func(*types.Block) bool,
	blockChainCache *core.BlockChainCache, vmTimeout uint64) *worker {

	worker := &worker{
		config:             config,
		chainConfig:        chainConfig,
		miningConfig:       miningConfig,
		engine:             engine,
		eth:                eth,
		mux:                mux,
		chain:              eth.BlockChain(),
		isLocalBlock:       isLocalBlock,
		unconfirmed:        newUnconfirmedBlocks(eth.BlockChain(), miningConfig.MiningLogAtDepth),
		pendingTasks:       make(map[common.Hash]*task),
		chainHeadCh:        make(chan core.ChainHeadEvent, miningConfig.ChainHeadChanSize),
		chainSideCh:        make(chan core.ChainSideEvent, miningConfig.ChainSideChanSize),
		newWorkCh:          make(chan *newWorkReq),
		taskCh:             make(chan *task),
		resultCh:           make(chan *types.Block, miningConfig.ResultQueueSize),
		prepareResultCh:    make(chan *types.Block, miningConfig.ResultQueueSize),
		prepareCompleteCh:  make(chan struct{}, 1),
		exitCh:             make(chan struct{}),
		startCh:            make(chan struct{}, 1),
		resubmitIntervalCh: make(chan time.Duration),
		resubmitAdjustCh:   make(chan *intervalAdjust, miningConfig.ResubmitAdjustChanSize),
		blockChainCache:    blockChainCache,
		commitWorkEnv:      &commitWorkEnv{},
		vmTimeout:          vmTimeout,
	}
	// Subscribe NewTxsEvent for tx pool
	// worker.txsSub = eth.TxPool().SubscribeNewTxsEvent(worker.txsCh)
	// Subscribe events for blockchain
	worker.chainHeadSub = eth.BlockChain().SubscribeChainHeadEvent(worker.chainHeadCh)
	worker.chainSideSub = eth.BlockChain().SubscribeChainSideEvent(worker.chainSideCh)
	worker.bftResultSub = worker.mux.Subscribe(cbfttypes.CbftResult{})
	// Sanitize recommit interval if the user-specified one is too short.
	if chainConfig.Cbft != nil {
		worker.config.Recommit = time.Duration(chainConfig.Cbft.Period) * time.Second
	}
	if worker.config.Recommit < miningConfig.MinRecommitInterval {
		log.Warn("Sanitizing miner recommit interval", "provided", worker.config.Recommit, "updated", miningConfig.MinRecommitInterval)
		worker.config.Recommit = miningConfig.MinRecommitInterval
	}

	worker.EmptyBlock = chainConfig.EmptyBlock

	worker.recommit = worker.config.Recommit
	worker.commitDuration = int64((float64)(worker.config.Recommit.Nanoseconds()/1e6) * miningConfig.DefaultCommitRatio)
	log.Info("CommitDuration in Millisecond", "commitDuration", worker.commitDuration)

	worker.commitWorkEnv.nextBlockTime.Store(time.Now())

	worker.setCommitter(NewParallelTxsCommitter(worker))
	//worker.setCommitter(NewTxsCommitter(worker))

	go worker.mainLoop()
	go worker.newWorkLoop(worker.config.Recommit)
	go worker.resultLoop()
	go worker.taskLoop()

	// Submit first work to initialize pending state.
	worker.startCh <- struct{}{}

	return worker
}

// setEtherbase sets the etherbase used to initialize the block coinbase field.
//func (w *worker) setEtherbase(addr common.Address) {
//	w.mu.Lock()
//	defer w.mu.Unlock()
//	w.coinbase = addr
//}

//// setExtra sets the content used to initialize the block extra field.
//func (w *worker) setExtra(extra []byte) {
//	w.mu.Lock()
//	defer w.mu.Unlock()
//	w.extra = extra
//}

// setRecommitInterval updates the interval for miner sealing work recommitting.
func (w *worker) setRecommitInterval(interval time.Duration) {
	w.resubmitIntervalCh <- interval
}

func (w *worker) setCommitter(committer core.Committer) {
	w.committer = committer
}

// pending returns the pending state and corresponding block.
func (w *worker) pending() (*types.Block, *state.StateDB) {
	// return a snapshot to avoid contention on currentMu mutex
	if _, ok := w.engine.(consensus.Bft); ok {
		return w.makePending()
	} else {
		w.snapshotMu.RLock()
		defer w.snapshotMu.RUnlock()
		if w.snapshotState == nil {
			return nil, nil
		}
		return w.snapshotBlock, w.snapshotState.Copy()
	}
}

// pendingBlock returns pending block.
func (w *worker) pendingBlock() *types.Block {
	// return a snapshot to avoid contention on currentMu mutex
	if _, ok := w.engine.(consensus.Bft); ok {
		pendingBlock, st := w.makePending()
		st.ClearParentReference()
		return pendingBlock
	} else {
		w.snapshotMu.RLock()
		defer w.snapshotMu.RUnlock()
		return w.snapshotBlock
	}
}

// start sets the running status as 1 and triggers new work submitting.
func (w *worker) start() {
	atomic.StoreInt32(&w.running, 1)
	w.startCh <- struct{}{}
}

// stop sets the running status as 0.
func (w *worker) stop() {
	atomic.StoreInt32(&w.running, 0)
}

// isRunning returns an indicator whether worker is running or not.
func (w *worker) isRunning() bool {
	return atomic.LoadInt32(&w.running) == 1
}

// close terminates all background threads maintained by the worker.
// Note the worker does not support being closed multiple times.
func (w *worker) close() {
	atomic.StoreInt32(&w.running, 0)
	close(w.exitCh)
}

// recalcRecommit recalculates the resubmitting interval upon feedback.
func recalcRecommit(minRecommit, prev time.Duration, target float64, inc bool) time.Duration {
	var (
		prevF = float64(prev.Nanoseconds())
		next  float64
	)
	if inc {
		next = prevF*(1-intervalAdjustRatio) + intervalAdjustRatio*(target+intervalAdjustBias)
		max := float64(maxRecommitInterval.Nanoseconds())
		if next > max {
			next = max
		}
	} else {
		next = prevF*(1-intervalAdjustRatio) + intervalAdjustRatio*(target-intervalAdjustBias)
		min := float64(minRecommit.Nanoseconds())
		if next < min {
			next = min
		}
	}
	return time.Duration(int64(next))
}

// newWorkLoop is a standalone goroutine to submit new mining work upon received events.
func (w *worker) newWorkLoop(recommit time.Duration) {
	var (
		interrupt   *int32
		minRecommit = recommit // minimal resubmit interval specified by user.
		timestamp   time.Time  // timestamp for each round of mining.
	)

	vdEvent := w.mux.Subscribe(cbfttypes.UpdateValidatorEvent{})
	defer vdEvent.Unsubscribe()

	timer := time.NewTimer(0)
	defer timer.Stop()
	<-timer.C // discard the initial tick

	// commit aborts in-flight transaction execution with given signal and resubmits a new one.
	commit := func(noempty bool, s int32, baseBlock *types.Block, blockDeadline time.Time) {
		if interrupt != nil {
			atomic.StoreInt32(interrupt, s)
		}
		if baseBlock == nil {
			// Just abort pending block
			return
		}
		interrupt = new(int32)
		log.Info("Begin to commit new worker", "baseBlockHash", baseBlock.Hash(), "baseBlockNumber", baseBlock.Number(), "timestamp", common.Millis(timestamp), "deadline", common.Millis(blockDeadline), "deadlineDuration", blockDeadline.Sub(timestamp))
		w.newWorkCh <- &newWorkReq{interrupt: interrupt, noempty: noempty, timestamp: timestamp, blockDeadline: blockDeadline, commitBlock: baseBlock}
		timer.Reset(blockDeadline.Sub(timestamp))
		atomic.StoreInt32(&w.newTxs, 0)
	}

	// clearPending cleans the stale pending tasks.
	clearPending := func(number uint64) {
		w.pendingMu.Lock()
		for h, t := range w.pendingTasks {
			if t.block.NumberU64()+w.miningConfig.StaleThreshold <= number {
				delete(w.pendingTasks, h)
			}
		}
		w.pendingMu.Unlock()
	}

	for {
		select {
		case <-w.startCh:
			timestamp = time.Now()
			log.Debug("Clear Pending", "number", w.chain.CurrentBlock().NumberU64())
			clearPending(w.chain.CurrentBlock().NumberU64())
			if _, ok := w.engine.(consensus.Bft); ok {
				//w.makePending()
				timer.Reset(50 * time.Millisecond)
			} else {
				commit(false, commitInterruptNewHead, nil, time.Now().Add(50*time.Millisecond))
			}

		case head := <-w.chainHeadCh:
			timestamp = time.Now()
			log.Debug("Clear Pending", "number", head.Block.NumberU64())
			clearPending(head.Block.NumberU64())
			//commit(false, commitInterruptNewHead)
			// clear consensus cache
			log.Debug("received a event of ChainHeadEvent", "hash", head.Block.Hash(), "number", head.Block.NumberU64(), "parentHash", head.Block.ParentHash())

			status := atomic.LoadInt32(&w.commitWorkEnv.commitStatus)
			current := w.commitWorkEnv.getCurrentBaseBlock()
			isNewHead := current == nil || (head.Block.Number().Cmp(current.Number()) >= 0 && head.Block.Hash() != current.Hash())
			if status == commitStatusCommitting && isNewHead {
				// Interrupt committing.
				if current != nil {
					log.Debug("Interrupt committing while received a event of ChainHeadEvent",
						"hash", head.Block.Hash(), "number", head.Block.NumberU64(), "parentHash", head.Block.ParentHash(),
						"currentNumber", current.Number(), "currentHash", current.Hash(), "currentParent", current.ParentHash())
				} else {
					log.Debug("Interrupt committing while received a event of ChainHeadEvent",
						"hash", head.Block.Hash(), "number", head.Block.NumberU64(), "parentHash", head.Block.ParentHash())
				}
				commit(false, commitInterruptNewHead, nil, time.Now().Add(50*time.Millisecond))
			}

		case <-timer.C:
			// If mining is running resubmit a new work cycle periodically to pull in
			// higher priced transactions. Disable this overhead for pending blocks.
			timestamp = time.Now()
			status := atomic.LoadInt32(&w.commitWorkEnv.commitStatus)
			if w.isRunning() {
				if cbftEngine, ok := w.engine.(consensus.Bft); ok {
					if status == commitStatusIdle {
						if shouldSeal, err := cbftEngine.ShouldSeal(timestamp); err == nil {
							if shouldSeal {
								if shouldCommit, commitBlock := w.shouldCommit(timestamp); shouldCommit {
									log.Debug("Begin to package new block regularly")
									blockDeadline := w.engine.(consensus.Bft).CalcBlockDeadline(timestamp)
									commit(false, commitInterruptResubmit, commitBlock, blockDeadline)
									continue
								}
							}
						}
					}
					timer.Reset(50 * time.Millisecond)
				} else {
					// Short circuit if no new transaction arrives.
					if atomic.LoadInt32(&w.newTxs) == 0 {
						timer.Reset(recommit)
						continue
					}
					//timestamp = time.Now().UnixNano() / 1e6
					commit(true, commitInterruptResubmit, nil, time.Now().Add(50*time.Millisecond))
				}
			}

		case interval := <-w.resubmitIntervalCh:
			timestamp = time.Now()
			if _, ok := w.engine.(consensus.Bft); !ok {
				// Adjust resubmit interval explicitly by user.
				if interval < w.miningConfig.MinRecommitInterval {
					log.Warn("Sanitizing miner recommit interval", "provided", interval, "updated", w.miningConfig.MinRecommitInterval)
					interval = w.miningConfig.MinRecommitInterval
				}
				log.Info("Miner recommit interval update", "from", minRecommit, "to", interval)
				minRecommit, recommit = interval, interval

				if w.resubmitHook != nil {
					w.resubmitHook(minRecommit, recommit)
				}
			}

		case adjust := <-w.resubmitAdjustCh:
			timestamp = time.Now()

			if _, ok := w.engine.(consensus.Bft); !ok {
				// Adjust resubmit interval by feedback.
				if adjust.inc {
					before := recommit
					target := float64(recommit.Nanoseconds()) / adjust.ratio
					recommit = recalcRecommit(minRecommit, recommit, target, true)
					log.Trace("Increase miner recommit interval", "from", before, "to", recommit)
				} else {
					before := recommit
					recommit = recalcRecommit(minRecommit, recommit, float64(minRecommit.Nanoseconds()), false)
					log.Trace("Decrease miner recommit interval", "from", before, "to", recommit)
				}

				if w.resubmitHook != nil {
					w.resubmitHook(minRecommit, recommit)
				}
			}

		case <-w.exitCh:
			return
		}
	}
}

// mainLoop is a standalone goroutine to regenerate the sealing task based on the received event.
func (w *worker) mainLoop() {
	// defer w.txsSub.Unsubscribe()
	defer w.chainHeadSub.Unsubscribe()
	defer w.chainSideSub.Unsubscribe()

	for {
		select {
		case req := <-w.newWorkCh:
			if err := w.commitNewWork(req.interrupt, req.noempty, common.Millis(req.timestamp), req.commitBlock, req.blockDeadline); err != nil {
				// If error during this committing, the task ends and change the CommitStatus to idle to allow the next commiting to be triggered
				log.Warn("Failed to commitNewWork", "baseBlockNumber", req.commitBlock.NumberU64(), "baseBlockHash", req.commitBlock.Hash(), "error", err)
				w.commitWorkEnv.setCommitStatusIdle()
			}

		case <-w.chainSideCh:

		case <-w.exitCh:
			// System stopped
			return

		case <-w.chainHeadSub.Err():
			return
		case <-w.chainSideSub.Err():
			return

		case <-w.prepareCompleteCh:
			// Indicates that a seal operation has completed, change the CommitStatus to idle regardless of success or failure
			w.commitWorkEnv.setCommitStatusIdle()

		case block := <-w.prepareResultCh:
			// Short circuit when receiving empty result.
			if block == nil {
				continue
			}
			// Short circuit when receiving duplicate result caused by resubmitting.
			if w.chain.HasBlock(block.Hash(), block.NumberU64()) {
				continue
			}
			var (
				sealhash = w.engine.SealHash(block.Header())
				hash     = block.Hash()
			)

			w.pendingMu.RLock()
			_, exist := w.pendingTasks[sealhash]
			w.pendingMu.RUnlock()
			if !exist {
				log.Error("Block found but no relative pending task", "number", block.Number(), "sealhash", sealhash, "hash", hash)
				continue
			}
		}
	}
}

// taskLoop is a standalone goroutine to fetch sealing task from the generator and
// push them to consensus engine.
func (w *worker) taskLoop() {
	var (
		stopCh chan struct{}
		prev   common.Hash
	)

	// interrupt aborts the in-flight sealing task.
	interrupt := func() {
		if stopCh != nil {
			close(stopCh)
			stopCh = nil
		}
	}
	for {
		select {
		case task := <-w.taskCh:
			if w.newTaskHook != nil {
				w.newTaskHook(task)
			}
			// Reject duplicate sealing work due to resubmitting.
			sealHash := w.engine.SealHash(task.block.Header())
			if sealHash == prev {
				w.commitWorkEnv.setCommitStatusIdle()
				continue
			}
			// Interrupt previous sealing operation
			interrupt()
			stopCh, prev = make(chan struct{}), sealHash

			if w.skipSealHook != nil && w.skipSealHook(task) {
				w.commitWorkEnv.setCommitStatusIdle()
				continue
			}
			w.pendingMu.Lock()
			w.pendingTasks[sealHash] = task
			w.pendingMu.Unlock()

			if cbftEngine, ok := w.engine.(consensus.Bft); ok {

				// Save stateDB to cache, receipts to cache
				w.blockChainCache.WriteStateDB(sealHash, task.state, task.block.NumberU64())
				w.blockChainCache.WriteReceipts(sealHash, task.receipts, task.block.NumberU64())
				w.blockChainCache.AddSealBlock(sealHash, task.block.NumberU64())
				task.state.UpdateSnaps()
				log.Debug("Add seal block to blockchain cache", "sealHash", sealHash, "number", task.block.NumberU64())
				if err := cbftEngine.Seal(w.chain, task.block, w.prepareResultCh, stopCh, w.prepareCompleteCh); err != nil {
					log.Warn("Block sealing failed on bft engine", "err", err)
					w.commitWorkEnv.setCommitStatusIdle()
				}
				continue
			}

			if err := w.engine.Seal(w.chain, task.block, w.resultCh, stopCh, w.prepareCompleteCh); err != nil {
				log.Warn("Block sealing failed", "err", err)
				w.commitWorkEnv.setCommitStatusIdle()
			}

		case <-w.exitCh:
			interrupt()
			return
		}
	}
}

// resultLoop is a standalone goroutine to handle sealing result submitting
// and flush relative data to the database.
func (w *worker) resultLoop() {
	for {
		select {
		case obj := <-w.bftResultSub.Chan():
			if obj == nil {
				//log.Error("receive nil maybe channel is closed")
				continue
			}
			cbftResult, ok := obj.Data.(cbfttypes.CbftResult)
			if !ok {
				log.Error("Receive bft result type error")
				continue
			}
			block := cbftResult.Block
			// Short circuit when receiving empty result.
			if block == nil {
				log.Error("Cbft result error, block is nil")
				continue
			}

			var (
				hash     = block.Hash()
				sealhash = w.engine.SealHash(block.Header())
				number   = block.NumberU64()
			)
			// Short circuit when receiving duplicated cbft result caused by resubmitting or P2P sync.
			if w.chain.HasBlock(block.Hash(), block.NumberU64()) {
				log.Warn("Duplicated cbft result caused by resubmitting or P2P sync.", "hash", hash, "number", number)
				continue
			}
			w.pendingMu.RLock()
			task, exist := w.pendingTasks[sealhash]
			w.pendingMu.RUnlock()

			log.Debug("Pending task", "exist", exist)
			var _receipts []*types.Receipt
			var _state *state.StateDB
			//todo remove extra magic number
			if exist && w.engine.(consensus.Bft).IsSignedBySelf(sealhash, block.Header()) {
				_receipts = task.receipts
				_state = task.state
				stateIsNil := _state == nil
				log.Debug("Block is packaged by local", "hash", hash, "number", number, "len(Receipts)", len(_receipts), "stateIsNil", stateIsNil)
			} else {
				_receipts = w.blockChainCache.ReadReceipts(sealhash)
				_state = w.blockChainCache.ReadStateDB(sealhash)
				stateIsNil := _state == nil
				log.Debug("Block is packaged by other", "hash", hash, "number", number, "len(Receipts)", len(_receipts), "blockRoot", block.Root(), "stateIsNil", stateIsNil)
			}
			if _state == nil {
				log.Warn("Handle cbft result error, state is nil, maybe block is synced from other peer", "hash", hash, "number", number)
				continue
			} else if len(block.Transactions()) > 0 && len(_receipts) == 0 {
				log.Warn("Handle cbft result error, block has transactions but receipts is nil, maybe block is synced from other peer", "hash", hash, "number", number)
				continue
			}
			log.Debug("Cbft consensus successful", "hash", hash, "number", number, "timestamp", time.Now().UnixNano()/1e6)

			// Different block could share same sealhash, deep copy here to prevent write-write conflict.
			var (
				receipts = make([]*types.Receipt, len(_receipts))
				logs     []*types.Log
			)
			for i, receipt := range _receipts {
				// add block location fields
				receipt.BlockHash = hash
				receipt.BlockNumber = block.Number()
				receipt.TransactionIndex = uint(i)

				receipts[i] = new(types.Receipt)
				*receipts[i] = *receipt
				// Update the block hash in all logs since it is now available and not when the
				// receipt/log of individual transactions were created.
				for _, log := range receipt.Logs {
					log.BlockHash = hash
				}
				logs = append(logs, receipt.Logs...)
			}
			// Commit block and state to database.
			block.SetExtraData(cbftResult.ExtraData)
			log.Debug("Write extra data", "txs", len(block.Transactions()), "extra", len(block.ExtraData()))
			// update 3-chain state
			cbftResult.ChainStateUpdateCB()
			_, err := w.chain.WriteBlockWithState(block, receipts, logs, _state, true)
			if err != nil {
				if cbftResult.SyncState != nil {
					cbftResult.SyncState <- err
				}
				log.Error("Failed writing block to chain", "hash", block.Hash(), "number", block.NumberU64(), "err", err)
				continue
			}

			//cbftResult.SyncState <- err
			log.Info("Successfully write new block", "hash", block.Hash(), "number", block.NumberU64(), "coinbase", block.Coinbase(), "time", block.Time(), "root", block.Root())

			// Broadcast the block and announce chain insertion event
			if !w.engine.Syncing() {
				log.Trace("Broadcast the block and announce chain insertion event", "hash", block.Hash(), "number", block.NumberU64())
				w.mux.Post(core.NewMinedBlockEvent{Block: block})
			}

		case <-w.exitCh:
			return
		}
	}
}

// makeCurrent creates a new environment for the current cycle.
func (w *worker) makeCurrent(parent *types.Block, header *types.Header) error {
	var (
		state *state.StateDB
		err   error
	)
	if _, ok := w.engine.(consensus.Bft); ok {
		state, err = w.blockChainCache.MakeStateDB(parent)
	} else {
		state, err = w.chain.StateAt(parent.Root())
	}
	if err != nil {
		return err
	}
	env := &environment{
		signer:     types.MakeSigner(w.chainConfig, header.Number, gov.Gte150VersionState(state)),
		snapshotDB: snapshotdb.Instance(),
		state:      state,
		header:     header,
	}

	// Keep track of transactions which return errors so they can be removed
	env.tcount = 0
	w.current = env
	return nil
}

// updateSnapshot updates pending snapshot block and state.
// Note this function assumes the current variable is thread safe.
func (w *worker) updateSnapshot() {
	w.snapshotMu.Lock()
	defer w.snapshotMu.Unlock()

	w.snapshotBlock = types.NewBlock(
		w.current.header,
		w.current.txs,
		w.current.receipts,
		new(trie.Trie),
	)

	w.snapshotState = w.current.state.Copy()
}

func (w *worker) commitTransaction(tx *types.Transaction) ([]*types.Log, error) {
	snapForSnap, snapForState := w.current.DBSnapshot()

	vmCfg := *w.chain.GetVMConfig()       // value copy
	vmCfg.VmTimeoutDuration = w.vmTimeout // set vm execution smart contract timeout duration
	receipt, err := core.ApplyTransaction(w.chainConfig, w.chain, w.current.gasPool, w.current.state,
		w.current.header, tx, &w.current.header.GasUsed, vmCfg)
	if err != nil {
		log.Error("Failed to commitTransaction on worker", "blockNumer", w.current.header.Number.Uint64(), "txHash", tx.Hash().String(), "err", err)
		w.current.RevertToDBSnapshot(snapForSnap, snapForState)
		return nil, err
	}
	w.current.txs = append(w.current.txs, tx)
	w.current.receipts = append(w.current.receipts, receipt)

	return receipt.Logs, nil
}

func (w *worker) commitTransactionsWithHeader(header *types.Header, txs *types.TransactionsByPriceAndNonce, interrupt *int32, timestamp int64, blockDeadline time.Time) (bool, bool) {
	// Short circuit if current is nil
	timeout := false

	if w.current == nil {
		return true, timeout
	}

	gasLimit := w.current.header.GasLimit
	if w.current.gasPool == nil {
		w.current.gasPool = new(core.GasPool).AddGas(gasLimit)
	}

	var coalescedLogs []*types.Log
	var bftEngine = w.chainConfig.Cbft != nil

	for {
		now := time.Now()
		if bftEngine && (blockDeadline.Equal(now) || blockDeadline.Before(now)) {

			log.Warn("interrupt current tx-executing", "now", time.Now().UnixNano()/1e6, "timestamp", timestamp, "commitDuration", w.commitDuration, "deadlineDuration", common.Millis(blockDeadline)-timestamp)
			//log.Warn("interrupt current tx-executing cause timeout, and continue the remainder package process", "timeout", w.commitDuration, "txCount", w.current.tcount)
			timeout = true
			break
		}
		// In the following three cases, we will interrupt the execution of the transaction.
		// (1) new head block event arrival, the interrupt signal is 1
		// (2) worker start or restart, the interrupt signal is 1
		// (3) worker recreate the mining block with any newly arrived transactions, the interrupt signal is 2.
		// For the first two cases, the semi-finished work will be discarded.
		// For the third case, the semi-finished work will be submitted to the consensus engine.
		if interrupt != nil && atomic.LoadInt32(interrupt) != commitInterruptNone {
			// Notify resubmit loop to increase resubmitting interval due to too frequent commits.
			if atomic.LoadInt32(interrupt) == commitInterruptResubmit {
				ratio := float64(gasLimit-w.current.gasPool.Gas()) / float64(gasLimit)
				if ratio < 0.1 {
					ratio = 0.1
				}
				w.resubmitAdjustCh <- &intervalAdjust{
					ratio: ratio,
					inc:   true,
				}
			}
			return atomic.LoadInt32(interrupt) == commitInterruptNewHead, timeout
		}
		// If we don't have enough gas for any further transactions then we're done
		if w.current.gasPool.Gas() < params.TxGas {
			log.Trace("Not enough gas for further transactions", "have", w.current.gasPool, "want", params.TxGas)
			break
		}
		// Retrieve the next transaction and abort if all done
		tx := txs.Peek()
		if tx == nil {
			break
		}
		// Error may be ignored here. The error has already been checked
		// during transaction acceptance is the transaction pool.
		//
		// We use the eip155 signer regardless of the current hf.
		from, _ := types.Sender(w.current.signer, tx)
		// Check whether the tx is replay protected. If we're not in the EIP155 hf
		// phase, start ignoring the sender until we do.
		if !w.chainConfig.IsEIP155(w.current.header.Number) {
			log.Trace("Ignoring reply protected transaction", "hash", tx.Hash(), "eip155", w.chainConfig.EIP155Block)

			txs.Pop()
			continue
		}
		// Start executing the transaction
		w.current.state.Prepare(tx.Hash(), common.Hash{}, w.current.tcount)

		logs, err := w.commitTransaction(tx)

		switch {
		case errors.Is(err, core.ErrGasLimitReached):
			// Pop the current out-of-gas transaction without shifting in the next from the account
			log.Warn("Gas limit exceeded for current block", "blockNumber", header.Number, "blockParentHash", header.ParentHash, "tx.hash", tx.Hash(), "sender", from, "senderCurNonce", w.current.state.GetNonce(from), "txNonce", tx.Nonce())
			txs.Pop()

		case errors.Is(err, core.ErrNonceTooLow):
			// New head notification data race between the transaction pool and miner, shift
			log.Warn("Skipping transaction with low nonce", "blockNumber", header.Number, "blockParentHash", header.ParentHash, "tx.hash", tx.Hash(), "sender", from, "senderCurNonce", w.current.state.GetNonce(from), "tx.nonce", tx.Nonce())
			txs.Shift()

		case errors.Is(err, core.ErrNonceTooHigh):
			// Reorg notification data race between the transaction pool and miner, skip account =
			log.Warn("Skipping account with high nonce", "blockNumber", header.Number, "blockParentHash", header.ParentHash, "tx.hash", tx.Hash(), "sender", from, "senderCurNonce", w.current.state.GetNonce(from), "tx.nonce", tx.Nonce())
			txs.Pop()

		case errors.Is(err, nil):
			// Everything ok, collect the logs and shift in the next transaction from the same account
			coalescedLogs = append(coalescedLogs, logs...)
			w.current.tcount++
			txs.Shift()

		case errors.Is(err, vm.ErrAbort):
			log.Warn("Skipping account with exec timeout tx", "blockNumber", header.Number, "blockParentHash", header.ParentHash, "tx.hash", tx.Hash(), "sender", from, "senderCurNonce", w.current.state.GetNonce(from), "txNonce", tx.Nonce())
			txs.Pop()

		case errors.Is(err, vm.ErrWASMUndefinedPanic):
			log.Warn("Skipping account with wasm vm exec undefined err", "blockNumber", header.Number, "blockParentHash", header.ParentHash, "tx.hash", tx.Hash(), "sender", from, "senderCurNonce", w.current.state.GetNonce(from), "txNonce", tx.Nonce())
			txs.Pop()

		case errors.Is(err, core.ErrTxTypeNotSupported):
			// Pop the unsupported transaction without shifting in the next from the account
			log.Trace("Skipping unsupported transaction type", "sender", from, "type", tx.Type())
			txs.Pop()

		default:
			// Strange error, discard the transaction and get the next in line (note, the
			// nonce-too-high clause will prevent us from executing in vain).
			log.Warn("Transaction failed, account skipped", "blockNumber", header.Number, "blockParentHash", header.ParentHash, "tx.hash", tx.Hash(), "err", err)
			txs.Shift()
		}
	}

	if !w.isRunning() && len(coalescedLogs) > 0 {
		// We don't push the pendingLogsEvent while we are mining. The reason is that
		// when we are mining, the worker will regenerate a mining block every 3 seconds.
		// In order to avoid pushing the repeated pendingLog, we disable the pending log pushing.

		// make a copy, the state caches the logs and these logs get "upgraded" from pending to mined
		// logs by filling in the block hash when the block was mined by the local miner. This can
		// cause a race condition if a log was "upgraded" before the PendingLogsEvent is processed.
		cpy := make([]*types.Log, len(coalescedLogs))
		for i, l := range coalescedLogs {
			cpy[i] = new(types.Log)
			*cpy[i] = *l
		}
		w.pendingLogsFeed.Send(cpy)
	}
	// Notify resubmit loop to decrease resubmitting interval if current interval is larger
	// than the user-specified one.
	if interrupt != nil {
		w.resubmitAdjustCh <- &intervalAdjust{inc: false}
	}
	return false, timeout
}

// commitNewWork generates several new sealing tasks based on the parent block.
func (w *worker) commitNewWork(interrupt *int32, noempty bool, timestamp int64, commitBlock *types.Block, blockDeadline time.Time) error {
	w.mu.RLock()
	defer w.mu.RUnlock()

	atomic.StoreInt32(&w.commitWorkEnv.commitStatus, commitStatusCommitting)

	defer func() {
		if engine, ok := w.engine.(consensus.Bft); ok {
			w.commitWorkEnv.nextBlockTime.Store(engine.CalcNextBlockTime(common.MillisToTime(timestamp)))
			log.Debug("Next block time", "time", common.Beautiful(w.commitWorkEnv.nextBlockTime.Load().(time.Time)))
		}
	}()

	tstart := time.Now()

	var parent *types.Block
	if _, ok := w.engine.(consensus.Bft); ok {
		parent = commitBlock
		//timestamp = time.Now().UnixNano() / 1e6
	} else {
		parent = w.chain.CurrentBlock()
		if parent.Time() >= uint64(timestamp) {
			timestamp = int64(parent.Time() + 1)
		}
	}

	num := parent.Number()
	header := &types.Header{
		ParentHash: parent.Hash(),
		Number:     num.Add(num, common.Big1),
		GasLimit:   core.CalcGasLimit(parent, w.config.GasFloor, snapshotdb.Instance()),
		Time:       uint64(timestamp),
	}
	// Set baseFee and GasLimit if we are on an EIP-1559 chain
	if w.chainConfig.IsLondon(header.Number) {
		header.BaseFee = misc.CalcBaseFee(w.chainConfig, parent.Header())
		parentGasLimit := parent.GasLimit()
		if !w.chainConfig.IsLondon(parent.Number()) {
			// Bump by 2x
			parentGasLimit = parent.GasLimit() * params.ElasticityMultiplier
		}
		header.GasLimit = core.CalcGasLimit1559(parentGasLimit, w.config.GasCeil)
	}

	log.Info("Cbft begin to consensus for new block", "number", header.Number, "nonce", hexutil.Encode(header.Nonce[:]), "gasLimit", header.GasLimit, "parentHash", parent.Hash(), "parentNumber", parent.NumberU64(), "parentStateRoot", parent.Root(), "timestamp", common.MillisToString(timestamp))
	// Initialize the header extra in Prepare function of engine
	if err := w.engine.Prepare(w.chain, header); err != nil {
		log.Error("Failed to prepare header for mining", "err", err)
		return err
	}

	// Could potentially happen if starting to mine in an odd state.
	err := w.makeCurrent(parent, header)
	if err != nil {
		log.Error("Failed to create mining context", "err", err)
		return err
	}

	// Set baseFee and GasLimit if we are on an EIP-1559 chain
	if gov.Gte150VersionState(w.current.state) {
		//header.BaseFee = misc.CalcBaseFee(w.chainConfig, parent.Header())
		//parentGasLimit := parent.GasLimit()
		//if !w.chainConfig.IsLondon(parent.Number()) {
		//	// Bump by 2x
		//	parentGasLimit = parent.GasLimit() * params.ElasticityMultiplier
		//}
		//header.GasLimit = core.CalcGasLimit1559(parentGasLimit, w.config.GasCeil)
		// TODO 替换上面的代码，但还未彻底修改完
		header.BaseFee = misc.CalcBaseFee(w.chainConfig, parent.Header())
		parentGasLimit := parent.GasLimit()
		if parent.BaseFee == nil {
			// Bump by 2x
			parentGasLimit = parent.GasLimit() * params.ElasticityMultiplier
		}
		header.GasLimit = core.CalcGasLimit1559(parentGasLimit, 0)
	}

	//make header extra after w.current and it's state initialized
	extraData := w.makeExtraData()
	copy(header.Extra[:len(extraData)], extraData)

	// BeginBlocker()
	if err := core.GetReactorInstance().BeginBlocker(header, w.current.state); nil != err {
		log.Error("Failed to GetReactorInstance BeginBlocker on worker", "blockNumber", header.Number, "err", err)
		return err
	}

	// Only set the coinbase if our consensus engine is running (avoid spurious block rewards)
	if w.isRunning() {
		if b, ok := w.engine.(consensus.Bft); ok {
			core.GetReactorInstance().SetWorkerCoinBase(header, b.Node().IDv0())
		}
	}

	if !noempty && "on" == w.EmptyBlock {
		// Create an empty block based on temporary copied state for sealing in advance without waiting block
		// execution finished.
		if _, ok := w.engine.(consensus.Bft); !ok {
			if err := w.commit(nil, false, tstart); nil != err {
				log.Error("Failed to commitNewWork on worker: call commit is failed", "blockNumber", header.Number, "err", err)
			}
		}
	}

	log.Trace("Validator mode", "mode", w.chainConfig.Cbft.ValidatorMode)
	if w.chainConfig.Cbft.ValidatorMode == "inner" {
		// Check if need to switch validators.
		// If needed, make a inner contract transaction
		// and pack into pending block.
		if w.shouldSwitch() && w.commitInnerTransaction(timestamp, blockDeadline) != nil {
			return fmt.Errorf("commit inner transaction error")
		}
	}

	// Fill the block with all available pending transactions.
	startTime := time.Now()
	var pending map[common.Address]types.Transactions

	pending, err = w.eth.TxPool().PendingLimited()
	if err != nil {
		log.Error("Failed to fetch pending transactions", "time", common.PrettyDuration(time.Since(startTime)), "err", err)
		return err
	}

	log.Debug("Fetch pending transactions success", "number", header.Number, "pendingLength", len(pending), "time", common.PrettyDuration(time.Since(startTime)))

	// Short circuit if there is no available pending transactions
	if len(pending) == 0 {
		//// No empty block
		//if "off" == w.EmptyBlock {
		//	return
		//}
		if _, ok := w.engine.(consensus.Bft); ok {
			if err := w.commit(nil, true, tstart); nil != err {
				log.Error("Failed to commitNewWork on worker: call commit is failed", "blockNumber", header.Number, "err", err)
				return err
			}
		} else {
			w.updateSnapshot()
		}
		return nil
	}

	txsCount := 0
	for _, accTxs := range pending {
		txsCount = txsCount + len(accTxs)
	}
	// Split the pending transactions into locals and remotes
	localTxs, remoteTxs := make(map[common.Address]types.Transactions), pending
	for _, account := range w.eth.TxPool().Locals() {
		if txs := remoteTxs[account]; len(txs) > 0 {
			delete(remoteTxs, account)
			localTxs[account] = txs
		}
	}
	localTxsCount := 0
	remoteTxsCount := 0
	for _, laccTxs := range localTxs {
		localTxsCount = localTxsCount + len(laccTxs)
	}
	for _, raccTxs := range remoteTxs {
		remoteTxsCount = remoteTxsCount + len(raccTxs)
	}
	log.Debug("Execute pending transactions", "number", header.Number, "localTxCount", localTxsCount, "remoteTxCount", remoteTxsCount, "txsCount", txsCount)

	startTime = time.Now()
	var localTimeout = false
	tempContractCache := make(map[common.Address]struct{})
	if len(localTxs) > 0 {
<<<<<<< HEAD
		txs := types.NewTransactionsByPriceAndNonce(w.current.signer, localTxs, w.current.header.BaseFee)
=======
		txs := types.NewTransactionsByPriceAndNonce(w.current.signer, localTxs, header.BaseFee)
>>>>>>> d052d7bc
		if failed, timeout := w.committer.CommitTransactions(header, txs, interrupt, timestamp, blockDeadline, tempContractCache); failed {
			return fmt.Errorf("commit transactions error")
		} else {
			localTimeout = timeout
		}
	}

	commitLocalTxCount := w.current.tcount
	log.Debug("Local transactions executing stat", "number", header.Number, "involvedTxCount", commitLocalTxCount, "time", time.Since(startTime))

	startTime = time.Now()
	if !localTimeout && len(remoteTxs) > 0 {
<<<<<<< HEAD
		txs := types.NewTransactionsByPriceAndNonce(w.current.signer, remoteTxs, w.current.header.BaseFee)
=======
		txs := types.NewTransactionsByPriceAndNonce(w.current.signer, remoteTxs, header.BaseFee)
>>>>>>> d052d7bc

		if failed, _ := w.committer.CommitTransactions(header, txs, interrupt, timestamp, blockDeadline, tempContractCache); failed {
			return fmt.Errorf("commit transactions error")
		}
	}
	commitRemoteTxCount := w.current.tcount - commitLocalTxCount
	log.Debug("Remote transactions executing stat", "number", header.Number, "involvedTxCount", commitRemoteTxCount, "time", time.Since(startTime))

	if err := w.commit(w.fullTaskHook, true, tstart); nil != err {
		log.Error("Failed to commitNewWork on worker: call commit is failed", "blockNumber", header.Number, "err", err)
		return err
	}
	log.Info("Commit new work", "number", header.Number, "pending", txsCount, "txs", w.current.tcount, "diff", txsCount-w.current.tcount, "duration", time.Since(tstart))
	return nil
}

// commit runs any post-transaction state modifications, assembles the final block
// and commits new work if consensus engine is running.
func (w *worker) commit(interval func(), update bool, start time.Time) error {
	// Deep copy receipts here to avoid interaction between different tasks.
	receipts := copyReceipts(w.current.receipts)

	s := w.current.state.Copy()

	// EndBlocker()
	if err := core.GetReactorInstance().EndBlocker(w.current.header, s); nil != err {
		log.Error("Failed to GetReactorInstance EndBlocker on worker", "blockNumber",
			w.current.header.Number.Uint64(), "err", err)
		return err
	}

	block, err := w.engine.Finalize(w.chain, w.current.header, s, w.current.txs, w.current.receipts)

	if err != nil {
		return err
	}
	if update {
		w.updateSnapshot()
	}
	if w.isRunning() {
		if interval != nil {
			interval()
		}
		select {
		case w.taskCh <- &task{receipts: receipts, state: s, block: block, createdAt: time.Now()}:
			w.unconfirmed.Shift(block.NumberU64() - 1)
			log.Info("Commit new mining work", "number", block.Number(), "sealhash", w.engine.SealHash(block.Header()), "receiptHash", block.ReceiptHash(),
				"txs", w.current.tcount, "gas", block.GasUsed(), "fees", totalFees(block, receipts), "elapsed", common.PrettyDuration(time.Since(start)))
		case <-w.exitCh:
			log.Info("Worker has exited")
		}
		return nil
	}
	w.commitWorkEnv.setCommitStatusIdle()
	return nil
}

// copyReceipts makes a deep copy of the given receipts.
func copyReceipts(receipts []*types.Receipt) []*types.Receipt {
	result := make([]*types.Receipt, len(receipts))
	for i, l := range receipts {
		cpy := *l
		result[i] = &cpy
	}
	return result
}

func (w *worker) makePending() (*types.Block, *state.StateDB) {
	var parent = w.engine.NextBaseBlock()
	var parentChain = w.chain.CurrentBlock()

	if parentChain.NumberU64() >= parent.NumberU64() {
		parent = parentChain
	}
	log.Debug("Parent in makePending", "number", parent.NumberU64(), "hash", parent.Hash())

	if parent != nil {
		state, err := w.blockChainCache.MakeStateDB(parent)
		if err == nil {
			block := types.NewBlock(parent.Header(), parent.Transactions(), nil, new(trie.Trie))

			return block, state
		}
	}
	return nil, nil
}

// totalFees computes total consumed fees in ETH. Block transactions and receipts have to have the same order.
func totalFees(block *types.Block, receipts []*types.Receipt) *big.Float {
	feesWei := new(big.Int)
	for i, tx := range block.Transactions() {
		feesWei.Add(feesWei, new(big.Int).Mul(new(big.Int).SetUint64(receipts[i].GasUsed), tx.GasPrice()))
	}
	return new(big.Float).Quo(new(big.Float).SetInt(feesWei), new(big.Float).SetInt(big.NewInt(params.LAT)))
}

func (w *worker) shouldCommit(timestamp time.Time) (bool, *types.Block) {
	currentBaseBlock := w.commitWorkEnv.getCurrentBaseBlock()
	nextBaseBlock := w.engine.NextBaseBlock()
	nextBaseBlockTime := common.MillisToTime(int64(nextBaseBlock.Time()))

	if timestamp.Before(nextBaseBlockTime) {
		log.Warn("Invalid packing timestamp,current timestamp is lower than the parent timestamp", "parentBlockTime", common.Beautiful(nextBaseBlockTime), "currentBlockTime", common.Beautiful(timestamp))
		return false, nil
	}

	nextBlockTime := w.commitWorkEnv.nextBlockTime.Load().(time.Time)
	blockTime := w.engine.(consensus.Bft).CalcNextBlockTime(nextBaseBlockTime)
	if nextBlockTime.Before(blockTime) && time.Now().Before(blockTime) {
		log.Debug("Invalid nextBlockTime,recalc it", "nextBlockTime", common.Beautiful(nextBlockTime), "blockTime", common.Beautiful(blockTime))
		w.commitWorkEnv.nextBlockTime.Store(blockTime)
		return false, nil
	}

	status := atomic.LoadInt32(&w.commitWorkEnv.commitStatus)
	shouldCommit := nextBlockTime.Before(time.Now()) && status == commitStatusIdle
	log.Trace("Check should commit", "shouldCommit", shouldCommit, "status", status, "timestamp", timestamp, "nextBlockTime", nextBlockTime)

	if shouldCommit && nextBaseBlock != nil {
		var err error
		w.commitWorkEnv.currentBaseBlock.Store(nextBaseBlock)
		if err != nil {
			log.Error("Calc next block time failed", "err", err)
			return false, nil
		}
		if currentBaseBlock == nil {
			log.Debug("Check if time's up in shouldCommit()", "result", shouldCommit,
				"next.number", nextBaseBlock.Number(),
				"next.hash", nextBaseBlock.Hash(),
				"next.timestamp", common.MillisToString(int64(nextBaseBlock.Time())),
				"nextBlockTime", nextBlockTime,
				"timestamp", timestamp)
		} else {
			log.Debug("Check if time's up in shouldCommit()", "result", shouldCommit,
				"current.number", currentBaseBlock.Number(),
				"current.hash", currentBaseBlock.Hash(),
				"current.timestamp", common.MillisToString(int64(currentBaseBlock.Time())),
				"next.number", nextBaseBlock.Number(),
				"next.hash", nextBaseBlock.Hash(),
				"next.timestamp", common.MillisToString(int64(nextBaseBlock.Time())),
				"nextBlockTime", nextBlockTime,
				"timestamp", timestamp)
		}
	}
	return shouldCommit, nextBaseBlock
}

// make default extra data when preparing new block
func (w *worker) makeExtraData() []byte {
	// create default extradata
	extra, _ := rlp.EncodeToBytes([]interface{}{
		//uint(params.VersionMajor<<16 | params.VersionMinor<<8 | params.VersionPatch),
		gov.GetCurrentActiveVersion(w.current.state),
		"platon",
		runtime.Version(),
		runtime.GOOS,
	})
	if uint64(len(extra)) > params.MaximumExtraDataSize {
		log.Warn("Miner extra data exceed limit", "extra", hexutil.Bytes(extra), "limit", params.MaximumExtraDataSize)
		extra = nil
	}

	log.Debug("Prepare header extra", "data", hex.EncodeToString(extra))
	return extra
}<|MERGE_RESOLUTION|>--- conflicted
+++ resolved
@@ -20,16 +20,16 @@
 	"encoding/hex"
 	"errors"
 	"fmt"
-	"github.com/PlatONnetwork/PlatON-Go/consensus/misc"
 	"math/big"
 	"runtime"
 	"sync"
 	"sync/atomic"
 	"time"
 
+	"github.com/PlatONnetwork/PlatON-Go/consensus/misc"
+
 	"github.com/PlatONnetwork/PlatON-Go/core/snapshotdb"
 	"github.com/PlatONnetwork/PlatON-Go/trie"
-	"github.com/ethereum/go-ethereum/consensus/misc"
 
 	"github.com/PlatONnetwork/PlatON-Go/rlp"
 	"github.com/PlatONnetwork/PlatON-Go/x/gov"
@@ -1130,11 +1130,7 @@
 	var localTimeout = false
 	tempContractCache := make(map[common.Address]struct{})
 	if len(localTxs) > 0 {
-<<<<<<< HEAD
-		txs := types.NewTransactionsByPriceAndNonce(w.current.signer, localTxs, w.current.header.BaseFee)
-=======
 		txs := types.NewTransactionsByPriceAndNonce(w.current.signer, localTxs, header.BaseFee)
->>>>>>> d052d7bc
 		if failed, timeout := w.committer.CommitTransactions(header, txs, interrupt, timestamp, blockDeadline, tempContractCache); failed {
 			return fmt.Errorf("commit transactions error")
 		} else {
@@ -1147,11 +1143,7 @@
 
 	startTime = time.Now()
 	if !localTimeout && len(remoteTxs) > 0 {
-<<<<<<< HEAD
-		txs := types.NewTransactionsByPriceAndNonce(w.current.signer, remoteTxs, w.current.header.BaseFee)
-=======
 		txs := types.NewTransactionsByPriceAndNonce(w.current.signer, remoteTxs, header.BaseFee)
->>>>>>> d052d7bc
 
 		if failed, _ := w.committer.CommitTransactions(header, txs, interrupt, timestamp, blockDeadline, tempContractCache); failed {
 			return fmt.Errorf("commit transactions error")
