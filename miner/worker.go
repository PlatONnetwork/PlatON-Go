--- conflicted
+++ resolved
@@ -1226,19 +1226,10 @@
 		log.Error("Failed to create mining context", "err", err)
 		return
 	}
-<<<<<<< HEAD
 	// TODO begin()
 	if success, err := core.GetReactorInstance().BeginBlocker(header, w.current.state); nil != err || !success {
 		return
 	}
-	// Create the current work task and check any fork transitions needed
-	env := w.current
-	if w.config.DAOForkSupport && w.config.DAOForkBlock != nil && w.config.DAOForkBlock.Cmp(header.Number) == 0 {
-		misc.ApplyDAOHardFork(env.state)
-	}
-=======
->>>>>>> 4834ab10
-
 	if !noempty && "on" == w.EmptyBlock {
 		// Create an empty block based on temporary copied state for sealing in advance without waiting block
 		// execution finished.
