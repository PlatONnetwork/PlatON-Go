--- conflicted
+++ resolved
@@ -84,7 +84,6 @@
 	t_storage *ticket_temp
 }
 
-<<<<<<< HEAD
 func (ps *Ppos_storage) Copy() *Ppos_storage {
 	ppos_storage := &Ppos_storage{}
 	var wg sync.WaitGroup
@@ -107,9 +106,7 @@
 
 
 func GetPPOS_storage () *Ppos_storage {
-=======
-func GetPPOS_storage() *Ppos_storage {
->>>>>>> 75b17681
+
 	cache := new(Ppos_storage)
 
 	can_cache := new(candidate_temp)
@@ -136,12 +133,9 @@
 
 /** candidate related func */
 
-<<<<<<< HEAD
 
 func (p *Ppos_storage) CopyCandidateStorage ()  *candidate_temp {
-=======
-func (p *Ppos_storage) CopyCandidateQueue() *candidate_temp {
->>>>>>> 75b17681
+
 	temp := new(candidate_temp)
 
 	type result struct {
@@ -428,7 +422,7 @@
 func (p *Ppos_storage) GetCandidateTxHashs(nodeId discover.NodeID) ([]common.Hash, error) {
 	value, ok := p.t_storage.Dependencys[nodeId]
 	if ok {
-		return value.tIds, nil
+		return value.Tids, nil
 	}
 	return nil, nil
 }
@@ -442,11 +436,11 @@
 	} else {
 		if nil == value {
 			value = new(ticketDependency)
-			value.tIds = make([]common.Hash, 0)
+			value.Tids = make([]common.Hash, 0)
 		}
 		value.Num += ticket.Remaining
 		value.Age = new(big.Int)
-		value.tIds = append(value.tIds, txHash)
+		value.Tids = append(value.Tids, txHash)
 		p.SetTicketDependency(nodeId, value)
 	}
 	return nil
@@ -465,11 +459,11 @@
 			value.SubNum()
 			if ticket.Remaining == 0 {
 				p.removeTicketInfo(txHash)
-				for index := range value.tIds {
-					if value.tIds[index] == txHash {
-						start := value.tIds[:index]
-						end := value.tIds[index+1:]
-						value.tIds = append(start, end...)
+				for index := range value.Tids {
+					if value.Tids[index] == txHash {
+						start := value.Tids[:index]
+						end := value.Tids[index+1:]
+						value.Tids = append(start, end...)
 						break
 					}
 				}
@@ -493,7 +487,7 @@
 	} else {
 		if nil != value {
 			value.Num -= ticket.Remaining
-			value.tIds = removeTicketId(txHash, value.tIds)
+			value.Tids = removeTicketId(txHash, value.tIds)
 		}
 		p.removeTicketInfo(txHash)
 	}
