--- conflicted
+++ resolved
@@ -265,20 +265,12 @@
 	)
 
 	if contractCreation {
-<<<<<<< HEAD
 		//todo:考虑返回新合约地址，这样在组装交易回执时，不用再计算新合约地址
-		ret, _, st.gas, vmerr = evm.Create(sender, st.data, st.gas, st.value)
-	} else {
-		// Increment the nonce for the next transaction
-		st.state.SetNonce(msg.From(), st.state.GetNonce(sender.Address())+1)
-		ret, st.gas, vmerr = evm.Call(vm.InvokedByTx, sender, st.to(), st.data, st.gas, st.value)
-=======
 		ret, _, st.gas, vmerr = st.evm.Create(sender, st.data, st.gas, st.value)
 	} else {
 		// Increment the nonce for the next transaction
 		st.state.SetNonce(msg.From(), st.state.GetNonce(sender.Address())+1)
-		ret, st.gas, vmerr = st.evm.Call(sender, st.to(), st.data, st.gas, st.value)
->>>>>>> 5f2e9ee6
+		ret, st.gas, vmerr = st.evm.Call(vm.InvokedByTx, sender, st.to(), st.data, st.gas, st.value)
 	}
 
 	if vmerr != nil {
