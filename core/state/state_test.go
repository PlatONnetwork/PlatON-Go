// Copyright 2014 The go-ethereum Authors
// This file is part of the go-ethereum library.
//
// The go-ethereum library is free software: you can redistribute it and/or modify
// it under the terms of the GNU Lesser General Public License as published by
// the Free Software Foundation, either version 3 of the License, or
// (at your option) any later version.
//
// The go-ethereum library is distributed in the hope that it will be useful,
// but WITHOUT ANY WARRANTY; without even the implied warranty of
// MERCHANTABILITY or FITNESS FOR A PARTICULAR PURPOSE. See the
// GNU Lesser General Public License for more details.
//
// You should have received a copy of the GNU Lesser General Public License
// along with the go-ethereum library. If not, see <http://www.gnu.org/licenses/>.

package state

import (
	"Platon-go/trie"
	"bytes"
	"fmt"
	"math/big"
	"testing"

	"Platon-go/common"
	"Platon-go/crypto"
	"Platon-go/ethdb"
	checker "gopkg.in/check.v1"
	//"Platon-go/rlp"
	"Platon-go/rlp"
)

type StateSuite struct {
	db    *ethdb.MemDatabase
	state *StateDB
}

var _ = checker.Suite(&StateSuite{})

var toAddr = common.BytesToAddress

func (s *StateSuite) TestDump(c *checker.C) {
	// generate a few entries
	obj1 := s.state.GetOrNewStateObject(toAddr([]byte{0x01}))
	obj1.AddBalance(big.NewInt(22))
	obj2 := s.state.GetOrNewStateObject(toAddr([]byte{0x01, 0x02}))
	obj2.SetCode(crypto.Keccak256Hash([]byte{3, 3, 3, 3, 3, 3, 3}), []byte{3, 3, 3, 3, 3, 3, 3})
	obj3 := s.state.GetOrNewStateObject(toAddr([]byte{0x02}))
	obj3.SetBalance(big.NewInt(44))

	// write some of them to the trie
	s.state.updateStateObject(obj1)
	s.state.updateStateObject(obj2)
	s.state.Commit(false)

	// check that dump contains the state objects that are in trie
	got := string(s.state.Dump())
	want := `{
    "root": "71edff0130dd2385947095001c73d9e28d862fc286fca2b922ca6f6f3cddfdd2",
    "accounts": {
        "0000000000000000000000000000000000000001": {
            "balance": "22",
            "nonce": 0,
            "root": "56e81f171bcc55a6ff8345e692c0f86e5b48e01b996cadc001622fb5e363b421",
            "codeHash": "c5d2460186f7233c927e7db2dcc703c0e500b653ca82273b7bfad8045d85a470",
            "code": "",
            "storage": {}
        },
        "0000000000000000000000000000000000000002": {
            "balance": "44",
            "nonce": 0,
            "root": "56e81f171bcc55a6ff8345e692c0f86e5b48e01b996cadc001622fb5e363b421",
            "codeHash": "c5d2460186f7233c927e7db2dcc703c0e500b653ca82273b7bfad8045d85a470",
            "code": "",
            "storage": {}
        },
        "0000000000000000000000000000000000000102": {
            "balance": "0",
            "nonce": 0,
            "root": "56e81f171bcc55a6ff8345e692c0f86e5b48e01b996cadc001622fb5e363b421",
            "codeHash": "87874902497a5bb968da31a2998d8f22e949d1ef6214bcdedd8bae24cca4b9e3",
            "code": "03030303030303",
            "storage": {}
        }
    }
}`
	if got != want {
		c.Errorf("dump mismatch:\ngot: %s\nwant: %s\n", got, want)
	}
}

func (s *StateSuite) SetUpTest(c *checker.C) {
	s.db = ethdb.NewMemDatabase()
	s.state, _ = New(common.Hash{}, NewDatabase(s.db))
}

func (s *StateSuite) TestNull(c *checker.C) {
	address := common.HexToAddress("0x823140710bf13990e4500136726d8b55")
	s.state.CreateAccount(address)
	//value := common.FromHex("0x823140710bf13990e4500136726d8b55")
	//value := nil
	key := []byte{}

	//s.state.SetState(address, common.Hash{}, value)
	s.state.SetState(address, key, nil)
	s.state.Commit(false)

	if value := s.state.GetState(address, common.Hash{}.Bytes()); bytes.Compare(value, common.Hash{}.Bytes()) != 0 {
		c.Errorf("expected empty current value, got %x", value)
	}
	if value := s.state.GetCommittedState(address, key); !bytes.Equal(value, []byte{}) {
		c.Errorf("expected empty committed value, got %x", value)
	}
}

func (s *StateSuite) TestSnapshot(c *checker.C) {
	stateobjaddr := toAddr([]byte("aa"))
	var storageaddr common.Hash
	data1 := common.BytesToHash([]byte{42})
	data2 := common.BytesToHash([]byte{43})

	// snapshot the genesis state
	genesis := s.state.Snapshot()

	// set initial state object value
	s.state.SetState(stateobjaddr, storageaddr.Bytes(), data1.Bytes())
	snapshot := s.state.Snapshot()

	// set a new state object value, revert it and ensure correct content
	s.state.SetState(stateobjaddr, storageaddr.Bytes(), data2.Bytes())
	s.state.RevertToSnapshot(snapshot)

	c.Assert(s.state.GetState(stateobjaddr, storageaddr.Bytes()), checker.DeepEquals, data1)
	c.Assert(s.state.GetCommittedState(stateobjaddr, storageaddr.Bytes()), checker.DeepEquals, common.Hash{})

	// revert up to the genesis state and ensure correct content
	s.state.RevertToSnapshot(genesis)
	c.Assert(s.state.GetState(stateobjaddr, storageaddr.Bytes()), checker.DeepEquals, common.Hash{})
	c.Assert(s.state.GetCommittedState(stateobjaddr, storageaddr.Bytes()), checker.DeepEquals, common.Hash{})
}

func (s *StateSuite) TestSnapshotEmpty(c *checker.C) {
	s.state.RevertToSnapshot(s.state.Snapshot())
}

// use testing instead of checker because checker does not support
// printing/logging in tests (-check.vv does not work)
func TestSnapshot2(t *testing.T) {
	state, _ := New(common.Hash{}, NewDatabase(ethdb.NewMemDatabase()))

	stateobjaddr0 := toAddr([]byte("so0"))
	stateobjaddr1 := toAddr([]byte("so1"))
	var storageaddr common.Address

	data0 := common.BytesToHash([]byte{17})
	data1 := common.BytesToHash([]byte{18})

	state.SetState(stateobjaddr0, storageaddr.Bytes(), data0.Bytes())
	state.SetState(stateobjaddr1, storageaddr.Bytes(), data1.Bytes())

	// db, trie are already non-empty values
	so0 := state.getStateObject(stateobjaddr0)
	so0.SetBalance(big.NewInt(42))
	so0.SetNonce(43)
	so0.SetCode(crypto.Keccak256Hash([]byte{'c', 'a', 'f', 'e'}), []byte{'c', 'a', 'f', 'e'})
	so0.suicided = false
	so0.deleted = false
	state.setStateObject(so0)

	root, _ := state.Commit(false)
	state.Reset(root)

	// and one with deleted == true
	so1 := state.getStateObject(stateobjaddr1)
	so1.SetBalance(big.NewInt(52))
	so1.SetNonce(53)
	so1.SetCode(crypto.Keccak256Hash([]byte{'c', 'a', 'f', 'e', '2'}), []byte{'c', 'a', 'f', 'e', '2'})
	so1.suicided = true
	so1.deleted = true
	state.setStateObject(so1)

	so1 = state.getStateObject(stateobjaddr1)
	if so1 != nil {
		t.Fatalf("deleted object not nil when getting")
	}

	snapshot := state.Snapshot()
	state.RevertToSnapshot(snapshot)

	so0Restored := state.getStateObject(stateobjaddr0)
	// Update lazily-loaded values before comparing.
	key, _, _ := getKeyValue(stateobjaddr0, storageaddr.Bytes(), nil)
	so0Restored.GetState(state.db, key)
	so0Restored.Code(state.db)
	// non-deleted is equal (restored)
	compareStateObjects(so0Restored, so0, t)

	// deleted should be nil, both before and after restore of state copy
	so1Restored := state.getStateObject(stateobjaddr1)
	if so1Restored != nil {
		t.Fatalf("deleted object not nil after restoring snapshot: %+v", so1Restored)
	}
}

func compareStateObjects(so0, so1 *stateObject, t *testing.T) {
	if so0.Address() != so1.Address() {
		t.Fatalf("Address mismatch: have %v, want %v", so0.address, so1.address)
	}
	if so0.Balance().Cmp(so1.Balance()) != 0 {
		t.Fatalf("Balance mismatch: have %v, want %v", so0.Balance(), so1.Balance())
	}
	if so0.Nonce() != so1.Nonce() {
		t.Fatalf("Nonce mismatch: have %v, want %v", so0.Nonce(), so1.Nonce())
	}
	if so0.data.Root != so1.data.Root {
		t.Errorf("Root mismatch: have %x, want %x", so0.data.Root[:], so1.data.Root[:])
	}
	if !bytes.Equal(so0.CodeHash(), so1.CodeHash()) {
		t.Fatalf("CodeHash mismatch: have %v, want %v", so0.CodeHash(), so1.CodeHash())
	}
	if !bytes.Equal(so0.code, so1.code) {
		t.Fatalf("Code mismatch: have %v, want %v", so0.code, so1.code)
	}

	if len(so1.dirtyStorage) != len(so0.dirtyStorage) {
		t.Errorf("Dirty storage size mismatch: have %d, want %d", len(so1.dirtyStorage), len(so0.dirtyStorage))
	}
	for k, v := range so1.dirtyStorage {
		if so0.dirtyStorage[k] != v {
			t.Errorf("Dirty storage key %x mismatch: have %v, want %v", k, so0.dirtyStorage[k], v)
		}
	}
	for k, v := range so0.dirtyStorage {
		if so1.dirtyStorage[k] != v {
			t.Errorf("Dirty storage key %x mismatch: have %v, want none.", k, v)
		}
	}
	if len(so1.originStorage) != len(so0.originStorage) {
		t.Errorf("Origin storage size mismatch: have %d, want %d", len(so1.originStorage), len(so0.originStorage))
	}
	for k, v := range so1.originStorage {
		if so0.originStorage[k] != v {
			t.Errorf("Origin storage key %x mismatch: have %v, want %v", k, so0.originStorage[k], v)
		}
	}
	for k, v := range so0.originStorage {
		if so1.originStorage[k] != v {
			t.Errorf("Origin storage key %x mismatch: have %v, want none.", k, v)
		}
	}
}

func TestEmptyByte(t *testing.T) {
<<<<<<< HEAD
	db, _ := ethdb.NewLDBDatabase("D:\\resource\\platon\\platon-go\\data1", 0, 0)
=======
	db := ethdb.NewMemDatabase()
>>>>>>> 26f89fa5
	state, _ := New(common.Hash{}, NewDatabase(db))

	address := common.HexToAddress("0x823140710bf13990e4500136726d8b55")
	state.CreateAccount(address)
	so := state.getStateObject(address)

	//value := common.FromHex("0x823140710bf13990e4500136726d8b55")
<<<<<<< HEAD
	pvalue := []byte{'a'}
	key := []byte{'a'}

	//s.state.SetState(address, common.Hash{}, value)
	state.SetState(address, key, pvalue)
	state.Commit(false)

	if value := state.GetState(address, key); !bytes.Equal(value, pvalue) {
		t.Errorf("expected empty current value, got %x", value)
	}
	if value := state.GetCommittedState(address, key); !bytes.Equal(value, pvalue) {
		t.Errorf("expected empty committed value, got %x", value)
	}
=======
	//pvalue := []byte("b")
	type Candidate struct {
		Deposit			uint64
		BlockNumber 	*big.Int
		TxIndex 		uint32
		CandidateId 	string
		Host 			string
		Port 			string
	}
	can := Candidate{Deposit: 100, BlockNumber: new(big.Int).SetUint64(12), CandidateId: "啦啦", Host: "10.0.0.0"}
	prefix := []byte("im")
	pvalue, _ := rlp.EncodeToBytes(&can)
	key := append(prefix, []byte("a")...)
	state.SetState(address, key, pvalue)
	//state.Commit(false)

	if value := state.GetState(address, key); !bytes.Equal(value, pvalue) {
		t.Errorf("expected empty current value, got %x", value)
	}else{
		var can Candidate
		rlp.DecodeBytes(value, &can)
		fmt.Printf("%+v \n", can)
	}

	//if value := state.GetCommittedState(address, key); !bytes.Equal(value, pvalue) {
	//	t.Errorf("expected empty committed value, got %x", value)
	//}
>>>>>>> 26f89fa5

	state.trie.NodeIterator(nil)
	it := trie.NewIterator(so.trie.NodeIterator(nil))
	for it.Next() {
<<<<<<< HEAD
		fmt.Println(it.Key, it.Value)
	}

	pvalue = []byte{}
	state.SetState(address, key, pvalue)
	state.Commit(false)
=======
		var a Candidate
		 rlp.DecodeBytes(so.db.trie.GetKey(it.Value), &a)
		fmt.Println("初始化对比键值对", string(so.db.trie.GetKey(it.Key)), "== ", &a)
	}

	can2 := Candidate{Deposit: 100, BlockNumber: new(big.Int).SetUint64(12), CandidateId: "OK", Host: "10.0.0.0"}
	prefix2 := []byte("im")
	pvalue2, _ := rlp.EncodeToBytes(&can2)
	key2 := append(prefix2, []byte("b")...)
	state.SetState(address, key2, pvalue2)
	//state.Commit(false)

	if value := state.GetState(address, key2); !bytes.Equal(value, pvalue2) {
		t.Errorf("expected empty current value, got %x", value)
	}else{
		var can Candidate
		rlp.DecodeBytes(value, &can)
		fmt.Printf("%+v \n", can)
	}
	//if value := state.GetCommittedState(address, key2); !bytes.Equal(value, pvalue2) {
	//	t.Errorf("expected empty committed value, got %x", value)
	//}

	state.trie.NodeIterator(nil)
	it = trie.NewIterator(so.trie.NodeIterator(nil))
	for it.Next() {
		var a Candidate
		rlp.DecodeBytes(so.db.trie.GetKey(it.Value), &a)
		fmt.Println("添加后对比键值对", string(so.db.trie.GetKey(it.Key)), "== ", &a)
	}



	pvalue = []byte{}
	state.SetState(address, key, pvalue)
	//state.Commit(false)
>>>>>>> 26f89fa5

	if value := state.GetState(address, key); !bytes.Equal(value, pvalue) {
		t.Errorf("expected empty current value, got %x", value)
	}
<<<<<<< HEAD
	if value := state.GetCommittedState(address, key); !bytes.Equal(value, pvalue) {
		t.Errorf("expected empty committed value, got %x", value)
	}
=======
	//if value := state.GetCommittedState(address, key); !bytes.Equal(value, pvalue) {
	//	t.Errorf("expected empty committed value, got %x", value)
	//}
>>>>>>> 26f89fa5

	state.trie.NodeIterator(nil)
	it = trie.NewIterator(so.trie.NodeIterator(nil))
	for it.Next() {
<<<<<<< HEAD
		fmt.Println(it.Key, it.Value)
	}

	pvalue = []byte("bbb")
	state.SetState(address, key, pvalue)
	state.Commit(false)
	state.trie.NodeIterator(nil)
	it = trie.NewIterator(so.trie.NodeIterator(nil))
	for it.Next() {
		fmt.Println(it.Key, it.Value)
		fmt.Println(so.db.trie.GetKey(it.Value))
	}

=======
		var a Candidate
		rlp.DecodeBytes(so.db.trie.GetKey(it.Value), &a)
		fmt.Println("删除后对比键值对", string(so.db.trie.GetKey(it.Key)), "==", &a)
	}

	// insert empty value
	key = []byte("bb")
	pvalue = []byte{}
	state.SetState(address, key, pvalue)

	if value := state.GetState(address, key); !bytes.Equal(value, pvalue) {
		t.Errorf("expected empty current value, got %x", value)
	}else {
		var a Candidate
		rlp.DecodeBytes(so.db.trie.GetKey(it.Value), &a)
		fmt.Println("插入空值后对比键值对", string(so.db.trie.GetKey(it.Key)), "==", &a)
	}
	//if value := state.GetCommittedState(address, key); !bytes.Equal(value, pvalue) {
	//	t.Errorf("expected empty committed value, got %x", value)
	//}

	state.trie.NodeIterator(nil)
	it = trie.NewIterator(so.trie.NodeIterator(nil))
	for it.Next() {
		var a Candidate
		rlp.DecodeBytes(so.db.trie.GetKey(it.Value), &a)
		fmt.Println("插入空值后对比键值对", string(so.db.trie.GetKey(it.Key)), "==", &a)
	}
}

func TestSlice(t *testing.T){
	db := ethdb.NewMemDatabase()
	state, _ := New(common.Hash{}, NewDatabase(db))

	address := common.HexToAddress("0x823140710bf13990e4500136726d8b55")
	state.CreateAccount(address)
	so := state.getStateObject(address)

	type Candidate struct {
		Deposit			uint64
		BlockNumber 	*big.Int
		TxIndex 		uint32
		CandidateId 	string
		Host 			string
		Port 			string
	}
	can1 := Candidate{Deposit: 100, BlockNumber: new(big.Int).SetUint64(12), CandidateId: "啦啦", Host: "10.0.0.0"}
	can2 := Candidate{Deposit: 200, BlockNumber: new(big.Int).SetUint64(13), CandidateId: "哈哈", Host: "127.0.0.1"}
	arr := []*Candidate{&can1, &can2}
	prefix := []byte("im")
	pvalue, _ := rlp.EncodeToBytes(&arr)
	key := append(prefix, []byte("a")...)
	state.SetState(address, key, pvalue)
	state.Commit(false)

	if value := state.GetState(address, key); !bytes.Equal(value, pvalue) {
		t.Errorf("expected empty current value, got %x", value)
	}
	if value := state.GetCommittedState(address, key); !bytes.Equal(value, pvalue) {
		t.Errorf("expected empty committed value, got %x", value)
	}

	state.trie.NodeIterator(nil)
	it := trie.NewIterator(so.trie.NodeIterator(nil))
	for it.Next() {
		var arr []*Candidate
		rlp.DecodeBytes(so.db.trie.GetKey(it.Value), &arr)
		fmt.Printf("初始化对比键值对 %v == &+v", string(so.db.trie.GetKey(it.Key)), &arr)
	}
>>>>>>> 26f89fa5
}<|MERGE_RESOLUTION|>--- conflicted
+++ resolved
@@ -252,11 +252,7 @@
 }
 
 func TestEmptyByte(t *testing.T) {
-<<<<<<< HEAD
-	db, _ := ethdb.NewLDBDatabase("D:\\resource\\platon\\platon-go\\data1", 0, 0)
-=======
 	db := ethdb.NewMemDatabase()
->>>>>>> 26f89fa5
 	state, _ := New(common.Hash{}, NewDatabase(db))
 
 	address := common.HexToAddress("0x823140710bf13990e4500136726d8b55")
@@ -264,21 +260,6 @@
 	so := state.getStateObject(address)
 
 	//value := common.FromHex("0x823140710bf13990e4500136726d8b55")
-<<<<<<< HEAD
-	pvalue := []byte{'a'}
-	key := []byte{'a'}
-
-	//s.state.SetState(address, common.Hash{}, value)
-	state.SetState(address, key, pvalue)
-	state.Commit(false)
-
-	if value := state.GetState(address, key); !bytes.Equal(value, pvalue) {
-		t.Errorf("expected empty current value, got %x", value)
-	}
-	if value := state.GetCommittedState(address, key); !bytes.Equal(value, pvalue) {
-		t.Errorf("expected empty committed value, got %x", value)
-	}
-=======
 	//pvalue := []byte("b")
 	type Candidate struct {
 		Deposit			uint64
@@ -306,21 +287,12 @@
 	//if value := state.GetCommittedState(address, key); !bytes.Equal(value, pvalue) {
 	//	t.Errorf("expected empty committed value, got %x", value)
 	//}
->>>>>>> 26f89fa5
 
 	state.trie.NodeIterator(nil)
 	it := trie.NewIterator(so.trie.NodeIterator(nil))
 	for it.Next() {
-<<<<<<< HEAD
-		fmt.Println(it.Key, it.Value)
-	}
-
-	pvalue = []byte{}
-	state.SetState(address, key, pvalue)
-	state.Commit(false)
-=======
 		var a Candidate
-		 rlp.DecodeBytes(so.db.trie.GetKey(it.Value), &a)
+		rlp.DecodeBytes(so.db.trie.GetKey(it.Value), &a)
 		fmt.Println("初始化对比键值对", string(so.db.trie.GetKey(it.Key)), "== ", &a)
 	}
 
@@ -355,39 +327,17 @@
 	pvalue = []byte{}
 	state.SetState(address, key, pvalue)
 	//state.Commit(false)
->>>>>>> 26f89fa5
 
 	if value := state.GetState(address, key); !bytes.Equal(value, pvalue) {
 		t.Errorf("expected empty current value, got %x", value)
 	}
-<<<<<<< HEAD
-	if value := state.GetCommittedState(address, key); !bytes.Equal(value, pvalue) {
-		t.Errorf("expected empty committed value, got %x", value)
-	}
-=======
 	//if value := state.GetCommittedState(address, key); !bytes.Equal(value, pvalue) {
 	//	t.Errorf("expected empty committed value, got %x", value)
 	//}
->>>>>>> 26f89fa5
 
 	state.trie.NodeIterator(nil)
 	it = trie.NewIterator(so.trie.NodeIterator(nil))
 	for it.Next() {
-<<<<<<< HEAD
-		fmt.Println(it.Key, it.Value)
-	}
-
-	pvalue = []byte("bbb")
-	state.SetState(address, key, pvalue)
-	state.Commit(false)
-	state.trie.NodeIterator(nil)
-	it = trie.NewIterator(so.trie.NodeIterator(nil))
-	for it.Next() {
-		fmt.Println(it.Key, it.Value)
-		fmt.Println(so.db.trie.GetKey(it.Value))
-	}
-
-=======
 		var a Candidate
 		rlp.DecodeBytes(so.db.trie.GetKey(it.Value), &a)
 		fmt.Println("删除后对比键值对", string(so.db.trie.GetKey(it.Key)), "==", &a)
@@ -457,5 +407,4 @@
 		rlp.DecodeBytes(so.db.trie.GetKey(it.Value), &arr)
 		fmt.Printf("初始化对比键值对 %v == &+v", string(so.db.trie.GetKey(it.Key)), &arr)
 	}
->>>>>>> 26f89fa5
 }