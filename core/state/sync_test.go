// Copyright 2015 The go-ethereum Authors
// This file is part of the go-ethereum library.
//
// The go-ethereum library is free software: you can redistribute it and/or modify
// it under the terms of the GNU Lesser General Public License as published by
// the Free Software Foundation, either version 3 of the License, or
// (at your option) any later version.
//
// The go-ethereum library is distributed in the hope that it will be useful,
// but WITHOUT ANY WARRANTY; without even the implied warranty of
// MERCHANTABILITY or FITNESS FOR A PARTICULAR PURPOSE. See the
// GNU Lesser General Public License for more details.
//
// You should have received a copy of the GNU Lesser General Public License
// along with the go-ethereum library. If not, see <http://www.gnu.org/licenses/>.

package state

import (
	"bytes"
	"math/big"
	"testing"

	"github.com/PlatONnetwork/PlatON-Go/core/rawdb"
	"github.com/PlatONnetwork/PlatON-Go/ethdb/memorydb"

	"github.com/PlatONnetwork/PlatON-Go/common"
	"github.com/PlatONnetwork/PlatON-Go/common/vm"
	"github.com/PlatONnetwork/PlatON-Go/crypto"
	"github.com/PlatONnetwork/PlatON-Go/ethdb"
	"github.com/PlatONnetwork/PlatON-Go/rlp"
	"github.com/PlatONnetwork/PlatON-Go/trie"
)

// testAccount is the data associated with an account used by the state tests.
type testAccount struct {
	address common.Address
	balance *big.Int
	nonce   uint64
	code    []byte
}

// makeTestState create a sample test state to test node-wise reconstruction.
func makeTestState() (Database, common.Hash, []*testAccount) {
	// Create an empty state
	db := NewDatabase(rawdb.NewMemoryDatabase())
<<<<<<< HEAD
	state, _ := New(common.Hash{}, db, nil)
	valueKeys := make(map[string][]byte)
=======
	state, _ := New(common.Hash{}, db)

>>>>>>> b42392a9
	// Fill it with some arbitrary data
	var accounts []*testAccount
	for i := byte(0); i < 96; i++ {
		obj := state.GetOrNewStateObject(common.BytesToAddress([]byte{i}))
		acc := &testAccount{address: common.BytesToAddress([]byte{i})}

		obj.AddBalance(big.NewInt(int64(11 * i)))
		acc.balance = big.NewInt(int64(11 * i))

		obj.SetNonce(uint64(42 * i))
		acc.nonce = uint64(42 * i)

		if i%3 == 0 {
			obj.SetCode(crypto.Keccak256Hash([]byte{i, i, i, i, i}), []byte{i, i, i, i, i})
			acc.code = []byte{i, i, i, i, i}
		}
		if i%5 == 0 {
			for j := byte(0); j < 5; j++ {
				key := randString(10)
				value := []byte(randString(20))
				obj.setState([]byte(key), value)
			}
		}
		state.updateStateObject(obj)
		accounts = append(accounts, acc)
	}
	root, _ := state.Commit(false)

	// Return the generated state
	return db, root, accounts
}

// checkStateAccounts cross references a reconstructed state with an expected
// account array.
func checkStateAccounts(t *testing.T, db ethdb.Database, root common.Hash, accounts []*testAccount) {
	// Check root availability and state contents
	state, err := New(root, NewDatabase(db), nil)
	if err != nil {
		t.Fatalf("failed to create state trie at %x: %v", root, err)
	}
	if err := checkStateConsistency(db, root); err != nil {
		t.Fatalf("inconsistent state trie at %x: %v", root, err)
	}
	for i, acc := range accounts {
		if balance := state.GetBalance(acc.address); balance.Cmp(acc.balance) != 0 {
			t.Errorf("account %d: balance mismatch: have %v, want %v", i, balance, acc.balance)
		}
		if nonce := state.GetNonce(acc.address); nonce != acc.nonce {
			t.Errorf("account %d: nonce mismatch: have %v, want %v", i, nonce, acc.nonce)
		}
		if code := state.GetCode(acc.address); !bytes.Equal(code, acc.code) {
			t.Errorf("account %d: code mismatch: have %x, want %x", i, code, acc.code)
		}
	}
}

// checkTrieConsistency checks that all nodes in a (sub-)trie are indeed present.
func checkTrieConsistency(db ethdb.Database, root common.Hash) error {
	if v, _ := db.Get(root[:]); v == nil {
		return nil // Consider a non existent state consistent.
	}
	trie, err := trie.New(root, trie.NewDatabase(db))
	if err != nil {
		return err
	}
	it := trie.NodeIterator(nil)
	for it.Next(true) {
	}
	return it.Error()
}

// checkStateConsistency checks that all data of a state root is present.
func checkStateConsistency(db ethdb.Database, root common.Hash) error {
	// Create and iterate a state trie rooted in a sub-node
	if _, err := db.Get(root.Bytes()); err != nil {
		return nil // Consider a non existent state consistent.
	}
	state, err := New(root, NewDatabase(db), nil)
	if err != nil {
		return err
	}
	it := NewNodeIterator(state)
	for it.Next() {
	}
	return it.Error
}

// Tests that an empty state is not scheduled for syncing.
func TestEmptyStateSync(t *testing.T) {
	empty := common.HexToHash("56e81f171bcc55a6ff8345e692c0f86e5b48e01b996cadc001622fb5e363b421")
	sync := NewStateSync(empty, rawdb.NewMemoryDatabase(), trie.NewSyncBloom(1, memorydb.New()))
	if nodes, paths, codes := sync.Missing(1); len(nodes) != 0 || len(paths) != 0 || len(codes) != 0 {
		t.Errorf(" content requested for empty state: %v, %v, %v", nodes, paths, codes)
	}
}

// Tests that given a root hash, a state can sync iteratively on a single thread,
// requesting retrieval tasks and returning all of them in one go.
func TestIterativeStateSyncIndividual(t *testing.T) {
	testIterativeStateSync(t, 1, false, false)
}
func TestIterativeStateSyncBatched(t *testing.T) {
	testIterativeStateSync(t, 100, false, false)
}
func TestIterativeStateSyncIndividualFromDisk(t *testing.T) {
	testIterativeStateSync(t, 1, true, false)
}
func TestIterativeStateSyncBatchedFromDisk(t *testing.T) {
	testIterativeStateSync(t, 100, true, false)
}
func TestIterativeStateSyncIndividualByPath(t *testing.T) {
	testIterativeStateSync(t, 1, false, true)
}
func TestIterativeStateSyncBatchedByPath(t *testing.T) {
	testIterativeStateSync(t, 100, false, true)
}

func testIterativeStateSync(t *testing.T, count int, commit bool, bypath bool) {
	vm.PrecompiledContractCheckInstance = &TestPrecompiledContractCheck{}
	// Create a random state to copy
	srcDb, srcRoot, srcAccounts := makeTestState()
	if commit {
		srcDb.TrieDB().Commit(srcRoot, false, true)
	}
	srcTrie, _ := trie.New(srcRoot, srcDb.TrieDB())

	// Create a destination state and sync with the scheduler
	dstDb := rawdb.NewMemoryDatabase()
	sched := NewStateSync(srcRoot, dstDb, trie.NewSyncBloom(1, dstDb))

	nodes, paths, codes := sched.Missing(count)
	var (
		hashQueue []common.Hash
		pathQueue []trie.SyncPath
	)
	if !bypath {
		hashQueue = append(append(hashQueue[:0], nodes...), codes...)
	} else {
		hashQueue = append(hashQueue[:0], codes...)
		pathQueue = append(pathQueue[:0], paths...)
	}
	for len(hashQueue)+len(pathQueue) > 0 {
		results := make([]trie.SyncResult, len(hashQueue)+len(pathQueue))
		for i, hash := range hashQueue {
			data, err := srcDb.TrieDB().Node(hash)
			if err != nil {
				data, err = srcDb.ContractCode(common.Hash{}, hash)
			}
			if err != nil {
				t.Fatalf("failed to retrieve node data for hash %x", hash)
			}
			results[i] = trie.SyncResult{Hash: hash, Data: data}
		}
		for i, path := range pathQueue {
			if len(path) == 1 {
				data, _, err := srcTrie.TryGetNode(path[0])
				if err != nil {
					t.Fatalf("failed to retrieve node data for path %x: %v", path, err)
				}
				results[len(hashQueue)+i] = trie.SyncResult{Hash: crypto.Keccak256Hash(data), Data: data}
			} else {
				var acc Account
				if err := rlp.DecodeBytes(srcTrie.Get(path[0]), &acc); err != nil {
					t.Fatalf("failed to decode account on path %x: %v", path, err)
				}
				stTrie, err := trie.New(acc.Root, srcDb.TrieDB())
				if err != nil {
					t.Fatalf("failed to retriev storage trie for path %x: %v", path, err)
				}
				data, _, err := stTrie.TryGetNode(path[1])
				if err != nil {
					t.Fatalf("failed to retrieve node data for path %x: %v", path, err)
				}
				results[len(hashQueue)+i] = trie.SyncResult{Hash: crypto.Keccak256Hash(data), Data: data}
			}
		}
		for _, result := range results {
			if err := sched.Process(result); err != nil {
				t.Errorf("failed to process result %v", err)
			}
		}
		batch := dstDb.NewBatch()
		if err := sched.Commit(batch); err != nil {
			t.Fatalf("failed to commit data: %v", err)
		}
		batch.Write()

		nodes, paths, codes = sched.Missing(count)
		if !bypath {
			hashQueue = append(append(hashQueue[:0], nodes...), codes...)
		} else {
			hashQueue = append(hashQueue[:0], codes...)
			pathQueue = append(pathQueue[:0], paths...)
		}
	}
	// Cross check that the two states are in sync
	checkStateAccounts(t, dstDb, srcRoot, srcAccounts)
}

// Tests that the trie scheduler can correctly reconstruct the state even if only
// partial results are returned, and the others sent only later.
func TestIterativeDelayedStateSync(t *testing.T) {
	// Create a random state to copy
	srcDb, srcRoot, srcAccounts := makeTestState()

	// Create a destination state and sync with the scheduler
	dstDb := rawdb.NewMemoryDatabase()
	sched := NewStateSync(srcRoot, dstDb, trie.NewSyncBloom(1, dstDb))

	nodes, _, codes := sched.Missing(0)
	queue := append(append([]common.Hash{}, nodes...), codes...)

	for len(queue) > 0 {
		// Sync only half of the scheduled nodes
		results := make([]trie.SyncResult, len(queue)/2+1)
		for i, hash := range queue[:len(results)] {
			data, err := srcDb.TrieDB().Node(hash)
			if err != nil {
				data, err = srcDb.ContractCode(common.Hash{}, hash)
			}
			if err != nil {
				t.Fatalf("failed to retrieve node data for %x", hash)
			}
			results[i] = trie.SyncResult{Hash: hash, Data: data}
		}
		for _, result := range results {
			if err := sched.Process(result); err != nil {
				t.Fatalf("failed to process result %v", err)
			}
		}
		batch := dstDb.NewBatch()
		if err := sched.Commit(batch); err != nil {
			t.Fatalf("failed to commit data: %v", err)
		}
		batch.Write()

		nodes, _, codes = sched.Missing(0)
		queue = append(append(queue[len(results):], nodes...), codes...)
	}
	// Cross check that the two states are in sync
	checkStateAccounts(t, dstDb, srcRoot, srcAccounts)
}

// Tests that given a root hash, a trie can sync iteratively on a single thread,
// requesting retrieval tasks and returning all of them in one go, however in a
// random order.
func TestIterativeRandomStateSyncIndividual(t *testing.T) { testIterativeRandomStateSync(t, 1) }
func TestIterativeRandomStateSyncBatched(t *testing.T)    { testIterativeRandomStateSync(t, 100) }

func testIterativeRandomStateSync(t *testing.T, count int) {
	// Create a random state to copy
	srcDb, srcRoot, srcAccounts := makeTestState()

	// Create a destination state and sync with the scheduler
	dstDb := rawdb.NewMemoryDatabase()
	sched := NewStateSync(srcRoot, dstDb, trie.NewSyncBloom(1, dstDb))

	queue := make(map[common.Hash]struct{})
	nodes, _, codes := sched.Missing(count)
	for _, hash := range append(nodes, codes...) {
		queue[hash] = struct{}{}
	}
	for len(queue) > 0 {
		// Fetch all the queued nodes in a random order
		results := make([]trie.SyncResult, 0, len(queue))
		for hash := range queue {
			data, err := srcDb.TrieDB().Node(hash)
			if err != nil {
				data, err = srcDb.ContractCode(common.Hash{}, hash)
			}
			if err != nil {
				t.Fatalf("failed to retrieve node data for %x", hash)
			}
			results = append(results, trie.SyncResult{Hash: hash, Data: data})
		}
		// Feed the retrieved results back and queue new tasks
		for _, result := range results {
			if err := sched.Process(result); err != nil {
				t.Fatalf("failed to process result %v", err)
			}
		}
		batch := dstDb.NewBatch()
		if err := sched.Commit(batch); err != nil {
			t.Fatalf("failed to commit data: %v", err)
		}
		batch.Write()

		queue = make(map[common.Hash]struct{})
		nodes, _, codes = sched.Missing(count)
		for _, hash := range append(nodes, codes...) {
			queue[hash] = struct{}{}
		}
	}
	// Cross check that the two states are in sync
	checkStateAccounts(t, dstDb, srcRoot, srcAccounts)
}

// Tests that the trie scheduler can correctly reconstruct the state even if only
// partial results are returned (Even those randomly), others sent only later.
func TestIterativeRandomDelayedStateSync(t *testing.T) {
	// Create a random state to copy
	srcDb, srcRoot, srcAccounts := makeTestState()

	// Create a destination state and sync with the scheduler
	dstDb := rawdb.NewMemoryDatabase()
	sched := NewStateSync(srcRoot, dstDb, trie.NewSyncBloom(1, dstDb))

	queue := make(map[common.Hash]struct{})
	nodes, _, codes := sched.Missing(0)
	for _, hash := range append(nodes, codes...) {
		queue[hash] = struct{}{}
	}
	for len(queue) > 0 {
		// Sync only half of the scheduled nodes, even those in random order
		results := make([]trie.SyncResult, 0, len(queue)/2+1)
		for hash := range queue {
			delete(queue, hash)

			data, err := srcDb.TrieDB().Node(hash)
			if err != nil {
				data, err = srcDb.ContractCode(common.Hash{}, hash)
			}
			if err != nil {
				t.Fatalf("failed to retrieve node data for %x", hash)
			}
			results = append(results, trie.SyncResult{Hash: hash, Data: data})

			if len(results) >= cap(results) {
				break
			}
		}
		// Feed the retrieved results back and queue new tasks
		for _, result := range results {
			if err := sched.Process(result); err != nil {
				t.Fatalf("failed to process result %v", err)
			}
		}
		batch := dstDb.NewBatch()
		if err := sched.Commit(batch); err != nil {
			t.Fatalf("failed to commit data: %v", err)
		}
		batch.Write()
		for _, result := range results {
			delete(queue, result.Hash)
		}
		nodes, _, codes = sched.Missing(0)
		for _, hash := range append(nodes, codes...) {
			queue[hash] = struct{}{}
		}
	}
	// Cross check that the two states are in sync
	checkStateAccounts(t, dstDb, srcRoot, srcAccounts)
}

// Tests that at any point in time during a sync, only complete sub-tries are in
// the database.
func TestIncompleteStateSync(t *testing.T) {
	// Create a random state to copy
	srcDb, srcRoot, srcAccounts := makeTestState()

	// isCode reports whether the hash is contract code hash.
	isCode := func(hash common.Hash) bool {
		for _, acc := range srcAccounts {
			if hash == crypto.Keccak256Hash(acc.code) {
				return true
			}
		}
		return false
	}
	checkTrieConsistency(srcDb.TrieDB().DiskDB().(ethdb.Database), srcRoot)

	// Create a destination state and sync with the scheduler
	dstDb := rawdb.NewMemoryDatabase()
	sched := NewStateSync(srcRoot, dstDb, trie.NewSyncBloom(1, dstDb))

	var added []common.Hash

	nodes, _, codes := sched.Missing(1)
	queue := append(append([]common.Hash{}, nodes...), codes...)

	for len(queue) > 0 {
		// Fetch a batch of state nodes
		results := make([]trie.SyncResult, len(queue))
		for i, hash := range queue {
			data, err := srcDb.TrieDB().Node(hash)
			if err != nil {
				data, err = srcDb.ContractCode(common.Hash{}, hash)
			}
			if err != nil {
				t.Fatalf("failed to retrieve node data for %x", hash)
			}
			results[i] = trie.SyncResult{Hash: hash, Data: data}
		}
		// Process each of the state nodes
		for _, result := range results {
			if err := sched.Process(result); err != nil {
				t.Fatalf("failed to process result %v", err)
			}
		}
		batch := dstDb.NewBatch()
		if err := sched.Commit(batch); err != nil {
			t.Fatalf("failed to commit data: %v", err)
		}
		batch.Write()
		for _, result := range results {
			added = append(added, result.Hash)
		}
		// Check that all known sub-tries added so far are complete or missing entirely.
		for _, hash := range added {
			if isCode(hash) {
				continue
			}
			// Can't use checkStateConsistency here because subtrie keys may have odd
			// length and crash in LeafKey.
			if err := checkTrieConsistency(dstDb, hash); err != nil {
				t.Fatalf("state inconsistent: %v", err)
			}
		}
		// Fetch the next batch to retrieve
		nodes, _, codes = sched.Missing(1)
		queue = append(append(queue[:0], nodes...), codes...)
	}
	// Sanity check that removing any node from the database is detected
	for _, node := range added[1:] {
		var (
			key  = node.Bytes()
			code = isCode(node)
			val  []byte
		)
		if code {
			val = rawdb.ReadCode(dstDb, node)
			rawdb.DeleteCode(dstDb, node)
		} else {
			val = rawdb.ReadTrieNode(dstDb, node)
			rawdb.DeleteTrieNode(dstDb, node)
		}
		if err := checkStateConsistency(dstDb, added[0]); err == nil {
			t.Fatalf("trie inconsistency not caught, missing: %x", key)
		}
		if code {
			rawdb.WriteCode(dstDb, node, val)
		} else {
			rawdb.WriteTrieNode(dstDb, node, val)
		}
	}
}<|MERGE_RESOLUTION|>--- conflicted
+++ resolved
@@ -44,13 +44,7 @@
 func makeTestState() (Database, common.Hash, []*testAccount) {
 	// Create an empty state
 	db := NewDatabase(rawdb.NewMemoryDatabase())
-<<<<<<< HEAD
 	state, _ := New(common.Hash{}, db, nil)
-	valueKeys := make(map[string][]byte)
-=======
-	state, _ := New(common.Hash{}, db)
-
->>>>>>> b42392a9
 	// Fill it with some arbitrary data
 	var accounts []*testAccount
 	for i := byte(0); i < 96; i++ {
