--- conflicted
+++ resolved
@@ -48,12 +48,7 @@
 	// emptyCode is the known hash of the empty EVM bytecode.
 	emptyCode = crypto.Keccak256Hash(nil)
 
-<<<<<<< HEAD
-=======
 	emptyStorage = crypto.Keccak256Hash(nil)
-	//ppos add
-	ErrNotfindFromNodeId = errors.New("Not find tickets from node id")
->>>>>>> 2e09d7cb
 )
 
 // StateDBs within the ethereum protocol are used to store anything
