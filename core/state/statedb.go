// Copyright 2014 The go-ethereum Authors
// This file is part of the go-ethereum library.
//
// The go-ethereum library is free software: you can redistribute it and/or modify
// it under the terms of the GNU Lesser General Public License as published by
// the Free Software Foundation, either version 3 of the License, or
// (at your option) any later version.
//
// The go-ethereum library is distributed in the hope that it will be useful,
// but WITHOUT ANY WARRANTY; without even the implied warranty of
// MERCHANTABILITY or FITNESS FOR A PARTICULAR PURPOSE. See the
// GNU Lesser General Public License for more details.
//
// You should have received a copy of the GNU Lesser General Public License
// along with the go-ethereum library. If not, see <http://www.gnu.org/licenses/>.

// Package state provides a caching layer atop the Ethereum state trie.
package state

import (
	"encoding/json"
	"errors"
	"fmt"
	"math/big"
	"sort"
	"sync"
	"time"

	"github.com/PlatONnetwork/PlatON-Go/core/state/snapshot"

	"github.com/PlatONnetwork/PlatON-Go/core/rawdb"

	"github.com/PlatONnetwork/PlatON-Go/common"
	"github.com/PlatONnetwork/PlatON-Go/common/vm"
	"github.com/PlatONnetwork/PlatON-Go/core/types"
	"github.com/PlatONnetwork/PlatON-Go/crypto"
	"github.com/PlatONnetwork/PlatON-Go/log"
	"github.com/PlatONnetwork/PlatON-Go/metrics"
	"github.com/PlatONnetwork/PlatON-Go/rlp"
	"github.com/PlatONnetwork/PlatON-Go/trie"
	"github.com/PlatONnetwork/PlatON-Go/x/gov"
)

type revision struct {
	id           int
	journalIndex int
}

var (
	// emptyRoot is the known root hash of an empty trie.
	emptyRoot = common.HexToHash("56e81f171bcc55a6ff8345e692c0f86e5b48e01b996cadc001622fb5e363b421")

	emptyStorage = crypto.Keccak256Hash(nil)
)

// StateDB structs within the ethereum protocol are used to store anything
// within the merkle trie. StateDBs take care of caching and storing
// nested states. It's the general query interface to retrieve:
// * Contracts
// * Accounts
type StateDB struct {
	db   Database
	trie Trie

	snaps         *snapshot.Tree
	snap          snapshot.Snapshot
	snapDestructs map[common.Hash]struct{}
	snapAccounts  map[common.Hash][]byte
	snapStorage   map[common.Hash]map[common.Hash][]byte

	// This map holds 'live' objects, which will get modified while processing a state transition.
	stateObjects        map[common.Address]*stateObject
	stateObjectsPending map[common.Address]struct{} // State objects finalized but not yet written to the trie
	stateObjectsDirty   map[common.Address]struct{} // State objects modified in the current execution

	// DB error.
	// State objects are used by the consensus core and VM which are
	// unable to deal with database-level errors. Any error that occurs
	// during a database read is memoized here and will eventually be returned
	// by StateDB.Commit.
	dbErr error

	// The refund counter, also used by state transitioning.
	refund uint64

	thash   common.Hash
	txIndex int
	logs    map[common.Hash][]*types.Log
	logSize uint

	preimages map[common.Hash][]byte

	// Per-transaction access list
	accessList *accessList

	// Journal of state modifications. This is the backbone of
	// Snapshot and RevertToSnapshot.
	journal        *journal
	validRevisions []revision
	nextRevisionId int

	lock sync.Mutex

	// Prevent concurrent access to parent StateDB and reference function
	refLock sync.Mutex

	// The flag of parent StateDB
	parentCommitted bool
	// children StateDB callback, is called when parent committed
	clearReferenceFunc []func()
	parent             *StateDB

	// The index in clearReferenceFunc of parent StateDB
	referenceFuncIndex int
	// statedb is created based on this root
	originRoot common.Hash

	// Measurements gathered during execution for debugging purposes
	AccountReads         time.Duration
	AccountHashes        time.Duration
	AccountUpdates       time.Duration
	AccountCommits       time.Duration
	StorageReads         time.Duration
	StorageHashes        time.Duration
	StorageUpdates       time.Duration
	StorageCommits       time.Duration
	SnapshotAccountReads time.Duration
	SnapshotStorageReads time.Duration
	SnapshotCommits      time.Duration

	AccountUpdated int
	StorageUpdated int
	AccountDeleted int
	StorageDeleted int
}

// New creates a new state from a given trie.
func New(root common.Hash, db Database, snaps *snapshot.Tree) (*StateDB, error) {
	tr, err := db.OpenTrie(root)
	if err != nil {
		return nil, err
	}
	sdb := &StateDB{
		db:                  db,
		trie:                tr,
		snaps:               snaps,
		stateObjects:        make(map[common.Address]*stateObject),
		stateObjectsPending: make(map[common.Address]struct{}),
		stateObjectsDirty:   make(map[common.Address]struct{}),
		logs:                make(map[common.Hash][]*types.Log),
		preimages:           make(map[common.Hash][]byte),
		journal:             newJournal(),
		accessList:          newAccessList(),
		clearReferenceFunc:  make([]func(), 0),
		originRoot:          root,
	}
	if sdb.snaps != nil {
		if sdb.snap = sdb.snaps.Snapshot(root); sdb.snap != nil {
			sdb.snapDestructs = make(map[common.Hash]struct{})
			sdb.snapAccounts = make(map[common.Hash][]byte)
			sdb.snapStorage = make(map[common.Hash]map[common.Hash][]byte)
		}
	}
	return sdb, nil
}

// New StateDB based on the parent StateDB
func (s *StateDB) NewStateDB() *StateDB {
	stateDB := &StateDB{
		db:                  s.db,
		trie:                s.db.NewTrie(s.trie),
		snaps:               s.snaps,
		stateObjects:        make(map[common.Address]*stateObject),
		stateObjectsPending: make(map[common.Address]struct{}),
		stateObjectsDirty:   make(map[common.Address]struct{}),
		logs:                make(map[common.Hash][]*types.Log),
		preimages:           make(map[common.Hash][]byte),
		journal:             newJournal(),
		parent:              s,
		accessList:          newAccessList(),
		clearReferenceFunc:  make([]func(), 0),
		originRoot:          s.Root(),
	}

	index := s.AddReferenceFunc(stateDB.clearParentRef)
	stateDB.referenceFuncIndex = index

	if stateDB.snaps != nil {
		if stateDB.snap = stateDB.snaps.Snapshot(s.Root()); stateDB.snap != nil {
			stateDB.snapDestructs = make(map[common.Hash]struct{})
			stateDB.snapAccounts = make(map[common.Hash][]byte)
			stateDB.snapStorage = make(map[common.Hash]map[common.Hash][]byte)
		} else {
			log.Error("Failed to find snapshot of parentRoot", "parentRoot", s.Root())
		}
	}
	return stateDB
}

// TxIndex returns the current transaction index set by Prepare.
func (s *StateDB) TxIndex() int {
	return s.txIndex
}

func (s *StateDB) HadParent() bool {
	s.refLock.Lock()
	defer s.refLock.Unlock()
	return s.parent != nil
}

// setError remembers the first non-nil error it is called with.
func (s *StateDB) setError(err error) {
	if s.dbErr == nil {
		s.dbErr = err
	}
}

func (s *StateDB) Error() error {
	return s.dbErr
}

// Reset clears out all ephemeral state objects from the state db, but keeps
// the underlying state trie to avoid reloading data for the next operations.
func (s *StateDB) Reset(root common.Hash) error {
	tr, err := s.db.OpenTrie(root)
	if err != nil {
		return err
	}

	s.trie = tr
	s.stateObjects = make(map[common.Address]*stateObject)
	s.stateObjectsPending = make(map[common.Address]struct{})
	s.stateObjectsDirty = make(map[common.Address]struct{})
	s.thash = common.Hash{}
	s.txIndex = 0
	s.logs = make(map[common.Hash][]*types.Log)
	s.logSize = 0
	s.preimages = make(map[common.Hash][]byte)
	s.clearJournalAndRefund()

	if s.snaps != nil {
		s.snapAccounts, s.snapDestructs, s.snapStorage = nil, nil, nil
		if s.snap = s.snaps.Snapshot(root); s.snap != nil {
			s.snapDestructs = make(map[common.Hash]struct{})
			s.snapAccounts = make(map[common.Hash][]byte)
			s.snapStorage = make(map[common.Hash]map[common.Hash][]byte)
		}
	}
	s.accessList = newAccessList()
	return nil
}

func (s *StateDB) AddLog(logInfo *types.Log) {
	s.journal.append(addLogChange{txhash: s.thash})

	logInfo.TxHash = s.thash
	logInfo.TxIndex = uint(s.txIndex)
	logInfo.Index = s.logSize
	s.logs[s.thash] = append(s.logs[s.thash], logInfo)
	s.logSize++
}

func (s *StateDB) GetLogs(hash common.Hash, blockHash common.Hash) []*types.Log {
	logs := s.logs[hash]
	for _, l := range logs {
		l.BlockHash = blockHash
	}
	return logs
}

func (s *StateDB) Logs() []*types.Log {
	var logs []*types.Log
	for _, lgs := range s.logs {
		logs = append(logs, lgs...)
	}
	return logs
}

// AddPreimage records a SHA3 preimage seen by the VM.
func (s *StateDB) AddPreimage(hash common.Hash, preimage []byte) {
	if _, ok := s.preimages[hash]; !ok {
		s.journal.append(addPreimageChange{hash: hash})
		pi := make([]byte, len(preimage))
		copy(pi, preimage)
		s.preimages[hash] = pi
	}
}

// Preimages returns a list of SHA3 preimages that have been submitted.
func (s *StateDB) Preimages() map[common.Hash][]byte {
	return s.preimages
}

// AddRefund adds gas to the refund counter
func (s *StateDB) AddRefund(gas uint64) {
	s.journal.append(refundChange{prev: s.refund})
	s.refund += gas
}

// SubRefund removes gas from the refund counter.
// This method will panic if the refund counter goes below zero
func (s *StateDB) SubRefund(gas uint64) {
	s.journal.append(refundChange{prev: s.refund})
	if gas > s.refund {
		panic(fmt.Sprintf("Refund counter below zero (gas: %d > refund: %d)", gas, s.refund))
	}
	s.refund -= gas
}

// Exist reports whether the given account address exists in the state.
// Notably this also returns true for suicided accounts.
func (s *StateDB) Exist(addr common.Address) bool {
	return s.getStateObject(addr) != nil
}

// Empty returns whether the state object is either non-existent
// or empty according to the EIP161 specification (balance = nonce = code = 0)
func (s *StateDB) Empty(addr common.Address) bool {
	so := s.getStateObject(addr)
	return so == nil || so.empty()
}

// GetBalance retrieves the balance from the given address or 0 if object not found
func (s *StateDB) GetBalance(addr common.Address) *big.Int {
	stateObject := s.getStateObject(addr)
	if stateObject != nil {
		return stateObject.Balance()
	}
	return common.Big0
}

func (s *StateDB) GetNonce(addr common.Address) uint64 {
	stateObject := s.getStateObject(addr)
	if stateObject != nil {
		return stateObject.Nonce()
	}

	return 0
}

func (s *StateDB) GetCode(addr common.Address) []byte {
	stateObject := s.getStateObject(addr)
	if stateObject != nil {
		return stateObject.Code(s.db)
	}
	return nil
}

func (s *StateDB) GetCodeSize(addr common.Address) int {
	stateObject := s.getStateObject(addr)
	if stateObject != nil {
		return stateObject.CodeSize(s.db)
	}
	return 0
}

func (s *StateDB) GetCodeHash(addr common.Address) common.Hash {
	stateObject := s.getStateObject(addr)
	if stateObject == nil {
		return common.Hash{}
	}
	return common.BytesToHash(stateObject.CodeHash())
}

// GetState retrieves a value from the given account's storage trie.
func (s *StateDB) GetState(addr common.Address, key []byte) []byte {
	s.lock.Lock()
	defer s.lock.Unlock()
	stateObject := s.getStateObject(addr)
	if stateObject != nil {
		return stateObject.removePrefixValue(stateObject.GetState(s.db, key))
	}
	return []byte{}
}

type proofList [][]byte

func (n *proofList) Put(key []byte, value []byte) error {
	*n = append(*n, value)
	return nil
}

func (n *proofList) Delete(key []byte) error {
	panic("not supported")
}

// GetProof returns the Merkle proof for a given account.
func (s *StateDB) GetProof(addr common.Address) ([][]byte, error) {
	return s.GetProofByHash(crypto.Keccak256Hash(addr.Bytes()))
}

// GetProofByHash returns the Merkle proof for a given account.
func (s *StateDB) GetProofByHash(addrHash common.Hash) ([][]byte, error) {
	var proof proofList
	err := s.trie.Prove(addrHash[:], 0, &proof)
	return [][]byte(proof), err
}

// GetStorageProof returns the Merkle proof for given storage slot.
func (s *StateDB) GetStorageProof(a common.Address, key common.Hash) ([][]byte, error) {
	var proof proofList
	trie := s.StorageTrie(a)
	if trie == nil {
		return proof, errors.New("storage trie for requested address does not exist")
	}
	err := trie.Prove(crypto.Keccak256(key.Bytes()), 0, &proof)
	return [][]byte(proof), err
}

// GetCommittedState retrieves a value from the given account's committed storage trie.
func (s *StateDB) GetCommittedState(addr common.Address, key []byte) []byte {
	stateObject := s.getStateObject(addr)
	if stateObject != nil {
		return stateObject.removePrefixValue(stateObject.GetCommittedState(s.db, key))
	}
	return []byte{}
}

// Database retrieves the low level database supporting the lower level trie ops.
func (s *StateDB) Database() Database {
	return s.db
}

// StorageTrie returns the storage trie of an account.
// The return value is a copy and is nil for non-existent accounts.
func (s *StateDB) StorageTrie(addr common.Address) Trie {
	stateObject := s.getStateObject(addr)
	if stateObject == nil {
		return nil
	}
	cpy := stateObject.deepCopy(s)
	return cpy.updateTrie(s.db)
}

func (s *StateDB) HasSuicided(addr common.Address) bool {
	stateObject := s.getStateObject(addr)
	if stateObject != nil {
		return stateObject.suicided
	}
	return false
}

/*
 * SETTERS
 */

// AddBalance adds amount to the account associated with addr.
func (s *StateDB) AddBalance(addr common.Address, amount *big.Int) {
	stateObject := s.GetOrNewStateObject(addr)
	if stateObject != nil {
		stateObject.AddBalance(amount)
	}
}

// SubBalance subtracts amount from the account associated with addr.
func (s *StateDB) SubBalance(addr common.Address, amount *big.Int) {
	stateObject := s.GetOrNewStateObject(addr)
	if stateObject != nil {
		stateObject.SubBalance(amount)
	}
}

func (s *StateDB) SetBalance(addr common.Address, amount *big.Int) {
	stateObject := s.GetOrNewStateObject(addr)
	if stateObject != nil {
		stateObject.SetBalance(amount)
	}
}

func (s *StateDB) SetNonce(addr common.Address, nonce uint64) {
	stateObject := s.GetOrNewStateObject(addr)
	if stateObject != nil {
		stateObject.SetNonce(nonce)
	}
}

func (s *StateDB) SetCode(addr common.Address, code []byte) {
	stateObject := s.GetOrNewStateObject(addr)
	if stateObject != nil {
		stateObject.SetCode(crypto.Keccak256Hash(code), code)
	}
}

func (s *StateDB) SetState(address common.Address, key, value []byte) {
	s.lock.Lock()
	stateObject := s.GetOrNewStateObject(address)

	if stateObject != nil {
		//stateObject.SetState(self.db, key, stateObject.getPrefixValue(key, value))
		stateObject.SetState(s.db, key, stateObject.getPrefixValue(s.originRoot.Bytes(), key, value))
	}
	s.lock.Unlock()
}

// SetStorage replaces the entire storage for the specified account with given
// storage. This function should only be used for debugging.
func (s *StateDB) SetStorage(addr common.Address, storage map[common.Hash]common.Hash) {
	stateObject := s.GetOrNewStateObject(addr)
	if stateObject != nil {
		stateObject.SetStorage(storage)
	}
}

//func getKeyValue(address common.Address, key []byte, value []byte) (string, common.Hash, []byte) {
//	var buffer bytes.Buffer
//	//buffer.Write(address[:])
//	buffer.Write(key)
//	keyTrie := buffer.String()
//
//	//if value != nil && !bytes.Equal(value,[]byte{}){
//	buffer.Reset()
//	buffer.Write(value)
//
//	valueKey := common.Hash{}
//	keccak := sha3.NewLegacyKeccak256()
//	keccak.Write(buffer.Bytes())
//	keccak.Sum(valueKey[:0])
//
//	return keyTrie, valueKey, value
//}

// Suicide marks the given account as suicided.
// This clears the account balance.
//
// The account's state object is still available until the state is committed,
// getStateObject will return a non-nil account after Suicide.
func (s *StateDB) Suicide(addr common.Address) bool {
	stateObject := s.getStateObject(addr)
	if stateObject == nil {
		return false
	}
	s.journal.append(suicideChange{
		account:     &addr,
		prev:        stateObject.suicided,
		prevbalance: new(big.Int).Set(stateObject.Balance()),
	})
	stateObject.markSuicided()
	stateObject.data.Balance = new(big.Int)

	return true
}

//
// Setting, updating & deleting state object methods.
//

// updateStateObject writes the given object to the trie.
func (s *StateDB) updateStateObject(obj *stateObject) {
	// Track the amount of time wasted on updating the account from the trie
	if metrics.EnabledExpensive {
		defer func(start time.Time) { s.AccountUpdates += time.Since(start) }(time.Now())
	}
	addr := obj.Address()
	if err := s.trie.TryUpdateAccount(addr[:], &obj.data); err != nil {
		s.setError(fmt.Errorf("updateStateObject (%x) error: %v", addr[:], err))
	}

	// If state snapshotting is active, cache the data til commit. Note, this
	// update mechanism is not symmetric to the deletion, because whereas it is
	// enough to track account updates at commit time, deletions need tracking
	// at transaction boundary level to ensure we capture state clearing.
	if s.snap != nil {
		s.snapAccounts[obj.addrHash] = snapshot.SlimAccountRLP(obj.data.Nonce, obj.data.Balance, obj.data.Root, obj.data.CodeHash, obj.data.StorageKeyPrefix)
	}
}

// deleteStateObject removes the given object from the state trie.
func (s *StateDB) deleteStateObject(obj *stateObject) {
	// Track the amount of time wasted on deleting the account from the trie
	if metrics.EnabledExpensive {
		defer func(start time.Time) { s.AccountUpdates += time.Since(start) }(time.Now())
	}

	// Delete the account from the trie
	addr := obj.Address()
	s.setError(s.trie.TryDelete(addr[:]))
}

// Get the current StateDB cache and the parent StateDB cache
func (s *StateDB) getStateObjectCache(addr common.Address) (stateObject *stateObject) {
	// Prefer 'live' objects.
	if obj := s.stateObjects[addr]; obj != nil {
		return obj
	}
	s.refLock.Lock()
	parentDB := s.parent
	parentCommitted := s.parentCommitted
	refLock := &s.refLock

	for parentDB != nil {
		obj := parentDB.getStateObjectLocalCache(addr)
		if obj != nil {
			refLock.Unlock()
			cpy := obj.copy(s)
			s.setStateObject(cpy)
			return cpy
		} else if parentCommitted {
			refLock.Unlock()
			//if len(parentDB.clearReferenceFunc) > 0 {
			//	panic(fmt.Sprintf("had parentCommitted statedb clearref is not empty:%d, root:%s", len(parentDB.clearReferenceFunc), parentDB.Root().String()))
			//}
			//if len(self.clearReferenceFunc) > 0 {
			//	panic(fmt.Sprintf("executing statedb clearref is not empty:%d, root:%s", len(self.clearReferenceFunc), parentDB.Root().String()))
			//}
			//if parentDB.parent != nil {
			//	panic(fmt.Sprintf("parent is not nil"))
			//}
			//if parentDB.disk != 3 {
			//	panic(fmt.Sprintf("disk change parent error"))
			//}
			//obj := parentDB.getStateObject(addr)
			//if obj != nil {
			//	cpy := obj.copy(self)
			//	self.setStateObject(cpy)
			//	return cpy
			//}
			return nil
		}

		if obj == nil {
			refLock.Unlock()
			parentDB.refLock.Lock()
			refLock = &parentDB.refLock
			if parentDB.parent == nil {
				break
			}
			parentCommitted = parentDB.parentCommitted
			parentDB = parentDB.parent
		}
	}

	refLock.Unlock()
	return nil
}

// Find stateObject in cache
func (s *StateDB) getStateObjectLocalCache(addr common.Address) (stateObject *stateObject) {
	if obj := s.stateObjects[addr]; obj != nil {
		if obj.deleted {
			return nil
		}
		return obj
	}
	return nil
}

// Find stateObject storage in cache
func (s *StateDB) getStateObjectSnapshot(addr common.Address, key []byte) []byte {
	if obj := s.stateObjects[addr]; obj != nil {
		if obj.deleted {
			return nil
		}
		value, dirty := obj.dirtyStorage[string(key)]
		if dirty {
			return value
		}

		value, pending := obj.pendingStorage[string(key)]
		if pending {
			return value
		}

		value, cached := obj.originStorage[string(key)]
		if cached {
			return value
		}
	}
	return nil
}

// Add childrent statedb reference
func (s *StateDB) AddReferenceFunc(fn func()) int {
	s.refLock.Lock()
	defer s.refLock.Unlock()
	// It must not be nil
	if s.clearReferenceFunc == nil {
		panic("statedb had cleared")
	}
	s.clearReferenceFunc = append(s.clearReferenceFunc, fn)
	return len(s.clearReferenceFunc) - 1
}

// Clear reference when StateDB is committed
func (s *StateDB) ClearReference() {
	s.refLock.Lock()
	defer s.refLock.Unlock()
	for _, fn := range s.clearReferenceFunc {
		if nil != fn {
			fn()
		}
	}
	log.Trace("clear all ref", "reflen", len(s.clearReferenceFunc))
	if s.parent != nil {
		if len(s.parent.clearReferenceFunc) > 0 {
			panic("parent ref > 0")
		}
	}
	s.clearReferenceFunc = nil
	s.parent = nil
}

// Clear reference by index
func (s *StateDB) ClearIndexReference(index int) {
	s.refLock.Lock()
	defer s.refLock.Unlock()

	if len(s.clearReferenceFunc) > index && s.clearReferenceFunc[index] != nil {
		//fn := self.clearReferenceFunc[index]
		//fn()
		log.Trace("Before clear index ref", "reflen", len(s.clearReferenceFunc), "index", index)
		//self.clearReferenceFunc = append(self.clearReferenceFunc[:index], self.clearReferenceFunc[index+1:]...)
		s.clearReferenceFunc[index] = nil
		log.Trace("After clear index ref", "reflen", len(s.clearReferenceFunc), "index", index)
	}
}

// Clear Parent reference
func (s *StateDB) ClearParentReference() {
	s.refLock.Lock()
	defer s.refLock.Unlock()

	if s.parent != nil && s.referenceFuncIndex >= 0 {
		s.parent.ClearIndexReference(s.referenceFuncIndex)
		s.parent = nil
		s.referenceFuncIndex = -1
	}
}

// getStateObject retrieves a state object given by the address, returning nil if
// the object is not found or was deleted in this execution context. If you need
// to differentiate between non-existent/just-deleted, use getDeletedStateObject.
func (s *StateDB) getStateObject(addr common.Address) *stateObject {
	if obj := s.getDeletedStateObject(addr); obj != nil && !obj.deleted {
		return obj
	}
	return nil
}

// getDeletedStateObject is similar to getStateObject, but instead of returning
// nil for a deleted state object, it returns the actual object with the deleted
// flag set. This is needed by the state journal to revert to the correct self-
// destructed object instead of wiping all knowledge about the state object.
func (s *StateDB) getDeletedStateObject(addr common.Address) *stateObject {
	// Prefer live objects if any is available
	if obj := s.getStateObjectCache(addr); obj != nil {
		return obj
	}
	// If no live objects are available, attempt to use snapshots
	var (
		data types.StateAccount
		err  error
	)
	if s.snap != nil {
		if metrics.EnabledExpensive {
			defer func(start time.Time) { s.SnapshotAccountReads += time.Since(start) }(time.Now())
		}
		var acc *snapshot.Account
		if acc, err = s.snap.Account(crypto.Keccak256Hash(addr[:])); err == nil {
			if acc == nil {
				return nil
			}
			data = types.StateAccount{
				Nonce:            acc.Nonce,
				Balance:          acc.Balance,
				CodeHash:         acc.CodeHash,
				Root:             common.BytesToHash(acc.Root),
				StorageKeyPrefix: acc.StorageKeyPrefix,
			}
			if len(data.CodeHash) == 0 {
				data.CodeHash = emptyCodeHash
			}
			if data.Root == (common.Hash{}) {
				data.Root = emptyRoot
			}
		}
	}
	// If snapshot unavailable or reading from it failed, load from the database
	if s.snap == nil || err != nil {
		if metrics.EnabledExpensive {
			defer func(start time.Time) { s.AccountReads += time.Since(start) }(time.Now())
		}
		enc, err := s.trie.TryGet(addr[:])
		if len(enc) == 0 {
			s.setError(err)
			return nil
		}
		if err := rlp.DecodeBytes(enc, &data); err != nil {
			log.Error("Failed to decode state object", "addr", addr, "err", err)
			return nil
		}
	}
	// [NOTE]: set the prefix for storage key
	if data.Empty() {
		data.StorageKeyPrefix = addr.Bytes()
	}
	// Insert into the live set.
	obj := newObject(s, addr, data)
	s.setStateObject(obj)
	return obj
}

func (s *StateDB) setStateObject(object *stateObject) {
	if len(s.clearReferenceFunc) > 0 {
		panic("statedb readonly")
	}
	s.stateObjects[object.Address()] = object
}

// GetOrNewStateObject retrieves a state object or create a new state object if nil.
func (s *StateDB) GetOrNewStateObject(addr common.Address) *stateObject {
	stateObject := s.getStateObject(addr)
	if stateObject == nil {
		stateObject, _ = s.createObject(addr)
	}
	return stateObject
}

// createObject creates a new state object. If there is an existing account with
// the given address, it is overwritten and returned as the second return value.
func (s *StateDB) createObject(addr common.Address) (newobj, prev *stateObject) {
	prev = s.getDeletedStateObject(addr) // Note, prev might have been deleted, we need that!
	var prevdestruct bool
	if s.snap != nil && prev != nil {
		_, prevdestruct = s.snapDestructs[prev.addrHash]
		if !prevdestruct {
			s.snapDestructs[prev.addrHash] = struct{}{}
		}
	}
	if prev == nil {
		newobj = newObject(s, addr, types.StateAccount{StorageKeyPrefix: addr.Bytes()})
		s.journal.append(createObjectChange{account: &addr})
	} else {
		prefix := make([]byte, len(prev.data.StorageKeyPrefix))
		copy(prefix, prev.data.StorageKeyPrefix)
		newobj = newObject(s, addr, types.StateAccount{StorageKeyPrefix: prefix})
		s.journal.append(resetObjectChange{prev: prev, prevdestruct: prevdestruct})
	}
	s.setStateObject(newobj)
	if prev != nil && !prev.deleted {
		return newobj, prev
	}
	return newobj, nil
}

// CreateAccount explicitly creates a state object. If a state object with the address
// already exists the balance is carried over to the new account.
//
// CreateAccount is called during the EVM CREATE operation. The situation might arise that
// a contract does the following:
//
//  1. sends funds to sha(account ++ (nonce + 1))
//  2. tx_create(sha(account ++ nonce)) (note that this gets the address of 1)
//
// Carrying over the balance ensures that Ether doesn't disappear.
func (s *StateDB) CreateAccount(addr common.Address) {
	newObj, prev := s.createObject(addr)
	if prev != nil {
		newObj.setBalance(prev.data.Balance)
	}
}

func (s *StateDB) TxHash() common.Hash {
	return s.thash
}

func (s *StateDB) TxIdx() uint32 {
	return uint32(s.txIndex)
}

func (db *StateDB) ForEachStorage(addr common.Address, cb func(key, value []byte) bool) {
	so := db.getStateObject(addr)
	if so == nil {
		return
	}

	it := trie.NewIterator(so.getTrie(db.db).NodeIterator(nil))
	for it.Next() {
		key := db.trie.GetKey(it.Key)
		if value, ok := so.dirtyStorage[string(key)]; ok {
			cb(key, value)
			continue
		}

		cb(key, it.Value)
	}
}

func (db *StateDB) MigrateStorage(from, to common.Address) {

	fromObj := db.getStateObject(from)
	toObj := db.getStateObject(to)
	if nil != fromObj && nil != toObj {
		// replace storage key prefix
		toObj.data.StorageKeyPrefix = make([]byte, len(fromObj.data.StorageKeyPrefix))
		copy(toObj.data.StorageKeyPrefix, fromObj.data.StorageKeyPrefix)
		// replace storageRootHash
		toObj.data.Root = fromObj.data.Root
		// replace storageTrie
		if nil != fromObj.trie {
			toObj.trie = db.db.CopyTrie(fromObj.trie)
		}
		// replace storage
		toObj.dirtyStorage = fromObj.dirtyStorage.Copy()
		toObj.originStorage = fromObj.originStorage.Copy()
	}
}

// Copy creates a deep, independent copy of the state.
// Snapshots of the copied state cannot be applied to the copy.
func (s *StateDB) Copy() *StateDB {
	s.lock.Lock()
	defer s.lock.Unlock()

	// Copy all the basic fields, initialize the memory ones
	state := &StateDB{
		db:                  s.db,
		trie:                s.db.CopyTrie(s.trie),
		stateObjects:        make(map[common.Address]*stateObject, len(s.journal.dirties)),
		stateObjectsPending: make(map[common.Address]struct{}, len(s.stateObjectsPending)),
		stateObjectsDirty:   make(map[common.Address]struct{}, len(s.journal.dirties)),
		refund:              s.refund,
		logs:                make(map[common.Hash][]*types.Log, len(s.logs)),
		logSize:             s.logSize,
		preimages:           make(map[common.Hash][]byte, len(s.preimages)),
		journal:             newJournal(),
		clearReferenceFunc:  make([]func(), 0),
		originRoot:          s.originRoot,
	}

	// Copy the dirty states, logs, and preimages
	for addr := range s.journal.dirties {
		// As documented [here](https://github.com/ethereum/go-ethereum/pull/16485#issuecomment-380438527),
		// and in the Finalise-method, there is a case where an object is in the journal but not
		// in the stateObjects: OOG after touch on ripeMD prior to Byzantium. Thus, we need to check for
		// nil
		if object, exist := s.stateObjects[addr]; exist {
			// Even though the original object is dirty, we are not copying the journal,
			// so we need to make sure that any side-effect the journal would have caused
			// during a commit (or similar op) is already applied to the copy.
			state.stateObjects[addr] = object.deepCopy(state)

			state.stateObjectsDirty[addr] = struct{}{}   // Mark the copy dirty to force internal (code/state) commits
			state.stateObjectsPending[addr] = struct{}{} // Mark the copy pending to force external (account) commits
		}
	}
	// Above, we don't copy the actual journal. This means that if the copy
	// is copied, the loop above will be a no-op, since the copy's journal
	// is empty. Thus, here we iterate over stateObjects, to enable copies
	// of copies.
	for addr := range s.stateObjectsPending {
		if _, exist := state.stateObjects[addr]; !exist {
			state.stateObjects[addr] = s.stateObjects[addr].deepCopy(state)
		}
		state.stateObjectsPending[addr] = struct{}{}
	}
	for addr := range s.stateObjectsDirty {
		if _, exist := state.stateObjects[addr]; !exist {
			state.stateObjects[addr] = s.stateObjects[addr].deepCopy(state)
		}
		state.stateObjectsDirty[addr] = struct{}{}
	}
	for hash, logs := range s.logs {
		cpy := make([]*types.Log, len(logs))
		for i, l := range logs {
			cpy[i] = new(types.Log)
			*cpy[i] = *l
		}
		state.logs[hash] = cpy
	}
	for hash, preimage := range s.preimages {
		state.preimages[hash] = preimage
	}

	// Do we need to copy the access list? In practice: No. At the start of a
	// transaction, the access list is empty. In practice, we only ever copy state
	// _between_ transactions/blocks, never in the middle of a transaction.
	// However, it doesn't cost us much to copy an empty list, so we do it anyway
	// to not blow up if we ever decide copy it in the middle of a transaction
	state.accessList = s.accessList.Copy()

	// Copy parent state
	s.refLock.Lock()
	if s.parent != nil {
		if !s.parentCommitted {
			state.parent = s.parent
			state.parent.AddReferenceFunc(state.clearParentRef)
		} else {
			s.parent = nil
		}
	}
	state.parentCommitted = s.parentCommitted
	s.refLock.Unlock()

	if s.snaps != nil {
		// In order for the miner to be able to use and make additions
		// to the snapshot tree, we need to copy that aswell.
		// Otherwise, any block mined by ourselves will cause gaps in the tree,
		// and force the miner to operate trie-backed only
		state.snaps = s.snaps
		state.snap = s.snap

		// deep copy needed
		state.snapDestructs = make(map[common.Hash]struct{})
		for k, v := range s.snapDestructs {
			state.snapDestructs[k] = v
		}
		state.snapAccounts = make(map[common.Hash][]byte)
		for k, v := range s.snapAccounts {
			state.snapAccounts[k] = v
		}
		state.snapStorage = make(map[common.Hash]map[common.Hash][]byte)
		for k, v := range s.snapStorage {
			temp := make(map[common.Hash][]byte)
			for kk, vv := range v {
				temp[kk] = vv
			}
			state.snapStorage[k] = temp
		}
	}

	return state
}

// Clear parent StateDB reference
func (s *StateDB) clearParentRef() {
	s.refLock.Lock()
	defer s.refLock.Unlock()

	if s.parent != nil {
		s.parentCommitted = true
		log.Trace("clearParentRef", "parent root", s.parent.Root().String())
		// Parent is nil, find the parent state based on current StateDB
		s.parent = nil
	}
}

// Snapshot returns an identifier for the current revision of the state.
func (s *StateDB) Snapshot() int {
	id := s.nextRevisionId
	s.nextRevisionId++
	s.validRevisions = append(s.validRevisions, revision{id, s.journal.length()})
	return id
}

// RevertToSnapshot reverts all state changes made since the given revision.
func (s *StateDB) RevertToSnapshot(revid int) {
	// Find the snapshot in the stack of valid snapshots.
	idx := sort.Search(len(s.validRevisions), func(i int) bool {
		return s.validRevisions[i].id >= revid
	})
	if idx == len(s.validRevisions) || s.validRevisions[idx].id != revid {
		panic(fmt.Errorf("revision id %v cannot be reverted", revid))
	}
	snapshot := s.validRevisions[idx].journalIndex

	// Replay the journal to undo changes and remove invalidated snapshots
	s.journal.revert(s, snapshot)
	s.validRevisions = s.validRevisions[:idx]
}

// GetRefund returns the current value of the refund counter.
func (s *StateDB) GetRefund() uint64 {
	return s.refund
}

// Finalise finalises the state by removing the self destructed objects and clears
// the journal as well as the refunds. Finalise, however, will not push any updates
// into the tries just yet. Only IntermediateRoot or Commit will do that.
func (s *StateDB) Finalise(deleteEmptyObjects bool) {
	for addr := range s.journal.dirties {
		obj, exist := s.stateObjects[addr]
		if !exist {
			// ripeMD is 'touched' at block 1714175, in tx 0x1237f737031e40bcde4a8b7e717b2d15e3ecadfe49bb1bbc71ee9deb09c6fcf2
			// That tx goes out of gas, and although the notion of 'touched' does not exist there, the
			// touch-event will still be recorded in the journal. Since ripeMD is a special snowflake,
			// it will persist in the journal even though the journal is reverted. In this special circumstance,
			// it may exist in `s.journal.dirties` but not in `s.stateObjects`.
			// Thus, we can safely ignore it here
			continue
		}
		if obj.suicided || (deleteEmptyObjects && obj.empty()) {
			obj.deleted = true

			// If state snapshotting is active, also mark the destruction there.
			// Note, we can't do this only at the end of a block because multiple
			// transactions within the same block might self destruct and then
			// ressurrect an account; but the snapshotter needs both events.
			if s.snap != nil {
				s.snapDestructs[obj.addrHash] = struct{}{} // We need to maintain account deletions explicitly (will remain set indefinitely)
				delete(s.snapAccounts, obj.addrHash)       // Clear out any previously updated account data (may be recreated via a ressurrect)
				delete(s.snapStorage, obj.addrHash)        // Clear out any previously updated storage data (may be recreated via a ressurrect)
			}
		} else {
			obj.finalise()
		}
		s.stateObjectsPending[addr] = struct{}{}
		s.stateObjectsDirty[addr] = struct{}{}
	}
	// Invalidate journal because reverting across transactions is not allowed.
	s.clearJournalAndRefund()
}

// IntermediateRoot computes the current root hash of the state trie.
// It is called in between transactions to get the root hash that
// goes into transaction receipts.
func (s *StateDB) IntermediateRoot(deleteEmptyObjects bool) common.Hash {
	// Finalise all the dirty storage states and write them into the tries
	s.Finalise(deleteEmptyObjects)

	for addr := range s.stateObjectsPending {
		obj := s.stateObjects[addr]
		if obj.deleted {
			s.deleteStateObject(obj)
			s.AccountDeleted += 1
		} else {
			obj.updateRoot(s.db)
			s.updateStateObject(obj)
			s.AccountUpdated += 1
		}
	}
	if len(s.stateObjectsPending) > 0 {
		s.stateObjectsPending = make(map[common.Address]struct{})
	}
	// Track the amount of time wasted on hashing the account trie
	if metrics.EnabledExpensive {
		defer func(start time.Time) { s.AccountHashes += time.Since(start) }(time.Now())
	}
	return s.trie.Hash()
}

func (s *StateDB) Root() common.Hash {
	return s.trie.Hash()
}

// Prepare sets the current transaction hash and index and block hash which is
// used when the EVM emits new state logs.
func (s *StateDB) Prepare(thash common.Hash, ti int) {
	s.thash = thash
	s.txIndex = ti
	s.accessList = newAccessList()
}

func (s *StateDB) clearJournalAndRefund() {
	if len(s.journal.entries) > 0 {
		s.journal = newJournal()
		s.refund = 0
	}
	s.validRevisions = s.validRevisions[:0] // Snapshots can be created without journal entires
}

// AddAddressToAccessList adds the given address to the access list
func (s *StateDB) AddAddressToAccessList(addr common.Address) {
	if s.accessList.AddAddress(addr) {
		s.journal.append(accessListAddAccountChange{&addr})
	}
}

// AddSlotToAccessList adds the given (address, slot)-tuple to the access list
func (s *StateDB) AddSlotToAccessList(addr common.Address, slot common.Hash) {
	addrMod, slotMod := s.accessList.AddSlot(addr, slot)
	if addrMod {
		// In practice, this should not happen, since there is no way to enter the
		// scope of 'address' without having the 'address' become already added
		// to the access list (via call-variant, create, etc).
		// Better safe than sorry, though
		s.journal.append(accessListAddAccountChange{&addr})
	}
	if slotMod {
		s.journal.append(accessListAddSlotChange{
			address: &addr,
			slot:    &slot,
		})
	}
}

// PrepareAccessList handles the preparatory steps for executing a state transition with
// regards to both EIP-2929 and EIP-2930:
//
// - Add sender to access list (2929)
// - Add destination to access list (2929)
// - Add precompiles to access list (2929)
// - Add the contents of the optional tx access list (2930)
//
// This method should only be called if Yolov3/Berlin/2929+2930 is applicable at the current number.
func (s *StateDB) PrepareAccessList(sender common.Address, dst *common.Address, precompiles []common.Address, list types.AccessList) {
	s.AddAddressToAccessList(sender)
	if dst != nil {
		s.AddAddressToAccessList(*dst)
		// If it's a create-tx, the destination will be added inside evm.create
	}
	for _, addr := range precompiles {
		s.AddAddressToAccessList(addr)
	}
	for _, el := range list {
		s.AddAddressToAccessList(el.Address)
		for _, key := range el.StorageKeys {
			s.AddSlotToAccessList(el.Address, key)
		}
	}
}

// AddressInAccessList returns true if the given address is in the access list.
func (s *StateDB) AddressInAccessList(addr common.Address) bool {
	return s.accessList.ContainsAddress(addr)
}

// SlotInAccessList returns true if the given (address, slot)-tuple is in the access list.
func (s *StateDB) SlotInAccessList(addr common.Address, slot common.Hash) (addressPresent bool, slotPresent bool) {
	return s.accessList.Contains(addr, slot)
}

// Since the execution and submission of the block are parallel
// the snapshot needs to be updated before the state is committed.
func (s *StateDB) UpdateSnaps() error {
	// If snapshotting is enabled, update the snapshot tree with this new version
	if s.snap != nil {
		s.lock.Lock()
		defer s.lock.Unlock()

		// Finalize any pending changes and merge everything into the tries
		root := s.IntermediateRoot(true)

		if metrics.EnabledExpensive {
			defer func(start time.Time) { s.SnapshotCommits += time.Since(start) }(time.Now())
		}
		// Only update if there's a state transition
		if parent := s.snap.Root(); parent != root {
			if err := s.snaps.Update(root, parent, s.snapDestructs, s.snapAccounts, s.snapStorage); err != nil {
				log.Warn("Failed to update snapshot tree", "from", parent, "to", root, "err", err)
			}
		}
		s.snapDestructs, s.snapAccounts, s.snapStorage = nil, nil, nil
	}
	return nil
}

// Commit writes the state to the underlying in-memory trie database.
func (s *StateDB) Commit(deleteEmptyObjects bool) (common.Hash, error) {
	s.lock.Lock()
	defer s.lock.Unlock()

	// Finalize any pending changes and merge everything into the tries
	s.IntermediateRoot(deleteEmptyObjects)

	// Increasing node version in memory database
	s.db.TrieDB().IncrVersion()

	// Commit objects to the trie, measuring the elapsed time
	var storageCommitted int
	codeWriter := s.db.TrieDB().DiskDB().NewBatch()
	for addr := range s.stateObjectsDirty {
		if obj := s.stateObjects[addr]; !obj.deleted {
			// Write any contract code associated with the state object
			if obj.code != nil && obj.dirtyCode {
				rawdb.WriteCode(codeWriter, common.BytesToHash(obj.CodeHash()), obj.code)
				obj.dirtyCode = false
			}
			// Write any storage changes in the state object to its storage trie
			committed, err := obj.CommitTrie(s.db)
			if err != nil {
				return common.Hash{}, err
			}
			storageCommitted += committed
		}
	}
	if len(s.stateObjectsDirty) > 0 {
		s.stateObjectsDirty = make(map[common.Address]struct{})
	}
	if codeWriter.ValueSize() > 0 {
		if err := codeWriter.Write(); err != nil {
			log.Crit("Failed to commit dirty codes", "error", err)
		}
	}
	// Write the account trie changes, measuing the amount of wasted time
	var start time.Time
	if metrics.EnabledExpensive {
		start = time.Now()
	}
	// Write trie changes.
<<<<<<< HEAD
	root, accountCommitted, err := s.trie.Commit(func(_ [][]byte, _ []byte, leaf []byte, parent common.Hash) error {
		var account Account
=======
	root, err := s.trie.Commit(func(_ [][]byte, _ []byte, leaf []byte, parent common.Hash) error {
		var account types.StateAccount
>>>>>>> e2005379
		if err := rlp.DecodeBytes(leaf, &account); err != nil {
			return nil
		}
		if account.Root != emptyRoot {
			s.db.TrieDB().Reference(account.Root, parent)
		}
		return nil
	})
	if err != nil {
		return common.Hash{}, err
	}
	if metrics.EnabledExpensive {
		s.AccountCommits += time.Since(start)

		accountUpdatedMeter.Mark(int64(s.AccountUpdated))
		storageUpdatedMeter.Mark(int64(s.StorageUpdated))
		accountDeletedMeter.Mark(int64(s.AccountDeleted))
		storageDeletedMeter.Mark(int64(s.StorageDeleted))
		accountCommittedMeter.Mark(int64(accountCommitted))
		storageCommittedMeter.Mark(int64(storageCommitted))
		s.AccountUpdated, s.AccountDeleted = 0, 0
		s.StorageUpdated, s.StorageDeleted = 0, 0
	}
	// If snapshotting is enabled, update the snapshot tree with this new version
	if s.snap != nil {
		if metrics.EnabledExpensive {
			defer func(start time.Time) { s.SnapshotCommits += time.Since(start) }(time.Now())
		}
		// Only update if there's a state transition
		if parent := s.snap.Root(); parent != root {
			// Keep 128 diff layers in the memory, persistent layer is 129th.
			// - head layer is paired with HEAD state
			// - head-1 layer is paired with HEAD-1 state
			// - head-127 layer(bottom-most diff layer) is paired with HEAD-127 state
			if err := s.snaps.Cap(root, snapshot.CapLayers); err != nil {
				log.Warn("Failed to cap snapshot tree", "root", root, "layers", snapshot.CapLayers, "err", err)
			}
		}
		s.snap = nil
	}
	return root, err
}

func (s *StateDB) SetInt32(addr common.Address, key []byte, value int32) {
	s.SetState(addr, key, common.Int32ToBytes(value))
}
func (s *StateDB) SetInt64(addr common.Address, key []byte, value int64) {
	s.SetState(addr, key, common.Int64ToBytes(value))
}
func (s *StateDB) SetFloat32(addr common.Address, key []byte, value float32) {
	s.SetState(addr, key, common.Float32ToBytes(value))
}
func (s *StateDB) SetFloat64(addr common.Address, key []byte, value float64) {
	s.SetState(addr, key, common.Float64ToBytes(value))
}
func (s *StateDB) SetString(addr common.Address, key []byte, value string) {
	s.SetState(addr, key, []byte(value))
}
func (s *StateDB) SetByte(addr common.Address, key []byte, value byte) {
	s.SetState(addr, key, []byte{value})
}

func (s *StateDB) GetInt32(addr common.Address, key []byte) int32 {
	return common.BytesToInt32(s.GetState(addr, key))
}
func (s *StateDB) GetInt64(addr common.Address, key []byte) int64 {
	return common.BytesToInt64(s.GetState(addr, key))
}
func (s *StateDB) GetFloat32(addr common.Address, key []byte) float32 {
	return common.BytesToFloat32(s.GetState(addr, key))
}
func (s *StateDB) GetFloat64(addr common.Address, key []byte) float64 {
	return common.BytesToFloat64(s.GetState(addr, key))
}
func (s *StateDB) GetString(addr common.Address, key []byte) string {
	return string(s.GetState(addr, key))
}
func (s *StateDB) GetByte(addr common.Address, key []byte) byte {
	ret := s.GetState(addr, key)
	return ret[0]
}

func (s *StateDB) AddMinerEarnings(addr common.Address, amount *big.Int) {
	stateObject := s.GetOrNewStateObject(addr)
	if stateObject != nil {
		//stateObject.db = s
		stateObject.AddBalance(amount)
	}
}

func (s *StateDB) Merge(idx int, from, to *ParallelStateObject, deleteEmptyObjects bool) {
	if from.stateObject.address != to.stateObject.address {
		if from.stateObject.suicided || (deleteEmptyObjects && from.stateObject.empty()) {
			log.Warn("deleteStateObject", "from", from.stateObject.address.String(), "suicided", from.stateObject.suicided, "empty", from.stateObject.empty())
			s.deleteStateObject(from.stateObject)
		} else {
			s.stateObjects[from.stateObject.address] = from.stateObject
			s.journal.append(balanceChange{
				account: &from.stateObject.address,
				prev:    from.prevAmount,
			})
			s.stateObjectsDirty[from.stateObject.address] = struct{}{}
		}
	}
	if to.stateObject.suicided || (deleteEmptyObjects && to.stateObject.empty()) {
		log.Warn("deleteStateObject", "to", to.stateObject.address.String(), "suicided", to.stateObject.suicided, "empty", to.stateObject.empty())
		s.deleteStateObject(to.stateObject)
	} else {
		if to.createFlag {
			s.journal.append(createObjectChange{account: &to.stateObject.address})
		}
		s.stateObjects[to.stateObject.address] = to.stateObject
		s.journal.append(balanceChange{
			account: &to.stateObject.address,
			prev:    to.prevAmount,
		})
		s.stateObjectsDirty[to.stateObject.address] = struct{}{}
	}
}

func (s *StateDB) IncreaseTxIdx() {
	s.txIndex++
}

// Obtain version information maintained by governance
func (s *StateDB) ListActiveVersion() ([]gov.ActiveVersionValue, error) {
	//avListBytes := self.GetState(vm.GovContractAddr, gov.KeyActiveVersions())
	var avListBytes []byte
	stateObject := s.getStateObject(vm.GovContractAddr)
	if stateObject != nil {
		avListBytes = stateObject.removePrefixValue(stateObject.GetState(s.db, gov.KeyActiveVersions()))
	}

	if len(avListBytes) == 0 {
		return nil, nil
	}
	var avList []gov.ActiveVersionValue
	if err := json.Unmarshal(avListBytes, &avList); err != nil {
		return nil, err
	}
	return avList, nil
}

func (s *StateDB) GetCurrentActiveVersion() uint32 {
	avList, err := s.ListActiveVersion()
	if err != nil {
		log.Error("Cannot find active version list", "err", err)
		return 0
	}

	var version uint32
	if len(avList) == 0 {
		log.Warn("cannot find current active version, The ActiveVersion List is nil")
		return 0
	} else {
		version = avList[0].ActiveVersion
	}
	return version
}<|MERGE_RESOLUTION|>--- conflicted
+++ resolved
@@ -1277,13 +1277,8 @@
 		start = time.Now()
 	}
 	// Write trie changes.
-<<<<<<< HEAD
 	root, accountCommitted, err := s.trie.Commit(func(_ [][]byte, _ []byte, leaf []byte, parent common.Hash) error {
-		var account Account
-=======
-	root, err := s.trie.Commit(func(_ [][]byte, _ []byte, leaf []byte, parent common.Hash) error {
 		var account types.StateAccount
->>>>>>> e2005379
 		if err := rlp.DecodeBytes(leaf, &account); err != nil {
 			return nil
 		}
