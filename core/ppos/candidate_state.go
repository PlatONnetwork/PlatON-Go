--- conflicted
+++ resolved
@@ -16,7 +16,6 @@
 	"net"
 	"strconv"
 	"sync"
-	"fmt"
 )
 
 var (
@@ -1196,7 +1195,6 @@
 	return c.RefundBlockNumber
 }
 
-<<<<<<< HEAD
 //// update candidate's tickets  // TODO 需要抽小方法
 //func (c *CandidatePool) UpdateCandidateTicket(state vm.StateDB, blockNumber *big.Int, blockHash common.Hash, nodeId discover.NodeID, can *types.Candidate) error {
 //	var nodeIds []discover.NodeID
@@ -1317,126 +1315,6 @@
 //	}
 //	return nodeIds, nil
 //}
-=======
-// update candidate's tickets  // TODO 需要抽小方法
-func (c *CandidatePool) UpdateCandidateTicket(state vm.StateDB, blockNumber *big.Int, nodeId discover.NodeID, can *types.Candidate) error {
-	var nodeIds []discover.NodeID
-	if arr, err := c.updateCandidateTicket(state, nodeId, can); nil != err {
-		return err
-	} else {
-		nodeIds = arr
-	}
-	return ticketPool.DropReturnTicket(state, can.BlockNumber, nodeIds...)
-}
-
-func (c *CandidatePool) updateCandidateTicket(state vm.StateDB, nodeId discover.NodeID, can *types.Candidate) ([]discover.NodeID, error) {
-	c.lock.Lock()
-	defer c.lock.Unlock()
-	if err := c.initDataByState(state, 1); nil != err {
-		log.Error("Failed to initDataByState on UpdateCandidateTicket err", err)
-		return nil, err
-	}
-
-	// nodeIds cache for lost elected
-	nodeIds := make([]discover.NodeID, 0)
-
-	// 如果本来就在 候选池中，直接修改即可
-	if _, ok := c.immediateCandidates[nodeId]; ok {
-		if err := c.setImmediate(state, nodeId, can); nil != err {
-			return nil, err
-		}
-	} else { // 否则，去备选池中查
-		if _, ok := c.reserveCandidates[nodeId]; !ok {
-			return nil, CandidateEmptyErr
-		} else {
-			// 则需要先判断当前入参的 can的得票数
-			// 如果还是不满足移到 候选池中，则直接修改 备选池的 can 信息
-			if !checkTicket(0,/*can.TCount,*/ c.maxCount) {
-				if err := c.setReserve(state, nodeId, can); nil != err {
-					return nil, err
-				}
-			} else {
-				// 否则，往候选池中追加该 can
-				// 且， 备选池中的该 can 的信息删除
-				/** 先删除 备选池 can 信息 */
-				c.delReserve(state, can.CandidateId)
-				// update reserve id index
-				if ids, err := c.getReserveIndex(state); nil != err {
-					log.Error("withdraw failed getReserveIndex on full withdrawerr", "err", err)
-					return nil, err
-				} else {
-					//for i, id := range ids {
-					for i := 0; i < len(ids); i ++ {
-						id := ids[i]
-						if id == can.CandidateId {
-							ids = append(ids[:i], ids[i+1:]...)
-							i --
-						}
-					}
-					if err := c.setReserveIndex(state, ids); nil != err {
-						log.Error("withdraw failed setReserveIndex on full withdrawerr", "err", err)
-						return nil, err
-					}
-				}
-
-				/** 追加到 候选池 */
-				c.immediateCandidates[can.CandidateId] = can
-				c.immediateCacheArr = make([]*types.Candidate, 0)
-				for _, v := range c.immediateCandidates {
-					c.immediateCacheArr = append(c.immediateCacheArr, v)
-				}
-
-				// sort cache array
-				candidateSort(c.immediateCacheArr)
-
-				if len(c.immediateCacheArr) > int(c.maxCount) {
-					// Intercepting the lost candidates to tmpArr
-					tmpArr := (c.immediateCacheArr)[c.maxCount:]
-					// qualified elected candidates
-					c.immediateCacheArr = (c.immediateCacheArr)[:c.maxCount]
-
-					// handle tmpArr
-					for _, tmpCan := range tmpArr {
-
-						// return ticket call
-						// TODO
-						//ticketPool.ReturnTicket(state, )
-
-						c.delImmediate(state, tmpCan.CandidateId)
-						// append to refunds (defeat) trie
-						if err := c.setDefeat(state, tmpCan.CandidateId, tmpCan); nil != err {
-							return nil, err
-						}
-						nodeIds = append(nodeIds, tmpCan.CandidateId)
-					}
-
-					// update index of refund (defeat) on trie
-					if err := c.setDefeatIndex(state); nil != err {
-						return nil, err
-					}
-				}
-
-				// cache id
-				sortIds := make([]discover.NodeID, 0)
-
-				/** 设置新的 候选人数组 */
-				// insert elected candidate to tire
-				for _, can := range c.immediateCacheArr {
-					if err := c.setImmediate(state, can.CandidateId, can); nil != err {
-						return nil, err
-					}
-					sortIds = append(sortIds, can.CandidateId)
-				}
-				// update index of immediate elected candidates on trie
-				if err := c.setImmediateIndex(state, sortIds); nil != err {
-					return nil, err
-				}
-			}
-		}
-	}
-	return nodeIds, nil
-}
->>>>>>> 9c46d50d
 
 // 根据nodeId 去重新决定当前候选人的去留
 func (c *CandidatePool) UpdateElectedQueue(stateDB vm.StateDB, nodeId ... discover.NodeID) error {
