package pposm

import (
	"errors"
	"fmt"
	"github.com/PlatONnetwork/PlatON-Go/common"
	"github.com/PlatONnetwork/PlatON-Go/common/hexutil"
	"github.com/PlatONnetwork/PlatON-Go/core/types"
	"github.com/PlatONnetwork/PlatON-Go/core/vm"
	"github.com/PlatONnetwork/PlatON-Go/log"
	"github.com/PlatONnetwork/PlatON-Go/p2p/discover"
	"github.com/PlatONnetwork/PlatON-Go/params"
	"github.com/PlatONnetwork/PlatON-Go/rlp"
	"math/big"
	"sort"
	"strings"
	"sync"
)

var (
	TicketPoolNilErr      = errors.New("Ticket Insufficient quantity")
	TicketPoolOverflowErr = errors.New("Number of ticket pool overflow")
	EncodeTicketErr       = errors.New("Encode Ticket error")
	EncodePoolNumberErr   = errors.New("Encode SurplusQuantity error")
	DecodeTicketErr       = errors.New("Decode Ticket error")
	DecodePoolNumberErr   = errors.New("Decode SurplusQuantity error")
	RecordExpireTicketErr = errors.New("Record Expire Ticket error")
	CandidateNotFindErr   = errors.New("The Candidate not find")
	CandidateNilTicketErr = errors.New("This candidate has no ticket")
	TicketPoolBalanceErr  = errors.New("TicketPool not sufficient funds")
	TicketNotFindErr      = errors.New("The Ticket not find")
	HandleExpireTicketErr = errors.New("Failure to deal with expired tickets")
	GetCandidateAttachErr = errors.New("Get CandidateAttach error")
	SetCandidateAttachErr = errors.New("Update CandidateAttach error")
	VoteTicketErr         = errors.New("Voting failed")
)

type TicketPool struct {
	// Ticket price
	TicketPrice *big.Int
	// Maximum number of ticket pool
	MaxCount uint32
	// Reach expired quantity
	ExpireBlockNumber uint32
	lock              *sync.Mutex
}

//var ticketPool *TicketPool

// initialize the global ticket pool object
func NewTicketPool(configs *params.PposConfig) *TicketPool {
	//if nil != ticketPool {
	//	return ticketPool
	//}
	log.Debug("Build a New TicketPool Info ...")
	if "" == strings.TrimSpace(configs.TicketConfig.TicketPrice) {
		configs.TicketConfig.TicketPrice = "100000000000000000000"
	}
	var ticketPrice *big.Int
	if price, ok := new(big.Int).SetString(configs.TicketConfig.TicketPrice, 10); !ok {
		ticketPrice, _ = new(big.Int).SetString("100000000000000000000", 10)
	} else {
		ticketPrice = price
	}

	ticketPool := &TicketPool{
		TicketPrice:       ticketPrice,
		MaxCount:          configs.TicketConfig.MaxCount,
		ExpireBlockNumber: configs.TicketConfig.ExpireBlockNumber,
		lock:              &sync.Mutex{},
	}
	return ticketPool
}

func (t *TicketPool) VoteTicket(stateDB vm.StateDB, owner common.Address, voteNumber uint32, deposit *big.Int, nodeId discover.NodeID, blockNumber *big.Int) (uint32, error) {
	log.Debug("Call Voting", "statedb addr", fmt.Sprintf("%p", stateDB))
	log.Info("Start Voting,VoteTicket", "owner", owner.Hex(), "voteNumber", voteNumber, "price", deposit.Uint64(), "nodeId", nodeId.String(), "blockNumber", blockNumber.Uint64())
	successCount, err := t.voteTicket(stateDB, owner, voteNumber, deposit, nodeId, blockNumber)
	if nil != err {
		log.Error("Voting failed", "nodeId", nodeId.String(), "voteNumber", voteNumber, "successNum", successCount, "err", err)
		return successCount, err
	}
	// Voting completed, candidates reordered
	log.Debug("Successfully voted to start updating the list of candidates,VoteTicket", "successNum", successCount)
	if err := cContext.UpdateElectedQueue(stateDB, blockNumber, nodeId); nil != err {
		log.Error("Failed to Update candidate when voteTicket success", "err", err)
	}
	log.Debug("Successful vote, candidate list updated successfully,VoteTicket", "successNum", successCount)
	return successCount, nil
}

func (t *TicketPool) voteTicket(stateDB vm.StateDB, owner common.Address, voteNumber uint32, deposit *big.Int, nodeId discover.NodeID, blockNumber *big.Int) (uint32, error) {
	t.lock.Lock()
	defer t.lock.Unlock()
	// check ticket pool count
	surplusQuantity := t.GetPoolNumber(stateDB)
	log.Debug("Execute voteTicket", "surplusQuantity", surplusQuantity, "voteNumber", voteNumber, "blockNumber", blockNumber.Uint64())
	if surplusQuantity == 0 {
		log.Error("Ticket Insufficient quantity")
		return 0, TicketPoolNilErr
	}
	if surplusQuantity < voteNumber {
		voteNumber = surplusQuantity
	}
	log.Debug("Start circular voting", "nodeId", nodeId.String(), "voteNumber", voteNumber)

	ticketId := stateDB.TxHash()
	ticket := &types.Ticket{
		owner,
		deposit,
		nodeId,
		blockNumber,
		voteNumber,
	}
	t.recordExpireTicket(stateDB, blockNumber, ticketId)
	log.Debug("Record the success of the ticket to expire, and start reducing the number of tickets", "blockNumber", blockNumber.Uint64(), "surplusQuantity", surplusQuantity, "ticketId", ticketId.Hex())
	t.setPoolNumber(stateDB, surplusQuantity-voteNumber)
	stateDB.GetPPOSCache().AppendTicket(nodeId, ticketId, ticket)
	log.Debug("Voting SUCCUESS !!!!!!  Reduce the remaining amount of the ticket pool successfully", "surplusQuantity", t.GetPoolNumber(stateDB), "nodeId", nodeId.String(), "blockNumber", blockNumber.Uint64(), "ticketId", ticketId.Hex())
	return voteNumber, nil
}

func (t *TicketPool) calcExpireBlockNumber(stateDB vm.StateDB, blockNumber *big.Int) (*big.Int, bool) {
	num := new(big.Int).SetUint64(0)
	if blockNumber.Cmp(new(big.Int).SetUint64(uint64(t.ExpireBlockNumber))) >= 0 {
		num.Sub(blockNumber, new(big.Int).SetUint64(uint64(t.ExpireBlockNumber)))
		return num, true
	}
	return num, false
}

func (t *TicketPool) GetExpireTicketIds(stateDB vm.StateDB, blockNumber *big.Int) []common.Hash {
	log.Debug("Call GetExpireTicketIds", "statedb addr", fmt.Sprintf("%p", stateDB))
	return stateDB.GetPPOSCache().GetExpireTicket(blockNumber)
}

// In the current block,
// the ticket id is placed in the value slice with the block height as the key to find the expired ticket.
func (t *TicketPool) recordExpireTicket(stateDB vm.StateDB, blockNumber *big.Int, ticketId common.Hash) {
	stateDB.GetPPOSCache().SetExpireTicket(blockNumber, ticketId)
}

func (t *TicketPool) removeExpireTicket(stateDB vm.StateDB, blockNumber *big.Int, ticketId common.Hash) {
	stateDB.GetPPOSCache().RemoveExpireTicket(blockNumber, ticketId)
}

func (t *TicketPool) handleExpireTicket(stateDB vm.StateDB, expireBlockNumber *big.Int, currentBlockNumber *big.Int) ([]discover.NodeID, error) {
	t.lock.Lock()
	defer t.lock.Unlock()
	ticketIdList := t.GetExpireTicketIds(stateDB, expireBlockNumber)
	if len(ticketIdList) == 0 {
		return nil, nil
	}
	log.Info("Pending ticket to be processed", "amount", len(ticketIdList), "expireBlockNumber", expireBlockNumber.Uint64(), "currentBlockNumber", currentBlockNumber.Uint64())
	candidateAttachMap := make(map[discover.NodeID]bool)
	changeNodeIdList := make([]discover.NodeID, 0)
	for _, ticketId := range ticketIdList {
		ticket := t.GetTicket(stateDB, ticketId)
		if ticket == nil {
			continue
		}
		_, ok := candidateAttachMap[ticket.CandidateId]
		if !ok {
			candidateAttachMap[ticket.CandidateId] = true
			changeNodeIdList = append(changeNodeIdList, ticket.CandidateId)
		}
		if _, err := t.releaseTxTicket(stateDB, ticket.CandidateId, ticketId, currentBlockNumber); nil != err {
			return changeNodeIdList, err
		}
	}
	return changeNodeIdList, nil
}

// Get ticket list
func (t *TicketPool) GetTicketList(stateDB vm.StateDB, ticketIds []common.Hash) []*types.Ticket {
	log.Debug("Call GetTickList", "statedb addr", fmt.Sprintf("%p", stateDB))
	var tickets []*types.Ticket
	for _, ticketId := range ticketIds {
		ticket := t.GetTicket(stateDB, ticketId)
		if ticket == nil {
			log.Error("find this ticket fail", "ticketId", ticketId.Hex())
			continue
		}
		tickets = append(tickets, ticket)
	}
	return tickets
}

// Get ticket details based on TicketId
func (t *TicketPool) GetTicket(stateDB vm.StateDB, ticketId common.Hash) *types.Ticket {
	log.Debug("Call GetTicket", "statedb addr", fmt.Sprintf("%p", stateDB))
	return stateDB.GetPPOSCache().GetTicketInfo(ticketId)
}

func (t *TicketPool) setTicket(stateDB vm.StateDB, ticketId common.Hash, ticket *types.Ticket) {
	stateDB.GetPPOSCache().SetTicketInfo(ticketId, ticket)
}

func (t *TicketPool) DropReturnTicket(stateDB vm.StateDB, blockNumber *big.Int, nodeIds ...discover.NodeID) error {
	t.lock.Lock()
	defer t.lock.Unlock()
	log.Debug("Call DropReturnTicket", "statedb addr", fmt.Sprintf("%p", stateDB))
	log.Info("Start processing tickets for the drop list on DropReturnTicket", "candidateNum", len(nodeIds), "blockNumber", blockNumber.Uint64())
	for _, nodeId := range nodeIds {
		if nodeId == (discover.NodeID{}) {
			continue
		}
		candidateTicketIds := t.GetCandidateTicketIds(stateDB, nodeId)
		if len(candidateTicketIds) == 0 {
			continue
		}
		epoch := t.GetCandidateEpoch(stateDB, nodeId)
		ticketCount := t.GetCandidateTicketCount(stateDB, nodeId)
		log.Debug("Delete candidate ticket collection on DropReturnTicket", "nodeId", nodeId.String(), "ticketSize", ticketCount, "epoch", epoch)
		stateDB.GetPPOSCache().RemoveTicketDependency(nodeId)
		surplusQuantity := t.GetPoolNumber(stateDB)
		log.Debug("Start reducing the number of tickets on DropReturnTicket", "surplusQuantity", surplusQuantity, "candidateTicketIds", ticketCount)
		t.setPoolNumber(stateDB, surplusQuantity+ticketCount)
		log.Debug("Start processing each invalid ticket on DropReturnTicket", "nodeId", nodeId.String(), "ticketSize", ticketCount)
		for _, ticketId := range candidateTicketIds {
			ticket := t.GetTicket(stateDB, ticketId)
			if ticket == nil {
				continue
			}
			log.Debug("Start transfer on DropReturnTicket", "nodeId", nodeId.String(), "ticketId", ticketId.Hex(), "deposit", ticket.Deposit, "remaining", ticket.Remaining)
			if err := transfer(stateDB, common.TicketPoolAddr, ticket.Owner, ticket.TotalDeposit()); nil != err {
				return err
			}
			if err := stateDB.GetPPOSCache().RemoveTicket(nodeId, ticketId); nil != err {
				return err
			}
			t.removeExpireTicket(stateDB, blockNumber, ticketId)
		}
	}
	log.Debug("End processing the list on DropReturnTicket")
	return nil
}

func (t *TicketPool) ReturnTicket(stateDB vm.StateDB, nodeId discover.NodeID, ticketId common.Hash, blockNumber *big.Int) error {
	log.Debug("Call ReturnTicket", "statedb addr", fmt.Sprintf("%p", stateDB))
	log.Info("Release the selected ticket on ReturnTicket", "nodeId", nodeId.String(), "ticketId", ticketId.Hex(), "blockNumber", blockNumber.Uint64())
	t.lock.Lock()
	defer t.lock.Unlock()
	if ticketId == (common.Hash{}) {
		return TicketNotFindErr
	}
	if nodeId == (discover.NodeID{}) {
		return CandidateNotFindErr
	}
	ticket, err := t.releaseTicket(stateDB, nodeId, ticketId, blockNumber)
	if nil != err {
		return err
	}
	if ticket == nil {
		return TicketNotFindErr
	}
	if ticket.Remaining == 0 {
		// Remove from pending expire tickets
		t.removeExpireTicket(stateDB, ticket.BlockNumber, ticketId)
	}
	return nil
}

func (t *TicketPool) releaseTicket(stateDB vm.StateDB, candidateId discover.NodeID, ticketId common.Hash, blockNumber *big.Int) (*types.Ticket, error) {
	log.Debug("Start executing releaseTicket", "nodeId", candidateId.String(), "ticketId", ticketId.Hex(), "blockNumber", blockNumber.Uint64())
	ticket := t.GetTicket(stateDB, ticketId)
	if ticket == nil {
		return nil, TicketNotFindErr
	}
	log.Debug("releaseTicket,Start Update", "nodeId", candidateId.String(), "ticketId", ticketId.Hex())
	if err := stateDB.GetPPOSCache().SubTicket(candidateId, ticketId); err != nil {
		return ticket, err
	}
	log.Debug("releaseTicket, end update", "nodeId", candidateId.String())
	surplusQuantity := t.GetPoolNumber(stateDB)
	log.Debug("releaseTicket, start to update the ticket pool", "surplusQuantity", surplusQuantity)
	if err := t.addPoolNumber(stateDB); err != nil {
		return ticket, err
	}
	surplusQuantity = t.GetPoolNumber(stateDB)
	log.Debug("releaseTicket, end the update ticket pool", "surplusQuantity", surplusQuantity)
	epoch := t.GetCandidateEpoch(stateDB, candidateId)
	log.Debug("releaseTicket, start updating the total epoch of candidates", "nodeId", candidateId.String(), "totalEpoch", epoch, "blockNumber", blockNumber.Uint64(), "ticketBlockNumber", ticket.BlockNumber.Uint64())
	if err := t.subCandidateEpoch(stateDB, candidateId, ticket.CalcEpoch(blockNumber)); nil != err {
		return ticket, err
	}
	epoch = t.GetCandidateEpoch(stateDB, candidateId)
	log.Debug("releaseTicket, the end of the update candidate total epoch", "nodeId", candidateId.String(), "totalEpoch", epoch, "blockNumber", blockNumber.Uint64(), "ticketBlockNumber", ticket.BlockNumber.Uint64())
	return ticket, transfer(stateDB, common.TicketPoolAddr, ticket.Owner, ticket.Deposit)
}

func (t *TicketPool) releaseTxTicket(stateDB vm.StateDB, candidateId discover.NodeID, ticketId common.Hash, blockNumber *big.Int) (*types.Ticket, error) {
	log.Debug("Start executing releaseTicket", "nodeId", candidateId.String(), "ticketId", ticketId.Hex(), "blockNumber", blockNumber.Uint64())
	ticket := t.GetTicket(stateDB, ticketId)
	if ticket == nil {
		return nil, TicketNotFindErr
	}
	log.Debug("releaseTicket,Start Update", "nodeId", candidateId.String(), "ticketId", ticketId.Hex())
	if err := stateDB.GetPPOSCache().RemoveTicket(candidateId, ticketId); err != nil {
		return ticket, err
	}
	log.Debug("releaseTicket, end update", "nodeId", candidateId.String())
	t.removeExpireTicket(stateDB, blockNumber, ticketId)
	surplusQuantity := t.GetPoolNumber(stateDB)
	log.Debug("releaseTicket, start to update the ticket pool", "surplusQuantity", surplusQuantity)
	t.setPoolNumber(stateDB, surplusQuantity+ticket.Remaining)
	surplusQuantity = t.GetPoolNumber(stateDB)
	log.Debug("releaseTicket, end the update ticket pool", "surplusQuantity", surplusQuantity)
	epoch := t.GetCandidateEpoch(stateDB, candidateId)
	log.Debug("releaseTicket, start updating the total epoch of candidates", "nodeId", candidateId.String(), "totalEpoch", epoch, "blockNumber", blockNumber.Uint64(), "ticketBlockNumber", ticket.BlockNumber.Uint64())
	if err := t.subCandidateEpoch(stateDB, candidateId, ticket.TotalEpoch(blockNumber)); nil != err {
		return ticket, err
	}
	epoch = t.GetCandidateEpoch(stateDB, candidateId)
	log.Debug("releaseTicket, the end of the update candidate total epoch", "nodeId", candidateId.String(), "totalEpoch", epoch, "blockNumber", blockNumber.Uint64(), "ticketBlockNumber", ticket.BlockNumber.Uint64())
	return ticket, transfer(stateDB, common.TicketPoolAddr, ticket.Owner, ticket.TotalDeposit())
}

func (t *TicketPool) Notify(stateDB vm.StateDB, blockNumber *big.Int) error {
	log.Debug("Call Notify", "statedb addr", fmt.Sprintf("%p", stateDB))
	// Check expired tickets
	expireBlockNumber, ok := t.calcExpireBlockNumber(stateDB, blockNumber)
	log.Debug("Check expired tickets on Notify", "isOk", ok, "expireBlockNumber", expireBlockNumber.Uint64())
	if ok {
		if nodeIdList, err := t.handleExpireTicket(stateDB, expireBlockNumber, blockNumber); nil != err {
			log.Error("OutBlockNotice method handleExpireTicket error", "blockNumber", blockNumber.Uint64(), "err", err)
			return HandleExpireTicketErr
		} else {
			// Notify the candidate to update the list information after processing the expired ticket
			log.Debug("After processing the expired ticket, start updating the candidate list on Notify", "blockNumber", blockNumber.Uint64(), "nodeIdList", len(nodeIdList))
			if len(nodeIdList) > 0 {
				if err := cContext.UpdateElectedQueue(stateDB, blockNumber, nodeIdList...); nil != err {
					log.Error("Failed to Update candidate when handleExpireTicket success on Notify", "err", err)
				}
			}
		}
	}
	// Increase the total number of epoch for each candidate
	log.Debug("Increase the total number of epoch for each candidate on Notify", "blockNumber", blockNumber.Uint64())
	if err := t.calcCandidateEpoch(stateDB, blockNumber); nil != err {
		return err
	}
	return nil
}

func (t *TicketPool) calcCandidateEpoch(stateDB vm.StateDB, blockNumber *big.Int) error {
	t.lock.Lock()
	defer t.lock.Unlock()
	candidateList := cContext.GetChosens(stateDB, 0)
	for _, candidate := range candidateList {
		epoch := t.GetCandidateEpoch(stateDB, candidate.CandidateId)
		// Get the total number of votes, increase the total epoch
		ticketCount := stateDB.GetPPOSCache().GetCandidateTicketCount(candidate.CandidateId)
		log.Debug("increase the total epoch", "candidateId", candidate.CandidateId.String(), "blockNumber", blockNumber.Uint64(), "ticketCount", ticketCount, "epoch", epoch)
		if ticketCount > 0 {
			t.addCandidateEpoch(stateDB, candidate.CandidateId, uint64(ticketCount))
			epoch = t.GetCandidateEpoch(stateDB, candidate.CandidateId)
			log.Debug("increase the total epoch success", "candidateId", candidate.CandidateId.String(), "blockNumber", blockNumber.Uint64(), "ticketCount", ticketCount, "epoch", epoch)
		}
	}
	return nil
}

// Simple version of the lucky ticket algorithm
// According to the previous block Hash,
// find the first ticket Id which is larger than the Hash. If not found, the last ticket Id is taken.
func (t *TicketPool) SelectionLuckyTicket(stateDB vm.StateDB, nodeId discover.NodeID, blockHash common.Hash) (common.Hash, error) {
	log.Debug("Call SelectionLuckyTicket", "statedb addr", fmt.Sprintf("%p", stateDB))
	candidateTicketIds := t.GetCandidateTicketIds(stateDB, nodeId)
	log.Debug("Start picking lucky tickets on SelectionLuckyTicket", "nodeId", nodeId.String(), "blockHash", blockHash.Hex(), "candidateTicketIds", len(candidateTicketIds))
	luckyTicketId := common.Hash{}
	if len(candidateTicketIds) == 0 {
		return luckyTicketId, CandidateNilTicketErr
	}
	if len(candidateTicketIds) == 1 {
		return candidateTicketIds[0], nil
	}
	decList := make([]float64, 0)
	decMap := make(map[float64]common.Hash, 0)
	for _, ticketId := range candidateTicketIds {
		decNumber := hexutil.HexDec(ticketId.Hex()[2:])
		decList = append(decList, decNumber)
		decMap[decNumber] = ticketId
	}
	sort.Float64s(decList)
	index := findFirstMatch(decList, hexutil.HexDec(blockHash.Hex()[2:]))
	log.Debug("Pick out a lucky ticket on SelectionLuckyTicket", "index", index)
	luckyTicketId = decMap[decList[index]]
	log.Debug("End the selection of lucky tickets on SelectionLuckyTicket", "nodeId", nodeId.String(), "blockHash", blockHash.Hex(), "luckyTicketId", luckyTicketId.Hex(), "candidateTicketIds", len(candidateTicketIds))
	return luckyTicketId, nil
}

func (t *TicketPool) addPoolNumber(stateDB vm.StateDB) error {
	surplusQuantity := t.GetPoolNumber(stateDB)
	if surplusQuantity == t.MaxCount {
		return TicketPoolOverflowErr
	}
	surplusQuantity++
	t.setPoolNumber(stateDB, surplusQuantity)
	return nil
}

func (t *TicketPool) subPoolNumber(stateDB vm.StateDB) error {
	surplusQuantity := t.GetPoolNumber(stateDB)
	if surplusQuantity == 0 {
		return TicketPoolNilErr
	}
	surplusQuantity--
	t.setPoolNumber(stateDB, surplusQuantity)
	return nil
}

func (t *TicketPool) setPoolNumber(stateDB vm.StateDB, surplusQuantity uint32) {
	stateDB.GetPPOSCache().SetTotalRemain(int32(surplusQuantity))
}

func (t *TicketPool) GetPoolNumber(stateDB vm.StateDB) uint32 {
	if val := stateDB.GetPPOSCache().GetTotalRemian(); val >= 0 {
		return uint32(val)
	} else {
		// Default initialization values
		return t.MaxCount
<<<<<<< HEAD
	}
}

func (t *TicketPool) subCandidateEpoch(stateDB vm.StateDB, nodeId discover.NodeID, epoch uint64) error {
	dependency := stateDB.GetPPOSCache().GetTicketDependency(nodeId)
	if nil == dependency {
		return CandidateNotFindErr
	}
=======
	}
}

func (t *TicketPool) subCandidateEpoch(stateDB vm.StateDB, nodeId discover.NodeID, epoch uint64) error {
	dependency := stateDB.GetPPOSCache().GetTicketDependency(nodeId)
	if nil == dependency {
		return CandidateNotFindErr
	}
>>>>>>> b842b828
	dependency.SubAge(epoch)
	return nil
}

func (t *TicketPool) addCandidateEpoch(stateDB vm.StateDB, nodeId discover.NodeID, epoch uint64) error {
	dependency := stateDB.GetPPOSCache().GetTicketDependency(nodeId)
	if nil == dependency {
		return CandidateNotFindErr
	}
	dependency.AddAge(epoch)
	return nil
}

<<<<<<< HEAD
func (t *TicketPool) GetCandidateTicketIds(stateDB vm.StateDB, nodeId discover.NodeID) []common.Hash {
	log.Debug("Call GetCandidaieTicketIds", "statedb addr", fmt.Sprintf("%p", stateDB))
	return stateDB.GetPPOSCache().GetCandidateTxHashs(nodeId)
}

=======
// Get the remaining number of ticket
func (t *TicketPool) GetTicketRemaining(stateDB vm.StateDB, ticketId common.Hash) uint32 {
	ticket := t.GetTicket(stateDB, ticketId)
	if nil == ticket {
		return 0
	}
	return ticket.Remaining
}

// Get the batch remaining number of ticket
func (t *TicketPool) GetBatchTicketRemaining(stateDB vm.StateDB, ticketIds []common.Hash) map[common.Hash]uint32 {
	ticketsRemaining := make(map[common.Hash]uint32, 0)
	for _, ticketId := range ticketIds {
		remaining := t.GetTicketRemaining(stateDB, ticketId)
		ticketsRemaining[ticketId] = remaining
	}
	return ticketsRemaining
}

func (t *TicketPool) GetCandidateTicketIds(stateDB vm.StateDB, nodeId discover.NodeID) []common.Hash {
	log.Debug("Call GetCandidaieTicketIds", "statedb addr", fmt.Sprintf("%p", stateDB))
	return stateDB.GetPPOSCache().GetCandidateTxHashs(nodeId)
}

>>>>>>> b842b828
func (t *TicketPool) GetCandidatesTicketIds(stateDB vm.StateDB, nodeIds []discover.NodeID) map[discover.NodeID][]common.Hash {
	log.Debug("Call GetCandidateArrTicketIds", "statedb addr", fmt.Sprintf("%p", stateDB))
	result := make(map[discover.NodeID][]common.Hash)
	if nodeIds != nil {
		for _, nodeId := range nodeIds {
			ticketIds := t.GetCandidateTicketIds(stateDB, nodeId)
			if nil == ticketIds {
				continue
			}
			result[nodeId] = ticketIds
		}
	}
	return result
<<<<<<< HEAD
}

func (t *TicketPool) GetCandidateTicketCount(stateDB vm.StateDB, nodeId discover.NodeID) uint32 {
	return stateDB.GetPPOSCache().GetCandidateTicketCount(nodeId)
}

func (t *TicketPool) GetCandidatesTicketCount(stateDB vm.StateDB, nodeIds []discover.NodeID) map[discover.NodeID]int {
=======
}

func (t *TicketPool) GetCandidateTicketCount(stateDB vm.StateDB, nodeId discover.NodeID) uint32 {
	return stateDB.GetPPOSCache().GetCandidateTicketCount(nodeId)
}

func (t *TicketPool) GetCandidatesTicketCount(stateDB vm.StateDB, nodeIds []discover.NodeID) map[discover.NodeID]uint32 {
>>>>>>> b842b828
	log.Debug("Call GetCandidatesTicketCount", "statedb addr", fmt.Sprintf("%p", stateDB))
	result := make(map[discover.NodeID]uint32)
	if nil != nodeIds {
		for _, nodeId := range nodeIds {
<<<<<<< HEAD
			result[nodeId] = int(stateDB.GetPPOSCache().GetCandidateTicketCount(nodeId))
=======
			result[nodeId] = stateDB.GetPPOSCache().GetCandidateTicketCount(nodeId)
>>>>>>> b842b828
		}
	}
	return result
}

func (t *TicketPool) setCandidateEpoch(stateDB vm.StateDB, nodeId discover.NodeID, age uint64) {
	stateDB.GetPPOSCache().SetCandidateTicketAge(nodeId, age)
}

func (t *TicketPool) GetCandidateEpoch(stateDB vm.StateDB, nodeId discover.NodeID) uint64 {
	log.Debug("Call GetCandidateEpoch", "statedb addr", fmt.Sprintf("%p", stateDB))
	return stateDB.GetPPOSCache().GetCandidateTicketAge(nodeId)
}

func (t *TicketPool) GetTicketPrice(stateDB vm.StateDB) *big.Int {
	return t.TicketPrice
}

// Save the hash value of the current state of the ticket pool
func (t *TicketPool) CommitHash(stateDB vm.StateDB) error {
	hash := common.Hash{}
	setTicketPoolState(stateDB, addCommonPrefix(TicketPoolHashKey), hash.Bytes())
	return nil
}

//func GetTicketPtr() *TicketPool {
//	return ticketPool
//}

func checkBalance(stateDB vm.StateDB, addr common.Address, amount *big.Int) bool {
	if stateDB.GetBalance(addr).Cmp(amount) >= 0 {
		return true
	}
	return false
}

func transfer(stateDB vm.StateDB, from common.Address, to common.Address, amount *big.Int) error {
	if !checkBalance(stateDB, from, amount) {
		log.Error("TicketPool not sufficient funds", "from", from.Hex(), "to", to.Hex(), "money", amount.Uint64())
		return TicketPoolBalanceErr
	}
	stateDB.SubBalance(from, amount)
	stateDB.AddBalance(to, amount)
	return nil
}

func getTicketPoolState(stateDB vm.StateDB, key []byte, result interface{}) error {
	return getState(common.TicketPoolAddr, stateDB, key, result)
}

func getState(addr common.Address, stateDB vm.StateDB, key []byte, result interface{}) error {
	if val := stateDB.GetState(addr, key); len(val) > 0 {
		if err := rlp.DecodeBytes(val, result); nil != err {
			log.Error("Decode Data error", "key", string(key), "err", err)
			return err
		}
	}
	return nil
}

func setTicketPoolState(stateDB vm.StateDB, key []byte, val []byte) {
	stateDB.SetState(common.TicketPoolAddr, key, val)
}

func addCommonPrefix(key []byte) []byte {
	return append(common.TicketPoolAddr.Bytes(), key...)
}

func findFirstMatch(list []float64, key float64) int {
	left := 0
	right := len(list) - 1
	for left <= right {
		mid := (left + right) / 2
		if list[mid] >= key {
			right = mid - 1
		} else {
			left = mid + 1
		}
	}
	// If no match is found, the last subscript is returned by default.
	if left >= len(list) {
		return len(list) - 1
	}
	return left
}<|MERGE_RESOLUTION|>--- conflicted
+++ resolved
@@ -420,7 +420,6 @@
 	} else {
 		// Default initialization values
 		return t.MaxCount
-<<<<<<< HEAD
 	}
 }
 
@@ -429,16 +428,6 @@
 	if nil == dependency {
 		return CandidateNotFindErr
 	}
-=======
-	}
-}
-
-func (t *TicketPool) subCandidateEpoch(stateDB vm.StateDB, nodeId discover.NodeID, epoch uint64) error {
-	dependency := stateDB.GetPPOSCache().GetTicketDependency(nodeId)
-	if nil == dependency {
-		return CandidateNotFindErr
-	}
->>>>>>> b842b828
 	dependency.SubAge(epoch)
 	return nil
 }
@@ -452,13 +441,6 @@
 	return nil
 }
 
-<<<<<<< HEAD
-func (t *TicketPool) GetCandidateTicketIds(stateDB vm.StateDB, nodeId discover.NodeID) []common.Hash {
-	log.Debug("Call GetCandidaieTicketIds", "statedb addr", fmt.Sprintf("%p", stateDB))
-	return stateDB.GetPPOSCache().GetCandidateTxHashs(nodeId)
-}
-
-=======
 // Get the remaining number of ticket
 func (t *TicketPool) GetTicketRemaining(stateDB vm.StateDB, ticketId common.Hash) uint32 {
 	ticket := t.GetTicket(stateDB, ticketId)
@@ -483,7 +465,6 @@
 	return stateDB.GetPPOSCache().GetCandidateTxHashs(nodeId)
 }
 
->>>>>>> b842b828
 func (t *TicketPool) GetCandidatesTicketIds(stateDB vm.StateDB, nodeIds []discover.NodeID) map[discover.NodeID][]common.Hash {
 	log.Debug("Call GetCandidateArrTicketIds", "statedb addr", fmt.Sprintf("%p", stateDB))
 	result := make(map[discover.NodeID][]common.Hash)
@@ -497,32 +478,18 @@
 		}
 	}
 	return result
-<<<<<<< HEAD
 }
 
 func (t *TicketPool) GetCandidateTicketCount(stateDB vm.StateDB, nodeId discover.NodeID) uint32 {
 	return stateDB.GetPPOSCache().GetCandidateTicketCount(nodeId)
 }
 
-func (t *TicketPool) GetCandidatesTicketCount(stateDB vm.StateDB, nodeIds []discover.NodeID) map[discover.NodeID]int {
-=======
-}
-
-func (t *TicketPool) GetCandidateTicketCount(stateDB vm.StateDB, nodeId discover.NodeID) uint32 {
-	return stateDB.GetPPOSCache().GetCandidateTicketCount(nodeId)
-}
-
 func (t *TicketPool) GetCandidatesTicketCount(stateDB vm.StateDB, nodeIds []discover.NodeID) map[discover.NodeID]uint32 {
->>>>>>> b842b828
 	log.Debug("Call GetCandidatesTicketCount", "statedb addr", fmt.Sprintf("%p", stateDB))
 	result := make(map[discover.NodeID]uint32)
 	if nil != nodeIds {
 		for _, nodeId := range nodeIds {
-<<<<<<< HEAD
-			result[nodeId] = int(stateDB.GetPPOSCache().GetCandidateTicketCount(nodeId))
-=======
 			result[nodeId] = stateDB.GetPPOSCache().GetCandidateTicketCount(nodeId)
->>>>>>> b842b828
 		}
 	}
 	return result
