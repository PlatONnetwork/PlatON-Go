--- conflicted
+++ resolved
@@ -94,11 +94,7 @@
 	p.SetProposer(verifier)
 
 
-<<<<<<< HEAD
-	//gov.GovInstance().Submit(from, p, gc.Evm.BlockHash, gc.Evm.StateDB)
-=======
 	gc.plugin.Submit(gc.Evm.BlockNumber, from, p, gc.Evm.BlockHash, gc.Evm.StateDB)
->>>>>>> 00c3f990
 	return nil, nil
 }
 
@@ -126,11 +122,7 @@
 	p.SetActiveBlock(new(big.Int).SetUint64(activeBlock))
 
 
-<<<<<<< HEAD
-	//gov.GovInstance().Submit(from, p, gc.Evm.BlockHash, gc.Evm.StateDB)
-=======
 	gc.plugin.Submit(gc.Evm.BlockNumber, from, p, gc.Evm.BlockHash, gc.Evm.StateDB)
->>>>>>> 00c3f990
 	return nil, nil
 }
 
@@ -150,11 +142,7 @@
 	v.VoteOption = option
 
 
-<<<<<<< HEAD
-	//gov.GovInstance().Vote(from, v, gc.Evm.BlockHash, gc.Evm.StateDB)
-=======
 	gc.plugin.Vote(from, v, gc.Evm.BlockHash, gc.Evm.StateDB)
->>>>>>> 00c3f990
 	return nil, nil
 }
 
@@ -167,11 +155,7 @@
 		"blockNumber", gc.Evm.BlockNumber.Uint64(),
 		"activeNode", hex.EncodeToString(activeNode.Bytes()[:8]))
 
-<<<<<<< HEAD
-	//gov.GovInstance().DeclareVersion(from, &activeNode, version, gc.Evm.BlockHash)
-=======
 	gc.plugin.DeclareVersion(from, &activeNode, version, gc.Evm.BlockHash, gc.Evm.StateDB)
->>>>>>> 00c3f990
 	return nil, nil
 }
 
@@ -184,11 +168,7 @@
 		"txHash", gc.Evm.StateDB.TxHash(),
 		"blockNumber", gc.Evm.BlockNumber.Uint64())
 
-<<<<<<< HEAD
-	//gov.GovInstance().GetProposal(proposalID, gc.Evm.StateDB)
-=======
 	gc.plugin.GetProposal(proposalID, gc.Evm.StateDB)
->>>>>>> 00c3f990
 	return nil, nil
 }
 
@@ -200,11 +180,7 @@
 		"txHash", gc.Evm.StateDB.TxHash(),
 		"blockNumber", gc.Evm.BlockNumber.Uint64())
 
-<<<<<<< HEAD
-	//gov.GovInstance().GetTallyResult(proposalID, gc.Evm.StateDB)
-=======
 	gc.plugin.GetTallyResult(proposalID, gc.Evm.StateDB)
->>>>>>> 00c3f990
 	return nil, nil
 }
 
@@ -216,11 +192,7 @@
 		"txHash", gc.Evm.StateDB.TxHash(),
 		"blockNumber", gc.Evm.BlockNumber.Uint64())
 
-<<<<<<< HEAD
-	//gov.GovInstance().ListProposal(gc.Evm.BlockHash, gc.Evm.StateDB)
-=======
 	gc.plugin.ListProposal(gc.Evm.BlockHash, gc.Evm.StateDB)
->>>>>>> 00c3f990
 
 	return nil, nil
 }
