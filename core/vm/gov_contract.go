package vm

import (
	"bytes"
	"encoding/hex"
	"encoding/json"

	"github.com/PlatONnetwork/PlatON-Go/common"
	"github.com/PlatONnetwork/PlatON-Go/common/vm"
	"github.com/PlatONnetwork/PlatON-Go/log"
	"github.com/PlatONnetwork/PlatON-Go/p2p/discover"
	"github.com/PlatONnetwork/PlatON-Go/params"
	"github.com/PlatONnetwork/PlatON-Go/x/gov"
	"github.com/PlatONnetwork/PlatON-Go/x/plugin"
	"github.com/PlatONnetwork/PlatON-Go/x/xcom"
)

const (
	SubmitTextProposalErrorMsg    = "Submit a text proposal error"
	SubmitVersionProposalErrorMsg = "Submit a version proposal error"
	SubmitParamProposalErrorMsg   = "Submit a param proposal error"
	VoteErrorMsg                  = "Vote error"
	DeclareErrorMsg               = "Declare version error"
	GetProposalErrorMsg           = "Find a specified proposal error"
	GetTallyResultErrorMsg        = "Find a specified proposal's tally result error"
	ListProposalErrorMsg          = "List all proposals error"
	GetActiveVersionErrorMsg      = "Get active version error"
	GetProgramVersionErrorMsg     = "Get program version error"
	ListParamErrorMsg             = "List all parameters and values"
)

const (
	SubmitTextEvent        = "2000"
	SubmitVersionEvent     = "2001"
	SubmitParamEvent       = "2002"
	VoteEvent              = "2003"
	DeclareEvent           = "2004"
	GetProposalEvent       = "2100"
	GetResultEvent         = "2101"
	ListProposalEvent      = "2102"
	GetActiveVersionEvent  = "2103"
	GetProgramVersionEvent = "2104"
)

var (
	Delimiter = []byte("")
)

type GovContract struct {
	Plugin   *plugin.GovPlugin
	Contract *Contract
	Evm      *EVM
}

func (gc *GovContract) RequiredGas(input []byte) uint64 {
	return params.GovGas
}

func (gc *GovContract) Run(input []byte) ([]byte, error) {
	return exec_platon_contract(input, gc.FnSigns())
}

func (gc *GovContract) FnSigns() map[uint16]interface{} {
	return map[uint16]interface{}{
		// Set
		2000: gc.submitText,
		2001: gc.submitVersion,
		2002: gc.submitParam,
		2003: gc.vote,
		2004: gc.declareVersion,

		// Get
		2100: gc.getProposal,
		2101: gc.getTallyResult,
		2102: gc.listProposal,
		2103: gc.getActiveVersion,
		2104: gc.getProgramVersion,
		2105: gc.listParam,
	}
}

func (gc *GovContract) submitText(verifier discover.NodeID, githubID, topic, desc, url string, endVotingBlock uint64) ([]byte, error) {
	if !gc.Contract.UseGas(params.SubmitTextProposalGas) {
		return nil, ErrOutOfGas
	}

	from := gc.Contract.CallerAddress
	log.Debug("Call submitText of GovContract",
		"from", from.Hex(),
		"txHash", gc.Evm.StateDB.TxHash(),
		"blockNumber", gc.Evm.BlockNumber.Uint64(),
		"verifierID", hex.EncodeToString(verifier.Bytes()[:8]),
		"endVotingBlock", endVotingBlock)

	p := gov.TextProposal{
		GithubID:       githubID,
		Topic:          topic,
		Desc:           desc,
		Url:            url,
		ProposalType:   gov.Text,
		EndVotingBlock: endVotingBlock,
		SubmitBlock:    gc.Evm.BlockNumber.Uint64(),
		ProposalID:     gc.Evm.StateDB.TxHash(),
		Proposer:       verifier,
	}
	err := gc.Plugin.Submit(from, p, gc.Evm.BlockHash, gc.Evm.StateDB)
	return gc.errHandler("submitText", SubmitTextEvent, err, SubmitTextProposalErrorMsg)
}

func (gc *GovContract) submitVersion(verifier discover.NodeID, githubID, topic, desc, url string, newVersion uint32, endVotingBlock, activeBlock uint64) ([]byte, error) {

	if !gc.Contract.UseGas(params.SubmitVersionProposalGas) {
		return nil, ErrOutOfGas
	}

	from := gc.Contract.CallerAddress
	log.Debug("Call submitVersion of GovContract",
		"from", from.Hex(),
		"txHash", gc.Evm.StateDB.TxHash(),
		"blockNumber", gc.Evm.BlockNumber.Uint64(),
		"verifierID", hex.EncodeToString(verifier.Bytes()[:8]),
		"newVersion", newVersion,
		"endVotingBlock", endVotingBlock,
		"activeBlock", activeBlock)

	p := gov.VersionProposal{
		GithubID:       githubID,
		Topic:          topic,
		Desc:           desc,
		Url:            url,
		ProposalType:   gov.Version,
		EndVotingBlock: endVotingBlock,
		SubmitBlock:    gc.Evm.BlockNumber.Uint64(),
		ProposalID:     gc.Evm.StateDB.TxHash(),
		Proposer:       verifier,
		NewVersion:     newVersion,
		ActiveBlock:    activeBlock,
	}
	err := gc.Plugin.Submit(from, p, gc.Evm.BlockHash, gc.Evm.StateDB)
	return gc.errHandler("submitVersion", SubmitVersionEvent, err, SubmitVersionProposalErrorMsg)
}

<<<<<<< HEAD
func (gc *GovContract) submitParam(verifier discover.NodeID, githubID, topic, desc, url string, paramName string, currentValue, newValue interface{}, endVotingBlock uint64) ([]byte, error) {

	if !gc.Contract.UseGas(params.SubmitParamProposalGas) {
		return nil, ErrOutOfGas
	}

=======
func (gc *GovContract) submitParam(verifier discover.NodeID, githubID, topic, desc, url string, paramName string, currentValue, newValue string, endVotingBlock uint64) ([]byte, error) {
>>>>>>> 602c9164
	from := gc.Contract.CallerAddress
	log.Debug("Call submitVersion of GovContract",
		"from", from.Hex(),
		"txHash", gc.Evm.StateDB.TxHash(),
		"blockNumber", gc.Evm.BlockNumber.Uint64(),
		"verifierID", hex.EncodeToString(verifier.Bytes()[:8]),
		"endVotingBlock", endVotingBlock,
		"ParamName", paramName,
		"CurrentValue", currentValue,
		"NewValue", newValue)

	p := gov.ParamProposal{
		GithubID:       githubID,
		Topic:          topic,
		Desc:           desc,
		Url:            url,
		ProposalType:   gov.Version,
		EndVotingBlock: endVotingBlock,
		SubmitBlock:    gc.Evm.BlockNumber.Uint64(),
		ProposalID:     gc.Evm.StateDB.TxHash(),
		Proposer:       verifier,
		ParamName:      paramName,
		CurrentValue:   currentValue,
		NewValue:       newValue,
	}
	err := gc.Plugin.Submit(from, p, gc.Evm.BlockHash, gc.Evm.StateDB)
	return gc.errHandler("submitParam", SubmitParamEvent, err, SubmitParamProposalErrorMsg)
}

func (gc *GovContract) vote(verifier discover.NodeID, proposalID common.Hash, op uint8) ([]byte, error) {

	if !gc.Contract.UseGas(params.VoteGas) {
		return nil, ErrOutOfGas
	}

	option := gov.ParseVoteOption(op)

	from := gc.Contract.CallerAddress

	log.Debug("Call vote of GovContract",
		"from", from.Hex(),
		"txHash", gc.Evm.StateDB.TxHash(),
		"blockNumber", gc.Evm.BlockNumber.Uint64(),
		"verifierID", hex.EncodeToString(verifier.Bytes()[:8]),
		"option", op)

	v := gov.Vote{}
	v.ProposalID = proposalID
	v.VoteNodeID = verifier
	v.VoteOption = option

	err := gc.Plugin.Vote(from, v, gc.Evm.BlockHash, gc.Evm.BlockNumber.Uint64(), gc.Evm.StateDB)

	return gc.errHandler("vote", VoteEvent, err, VoteErrorMsg)
}

func (gc *GovContract) declareVersion(activeNode discover.NodeID, version uint32) ([]byte, error) {

	if !gc.Contract.UseGas(params.DeclareVersionGas) {
		return nil, ErrOutOfGas
	}

	from := gc.Contract.CallerAddress

	log.Debug("Call declareVersion of GovContract",
		"from", from.Hex(),
		"txHash", gc.Evm.StateDB.TxHash(),
		"blockNumber", gc.Evm.BlockNumber.Uint64(),
		"activeNode", hex.EncodeToString(activeNode.Bytes()[:8]),
		"version", version)

	err := gc.Plugin.DeclareVersion(from, activeNode, version, gc.Evm.BlockHash, gc.Evm.BlockNumber.Uint64(), gc.Evm.StateDB)

	return gc.errHandler("declareVersion", DeclareEvent, err, DeclareErrorMsg)
}

func (gc *GovContract) getProposal(proposalID common.Hash) ([]byte, error) {

	from := gc.Contract.CallerAddress

	log.Debug("Call getProposal of GovContract",
		"from", from.Hex(),
		"txHash", gc.Evm.StateDB.TxHash(),
		"blockNumber", gc.Evm.BlockNumber.Uint64(),
		"proposalID", proposalID)

	proposal, err := gc.Plugin.GetProposal(proposalID, gc.Evm.StateDB)

	return gc.returnHandler(proposal, err, GetProposalErrorMsg)
}

func (gc *GovContract) getTallyResult(proposalID common.Hash) ([]byte, error) {
	from := gc.Contract.CallerAddress

	log.Debug("Call getTallyResult of GovContract",
		"from", from.Hex(),
		"txHash", gc.Evm.StateDB.TxHash(),
		"blockNumber", gc.Evm.BlockNumber.Uint64(),
		"proposalID", proposalID)

	rallyResult, err := gc.Plugin.GetTallyResult(proposalID, gc.Evm.StateDB)

	return gc.returnHandler(rallyResult, err, GetTallyResultErrorMsg)
}

func (gc *GovContract) listProposal() ([]byte, error) {
	from := gc.Contract.CallerAddress

	log.Debug("Call listProposal of GovContract",
		"from", from.Hex(),
		"txHash", gc.Evm.StateDB.TxHash(),
		"blockNumber", gc.Evm.BlockNumber.Uint64())

	proposalList, err := gc.Plugin.ListProposal(gc.Evm.BlockHash, gc.Evm.StateDB)

	return gc.returnHandler(proposalList, err, ListProposalErrorMsg)
}

func (gc *GovContract) getActiveVersion() ([]byte, error) {
	from := gc.Contract.CallerAddress
	log.Debug("Call getActiveVersion of GovContract",
		"from", from.Hex(),
		"txHash", gc.Evm.StateDB.TxHash(),
		"blockNumber", gc.Evm.BlockNumber.Uint64())

	activeVersion := gc.Plugin.GetActiveVersion(gc.Evm.StateDB)

	return gc.returnHandler(activeVersion, nil, GetActiveVersionErrorMsg)
}

func (gc *GovContract) getProgramVersion() ([]byte, error) {
	from := gc.Contract.CallerAddress
	log.Debug("Call getProgramVersion of GovContract",
		"from", from.Hex(),
		"txHash", gc.Evm.StateDB.TxHash(),
		"blockNumber", gc.Evm.BlockNumber.Uint64())

	programVersion := uint32(params.VersionMajor<<16 | params.VersionMinor<<8 | params.VersionPatch)

	return gc.returnHandler(programVersion, nil, GetProgramVersionErrorMsg)
}

func (gc *GovContract) listParam() ([]byte, error) {
	from := gc.Contract.CallerAddress
	log.Debug("Call listParam of GovContract",
		"from", from.Hex(),
		"txHash", gc.Evm.StateDB.TxHash(),
		"blockNumber", gc.Evm.BlockNumber.Uint64())

	paramList, err := gc.Plugin.ListParam(gc.Evm.StateDB)

	return gc.returnHandler(paramList, err, ListParamErrorMsg)
}

func (gc *GovContract) errHandler(funcName string, event string, err error, errorMsg string) ([]byte, error) {
	if err != nil {
		log.Error("Call GovContract failed.", "method", funcName, "blockNumber", gc.Evm.BlockNumber.Uint64(), "txHash", gc.Evm.StateDB.TxHash().Hex(), "errMsg", err)
		if _, ok := err.(*common.BizError); ok {
			res := xcom.Result{false, "", errorMsg + ":" + err.Error()}
			result, _ := json.Marshal(res)
			xcom.AddLog(gc.Evm.StateDB, gc.Evm.BlockNumber.Uint64(), vm.GovContractAddr, event, string(result))
		} else {
			return nil, err
		}
	}
	res := xcom.Result{true, "", ""}
	result, _ := json.Marshal(res)
	xcom.AddLog(gc.Evm.StateDB, gc.Evm.BlockNumber.Uint64(), vm.GovContractAddr, SubmitTextEvent, string(result))

	log.Debug("Call GovContract success.", "method", funcName, "blockNumber", gc.Evm.BlockNumber.Uint64(), "txHash", gc.Evm.StateDB.TxHash().Hex(), "result: ", string(result))
	return common.MustRlpEncode(res), nil
}

func (gc *GovContract) returnHandler(resultValue interface{}, err error, errorMsg string) ([]byte, error) {
	if nil != err {
		res := xcom.Result{false, "", errorMsg + ":" + err.Error()}
		return common.MustRlpEncode(res), nil
	}
	jsonByte, err := json.Marshal(resultValue)
	if nil != err {
		res := xcom.Result{false, "", err.Error()}
		return common.MustRlpEncode(res), nil
	}
	res := xcom.Result{true, string(jsonByte), ""}
	return common.MustRlpEncode(res), nil
}

/*func rlpEncodeProposalList(proposals []gov.Proposal) []byte{
	if len(proposals) == 0 {
		return nil
	}
	var data []byte
	for _, p := range proposals {
		eachData := rlpEncodeProposal(p)
		data = bytes.Join([][]byte{data, eachData}, Delimiter)
	}
	return data
}*/

func rlpEncodeProposalList(proposals []gov.Proposal) [][]byte {
	if len(proposals) == 0 {
		return nil
	}
	var data [][]byte
	for _, p := range proposals {
		eachData := rlpEncodeProposal(p)
		data = append(data, eachData)
	}
	return data
}

func rlpEncodeProposal(proposal gov.Proposal) []byte {
	if proposal == nil {
		return nil
	}

	var data []byte
	if proposal.GetProposalType() == gov.Text {
		txt, _ := proposal.(gov.TextProposal)
		encode := common.MustRlpEncode(txt)

		data = []byte{byte(gov.Text)}
		data = bytes.Join([][]byte{data, encode}, Delimiter)
	} else if proposal.GetProposalType() == gov.Version {
		version, _ := proposal.(gov.VersionProposal)
		encode := common.MustRlpEncode(version)

		data = []byte{byte(gov.Version)}
		data = bytes.Join([][]byte{data, encode}, Delimiter)
	}
	return data
}<|MERGE_RESOLUTION|>--- conflicted
+++ resolved
@@ -140,16 +140,12 @@
 	return gc.errHandler("submitVersion", SubmitVersionEvent, err, SubmitVersionProposalErrorMsg)
 }
 
-<<<<<<< HEAD
-func (gc *GovContract) submitParam(verifier discover.NodeID, githubID, topic, desc, url string, paramName string, currentValue, newValue interface{}, endVotingBlock uint64) ([]byte, error) {
+func (gc *GovContract) submitParam(verifier discover.NodeID, githubID, topic, desc, url string, paramName string, currentValue, newValue string, endVotingBlock uint64) ([]byte, error) {
 
 	if !gc.Contract.UseGas(params.SubmitParamProposalGas) {
 		return nil, ErrOutOfGas
 	}
 
-=======
-func (gc *GovContract) submitParam(verifier discover.NodeID, githubID, topic, desc, url string, paramName string, currentValue, newValue string, endVotingBlock uint64) ([]byte, error) {
->>>>>>> 602c9164
 	from := gc.Contract.CallerAddress
 	log.Debug("Call submitVersion of GovContract",
 		"from", from.Hex(),
