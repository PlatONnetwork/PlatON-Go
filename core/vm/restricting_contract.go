package vm

import (
<<<<<<< HEAD
	"fmt"
=======
	"encoding/json"
>>>>>>> cfbc55c7
	"math/big"
	"strings"

	"github.com/PlatONnetwork/PlatON-Go/common"
	"github.com/PlatONnetwork/PlatON-Go/common/vm"
	"github.com/PlatONnetwork/PlatON-Go/log"
	"github.com/PlatONnetwork/PlatON-Go/params"
	"github.com/PlatONnetwork/PlatON-Go/x/plugin"
	"github.com/PlatONnetwork/PlatON-Go/x/restricting"
)

const (
	TxCreateRestrictingPlan = 4000
	QueryRestrictingInfo    = 4100
)

type RestrictingContract struct {
	Plugin   *plugin.RestrictingPlugin
	Contract *Contract
	Evm      *EVM
}

func (rc *RestrictingContract) RequiredGas(input []byte) uint64 {
	return params.RestrictingPlanGas
}

func (rc *RestrictingContract) Run(input []byte) ([]byte, error) {
	return execPlatonContract(input, rc.FnSigns())
}

func (rc *RestrictingContract) FnSigns() map[uint16]interface{} {
	return map[uint16]interface{}{
		// Set
		TxCreateRestrictingPlan: rc.createRestrictingPlan,

		// Get
<<<<<<< HEAD
		QueryRestrictingInfo: rc.getRestrictingInfo,
=======
		4100: rc.getRestrictingInfo,
		4101: rc.getRestrictingBalance,
>>>>>>> cfbc55c7
	}
}

func (rc *RestrictingContract) CheckGasPrice(gasPrice *big.Int, fcode uint16) error {
	return nil
}

// createRestrictingPlan is a PlatON precompiled contract function, used for create a restricting plan
func (rc *RestrictingContract) createRestrictingPlan(account common.Address, plans []restricting.RestrictingPlan) ([]byte, error) {

	//sender := rc.Contract.Caller()
	from := rc.Contract.CallerAddress
	txHash := rc.Evm.StateDB.TxHash()
	blockNum := rc.Evm.BlockNumber
	blockHash := rc.Evm.BlockHash
	state := rc.Evm.StateDB

	log.Debug("Call createRestrictingPlan of RestrictingContract", "blockNumber", blockNum.Uint64(),
		"blockHash", blockHash.TerminalString(), "txHash", txHash.Hex(), "from", from.String(), "account", account.String())

	if !rc.Contract.UseGas(params.CreateRestrictingPlanGas) {
		return nil, ErrOutOfGas
	}
	if !rc.Contract.UseGas(params.ReleasePlanGas * uint64(len(plans))) {
		return nil, ErrOutOfGas
	}
	if txHash == common.ZeroHash {
		return nil, nil
	}

	err := rc.Plugin.AddRestrictingRecord(from, account, plans, state)
	switch err.(type) {
	case nil:
		return txResultHandler(vm.RestrictingContractAddr, rc.Evm, "",
			"", TxCreateRestrictingPlan, int(common.NoErr.Code)), nil
	case *common.BizError:
		bizErr := err.(*common.BizError)
		return txResultHandler(vm.RestrictingContractAddr, rc.Evm, "createRestrictingPlan",
			bizErr.Error(), TxCreateRestrictingPlan, int(bizErr.Code)), nil
	default:
		log.Error("Failed to cal addRestrictingRecord on createRestrictingPlan", "blockNumber", blockNum.Uint64(),
			"blockHash", blockHash.TerminalString(), "txHash", txHash.Hex(), "error", err)
		return nil, err
	}
}

// createRestrictingPlan is a PlatON precompiled contract function, used for getting restricting info.
// first output param is a slice of byte of restricting info;
// the secend output param is the result what plugin executed GetRestrictingInfo returns.
func (rc *RestrictingContract) getRestrictingInfo(account common.Address) ([]byte, error) {
	state := rc.Evm.StateDB

	result, err := rc.Plugin.GetRestrictingInfo(account, state)
	if err != nil {
		return callResultHandler(rc.Evm, fmt.Sprintf("getRestrictingInfo, account: %s", account.String()),
			result, common.InternalError.Wrap(err.Error())), nil
	} else {
		return callResultHandler(rc.Evm, fmt.Sprintf("getRestrictingInfo, account: %s", account.String()),
			result, nil), nil
	}
<<<<<<< HEAD
=======
}

func (rc *RestrictingContract) getRestrictingBalance(accounts string) ([]byte, error) {

	accountList := strings.Split(accounts, ";")
	if(len(accountList) == 0){
		log.Error("getRestrictingBalance accountList empty","accountList:",len(accountList))
		return nil, nil
	}

	txHash := rc.Evm.StateDB.TxHash()
	currNumber := rc.Evm.BlockNumber
	state := rc.Evm.StateDB

	log.Info("Call getRestrictingBalance of RestrictingContract", "txHash", txHash.Hex(), "blockNumber", currNumber.Uint64())

	rs := make([]restricting.BalanceResult, len(accountList))
	for i, account := range accountList {
		address := common.HexToAddress(account)
		result, err := rc.Plugin.GetRestrictingBalance(address, state)
		if err != nil {
			rb := restricting.BalanceResult{
				Account : address,
			}
			rs[i] = rb
			log.Error("getRestrictingBalance err","account:",account,";err",err)
		} else {
			rs[i] = result
		}
	}
	resByte, _ := json.Marshal(rs)
	return xcom.NewSuccessResult(string(resByte)), nil
}

func (rc *RestrictingContract) goodLog(state xcom.StateDB, blockNumber uint64, txHash, eventType, eventData, callFn string) {
	xcom.AddLog(state, blockNumber, vm.RestrictingContractAddr, eventType, eventData)
	log.Info("Successed to "+callFn, "txHash", txHash, "blockNumber", blockNumber, "json: ", eventData)
}

func (rc *RestrictingContract) badLog(state xcom.StateDB, blockNumber uint64, txHash, eventType, eventData, callFn string) {
	xcom.AddLog(state, blockNumber, vm.RestrictingContractAddr, eventType, eventData)
	log.Debug("Failed to "+callFn, "txHash", txHash, "blockNumber", blockNumber, "json: ", eventData)
>>>>>>> cfbc55c7
}<|MERGE_RESOLUTION|>--- conflicted
+++ resolved
@@ -1,11 +1,7 @@
 package vm
 
 import (
-<<<<<<< HEAD
 	"fmt"
-=======
-	"encoding/json"
->>>>>>> cfbc55c7
 	"math/big"
 	"strings"
 
@@ -20,6 +16,7 @@
 const (
 	TxCreateRestrictingPlan = 4000
 	QueryRestrictingInfo    = 4100
+	QueryRestrictingBalance = 4101
 )
 
 type RestrictingContract struct {
@@ -42,12 +39,8 @@
 		TxCreateRestrictingPlan: rc.createRestrictingPlan,
 
 		// Get
-<<<<<<< HEAD
 		QueryRestrictingInfo: rc.getRestrictingInfo,
-=======
-		4100: rc.getRestrictingInfo,
-		4101: rc.getRestrictingBalance,
->>>>>>> cfbc55c7
+		QueryRestrictingBalance: rc.getRestrictingBalance,
 	}
 }
 
@@ -108,8 +101,6 @@
 		return callResultHandler(rc.Evm, fmt.Sprintf("getRestrictingInfo, account: %s", account.String()),
 			result, nil), nil
 	}
-<<<<<<< HEAD
-=======
 }
 
 func (rc *RestrictingContract) getRestrictingBalance(accounts string) ([]byte, error) {
@@ -140,17 +131,7 @@
 			rs[i] = result
 		}
 	}
-	resByte, _ := json.Marshal(rs)
-	return xcom.NewSuccessResult(string(resByte)), nil
+
+	return callResultHandler(rc.Evm, fmt.Sprintf("getRestrictingBalance, account: %s", accounts),
+		rs, nil), nil
 }
-
-func (rc *RestrictingContract) goodLog(state xcom.StateDB, blockNumber uint64, txHash, eventType, eventData, callFn string) {
-	xcom.AddLog(state, blockNumber, vm.RestrictingContractAddr, eventType, eventData)
-	log.Info("Successed to "+callFn, "txHash", txHash, "blockNumber", blockNumber, "json: ", eventData)
-}
-
-func (rc *RestrictingContract) badLog(state xcom.StateDB, blockNumber uint64, txHash, eventType, eventData, callFn string) {
-	xcom.AddLog(state, blockNumber, vm.RestrictingContractAddr, eventType, eventData)
-	log.Debug("Failed to "+callFn, "txHash", txHash, "blockNumber", blockNumber, "json: ", eventData)
->>>>>>> cfbc55c7
-}