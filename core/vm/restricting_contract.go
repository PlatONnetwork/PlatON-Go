// Copyright 2018-2019 The PlatON Network Authors
// This file is part of the PlatON-Go library.
//
// The PlatON-Go library is free software: you can redistribute it and/or modify
// it under the terms of the GNU Lesser General Public License as published by
// the Free Software Foundation, either version 3 of the License, or
// (at your option) any later version.
//
// The PlatON-Go library is distributed in the hope that it will be useful,
// but WITHOUT ANY WARRANTY; without even the implied warranty of
// MERCHANTABILITY or FITNESS FOR A PARTICULAR PURPOSE. See the
// GNU Lesser General Public License for more details.
//
// You should have received a copy of the GNU Lesser General Public License
// along with the PlatON-Go library. If not, see <http://www.gnu.org/licenses/>.

package vm

import (
	"fmt"
	"math/big"
	"strings"

	"github.com/PlatONnetwork/PlatON-Go/common"
	"github.com/PlatONnetwork/PlatON-Go/common/vm"
	"github.com/PlatONnetwork/PlatON-Go/log"
	"github.com/PlatONnetwork/PlatON-Go/params"
	"github.com/PlatONnetwork/PlatON-Go/x/plugin"
	"github.com/PlatONnetwork/PlatON-Go/x/restricting"
)

const (
	TxCreateRestrictingPlan = 4000
	QueryRestrictingInfo    = 4100
	QueryRestrictingBalance = 4101
)

type RestrictingContract struct {
	Plugin   *plugin.RestrictingPlugin
	Contract *Contract
	Evm      *EVM
}

func (rc *RestrictingContract) RequiredGas(input []byte) uint64 {
	return params.RestrictingPlanGas
}

func (rc *RestrictingContract) Run(input []byte) ([]byte, error) {
	return execPlatonContract(input, rc.FnSigns())
}

func (rc *RestrictingContract) FnSigns() map[uint16]interface{} {
	return map[uint16]interface{}{
		// Set
		TxCreateRestrictingPlan: rc.createRestrictingPlan,

		// Get
		QueryRestrictingInfo: rc.getRestrictingInfo,
		QueryRestrictingBalance: rc.getRestrictingBalance,
	}
}

func (rc *RestrictingContract) CheckGasPrice(gasPrice *big.Int, fcode uint16) error {
	return nil
}

// createRestrictingPlan is a PlatON precompiled contract function, used for create a restricting plan
func (rc *RestrictingContract) createRestrictingPlan(account common.Address, plans []restricting.RestrictingPlan) ([]byte, error) {

	//sender := rc.Contract.Caller()
	from := rc.Contract.CallerAddress
	txHash := rc.Evm.StateDB.TxHash()
	blockNum := rc.Evm.BlockNumber
	blockHash := rc.Evm.BlockHash
	state := rc.Evm.StateDB

	log.Debug("Call createRestrictingPlan of RestrictingContract", "blockNumber", blockNum.Uint64(),
		"blockHash", blockHash.TerminalString(), "txHash", txHash.Hex(), "from", from.String(), "account", account.String())

	if !rc.Contract.UseGas(params.CreateRestrictingPlanGas) {
		return nil, ErrOutOfGas
	}
	if !rc.Contract.UseGas(params.ReleasePlanGas * uint64(len(plans))) {
		return nil, ErrOutOfGas
	}
	if txHash == common.ZeroHash {
		return nil, nil
	}

	err := rc.Plugin.AddRestrictingRecord(from, account, blockNum.Uint64(), plans, state)
	switch err.(type) {
	case nil:
		return txResultHandler(vm.RestrictingContractAddr, rc.Evm, "",
			"", TxCreateRestrictingPlan, int(common.NoErr.Code)), nil
	case *common.BizError:
		bizErr := err.(*common.BizError)
		return txResultHandler(vm.RestrictingContractAddr, rc.Evm, "createRestrictingPlan",
			bizErr.Error(), TxCreateRestrictingPlan, int(bizErr.Code)), nil
	default:
		log.Error("Failed to cal addRestrictingRecord on createRestrictingPlan", "blockNumber", blockNum.Uint64(),
			"blockHash", blockHash.TerminalString(), "txHash", txHash.Hex(), "error", err)
		return nil, err
	}
}

// createRestrictingPlan is a PlatON precompiled contract function, used for getting restricting info.
// first output param is a slice of byte of restricting info;
// the secend output param is the result what plugin executed GetRestrictingInfo returns.
func (rc *RestrictingContract) getRestrictingInfo(account common.Address) ([]byte, error) {
	state := rc.Evm.StateDB

	result, err := rc.Plugin.GetRestrictingInfo(account, state)
<<<<<<< HEAD
	return callResultHandler(rc.Evm, fmt.Sprintf("getRestrictingInfo, account: %s", account.String()),
		result, err), nil
}
=======
	if err != nil {
		return callResultHandler(rc.Evm, fmt.Sprintf("getRestrictingInfo, account: %s", account.String()),
			result, common.InternalError.Wrap(err.Error())), nil
	} else {
		return callResultHandler(rc.Evm, fmt.Sprintf("getRestrictingInfo, account: %s", account.String()),
			result, nil), nil
	}
}

func (rc *RestrictingContract) getRestrictingBalance(accounts string) ([]byte, error) {

	accountList := strings.Split(accounts, ";")
	if(len(accountList) == 0){
		log.Error("getRestrictingBalance accountList empty","accountList:",len(accountList))
		return nil, nil
	}

	txHash := rc.Evm.StateDB.TxHash()
	currNumber := rc.Evm.BlockNumber
	state := rc.Evm.StateDB

	log.Info("Call getRestrictingBalance of RestrictingContract", "txHash", txHash.Hex(), "blockNumber", currNumber.Uint64())

	rs := make([]restricting.BalanceResult, len(accountList))
	for i, account := range accountList {
		address := common.HexToAddress(account)
		result, err := rc.Plugin.GetRestrictingBalance(address, state)
		if err != nil {
			rb := restricting.BalanceResult{
				Account : address,
			}
			rs[i] = rb
			log.Error("getRestrictingBalance err","account:",account,";err",err)
		} else {
			rs[i] = result
		}
	}

	return callResultHandler(rc.Evm, fmt.Sprintf("getRestrictingBalance, account: %s", accounts),
		rs, nil), nil
}
>>>>>>> 8ac89862
<|MERGE_RESOLUTION|>--- conflicted
+++ resolved
@@ -110,18 +110,8 @@
 	state := rc.Evm.StateDB
 
 	result, err := rc.Plugin.GetRestrictingInfo(account, state)
-<<<<<<< HEAD
 	return callResultHandler(rc.Evm, fmt.Sprintf("getRestrictingInfo, account: %s", account.String()),
 		result, err), nil
-}
-=======
-	if err != nil {
-		return callResultHandler(rc.Evm, fmt.Sprintf("getRestrictingInfo, account: %s", account.String()),
-			result, common.InternalError.Wrap(err.Error())), nil
-	} else {
-		return callResultHandler(rc.Evm, fmt.Sprintf("getRestrictingInfo, account: %s", account.String()),
-			result, nil), nil
-	}
 }
 
 func (rc *RestrictingContract) getRestrictingBalance(accounts string) ([]byte, error) {
@@ -156,4 +146,3 @@
 	return callResultHandler(rc.Evm, fmt.Sprintf("getRestrictingBalance, account: %s", accounts),
 		rs, nil), nil
 }
->>>>>>> 8ac89862
