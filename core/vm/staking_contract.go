// Copyright 2018-2020 The PlatON Network Authors
// This file is part of the PlatON-Go library.
//
// The PlatON-Go library is free software: you can redistribute it and/or modify
// it under the terms of the GNU Lesser General Public License as published by
// the Free Software Foundation, either version 3 of the License, or
// (at your option) any later version.
//
// The PlatON-Go library is distributed in the hope that it will be useful,
// but WITHOUT ANY WARRANTY; without even the implied warranty of
// MERCHANTABILITY or FITNESS FOR A PARTICULAR PURPOSE. See the
// GNU Lesser General Public License for more details.
//
// You should have received a copy of the GNU Lesser General Public License
// along with the PlatON-Go library. If not, see <http://www.gnu.org/licenses/>.

package vm

import (
	"encoding/json"
	"fmt"
	"math"
	"math/big"

	"github.com/PlatONnetwork/PlatON-Go/x/reward"

	"github.com/PlatONnetwork/PlatON-Go/x/xcom"

	"github.com/PlatONnetwork/PlatON-Go/common/hexutil"

	"github.com/PlatONnetwork/PlatON-Go/node"

	"github.com/PlatONnetwork/PlatON-Go/x/gov"

	"github.com/PlatONnetwork/PlatON-Go/crypto/bls"

	"github.com/PlatONnetwork/PlatON-Go/params"

	"github.com/PlatONnetwork/PlatON-Go/common"
	"github.com/PlatONnetwork/PlatON-Go/common/vm"
	"github.com/PlatONnetwork/PlatON-Go/core/snapshotdb"
	"github.com/PlatONnetwork/PlatON-Go/log"
	"github.com/PlatONnetwork/PlatON-Go/p2p/discover"
	"github.com/PlatONnetwork/PlatON-Go/x/plugin"
	"github.com/PlatONnetwork/PlatON-Go/x/staking"
	"github.com/PlatONnetwork/PlatON-Go/x/xutil"
)

const (
<<<<<<< HEAD
	TxCreateStaking     = 1000
	TxEditorCandidate   = 1001
	TxIncreaseStaking   = 1002
	TxWithdrewCandidate = 1003
	TxDelegate          = 1004
	TxWithdrewDelegate  = 1005
	QueryVerifierList   = 1100
	QueryValidatorList  = 1101
	QueryCandidateList  = 1102
	QueryRelateList     = 1103
	QueryDelegateInfo   = 1104
	QueryCandidateInfo  = 1105
	QueryHistoryVerifierList  = 1106
	QueryHistoryValidatorList  = 1107
	QueryNodeVersion  = 1108
	QueryHistoryReward  = 1109
	QueryHistorySlash = 1110
	QueryHistoryTrans = 1111
	GetPackageReward    = 1200
	GetStakingReward    = 1201
	GetAvgPackTime      = 1202
=======
	TxCreateStaking      = 1000
	TxEditorCandidate    = 1001
	TxIncreaseStaking    = 1002
	TxWithdrewCandidate  = 1003
	TxDelegate           = 1004
	TxWithdrewDelegation = 1005
	QueryVerifierList    = 1100
	QueryValidatorList   = 1101
	QueryCandidateList   = 1102
	QueryRelateList      = 1103
	QueryDelegateInfo    = 1104
	QueryCandidateInfo   = 1105
	GetPackageReward     = 1200
	GetStakingReward     = 1201
	GetAvgPackTime       = 1202
>>>>>>> 3aef1765
)

const (
	BLSPUBKEYLEN = 96 //  the bls public key length must be 96 byte
	BLSPROOFLEN  = 64 // the bls proof length must be 64 byte
)

type StakingContract struct {
	Plugin   *plugin.StakingPlugin
	Contract *Contract
	Evm      *EVM
}

func (stkc *StakingContract) RequiredGas(input []byte) uint64 {
	if checkInputEmpty(input) {
		return 0
	}
	return params.StakingGas
}

func (stkc *StakingContract) Run(input []byte) ([]byte, error) {
	if checkInputEmpty(input) {
		return nil, nil
	}
	return execPlatonContract(input, stkc.FnSigns())
}

func (stkc *StakingContract) CheckGasPrice(gasPrice *big.Int, fcode uint16) error {
	return nil
}

func (stkc *StakingContract) FnSigns() map[uint16]interface{} {
	return map[uint16]interface{}{
		// Set
		TxCreateStaking:      stkc.createStaking,
		TxEditorCandidate:    stkc.editCandidate,
		TxIncreaseStaking:    stkc.increaseStaking,
		TxWithdrewCandidate:  stkc.withdrewStaking,
		TxDelegate:           stkc.delegate,
		TxWithdrewDelegation: stkc.withdrewDelegation,

		// Get
		QueryVerifierList:  stkc.getVerifierList,
		QueryValidatorList: stkc.getValidatorList,
		QueryCandidateList: stkc.getCandidateList,
		QueryRelateList:    stkc.getRelatedListByDelAddr,
		QueryDelegateInfo:  stkc.getDelegateInfo,
		QueryCandidateInfo: stkc.getCandidateInfo,
		QueryHistoryVerifierList: stkc.getHistoryVerifierList,
		QueryHistoryValidatorList: stkc.getHistoryValidatorList,
		QueryNodeVersion: stkc.getNodeVersion,
		QueryHistoryReward: stkc.getHistoryReward,
		QueryHistorySlash: stkc.getHistorySlash,
		QueryHistoryTrans: stkc.QueryHistoryTrans,

		GetPackageReward: stkc.getPackageReward,
		GetStakingReward: stkc.getStakingReward,
		GetAvgPackTime:   stkc.getAvgPackTime,
	}
}

func (stkc *StakingContract) createStaking(typ uint16, benefitAddress common.Address, nodeId discover.NodeID,
	externalId, nodeName, website, details string, amount *big.Int, rewardPer uint16, programVersion uint32,
	programVersionSign common.VersionSign, blsPubKey bls.PublicKeyHex, blsProof bls.SchnorrProofHex) ([]byte, error) {

	txHash := stkc.Evm.StateDB.TxHash()
	txIndex := stkc.Evm.StateDB.TxIdx()
	blockNumber := stkc.Evm.BlockNumber
	blockHash := stkc.Evm.BlockHash
	from := stkc.Contract.CallerAddress
	state := stkc.Evm.StateDB

	log.Debug("Call createStaking of stakingContract", "txHash", txHash.Hex(),
		"blockNumber", blockNumber.Uint64(), "blockHash", blockHash.Hex(), "typ", typ,
		"benefitAddress", benefitAddress.String(), "nodeId", nodeId.String(), "externalId", externalId,
		"nodeName", nodeName, "website", website, "details", details, "amount", amount, "rewardPer", rewardPer,
		"programVersion", programVersion, "programVersionSign", programVersionSign.Hex(),
		"from", from, "blsPubKey", blsPubKey, "blsProof", blsProof)

	if !stkc.Contract.UseGas(params.CreateStakeGas) {
		return nil, ErrOutOfGas
	}

	if !verifyRewardPer(rewardPer) {
		return txResultHandler(vm.StakingContractAddr, stkc.Evm, "createStaking",
			fmt.Sprintf("invalid param rewardPer: %d", rewardPer),
			TxCreateStaking, staking.ErrInvalidRewardPer)
	}

	if len(blsPubKey) != BLSPUBKEYLEN {
		return txResultHandler(vm.StakingContractAddr, stkc.Evm, "createStaking",
			fmt.Sprintf("got blsKey length: %d, must be: %d", len(blsPubKey), BLSPUBKEYLEN),
			TxCreateStaking, staking.ErrWrongBlsPubKey)
	}

	if len(blsProof) != BLSPROOFLEN {
		return txResultHandler(vm.StakingContractAddr, stkc.Evm, "createStaking",
			fmt.Sprintf("got blsProof length: %d, must be: %d", len(blsProof), BLSPROOFLEN),
			TxCreateStaking, staking.ErrWrongBlsPubKeyProof)
	}

	// parse bls publickey
	blsPk, err := blsPubKey.ParseBlsPubKey()
	if nil != err {
		return txResultHandler(vm.StakingContractAddr, stkc.Evm, "createStaking",
			fmt.Sprintf("failed to parse blspubkey: %s", err.Error()),
			TxCreateStaking, staking.ErrWrongBlsPubKey)
	}

	// verify bls proof
	if err := verifyBlsProof(blsProof, blsPk); nil != err {
		return txResultHandler(vm.StakingContractAddr, stkc.Evm, "createStaking",
			fmt.Sprintf("failed to verify bls proof: %s", err.Error()),
			TxCreateStaking, staking.ErrWrongBlsPubKeyProof)

	}

	// validate programVersion sign
	if !node.GetCryptoHandler().IsSignedByNodeID(programVersion, programVersionSign.Bytes(), nodeId) {
		return txResultHandler(vm.StakingContractAddr, stkc.Evm, "createStaking",
			"call IsSignedByNodeID is failed",
			TxCreateStaking, staking.ErrWrongProgramVersionSign)
	}

	if ok, threshold := plugin.CheckStakeThreshold(blockNumber.Uint64(), blockHash, amount); !ok {
		return txResultHandler(vm.StakingContractAddr, stkc.Evm, "createStaking",
			fmt.Sprintf("staking threshold: %d, deposit: %d", threshold, amount),
			TxCreateStaking, staking.ErrStakeVonTooLow)
	}

	// check Description length
	desc := &staking.Description{
		NodeName:   nodeName,
		ExternalId: externalId,
		Website:    website,
		Details:    details,
	}
	if err := desc.CheckLength(); nil != err {
		return txResultHandler(vm.StakingContractAddr, stkc.Evm, "createStaking",
			staking.ErrDescriptionLen.Msg+":"+err.Error(),
			TxCreateStaking, staking.ErrDescriptionLen)
	}

	// Query current active version
	originVersion := gov.GetVersionForStaking(blockHash, state)
	currVersion := xutil.CalcVersion(originVersion)
	inputVersion := xutil.CalcVersion(programVersion)

	var isDeclareVersion bool

	realVersion := programVersion
	// Compare version
	// Just like that:
	// eg: 2.1.x == 2.1.x; 2.1.x > 2.0.x
	if inputVersion < currVersion {
		return txResultHandler(vm.StakingContractAddr, stkc.Evm, "createStaking",
			fmt.Sprintf("input Version: %s, current valid Version: %s",
				xutil.ProgramVersion2Str(programVersion), xutil.ProgramVersion2Str(originVersion)),
			TxCreateStaking, staking.ErrProgramVersionTooLow)

	} else if inputVersion > currVersion {
		isDeclareVersion = true
		//If the node version is higher than the current governance version, temporarily use the governance version,  wait for the version to pass the governance proposal, and then replace it
		realVersion = originVersion
	}

	canAddr, err := xutil.NodeId2Addr(nodeId)
	if nil != err {
		log.Error("Failed to createStaking by parse nodeId", "txHash", txHash,
			"blockNumber", blockNumber, "blockHash", blockHash.Hex(), "nodeId", nodeId.String(), "err", err)
		return txResultHandler(vm.StakingContractAddr, stkc.Evm, "createStaking",
			fmt.Sprintf("nodeid %s to address fail: %s",
				nodeId.String(), err.Error()),
			TxCreateStaking, staking.ErrNodeID2Addr)
	}

	canOld, err := stkc.Plugin.GetCandidateInfo(blockHash, canAddr)
	if snapshotdb.NonDbNotFoundErr(err) {
		log.Error("Failed to createStaking by GetCandidateInfo", "txHash", txHash,
			"blockNumber", blockNumber, "err", err)
		return nil, err
	}

	if canOld.IsNotEmpty() {
		return txResultHandler(vm.StakingContractAddr, stkc.Evm, "createStaking",
			"can is not nil",
			TxCreateStaking, staking.ErrCanAlreadyExist)
	}
	if txHash == common.ZeroHash {
		return nil, nil
	}
	/**
	init candidate info
	*/
	canBase := &staking.CandidateBase{
		NodeId:          nodeId,
		BlsPubKey:       blsPubKey,
		StakingAddress:  from,
		BenefitAddress:  benefitAddress,
		StakingBlockNum: blockNumber.Uint64(),
		StakingTxIndex:  txIndex,
		ProgramVersion:  realVersion,
		Description:     *desc,
	}

	canMutable := &staking.CandidateMutable{
		Shares:               amount,
		Released:             new(big.Int).SetInt64(0),
		ReleasedHes:          new(big.Int).SetInt64(0),
		RestrictingPlan:      new(big.Int).SetInt64(0),
		RestrictingPlanHes:   new(big.Int).SetInt64(0),
		RewardPer:            rewardPer,
		NextRewardPer:        rewardPer,
		RewardPerChangeEpoch: uint32(xutil.CalculateEpoch(blockNumber.Uint64())),
		DelegateRewardTotal:  new(big.Int).SetInt64(0),
	}

	can := &staking.Candidate{}
	can.CandidateBase = canBase
	can.CandidateMutable = canMutable

	err = stkc.Plugin.CreateCandidate(state, blockHash, blockNumber, amount, typ, canAddr, can)

	if nil != err {
		if bizErr, ok := err.(*common.BizError); ok {

			return txResultHandler(vm.StakingContractAddr, stkc.Evm, "createStaking",
				bizErr.Error(), TxCreateStaking, bizErr)

		} else {
			log.Error("Failed to createStaking by CreateCandidate", "txHash", txHash,
				"blockNumber", blockNumber, "err", err)
			return nil, err
		}
	}

	// Because we must need to staking before we declare the version information.
	if isDeclareVersion {
		// Declare new Version
		err := gov.DeclareVersion(can.StakingAddress, can.NodeId,
			programVersion, programVersionSign, blockHash, blockNumber.Uint64(), stkc.Plugin, state)
		if nil != err {
			log.Error("Failed to CreateCandidate with govplugin DelareVersion failed",
				"blockNumber", blockNumber.Uint64(), "blockHash", blockHash.Hex(), "err", err)

			// the snapshot db can roll back ,so rollBack here no need
			/*if er := stkc.Plugin.RollBackStaking(state, blockHash, blockNumber, canAddr, typ); nil != er {
				log.Error("Failed to createStaking by RollBackStaking", "txHash", txHash,
					"blockNumber", blockNumber, "err", er)
			}*/

			return txResultHandler(vm.StakingContractAddr, stkc.Evm, "createStaking",
				err.Error(), TxCreateStaking, staking.ErrDeclVsFialedCreateCan)
		}
	}

	return txResultHandler(vm.StakingContractAddr, stkc.Evm, "",
		"", TxCreateStaking, common.NoErr)
}

func verifyBlsProof(proofHex bls.SchnorrProofHex, pubKey *bls.PublicKey) error {
	proofByte, err := proofHex.MarshalText()
	if nil != err {
		return err
	}
	// proofHex to proof
	proof := new(bls.SchnorrProof)
	if err = proof.UnmarshalText(proofByte); nil != err {
		return err
	}
	// verify proof
	return proof.VerifySchnorrNIZK(*pubKey)
}

func verifyRewardPer(rewardPer uint16) bool {
	return rewardPer <= 10000 //	1BP(BasePoint)=0.01%
}

func (stkc *StakingContract) editCandidate(benefitAddress *common.Address, nodeId discover.NodeID, rewardPer *uint16,
	externalId, nodeName, website, details *string) ([]byte, error) {

	txHash := stkc.Evm.StateDB.TxHash()
	blockNumber := stkc.Evm.BlockNumber
	blockHash := stkc.Evm.BlockHash
	from := stkc.Contract.CallerAddress

	log.Debug("Call editCandidate of stakingContract", "txHash", txHash.Hex(),
		"blockNumber", blockNumber.Uint64(), "blockHash", blockHash.Hex(),
		"benefitAddress", benefitAddress, "nodeId", nodeId.String(), "rewardPer", rewardPer,
		"externalId", externalId, "nodeName", nodeName, "website", website,
		"details", details, "from", from)

	if !stkc.Contract.UseGas(params.EditCandidatGas) {
		return nil, ErrOutOfGas
	}

	canAddr, err := xutil.NodeId2Addr(nodeId)
	if nil != err {
		log.Error("Failed to editCandidate by parse nodeId", "txHash", txHash,
			"blockNumber", blockNumber, "blockHash", blockHash.Hex(), "nodeId", nodeId.String(), "err", err)
		return txResultHandler(vm.StakingContractAddr, stkc.Evm, "createStaking",
			fmt.Sprintf("nodeid %s to address fail: %s",
				nodeId.String(), err.Error()),
			TxCreateStaking, staking.ErrNodeID2Addr)
	}

	canOld, err := stkc.Plugin.GetCandidateInfo(blockHash, canAddr)
	if snapshotdb.NonDbNotFoundErr(err) {
		log.Error("Failed to editCandidate by GetCandidateInfo", "txHash", txHash,
			"blockNumber", blockNumber, "blockHash", blockHash.Hex(), "err", err)
		return nil, err
	}

	if canOld.IsEmpty() {
		return txResultHandler(vm.StakingContractAddr, stkc.Evm, "editCandidate",
			"can is nil", TxEditorCandidate, staking.ErrCanNoExist)
	}

	if canOld.IsInvalid() {
		return txResultHandler(vm.StakingContractAddr, stkc.Evm, "editCandidate",
			fmt.Sprintf("can status is: %d", canOld.Status),
			TxEditorCandidate, staking.ErrCanStatusInvalid)
	}

	if from != canOld.StakingAddress {
		return txResultHandler(vm.StakingContractAddr, stkc.Evm, "editCandidate",
			fmt.Sprintf("contract sender: %s, can stake addr: %s", from, canOld.StakingAddress),
			TxEditorCandidate, staking.ErrNoSameStakingAddr)
	}

	if benefitAddress != nil && canOld.BenefitAddress != vm.RewardManagerPoolAddr {
		canOld.BenefitAddress = *benefitAddress
	}

	if nodeName != nil {
		canOld.Description.NodeName = *nodeName
	}
	if externalId != nil {
		canOld.Description.ExternalId = *externalId
	}
	if website != nil {
		canOld.Description.Website = *website
	}
	if details != nil {
		canOld.Description.Details = *details
	}
	if err := canOld.Description.CheckLength(); nil != err {
		return txResultHandler(vm.StakingContractAddr, stkc.Evm, "editCandidate",
			staking.ErrDescriptionLen.Msg+":"+err.Error(),
			TxEditorCandidate, staking.ErrDescriptionLen)
	}

	currentEpoch := uint32(xutil.CalculateEpoch(blockNumber.Uint64()))
	if currentEpoch > canOld.RewardPerChangeEpoch && canOld.NextRewardPer != canOld.RewardPer {
		canOld.RewardPer = canOld.NextRewardPer
	}

	if rewardPer != nil && *rewardPer != canOld.NextRewardPer {
		if !verifyRewardPer(*rewardPer) {
			return txResultHandler(vm.StakingContractAddr, stkc.Evm, "editCandidate",
				fmt.Sprintf("invalid rewardPer: %d", rewardPer),
				TxEditorCandidate, staking.ErrInvalidRewardPer)
		}

		rewardPerMaxChangeRange, err := gov.GovernRewardPerMaxChangeRange(blockNumber.Uint64(), blockHash)
		if nil != err {
			log.Error("Failed to editCandidate, call GovernRewardPerMaxChangeRange is failed", "blockNumber", blockNumber, "blockHash", blockHash.TerminalString(),
				"err", err)
			return nil, err
		}
		rewardPerChangeInterval, err := gov.GovernRewardPerChangeInterval(blockNumber.Uint64(), blockHash)
		if nil != err {
			log.Error("Failed to editCandidate, call GovernRewardPerChangeInterval is failed", "blockNumber", blockNumber, "blockHash", blockHash.TerminalString(),
				"err", err)
			return nil, err
		}

		if uint32(rewardPerChangeInterval) > currentEpoch-canOld.RewardPerChangeEpoch {
			return txResultHandler(vm.StakingContractAddr, stkc.Evm, "editCandidate",
				fmt.Sprintf("needs interval [%d] epoch to modify", rewardPerChangeInterval),
				TxEditorCandidate, staking.ErrRewardPerInterval)
		}

		canOld.NextRewardPer = *rewardPer
		difference := uint16(math.Abs(float64(canOld.NextRewardPer) - float64(canOld.RewardPer)))
		if difference > rewardPerMaxChangeRange {
			return txResultHandler(vm.StakingContractAddr, stkc.Evm, "editCandidate",
				fmt.Sprintf("invalid rewardPer: %d, modified by more than: %d", rewardPer, rewardPerMaxChangeRange),
				TxEditorCandidate, staking.ErrRewardPerChangeRange)
		}
		canOld.RewardPerChangeEpoch = currentEpoch
	}

	if txHash == common.ZeroHash {
		return nil, nil
	}
	err = stkc.Plugin.EditCandidate(blockHash, blockNumber, canAddr, canOld)
	if nil != err {
		if bizErr, ok := err.(*common.BizError); ok {
			return txResultHandler(vm.StakingContractAddr, stkc.Evm, "editCandidate",
				bizErr.Error(), TxEditorCandidate, bizErr)
		} else {
			log.Error("Failed to editCandidate by EditCandidate", "txHash", txHash,
				"blockNumber", blockNumber, "err", err)
			return nil, err
		}
	}

	return txResultHandler(vm.StakingContractAddr, stkc.Evm, "",
		"", TxEditorCandidate, common.NoErr)
}

func (stkc *StakingContract) increaseStaking(nodeId discover.NodeID, typ uint16, amount *big.Int) ([]byte, error) {

	txHash := stkc.Evm.StateDB.TxHash()
	blockNumber := stkc.Evm.BlockNumber
	blockHash := stkc.Evm.BlockHash
	from := stkc.Contract.CallerAddress
	state := stkc.Evm.StateDB

	log.Debug("Call increaseStaking of stakingContract", "txHash", txHash.Hex(),
		"blockNumber", blockNumber.Uint64(), "nodeId", nodeId.String(), "typ", typ,
		"amount", amount, "from", from)

	if !stkc.Contract.UseGas(params.IncStakeGas) {
		return nil, ErrOutOfGas
	}

	if ok, threshold := plugin.CheckOperatingThreshold(blockNumber.Uint64(), blockHash, amount); !ok {
		return txResultHandler(vm.StakingContractAddr, stkc.Evm, "increaseStaking",
			fmt.Sprintf("increase staking threshold: %d, deposit: %d", threshold, amount),
			TxIncreaseStaking, staking.ErrIncreaseStakeVonTooLow)
	}

	canAddr, err := xutil.NodeId2Addr(nodeId)
	if nil != err {
		log.Error("Failed to increaseStaking by parse nodeId", "txHash", txHash,
			"blockNumber", blockNumber, "blockHash", blockHash.Hex(), "nodeId", nodeId.String(), "err", err)
		return txResultHandler(vm.StakingContractAddr, stkc.Evm, "createStaking",
			fmt.Sprintf("nodeid %s to address fail: %s",
				nodeId.String(), err.Error()),
			TxCreateStaking, staking.ErrNodeID2Addr)
	}

	canOld, err := stkc.Plugin.GetCandidateInfo(blockHash, canAddr)
	if snapshotdb.NonDbNotFoundErr(err) {
		log.Error("Failed to increaseStaking by GetCandidateInfo", "txHash", txHash,
			"blockNumber", blockNumber, "err", err)
		return nil, err
	}

	if canOld.IsEmpty() {
		return txResultHandler(vm.StakingContractAddr, stkc.Evm, "increaseStaking",
			"can is nil", TxIncreaseStaking, staking.ErrCanNoExist)
	}

	if canOld.IsInvalid() {
		return txResultHandler(vm.StakingContractAddr, stkc.Evm, "increaseStaking",
			fmt.Sprintf("can status is: %d", canOld.Status),
			TxIncreaseStaking, staking.ErrCanStatusInvalid)
	}

	if from != canOld.StakingAddress {
		return txResultHandler(vm.StakingContractAddr, stkc.Evm, "increaseStaking",
			fmt.Sprintf("contract sender: %s, can stake addr: %s", from, canOld.StakingAddress),
			TxIncreaseStaking, staking.ErrNoSameStakingAddr)
	}
	if txHash == common.ZeroHash {
		return nil, nil
	}

	err = stkc.Plugin.IncreaseStaking(state, blockHash, blockNumber, amount, typ, canAddr, canOld)

	if nil != err {
		if bizErr, ok := err.(*common.BizError); ok {
			return txResultHandler(vm.StakingContractAddr, stkc.Evm, "increaseStaking",
				bizErr.Error(), TxIncreaseStaking, bizErr)

		} else {
			log.Error("Failed to increaseStaking by EditCandidate", "txHash", txHash,
				"blockNumber", blockNumber, "err", err)
			return nil, err
		}

	}
	return txResultHandler(vm.StakingContractAddr, stkc.Evm, "",
		"", TxIncreaseStaking, common.NoErr)
}

func (stkc *StakingContract) withdrewStaking(nodeId discover.NodeID) ([]byte, error) {

	txHash := stkc.Evm.StateDB.TxHash()
	blockNumber := stkc.Evm.BlockNumber
	blockHash := stkc.Evm.BlockHash
	from := stkc.Contract.CallerAddress
	state := stkc.Evm.StateDB

	log.Debug("Call withdrewStaking of stakingContract", "txHash", txHash.Hex(),
		"blockNumber", blockNumber.Uint64(), "nodeId", nodeId.String(), "from", from)

	if !stkc.Contract.UseGas(params.WithdrewStakeGas) {
		return nil, ErrOutOfGas
	}

	canAddr, err := xutil.NodeId2Addr(nodeId)
	if nil != err {
		log.Error("Failed to withdrewStaking by parse nodeId", "txHash", txHash,
			"blockNumber", blockNumber, "blockHash", blockHash.Hex(), "nodeId", nodeId.String(), "err", err)
		return txResultHandler(vm.StakingContractAddr, stkc.Evm, "createStaking",
			fmt.Sprintf("nodeid %s to address fail: %s",
				nodeId.String(), err.Error()),
			TxCreateStaking, staking.ErrNodeID2Addr)
	}

	canOld, err := stkc.Plugin.GetCandidateInfo(blockHash, canAddr)
	if snapshotdb.NonDbNotFoundErr(err) {
		log.Error("Failed to withdrewStaking by GetCandidateInfo", "txHash", txHash,
			"blockNumber", blockNumber, "blockHash", blockHash.Hex(), "nodeId", nodeId.String(), "err", err)
		return nil, err
	}

	if canOld.IsEmpty() {
		return txResultHandler(vm.StakingContractAddr, stkc.Evm, "withdrewStaking",
			"can is nil", TxWithdrewCandidate, staking.ErrCanNoExist)
	}

	if canOld.IsInvalid() {
		return txResultHandler(vm.StakingContractAddr, stkc.Evm, "withdrewStaking",
			fmt.Sprintf("can status is: %d", canOld.Status),
			TxWithdrewCandidate, staking.ErrCanStatusInvalid)
	}

	if from != canOld.StakingAddress {
		return txResultHandler(vm.StakingContractAddr, stkc.Evm, "withdrewStaking",
			fmt.Sprintf("contract sender: %s, can stake addr: %s", from, canOld.StakingAddress),
			TxWithdrewCandidate, staking.ErrNoSameStakingAddr)
	}
	if txHash == common.ZeroHash {
		return nil, nil
	}
	err = stkc.Plugin.WithdrewStaking(state, blockHash, blockNumber, canAddr, canOld)
	if nil != err {
		if bizErr, ok := err.(*common.BizError); ok {
			return txResultHandler(vm.StakingContractAddr, stkc.Evm, "withdrewStaking",
				bizErr.Error(), TxWithdrewCandidate, bizErr)
		} else {
			log.Error("Failed to withdrewStaking by WithdrewStaking", "txHash", txHash,
				"blockNumber", blockNumber, "err", err)
			return nil, err
		}

	}

	return txResultHandler(vm.StakingContractAddr, stkc.Evm, "",
		"", TxWithdrewCandidate, common.NoErr)
}

func (stkc *StakingContract) delegate(typ uint16, nodeId discover.NodeID, amount *big.Int) ([]byte, error) {

	txHash := stkc.Evm.StateDB.TxHash()
	blockNumber := stkc.Evm.BlockNumber
	blockHash := stkc.Evm.BlockHash
	from := stkc.Contract.CallerAddress
	state := stkc.Evm.StateDB

	log.Debug("Call delegate of stakingContract", "txHash", txHash.Hex(),
		"blockNumber", blockNumber.Uint64(), "delAddr", from, "typ", typ,
		"nodeId", nodeId.String(), "amount", amount)

	if !stkc.Contract.UseGas(params.DelegateGas) {
		return nil, ErrOutOfGas
	}

	canAddr, err := xutil.NodeId2Addr(nodeId)
	if nil != err {
		log.Error("Failed to delegate by parse nodeId", "txHash", txHash, "blockNumber",
			blockNumber, "blockHash", blockHash.Hex(), "nodeId", nodeId.String(), "err", err)
		return txResultHandler(vm.StakingContractAddr, stkc.Evm, "createStaking",
			fmt.Sprintf("nodeid %s to address fail: %s",
				nodeId.String(), err.Error()),
			TxCreateStaking, staking.ErrNodeID2Addr)
	}

	canMutable, err := stkc.Plugin.GetCanMutable(blockHash, canAddr)
	if snapshotdb.NonDbNotFoundErr(err) {
		log.Error("Failed to delegate by GetCandidateInfo", "txHash", txHash, "blockNumber", blockNumber, "err", err)
		return nil, err
	}

	if canMutable.IsEmpty() {
		return txResultHandler(vm.StakingContractAddr, stkc.Evm, "delegate",
			"can is nil", TxDelegate, staking.ErrCanNoExist)
	}

	if canMutable.IsInvalid() {
		return txResultHandler(vm.StakingContractAddr, stkc.Evm, "delegate",
			fmt.Sprintf("can status is: %d", canMutable.Status),
			TxDelegate, staking.ErrCanStatusInvalid)
	}

	// the can base must exist if canMutable is exist,so no need check if canBase==nil
	canBase, err := stkc.Plugin.GetCanBase(blockHash, canAddr)
	if snapshotdb.NonDbNotFoundErr(err) {
		log.Error("Failed to delegate by GetCandidateBase", "txHash", txHash, "blockNumber", blockNumber, "err", err)
		return nil, err
	}

	if canBase.StakingBlockNum == blockNumber.Uint64() {
		return txResultHandler(vm.StakingContractAddr, stkc.Evm, "delegate",
			fmt.Sprintf("delegate fail,can't not delgate in the staking block:%d", blockNumber.Uint64()),
			TxDelegate, staking.ErrCanNoExist)
	}

	del, err := stkc.Plugin.GetDelegateInfo(blockHash, from, nodeId, canBase.StakingBlockNum)
	if snapshotdb.NonDbNotFoundErr(err) {
		log.Error("Failed to delegate by GetDelegateInfo", "txHash", txHash, "blockNumber", blockNumber, "err", err)
		return nil, err
	}
	if del.IsEmpty() {
		// build delegate
		del = new(staking.Delegation)
		// Prevent null pointer initialization
		del.Released = new(big.Int).SetInt64(0)
		del.RestrictingPlan = new(big.Int).SetInt64(0)
		del.ReleasedHes = new(big.Int).SetInt64(0)
		del.RestrictingPlanHes = new(big.Int).SetInt64(0)
		del.CumulativeIncome = new(big.Int).SetInt64(0)
	}
	var delegateRewardPerList []*reward.DelegateRewardPer
	if del.DelegateEpoch > 0 {
		delegateRewardPerList, err = plugin.RewardMgrInstance().GetDelegateRewardPerList(blockHash, canBase.NodeId, canBase.StakingBlockNum, uint64(del.DelegateEpoch), xutil.CalculateEpoch(blockNumber.Uint64())-1)
		if snapshotdb.NonDbNotFoundErr(err) {
			log.Error("Failed to delegate by GetDelegateRewardPerList", "txHash", txHash, "blockNumber", blockNumber, "err", err)
			return nil, err
		}
		result, err := stkc.calcRewardPerUseGas(delegateRewardPerList, del)
		if nil != err {
			return result, err
		}
	}

	if ok, threshold := plugin.CheckOperatingThreshold(blockNumber.Uint64(), blockHash, amount); !ok {
		return txResultHandler(vm.StakingContractAddr, stkc.Evm, "delegate",
			fmt.Sprintf("delegate threshold: %d, deposit: %d", threshold, amount),
			TxDelegate, staking.ErrDelegateVonTooLow)
	}

	// check account
	hasStake, err := stkc.Plugin.HasStake(blockHash, from)
	if nil != err {
		return nil, err
	}

	if hasStake {
		return txResultHandler(vm.StakingContractAddr, stkc.Evm, "delegate",
			fmt.Sprintf("'%s' has staking, so don't allow to delegate", from),
			TxDelegate, staking.ErrAccountNoAllowToDelegate)
	}

	// If the candidate’s benefitaAddress is the RewardManagerPoolAddr, no delegation is allowed
	if canBase.BenefitAddress == vm.RewardManagerPoolAddr {
		return txResultHandler(vm.StakingContractAddr, stkc.Evm, "delegate",
			"the can benefitAddr is reward addr",
			TxDelegate, staking.ErrCanNoAllowDelegate)
	}
	if txHash == common.ZeroHash {
		return nil, nil
	}

	can := &staking.Candidate{}
	can.CandidateBase = canBase
	can.CandidateMutable = canMutable

	err = stkc.Plugin.Delegate(state, blockHash, blockNumber, from, del, canAddr, can, typ, amount, delegateRewardPerList)
	if nil != err {
		if bizErr, ok := err.(*common.BizError); ok {
			return txResultHandler(vm.StakingContractAddr, stkc.Evm, "delegate",
				bizErr.Error(), TxDelegate, bizErr)
		} else {
			log.Error("Failed to delegate by Delegate", "txHash", txHash, "blockNumber", blockNumber, "err", err)
			return nil, err
		}
	}

	return txResultHandler(vm.StakingContractAddr, stkc.Evm, "",
		"", TxDelegate, common.NoErr)
}

func (stkc *StakingContract) withdrewDelegation(stakingBlockNum uint64, nodeId discover.NodeID, amount *big.Int) ([]byte, error) {

	txHash := stkc.Evm.StateDB.TxHash()
	blockNumber := stkc.Evm.BlockNumber
	blockHash := stkc.Evm.BlockHash
	from := stkc.Contract.CallerAddress
	state := stkc.Evm.StateDB

	log.Debug("Call withdrewDelegation of stakingContract", "txHash", txHash.Hex(),
		"blockNumber", blockNumber.Uint64(), "delAddr", from, "nodeId", nodeId.String(),
		"stakingNum", stakingBlockNum, "amount", amount)

	if !stkc.Contract.UseGas(params.WithdrewDelegateGas) {
		return nil, ErrOutOfGas
	}

	del, err := stkc.Plugin.GetDelegateInfo(blockHash, from, nodeId, stakingBlockNum)
	if snapshotdb.NonDbNotFoundErr(err) {
		log.Error("Failed to withdrewDelegation by GetDelegateInfo",
			"txHash", txHash.Hex(), "blockNumber", blockNumber, "err", err)
		return nil, err
	}

	if del.IsEmpty() {
		if txHash == common.ZeroHash {
			return nil, nil
		} else {
			return txResultHandler(vm.StakingContractAddr, stkc.Evm, "withdrewDelegation",
				"del is nil", TxWithdrewDelegation, staking.ErrDelegateNoExist)
		}
	}

	delegateRewardPerList, err := plugin.RewardMgrInstance().GetDelegateRewardPerList(blockHash, nodeId, stakingBlockNum, uint64(del.DelegateEpoch), xutil.CalculateEpoch(blockNumber.Uint64())-1)
	if snapshotdb.NonDbNotFoundErr(err) {
		log.Error("Failed to delegate by GetDelegateRewardPerList", "txHash", txHash, "blockNumber", blockNumber, "err", err)
		return nil, err
	}

	result, err := stkc.calcRewardPerUseGas(delegateRewardPerList, del)
	if nil != err {
		return result, err
	}

	if ok, threshold := plugin.CheckOperatingThreshold(blockNumber.Uint64(), blockHash, amount); !ok {

		return txResultHandler(vm.StakingContractAddr, stkc.Evm, "withdrewDelegation",
			fmt.Sprintf("withdrewDelegation threshold: %d, deposit: %d", threshold, amount),
			TxWithdrewDelegation, staking.ErrWithdrewDelegateVonTooLow)
	}

	if txHash == common.ZeroHash {
		return nil, nil
	}

	issueIncome, err := stkc.Plugin.WithdrewDelegation(state, blockHash, blockNumber, amount, from, nodeId, stakingBlockNum, del, delegateRewardPerList)
	if nil != err {
		if bizErr, ok := err.(*common.BizError); ok {

			return txResultHandler(vm.StakingContractAddr, stkc.Evm, "withdrewDelegation",
				bizErr.Error(), TxWithdrewDelegation, bizErr)

		} else {
			log.Error("Failed to withdrewDelegation by WithdrewDelegation", "txHash", txHash, "blockNumber", blockNumber, "err", err)
			return nil, err
		}
	}

	return txResultHandlerWithRes(vm.StakingContractAddr, stkc.Evm, "",
		"", TxWithdrewDelegation, int(common.NoErr.Code), issueIncome), nil
}

func (stkc *StakingContract) calcRewardPerUseGas(delegateRewardPerList []*reward.DelegateRewardPer, del *staking.Delegation) ([]byte, error) {
	unCalcEpoch := len(delegateRewardPerList)
	if unCalcEpoch > 0 {
		if delegateRewardPerList[0].Epoch == uint64(del.DelegateEpoch) {
			if del.Released.Cmp(common.Big0) == 0 && del.RestrictingPlan.Cmp(common.Big0) == 0 {
				unCalcEpoch -= 1
			}
		}
		if !stkc.Contract.UseGas(params.WithdrawDelegateEpochGas * uint64(unCalcEpoch)) {
			return nil, ErrOutOfGas
		}
	}
	return nil, nil
}

func (stkc *StakingContract) getVerifierList() ([]byte, error) {

	blockNumber := stkc.Evm.BlockNumber
	blockHash := stkc.Evm.BlockHash

	arr, err := stkc.Plugin.GetVerifierList(blockHash, blockNumber.Uint64(), plugin.QueryStartNotIrr)

	if snapshotdb.NonDbNotFoundErr(err) {
		return callResultHandler(stkc.Evm, "getVerifierList",
			arr, staking.ErrGetVerifierList.Wrap(err.Error())), nil
	}

	if snapshotdb.IsDbNotFoundErr(err) || arr.IsEmpty() {
		return callResultHandler(stkc.Evm, "getVerifierList",
			arr, staking.ErrGetVerifierList.Wrap("VerifierList info is not found")), nil
	}

	return callResultHandler(stkc.Evm, "getVerifierList",
		arr, nil), nil
}

func (stkc *StakingContract) getHistoryVerifierList(blockNumber *big.Int) ([]byte, error) {

	blockHash := stkc.Evm.BlockHash

	arr, err := stkc.Plugin.GetHistoryVerifierList(blockHash, blockNumber.Uint64(), plugin.QueryStartIrr)
	if nil != err {
		callResultHandler(stkc.Evm, "getHistoryVerifierList",
			arr, staking.ErrGetVerifierList.Wrap(err.Error()))
	}
	arrByte, _ := json.Marshal(arr)

	// todo test
	log.Debug("getHistoryVerifierList", "valArr", string(arrByte))
	return callResultHandler(stkc.Evm, "getHistoryVerifierList",
		arr, nil), nil
}

func (stkc *StakingContract) getValidatorList() ([]byte, error) {

	blockNumber := stkc.Evm.BlockNumber
	blockHash := stkc.Evm.BlockHash

	arr, err := stkc.Plugin.GetValidatorList(blockHash, blockNumber.Uint64(), plugin.CurrentRound, plugin.QueryStartNotIrr)
	if snapshotdb.NonDbNotFoundErr(err) {

		return callResultHandler(stkc.Evm, "getValidatorList",
			arr, staking.ErrGetValidatorList.Wrap(err.Error())), nil
	}

	if snapshotdb.IsDbNotFoundErr(err) || arr.IsEmpty() {
		return callResultHandler(stkc.Evm, "getValidatorList",
			arr, staking.ErrGetValidatorList.Wrap("ValidatorList info is not found")), nil
	}

	return callResultHandler(stkc.Evm, "getValidatorList",
		arr, nil), nil
}

func (stkc *StakingContract) getHistoryValidatorList(blockNumber *big.Int) ([]byte, error) {
	blockHash := stkc.Evm.BlockHash

	arr, err := stkc.Plugin.GetHistoryValidatorList(blockHash, blockNumber.Uint64(), plugin.CurrentRound, plugin.QueryStartIrr)
	if nil != err {
		return callResultHandler(stkc.Evm, "getHistoryValidatorList",
			arr, staking.ErrGetValidatorList.Wrap(err.Error())), nil
	}

	if nil == arr {
		return callResultHandler(stkc.Evm, "getHistoryValidatorList",
			arr, staking.ErrGetValidatorList.Wrap("ValidatorList info is not found")), nil
	}

	return callResultHandler(stkc.Evm, "getHistoryValidatorList",
		arr, nil), nil
}

func (stkc *StakingContract) getHistoryReward(blockNumber *big.Int) ([]byte, error) {
	blockHash := stkc.Evm.BlockHash

	reward, err := stkc.Plugin.GetHistoryReward(blockHash, blockNumber.Uint64())
	if nil != err {
		return callResultHandler(stkc.Evm, "getHistoryReward",
			reward, staking.ErrGetValidatorList.Wrap(err.Error())), nil
	}

	return callResultHandler(stkc.Evm, "getHistoryReward",
		reward, nil), nil
}

func (stkc *StakingContract) getHistorySlash(blockNumber *big.Int) ([]byte, error) {
	blockHash := stkc.Evm.BlockHash

	slashData, err := stkc.Plugin.GetSlashData(blockHash, blockNumber.Uint64())
	if nil != err {
		return callResultHandler(stkc.Evm, "getHistorySlash",
			slashData, staking.ErrGetValidatorList.Wrap(err.Error())), nil
	}

	return callResultHandler(stkc.Evm, "getHistorySlash",
		slashData, nil), nil
}

func (stkc *StakingContract) QueryHistoryTrans(blockNumber *big.Int) ([]byte, error) {
	blockHash := stkc.Evm.BlockHash

	transData, err := stkc.Plugin.GetTransData(blockHash, blockNumber.Uint64())
	if nil != err {
		return callResultHandler(stkc.Evm, "QueryHistoryTrans",
			transData, staking.ErrGetValidatorList.Wrap(err.Error())), nil
	}

	return callResultHandler(stkc.Evm, "QueryHistoryTrans",
		transData, nil), nil
}

func (stkc *StakingContract) getNodeVersion() ([]byte, error) {

	blockNumber := stkc.Evm.BlockNumber
	blockHash := stkc.Evm.BlockHash

	arr, err := stkc.Plugin.GetNodeVersion(blockHash, blockNumber.Uint64())
	if snapshotdb.NonDbNotFoundErr(err) {
		return callResultHandler(stkc.Evm, "getNodeVersion",
			arr, staking.ErrGetCandidateList.Wrap(err.Error())), nil
	}

	if snapshotdb.IsDbNotFoundErr(err) {
		return callResultHandler(stkc.Evm, "getNodeVersion",
			arr, staking.ErrGetCandidateList.Wrap("CandidateList info is not found")), nil
	}

	return callResultHandler(stkc.Evm, "getNodeVersion",
		arr, nil), nil
}

func (stkc *StakingContract) getCandidateList() ([]byte, error) {

	blockNumber := stkc.Evm.BlockNumber
	blockHash := stkc.Evm.BlockHash

	arr, err := stkc.Plugin.GetCandidateList(blockHash, blockNumber.Uint64())
	if snapshotdb.NonDbNotFoundErr(err) {
		return callResultHandler(stkc.Evm, "getCandidateList",
			arr, staking.ErrGetCandidateList.Wrap(err.Error())), nil
	}

	if snapshotdb.IsDbNotFoundErr(err) || arr.IsEmpty() {
		return callResultHandler(stkc.Evm, "getCandidateList",
			arr, staking.ErrGetCandidateList.Wrap("CandidateList info is not found")), nil
	}

	return callResultHandler(stkc.Evm, "getCandidateList",
		arr, nil), nil
}

func (stkc *StakingContract) getRelatedListByDelAddr(addr common.Address) ([]byte, error) {

	blockHash := stkc.Evm.BlockHash
	arr, err := stkc.Plugin.GetRelatedListByDelAddr(blockHash, addr)
	if snapshotdb.NonDbNotFoundErr(err) {
		return callResultHandler(stkc.Evm, fmt.Sprintf("getRelatedListByDelAddr, delAddr: %s", addr),
			arr, staking.ErrGetDelegateRelated.Wrap(err.Error())), nil
	}

	if snapshotdb.IsDbNotFoundErr(err) || arr.IsEmpty() {
		return callResultHandler(stkc.Evm, fmt.Sprintf("getRelatedListByDelAddr, delAddr: %s", addr),
			arr, staking.ErrGetDelegateRelated.Wrap("RelatedList info is not found")), nil
	}

	return callResultHandler(stkc.Evm, fmt.Sprintf("getRelatedListByDelAddr, delAddr: %s", addr),
		arr, nil), nil
}

func (stkc *StakingContract) getDelegateInfo(stakingBlockNum uint64, delAddr common.Address,
	nodeId discover.NodeID) ([]byte, error) {

	blockNumber := stkc.Evm.BlockNumber
	blockHash := stkc.Evm.BlockHash

	del, err := stkc.Plugin.GetDelegateExCompactInfo(blockHash, blockNumber.Uint64(), delAddr, nodeId, stakingBlockNum)
	if snapshotdb.NonDbNotFoundErr(err) {
		return callResultHandler(stkc.Evm, fmt.Sprintf("getDelegateInfo, delAddr: %s, nodeId: %s, stakingBlockNumber: %d",
			delAddr, nodeId, stakingBlockNum),
			del, staking.ErrQueryDelegateInfo.Wrap(err.Error())), nil
	}

	if snapshotdb.IsDbNotFoundErr(err) || del.IsEmpty() {
		return callResultHandler(stkc.Evm, fmt.Sprintf("getDelegateInfo, delAddr: %s, nodeId: %s, stakingBlockNumber: %d",
			delAddr, nodeId, stakingBlockNum),
			del, staking.ErrQueryDelegateInfo.Wrap("Delegate info is not found")), nil
	}

	return callResultHandler(stkc.Evm, fmt.Sprintf("getDelegateInfo, delAddr: %s, nodeId: %s, stakingBlockNumber: %d",
		delAddr, nodeId, stakingBlockNum),
		del, nil), nil
}

func (stkc *StakingContract) getCandidateInfo(nodeId discover.NodeID) ([]byte, error) {
	blockNumber := stkc.Evm.BlockNumber
	blockHash := stkc.Evm.BlockHash

	canAddr, err := xutil.NodeId2Addr(nodeId)
	if nil != err {
		return callResultHandler(stkc.Evm, fmt.Sprintf("getCandidateInfo, nodeId: %s",
			nodeId), nil, staking.ErrQueryCandidateInfo.Wrap(err.Error())), nil
	}
	can, err := stkc.Plugin.GetCandidateCompactInfo(blockHash, blockNumber.Uint64(), canAddr)
	if snapshotdb.NonDbNotFoundErr(err) {
		return callResultHandler(stkc.Evm, fmt.Sprintf("getCandidateInfo, nodeId: %s",
			nodeId), can, staking.ErrQueryCandidateInfo.Wrap(err.Error())), nil
	}

	if snapshotdb.IsDbNotFoundErr(err) || can.IsEmpty() {
		return callResultHandler(stkc.Evm, fmt.Sprintf("getCandidateInfo, nodeId: %s",
			nodeId), can, staking.ErrQueryCandidateInfo.Wrap("Candidate info is not found")), nil
	}

	return callResultHandler(stkc.Evm, fmt.Sprintf("getCandidateInfo, nodeId: %s",
		nodeId), can, nil), nil
}

func (stkc *StakingContract) getPackageReward() ([]byte, error) {
	packageReward, err := plugin.LoadNewBlockReward(common.ZeroHash, snapshotdb.Instance())
	if nil != err {
		return callResultHandler(stkc.Evm, "getPackageReward", nil, common.NotFound.Wrap(err.Error())), nil
	}
	return callResultHandler(stkc.Evm, "getPackageReward", (*hexutil.Big)(packageReward), nil), nil
}

func (stkc *StakingContract) getStakingReward() ([]byte, error) {
	stakingReward, err := plugin.LoadStakingReward(common.ZeroHash, snapshotdb.Instance())
	if nil != err {
		return callResultHandler(stkc.Evm, "getStakingReward", nil, common.NotFound.Wrap(err.Error())), nil
	}
	return callResultHandler(stkc.Evm, "getStakingReward", (*hexutil.Big)(stakingReward), nil), nil
}

func (stkc *StakingContract) getAvgPackTime() ([]byte, error) {
	avgPackTime, err := xcom.LoadCurrentAvgPackTime()
	if nil != err {
		return callResultHandler(stkc.Evm, "getAvgPackTime", nil, common.InternalError.Wrap(err.Error())), nil
	}
	return callResultHandler(stkc.Evm, "getAvgPackTime", avgPackTime, nil), nil
}<|MERGE_RESOLUTION|>--- conflicted
+++ resolved
@@ -47,29 +47,6 @@
 )
 
 const (
-<<<<<<< HEAD
-	TxCreateStaking     = 1000
-	TxEditorCandidate   = 1001
-	TxIncreaseStaking   = 1002
-	TxWithdrewCandidate = 1003
-	TxDelegate          = 1004
-	TxWithdrewDelegate  = 1005
-	QueryVerifierList   = 1100
-	QueryValidatorList  = 1101
-	QueryCandidateList  = 1102
-	QueryRelateList     = 1103
-	QueryDelegateInfo   = 1104
-	QueryCandidateInfo  = 1105
-	QueryHistoryVerifierList  = 1106
-	QueryHistoryValidatorList  = 1107
-	QueryNodeVersion  = 1108
-	QueryHistoryReward  = 1109
-	QueryHistorySlash = 1110
-	QueryHistoryTrans = 1111
-	GetPackageReward    = 1200
-	GetStakingReward    = 1201
-	GetAvgPackTime      = 1202
-=======
 	TxCreateStaking      = 1000
 	TxEditorCandidate    = 1001
 	TxIncreaseStaking    = 1002
@@ -82,10 +59,15 @@
 	QueryRelateList      = 1103
 	QueryDelegateInfo    = 1104
 	QueryCandidateInfo   = 1105
+	QueryHistoryVerifierList  = 1106
+	QueryHistoryValidatorList  = 1107
+	QueryNodeVersion  = 1108
+	QueryHistoryReward  = 1109
+	QueryHistorySlash = 1110
+	QueryHistoryTrans = 1111
 	GetPackageReward     = 1200
 	GetStakingReward     = 1201
 	GetAvgPackTime       = 1202
->>>>>>> 3aef1765
 )
 
 const (
