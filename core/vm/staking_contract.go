// Copyright 2018-2020 The PlatON Network Authors
// This file is part of the PlatON-Go library.
//
// The PlatON-Go library is free software: you can redistribute it and/or modify
// it under the terms of the GNU Lesser General Public License as published by
// the Free Software Foundation, either version 3 of the License, or
// (at your option) any later version.
//
// The PlatON-Go library is distributed in the hope that it will be useful,
// but WITHOUT ANY WARRANTY; without even the implied warranty of
// MERCHANTABILITY or FITNESS FOR A PARTICULAR PURPOSE. See the
// GNU Lesser General Public License for more details.
//
// You should have received a copy of the GNU Lesser General Public License
// along with the PlatON-Go library. If not, see <http://www.gnu.org/licenses/>.

package vm

import (
<<<<<<< HEAD
	"errors"
=======
	"encoding/json"
>>>>>>> 2b77c191
	"fmt"
	"math"
	"math/big"

	"github.com/PlatONnetwork/PlatON-Go/x/reward"

	"github.com/PlatONnetwork/PlatON-Go/x/xcom"

	"github.com/PlatONnetwork/PlatON-Go/common/hexutil"

	"github.com/PlatONnetwork/PlatON-Go/node"

	"github.com/PlatONnetwork/PlatON-Go/x/gov"

	"github.com/PlatONnetwork/PlatON-Go/crypto/bls"

	"github.com/PlatONnetwork/PlatON-Go/params"

	"github.com/PlatONnetwork/PlatON-Go/common"
	"github.com/PlatONnetwork/PlatON-Go/common/vm"
	"github.com/PlatONnetwork/PlatON-Go/core/snapshotdb"
	"github.com/PlatONnetwork/PlatON-Go/log"
	"github.com/PlatONnetwork/PlatON-Go/p2p/discover"
	"github.com/PlatONnetwork/PlatON-Go/x/plugin"
	"github.com/PlatONnetwork/PlatON-Go/x/staking"
	"github.com/PlatONnetwork/PlatON-Go/x/xutil"
)

const (
	TxCreateStaking     = 1000
	TxEditorCandidate   = 1001
	TxIncreaseStaking   = 1002
	TxWithdrewCandidate = 1003
	TxDelegate          = 1004
	TxWithdrewDelegate  = 1005
	QueryVerifierList   = 1100
	QueryValidatorList  = 1101
	QueryCandidateList  = 1102
	QueryRelateList     = 1103
	QueryDelegateInfo   = 1104
	QueryCandidateInfo  = 1105
	QueryHistoryVerifierList  = 1106
	QueryHistoryValidatorList  = 1107
	QueryNodeVersion  = 1108
	QueryHistoryReward  = 1109
	QueryHistorySlash = 1110
	QueryHistoryTrans = 1111
	GetPackageReward    = 1200
	GetStakingReward    = 1201
	GetAvgPackTime      = 1202
)

const (
	BLSPUBKEYLEN = 96 //  the bls public key length must be 96 byte
	BLSPROOFLEN  = 64 // the bls proof length must be 64 byte
)

type StakingContract struct {
	Plugin   *plugin.StakingPlugin
	Contract *Contract
	Evm      *EVM
}

func (stkc *StakingContract) RequiredGas(input []byte) uint64 {
	if checkInputEmpty(input) {
		return 0
	}
	return params.StakingGas
}

func (stkc *StakingContract) Run(input []byte) ([]byte, error) {
	if checkInputEmpty(input) {
		return nil, nil
	}
	return execPlatonContract(input, stkc.FnSigns())
}

func (stkc *StakingContract) CheckGasPrice(gasPrice *big.Int, fcode uint16) error {
	return nil
}

func (stkc *StakingContract) FnSigns() map[uint16]interface{} {
	return map[uint16]interface{}{
		// Set
		TxCreateStaking:     stkc.createStaking,
		TxEditorCandidate:   stkc.editCandidate,
		TxIncreaseStaking:   stkc.increaseStaking,
		TxWithdrewCandidate: stkc.withdrewStaking,
		TxDelegate:          stkc.delegate,
		TxWithdrewDelegate:  stkc.withdrewDelegate,

		// Get
		QueryVerifierList:  stkc.getVerifierList,
		QueryValidatorList: stkc.getValidatorList,
		QueryCandidateList: stkc.getCandidateList,
		QueryRelateList:    stkc.getRelatedListByDelAddr,
		QueryDelegateInfo:  stkc.getDelegateInfo,
		QueryCandidateInfo: stkc.getCandidateInfo,
		QueryHistoryVerifierList: stkc.getHistoryVerifierList,
		QueryHistoryValidatorList: stkc.getHistoryValidatorList,
		QueryNodeVersion: stkc.getNodeVersion,
		QueryHistoryReward: stkc.getHistoryReward,
		QueryHistorySlash: stkc.getHistorySlash,
		QueryHistoryTrans: stkc.QueryHistoryTrans,

		GetPackageReward: stkc.getPackageReward,
		GetStakingReward: stkc.getStakingReward,
		GetAvgPackTime:   stkc.getAvgPackTime,
	}
}

func (stkc *StakingContract) createStaking(typ uint16, benefitAddress common.Address, nodeId discover.NodeID,
	externalId, nodeName, website, details string, amount *big.Int, rewardPer uint16, programVersion uint32,
	programVersionSign common.VersionSign, blsPubKey bls.PublicKeyHex, blsProof bls.SchnorrProofHex) ([]byte, error) {

	txHash := stkc.Evm.StateDB.TxHash()
	txIndex := stkc.Evm.StateDB.TxIdx()
	blockNumber := stkc.Evm.BlockNumber
	blockHash := stkc.Evm.BlockHash
	from := stkc.Contract.CallerAddress
	state := stkc.Evm.StateDB

	log.Debug("Call createStaking of stakingContract", "txHash", txHash.Hex(),
		"blockNumber", blockNumber.Uint64(), "blockHash", blockHash.Hex(), "typ", typ,
		"benefitAddress", benefitAddress.String(), "nodeId", nodeId.String(), "externalId", externalId,
		"nodeName", nodeName, "website", website, "details", details, "amount", amount, "rewardPer", rewardPer,
		"programVersion", programVersion, "programVersionSign", programVersionSign.Hex(),
		"from", from, "blsPubKey", blsPubKey, "blsProof", blsProof)

	if !stkc.Contract.UseGas(params.CreateStakeGas) {
		return nil, ErrOutOfGas
	}

	if !verifyRewardPer(rewardPer) {
		return txResultHandler(vm.StakingContractAddr, stkc.Evm, "createStaking",
			fmt.Sprintf("invalid param rewardPer: %d", rewardPer),
			TxCreateStaking, staking.ErrInvalidRewardPer)
	}

	if len(blsPubKey) != BLSPUBKEYLEN {
		return txResultHandler(vm.StakingContractAddr, stkc.Evm, "createStaking",
			fmt.Sprintf("got blsKey length: %d, must be: %d", len(blsPubKey), BLSPUBKEYLEN),
			TxCreateStaking, staking.ErrWrongBlsPubKey)
	}

	if len(blsProof) != BLSPROOFLEN {
		return txResultHandler(vm.StakingContractAddr, stkc.Evm, "createStaking",
			fmt.Sprintf("got blsProof length: %d, must be: %d", len(blsProof), BLSPROOFLEN),
			TxCreateStaking, staking.ErrWrongBlsPubKeyProof)
	}

	// parse bls publickey
	blsPk, err := blsPubKey.ParseBlsPubKey()
	if nil != err {
		return txResultHandler(vm.StakingContractAddr, stkc.Evm, "createStaking",
			fmt.Sprintf("failed to parse blspubkey: %s", err.Error()),
			TxCreateStaking, staking.ErrWrongBlsPubKey)
	}

	// verify bls proof
	if err := verifyBlsProof(blsProof, blsPk); nil != err {
		return txResultHandler(vm.StakingContractAddr, stkc.Evm, "createStaking",
			fmt.Sprintf("failed to verify bls proof: %s", err.Error()),
			TxCreateStaking, staking.ErrWrongBlsPubKeyProof)

	}

	// validate programVersion sign
	if !node.GetCryptoHandler().IsSignedByNodeID(programVersion, programVersionSign.Bytes(), nodeId) {
		return txResultHandler(vm.StakingContractAddr, stkc.Evm, "createStaking",
			"call IsSignedByNodeID is failed",
			TxCreateStaking, staking.ErrWrongProgramVersionSign)
	}

	if ok, threshold := plugin.CheckStakeThreshold(blockNumber.Uint64(), blockHash, amount); !ok {
		return txResultHandler(vm.StakingContractAddr, stkc.Evm, "createStaking",
			fmt.Sprintf("staking threshold: %d, deposit: %d", threshold, amount),
			TxCreateStaking, staking.ErrStakeVonTooLow)
	}

	// check Description length
	desc := &staking.Description{
		NodeName:   nodeName,
		ExternalId: externalId,
		Website:    website,
		Details:    details,
	}
	if err := desc.CheckLength(); nil != err {
		return txResultHandler(vm.StakingContractAddr, stkc.Evm, "createStaking",
			staking.ErrDescriptionLen.Msg+":"+err.Error(),
			TxCreateStaking, staking.ErrDescriptionLen)
	}

	// Query current active version
	originVersion := gov.GetVersionForStaking(blockHash, state)
	currVersion := xutil.CalcVersion(originVersion)
	inputVersion := xutil.CalcVersion(programVersion)

	var isDeclareVersion bool

	realVersion := programVersion
	// Compare version
	// Just like that:
	// eg: 2.1.x == 2.1.x; 2.1.x > 2.0.x
	if inputVersion < currVersion {
		return txResultHandler(vm.StakingContractAddr, stkc.Evm, "createStaking",
			fmt.Sprintf("input Version: %s, current valid Version: %s",
				xutil.ProgramVersion2Str(programVersion), xutil.ProgramVersion2Str(originVersion)),
			TxCreateStaking, staking.ErrProgramVersionTooLow)

	} else if inputVersion > currVersion {
		isDeclareVersion = true
		//If the node version is higher than the current governance version, temporarily use the governance version,  wait for the version to pass the governance proposal, and then replace it
		realVersion = originVersion
	}

	canAddr, err := xutil.NodeId2Addr(nodeId)
	if nil != err {
		log.Error("Failed to createStaking by parse nodeId", "txHash", txHash,
			"blockNumber", blockNumber, "blockHash", blockHash.Hex(), "nodeId", nodeId.String(), "err", err)
		return nil, err
	}

	canOld, err := stkc.Plugin.GetCandidateInfo(blockHash, canAddr)
	if snapshotdb.NonDbNotFoundErr(err) {
		log.Error("Failed to createStaking by GetCandidateInfo", "txHash", txHash,
			"blockNumber", blockNumber, "err", err)
		return nil, err
	}

	if canOld.IsNotEmpty() {
		return txResultHandler(vm.StakingContractAddr, stkc.Evm, "createStaking",
			"can is not nil",
			TxCreateStaking, staking.ErrCanAlreadyExist)
	}
	if txHash == common.ZeroHash {
		return nil, nil
	}
	/**
	init candidate info
	*/
	canBase := &staking.CandidateBase{
		NodeId:          nodeId,
		BlsPubKey:       blsPubKey,
		StakingAddress:  from,
		BenefitAddress:  benefitAddress,
		StakingBlockNum: blockNumber.Uint64(),
		StakingTxIndex:  txIndex,
		ProgramVersion:  realVersion,
		Description:     *desc,
	}

	canMutable := &staking.CandidateMutable{
		Shares:               amount,
		Released:             new(big.Int).SetInt64(0),
		ReleasedHes:          new(big.Int).SetInt64(0),
		RestrictingPlan:      new(big.Int).SetInt64(0),
		RestrictingPlanHes:   new(big.Int).SetInt64(0),
		RewardPer:            rewardPer,
		NextRewardPer:        rewardPer,
		RewardPerChangeEpoch: uint32(xutil.CalculateEpoch(blockNumber.Uint64())),
		DelegateRewardTotal:  new(big.Int).SetInt64(0),
	}

	can := &staking.Candidate{}
	can.CandidateBase = canBase
	can.CandidateMutable = canMutable

	err = stkc.Plugin.CreateCandidate(state, blockHash, blockNumber, amount, typ, canAddr, can)

	if nil != err {
		if bizErr, ok := err.(*common.BizError); ok {

			return txResultHandler(vm.StakingContractAddr, stkc.Evm, "createStaking",
				bizErr.Error(), TxCreateStaking, bizErr)

		} else {
			log.Error("Failed to createStaking by CreateCandidate", "txHash", txHash,
				"blockNumber", blockNumber, "err", err)
			return nil, err
		}
	}

	// Because we must need to staking before we declare the version information.
	if isDeclareVersion {
		// Declare new Version
		err := gov.DeclareVersion(can.StakingAddress, can.NodeId,
			programVersion, programVersionSign, blockHash, blockNumber.Uint64(), stkc.Plugin, state)
		if nil != err {
			log.Error("Failed to CreateCandidate with govplugin DelareVersion failed",
				"blockNumber", blockNumber.Uint64(), "blockHash", blockHash.Hex(), "err", err)

			if !gov.Gte0140VersionState(state) {
				// the snapshot db can roll back ,so rollBack here no need
				if er := stkc.Plugin.RollBackStaking(state, blockHash, blockNumber, canAddr, typ); nil != er {
					log.Error("Failed to createStaking by RollBackStaking", "txHash", txHash,
						"blockNumber", blockNumber, "err", er)
				}
			}
			return txResultHandler(vm.StakingContractAddr, stkc.Evm, "createStaking",
				err.Error(), TxCreateStaking, staking.ErrDeclVsFialedCreateCan)
		}
	}

	return txResultHandler(vm.StakingContractAddr, stkc.Evm, "",
		"", TxCreateStaking, common.NoErr)
}

func verifyBlsProof(proofHex bls.SchnorrProofHex, pubKey *bls.PublicKey) error {
	proofByte, err := proofHex.MarshalText()
	if nil != err {
		return err
	}
	// proofHex to proof
	proof := new(bls.SchnorrProof)
	if err = proof.UnmarshalText(proofByte); nil != err {
		return err
	}
	// verify proof
	return proof.VerifySchnorrNIZK(*pubKey)
}

func verifyRewardPer(rewardPer uint16) bool {
	return rewardPer <= 10000 //	1BP(BasePoint)=0.01%
}

func (stkc *StakingContract) editCandidate(benefitAddress *common.Address, nodeId discover.NodeID, rewardPer *uint16,
	externalId, nodeName, website, details *string) ([]byte, error) {

	txHash := stkc.Evm.StateDB.TxHash()
	blockNumber := stkc.Evm.BlockNumber
	blockHash := stkc.Evm.BlockHash
	from := stkc.Contract.CallerAddress
	state := stkc.Evm.StateDB

	log.Debug("Call editCandidate of stakingContract", "txHash", txHash.Hex(),
		"blockNumber", blockNumber.Uint64(), "blockHash", blockHash.Hex(),
		"benefitAddress", benefitAddress, "nodeId", nodeId.String(), "rewardPer", rewardPer,
		"externalId", externalId, "nodeName", nodeName, "website", website,
		"details", details, "from", from)

	if !stkc.Contract.UseGas(params.EditCandidatGas) {
		return nil, ErrOutOfGas
	}

	canAddr, err := xutil.NodeId2Addr(nodeId)
	if nil != err {
		log.Error("Failed to editCandidate by parse nodeId", "txHash", txHash,
			"blockNumber", blockNumber, "blockHash", blockHash.Hex(), "nodeId", nodeId.String(), "err", err)
		return nil, err
	}

	canOld, err := stkc.Plugin.GetCandidateInfo(blockHash, canAddr)
	if snapshotdb.NonDbNotFoundErr(err) {
		log.Error("Failed to editCandidate by GetCandidateInfo", "txHash", txHash,
			"blockNumber", blockNumber, "blockHash", blockHash.Hex(), "err", err)
		return nil, err
	}

	if canOld.IsEmpty() {
		return txResultHandler(vm.StakingContractAddr, stkc.Evm, "editCandidate",
			"can is nil", TxEditorCandidate, staking.ErrCanNoExist)
	}

	if canOld.IsInvalid() {
		return txResultHandler(vm.StakingContractAddr, stkc.Evm, "editCandidate",
			fmt.Sprintf("can status is: %d", canOld.Status),
			TxEditorCandidate, staking.ErrCanStatusInvalid)
	}

	if from != canOld.StakingAddress {
		return txResultHandler(vm.StakingContractAddr, stkc.Evm, "editCandidate",
			fmt.Sprintf("contract sender: %s, can stake addr: %s", from, canOld.StakingAddress),
			TxEditorCandidate, staking.ErrNoSameStakingAddr)
	}

	if benefitAddress == nil {
		if !gov.Gte0140VersionState(state) {
			return xcom.NewResult(common.InvalidParameter, nil), errors.New(common.InvalidParameter.Error())
		}
	} else {
		if canOld.BenefitAddress != vm.RewardManagerPoolAddr {
			canOld.BenefitAddress = *benefitAddress
		}
	}

	currentEpoch := uint32(xutil.CalculateEpoch(blockNumber.Uint64()))

	if gov.Gte0140VersionState(state) {
		if nodeName != nil {
			canOld.Description.NodeName = *nodeName
		}
		if externalId != nil {
			canOld.Description.ExternalId = *externalId
		}
		if website != nil {
			canOld.Description.Website = *website
		}
		if details != nil {
			canOld.Description.Details = *details
		}
	} else {
		if nodeName == nil || externalId == nil || website == nil || details == nil {
			return xcom.NewResult(common.InvalidParameter, nil), errors.New(common.InvalidParameter.Error())
		}
		// check Description length
		desc := &staking.Description{
			NodeName:   *nodeName,
			ExternalId: *externalId,
			Website:    *website,
			Details:    *details,
		}
		canOld.Description = *desc
	}
	if err := canOld.Description.CheckLength(); nil != err {
		return txResultHandler(vm.StakingContractAddr, stkc.Evm, "editCandidate",
			staking.ErrDescriptionLen.Msg+":"+err.Error(),
			TxEditorCandidate, staking.ErrDescriptionLen)
	}

	if gov.Gte0140VersionState(state) {
		if currentEpoch > canOld.RewardPerChangeEpoch && canOld.NextRewardPer != canOld.RewardPer {
			canOld.RewardPer = canOld.NextRewardPer
		}
	}

	if rewardPer != nil {
		if !verifyRewardPer(*rewardPer) {
			return txResultHandler(vm.StakingContractAddr, stkc.Evm, "editCandidate",
				fmt.Sprintf("invalid rewardPer: %d", rewardPer),
				TxEditorCandidate, staking.ErrInvalidRewardPer)
		}

		isChange := false
		if gov.Gte0140VersionState(state) {
			isChange = *rewardPer != canOld.NextRewardPer
		} else {
			canOld.NextRewardPer = *rewardPer
			isChange = canOld.NextRewardPer != canOld.RewardPer
		}

		if isChange {
			rewardPerMaxChangeRange, err := gov.GovernRewardPerMaxChangeRange(blockNumber.Uint64(), blockHash)
			if nil != err {
				log.Error("Failed to editCandidate, call GovernRewardPerMaxChangeRange is failed", "blockNumber", blockNumber, "blockHash", blockHash.TerminalString(),
					"err", err)
				return nil, err
			}
			rewardPerChangeInterval, err := gov.GovernRewardPerChangeInterval(blockNumber.Uint64(), blockHash)
			if nil != err {
				log.Error("Failed to editCandidate, call GovernRewardPerChangeInterval is failed", "blockNumber", blockNumber, "blockHash", blockHash.TerminalString(),
					"err", err)
				return nil, err
			}

			if uint32(rewardPerChangeInterval) > currentEpoch-canOld.RewardPerChangeEpoch {
				return txResultHandler(vm.StakingContractAddr, stkc.Evm, "editCandidate",
					fmt.Sprintf("needs interval [%d] epoch to modify", rewardPerChangeInterval),
					TxEditorCandidate, staking.ErrRewardPerInterval)
			}

			canOld.NextRewardPer = *rewardPer
			difference := uint16(math.Abs(float64(canOld.NextRewardPer) - float64(canOld.RewardPer)))
			if difference > rewardPerMaxChangeRange {
				return txResultHandler(vm.StakingContractAddr, stkc.Evm, "editCandidate",
					fmt.Sprintf("invalid rewardPer: %d, modified by more than: %d", rewardPer, rewardPerMaxChangeRange),
					TxEditorCandidate, staking.ErrRewardPerChangeRange)
			}
			canOld.RewardPerChangeEpoch = currentEpoch
		}
	} else {
		if !gov.Gte0140VersionState(state) {
			return xcom.NewResult(common.InvalidParameter, nil), errors.New(common.InvalidParameter.Error())
		}
	}
	if txHash == common.ZeroHash {
		return nil, nil
	}
	err = stkc.Plugin.EditCandidate(blockHash, blockNumber, canAddr, canOld)
	if nil != err {
		if bizErr, ok := err.(*common.BizError); ok {
			return txResultHandler(vm.StakingContractAddr, stkc.Evm, "editCandidate",
				bizErr.Error(), TxEditorCandidate, bizErr)
		} else {
			log.Error("Failed to editCandidate by EditCandidate", "txHash", txHash,
				"blockNumber", blockNumber, "err", err)
			return nil, err
		}
	}

	return txResultHandler(vm.StakingContractAddr, stkc.Evm, "",
		"", TxEditorCandidate, common.NoErr)
}

func (stkc *StakingContract) increaseStaking(nodeId discover.NodeID, typ uint16, amount *big.Int) ([]byte, error) {

	txHash := stkc.Evm.StateDB.TxHash()
	blockNumber := stkc.Evm.BlockNumber
	blockHash := stkc.Evm.BlockHash
	from := stkc.Contract.CallerAddress
	state := stkc.Evm.StateDB

	log.Debug("Call increaseStaking of stakingContract", "txHash", txHash.Hex(),
		"blockNumber", blockNumber.Uint64(), "nodeId", nodeId.String(), "typ", typ,
		"amount", amount, "from", from)

	if !stkc.Contract.UseGas(params.IncStakeGas) {
		return nil, ErrOutOfGas
	}

	if ok, threshold := plugin.CheckOperatingThreshold(blockNumber.Uint64(), blockHash, amount); !ok {
		return txResultHandler(vm.StakingContractAddr, stkc.Evm, "increaseStaking",
			fmt.Sprintf("increase staking threshold: %d, deposit: %d", threshold, amount),
			TxIncreaseStaking, staking.ErrIncreaseStakeVonTooLow)
	}

	canAddr, err := xutil.NodeId2Addr(nodeId)
	if nil != err {
		log.Error("Failed to increaseStaking by parse nodeId", "txHash", txHash,
			"blockNumber", blockNumber, "blockHash", blockHash.Hex(), "nodeId", nodeId.String(), "err", err)
		return nil, err
	}

	canOld, err := stkc.Plugin.GetCandidateInfo(blockHash, canAddr)
	if snapshotdb.NonDbNotFoundErr(err) {
		log.Error("Failed to increaseStaking by GetCandidateInfo", "txHash", txHash,
			"blockNumber", blockNumber, "err", err)
		return nil, err
	}

	if canOld.IsEmpty() {
		return txResultHandler(vm.StakingContractAddr, stkc.Evm, "increaseStaking",
			"can is nil", TxIncreaseStaking, staking.ErrCanNoExist)
	}

	if canOld.IsInvalid() {
		return txResultHandler(vm.StakingContractAddr, stkc.Evm, "increaseStaking",
			fmt.Sprintf("can status is: %d", canOld.Status),
			TxIncreaseStaking, staking.ErrCanStatusInvalid)
	}

	if from != canOld.StakingAddress {
		return txResultHandler(vm.StakingContractAddr, stkc.Evm, "increaseStaking",
			fmt.Sprintf("contract sender: %s, can stake addr: %s", from, canOld.StakingAddress),
			TxIncreaseStaking, staking.ErrNoSameStakingAddr)
	}
	if txHash == common.ZeroHash {
		return nil, nil
	}

	err = stkc.Plugin.IncreaseStaking(state, blockHash, blockNumber, amount, typ, canAddr, canOld)

	if nil != err {
		if bizErr, ok := err.(*common.BizError); ok {
			return txResultHandler(vm.StakingContractAddr, stkc.Evm, "increaseStaking",
				bizErr.Error(), TxIncreaseStaking, bizErr)

		} else {
			log.Error("Failed to increaseStaking by EditCandidate", "txHash", txHash,
				"blockNumber", blockNumber, "err", err)
			return nil, err
		}

	}
	return txResultHandler(vm.StakingContractAddr, stkc.Evm, "",
		"", TxIncreaseStaking, common.NoErr)
}

func (stkc *StakingContract) withdrewStaking(nodeId discover.NodeID) ([]byte, error) {

	txHash := stkc.Evm.StateDB.TxHash()
	blockNumber := stkc.Evm.BlockNumber
	blockHash := stkc.Evm.BlockHash
	from := stkc.Contract.CallerAddress
	state := stkc.Evm.StateDB

	log.Debug("Call withdrewStaking of stakingContract", "txHash", txHash.Hex(),
		"blockNumber", blockNumber.Uint64(), "nodeId", nodeId.String(), "from", from)

	if !stkc.Contract.UseGas(params.WithdrewStakeGas) {
		return nil, ErrOutOfGas
	}

	canAddr, err := xutil.NodeId2Addr(nodeId)
	if nil != err {
		log.Error("Failed to withdrewStaking by parse nodeId", "txHash", txHash,
			"blockNumber", blockNumber, "blockHash", blockHash.Hex(), "nodeId", nodeId.String(), "err", err)
		return nil, err
	}

	canOld, err := stkc.Plugin.GetCandidateInfo(blockHash, canAddr)
	if snapshotdb.NonDbNotFoundErr(err) {
		log.Error("Failed to withdrewStaking by GetCandidateInfo", "txHash", txHash,
			"blockNumber", blockNumber, "blockHash", blockHash.Hex(), "nodeId", nodeId.String(), "err", err)
		return nil, err
	}

	if canOld.IsEmpty() {
		return txResultHandler(vm.StakingContractAddr, stkc.Evm, "withdrewStaking",
			"can is nil", TxWithdrewCandidate, staking.ErrCanNoExist)
	}

	if canOld.IsInvalid() {
		return txResultHandler(vm.StakingContractAddr, stkc.Evm, "withdrewStaking",
			fmt.Sprintf("can status is: %d", canOld.Status),
			TxWithdrewCandidate, staking.ErrCanStatusInvalid)
	}

	if from != canOld.StakingAddress {
		return txResultHandler(vm.StakingContractAddr, stkc.Evm, "withdrewStaking",
			fmt.Sprintf("contract sender: %s, can stake addr: %s", from, canOld.StakingAddress),
			TxWithdrewCandidate, staking.ErrNoSameStakingAddr)
	}
	if txHash == common.ZeroHash {
		return nil, nil
	}
	err = stkc.Plugin.WithdrewStaking(state, blockHash, blockNumber, canAddr, canOld)
	if nil != err {
		if bizErr, ok := err.(*common.BizError); ok {
			return txResultHandler(vm.StakingContractAddr, stkc.Evm, "withdrewStaking",
				bizErr.Error(), TxWithdrewCandidate, bizErr)
		} else {
			log.Error("Failed to withdrewStaking by WithdrewStaking", "txHash", txHash,
				"blockNumber", blockNumber, "err", err)
			return nil, err
		}

	}

	return txResultHandler(vm.StakingContractAddr, stkc.Evm, "",
		"", TxWithdrewCandidate, common.NoErr)
}

func (stkc *StakingContract) delegate(typ uint16, nodeId discover.NodeID, amount *big.Int) ([]byte, error) {

	txHash := stkc.Evm.StateDB.TxHash()
	blockNumber := stkc.Evm.BlockNumber
	blockHash := stkc.Evm.BlockHash
	from := stkc.Contract.CallerAddress
	state := stkc.Evm.StateDB

	log.Debug("Call delegate of stakingContract", "txHash", txHash.Hex(),
		"blockNumber", blockNumber.Uint64(), "delAddr", from, "typ", typ,
		"nodeId", nodeId.String(), "amount", amount)

	if !stkc.Contract.UseGas(params.DelegateGas) {
		return nil, ErrOutOfGas
	}

	canAddr, err := xutil.NodeId2Addr(nodeId)
	if nil != err {
		log.Error("Failed to delegate by parse nodeId", "txHash", txHash, "blockNumber",
			blockNumber, "blockHash", blockHash.Hex(), "nodeId", nodeId.String(), "err", err)
		return nil, err
	}

	canMutable, err := stkc.Plugin.GetCanMutable(blockHash, canAddr)
	if snapshotdb.NonDbNotFoundErr(err) {
		log.Error("Failed to delegate by GetCandidateInfo", "txHash", txHash, "blockNumber", blockNumber, "err", err)
		return nil, err
	}

	if canMutable.IsEmpty() {
		return txResultHandler(vm.StakingContractAddr, stkc.Evm, "delegate",
			"can is nil", TxDelegate, staking.ErrCanNoExist)
	}

	if canMutable.IsInvalid() {
		return txResultHandler(vm.StakingContractAddr, stkc.Evm, "delegate",
			fmt.Sprintf("can status is: %d", canMutable.Status),
			TxDelegate, staking.ErrCanStatusInvalid)
	}

	// the can base must exist if canMutable is exist,so no need check if canBase==nil
	canBase, err := stkc.Plugin.GetCanBase(blockHash, canAddr)
	if snapshotdb.NonDbNotFoundErr(err) {
		log.Error("Failed to delegate by GetCandidateBase", "txHash", txHash, "blockNumber", blockNumber, "err", err)
		return nil, err
	}

	if canBase.StakingBlockNum == blockNumber.Uint64() {
		return txResultHandler(vm.StakingContractAddr, stkc.Evm, "delegate",
			fmt.Sprintf("delegate fail,can't not delgate in the staking block:%d", blockNumber.Uint64()),
			TxDelegate, staking.ErrCanNoExist)
	}

	del, err := stkc.Plugin.GetDelegateInfo(blockHash, from, nodeId, canBase.StakingBlockNum)
	if snapshotdb.NonDbNotFoundErr(err) {
		log.Error("Failed to delegate by GetDelegateInfo", "txHash", txHash, "blockNumber", blockNumber, "err", err)
		return nil, err
	}
	if del.IsEmpty() {
		// build delegate
		del = new(staking.Delegation)
		// Prevent null pointer initialization
		del.Released = new(big.Int).SetInt64(0)
		del.RestrictingPlan = new(big.Int).SetInt64(0)
		del.ReleasedHes = new(big.Int).SetInt64(0)
		del.RestrictingPlanHes = new(big.Int).SetInt64(0)
		del.CumulativeIncome = new(big.Int).SetInt64(0)
	}
	var delegateRewardPerList []*reward.DelegateRewardPer
	if del.DelegateEpoch > 0 {
		delegateRewardPerList, err = plugin.RewardMgrInstance().GetDelegateRewardPerList(blockHash, canBase.NodeId, canBase.StakingBlockNum, uint64(del.DelegateEpoch), xutil.CalculateEpoch(blockNumber.Uint64())-1)
		if snapshotdb.NonDbNotFoundErr(err) {
			log.Error("Failed to delegate by GetDelegateRewardPerList", "txHash", txHash, "blockNumber", blockNumber, "err", err)
			return nil, err
		}
		result, err := stkc.calcRewardPerUseGas(delegateRewardPerList, del)
		if nil != err {
			return result, err
		}
	}

	if ok, threshold := plugin.CheckOperatingThreshold(blockNumber.Uint64(), blockHash, amount); !ok {
		return txResultHandler(vm.StakingContractAddr, stkc.Evm, "delegate",
			fmt.Sprintf("delegate threshold: %d, deposit: %d", threshold, amount),
			TxDelegate, staking.ErrDelegateVonTooLow)
	}

	// check account
	hasStake, err := stkc.Plugin.HasStake(blockHash, from)
	if nil != err {
		return nil, err
	}

	if hasStake {
		return txResultHandler(vm.StakingContractAddr, stkc.Evm, "delegate",
			fmt.Sprintf("'%s' has staking, so don't allow to delegate", from),
			TxDelegate, staking.ErrAccountNoAllowToDelegate)
	}

	// If the candidate’s benefitaAddress is the RewardManagerPoolAddr, no delegation is allowed
	if canBase.BenefitAddress == vm.RewardManagerPoolAddr {
		return txResultHandler(vm.StakingContractAddr, stkc.Evm, "delegate",
			"the can benefitAddr is reward addr",
			TxDelegate, staking.ErrCanNoAllowDelegate)
	}
	if txHash == common.ZeroHash {
		return nil, nil
	}

	can := &staking.Candidate{}
	can.CandidateBase = canBase
	can.CandidateMutable = canMutable

	err = stkc.Plugin.Delegate(state, blockHash, blockNumber, from, del, canAddr, can, typ, amount, delegateRewardPerList)
	if nil != err {
		if bizErr, ok := err.(*common.BizError); ok {
			return txResultHandler(vm.StakingContractAddr, stkc.Evm, "delegate",
				bizErr.Error(), TxDelegate, bizErr)
		} else {
			log.Error("Failed to delegate by Delegate", "txHash", txHash, "blockNumber", blockNumber, "err", err)
			return nil, err
		}
	}

	return txResultHandler(vm.StakingContractAddr, stkc.Evm, "",
		"", TxDelegate, common.NoErr)
}

func (stkc *StakingContract) withdrewDelegate(stakingBlockNum uint64, nodeId discover.NodeID, amount *big.Int) ([]byte, error) {

	txHash := stkc.Evm.StateDB.TxHash()
	blockNumber := stkc.Evm.BlockNumber
	blockHash := stkc.Evm.BlockHash
	from := stkc.Contract.CallerAddress
	state := stkc.Evm.StateDB

	log.Debug("Call withdrewDelegate of stakingContract", "txHash", txHash.Hex(),
		"blockNumber", blockNumber.Uint64(), "delAddr", from, "nodeId", nodeId.String(),
		"stakingNum", stakingBlockNum, "amount", amount)

	if !stkc.Contract.UseGas(params.WithdrewDelegateGas) {
		return nil, ErrOutOfGas
	}

	del, err := stkc.Plugin.GetDelegateInfo(blockHash, from, nodeId, stakingBlockNum)
	if snapshotdb.NonDbNotFoundErr(err) {
		log.Error("Failed to withdrewDelegate by GetDelegateInfo",
			"txHash", txHash.Hex(), "blockNumber", blockNumber, "err", err)
		return nil, err
	}

	if del.IsEmpty() {
		if txHash == common.ZeroHash {
			return nil, nil
		} else {
			return txResultHandler(vm.StakingContractAddr, stkc.Evm, "withdrewDelegate",
				"del is nil", TxWithdrewDelegate, staking.ErrDelegateNoExist)
		}
	}

	delegateRewardPerList, err := plugin.RewardMgrInstance().GetDelegateRewardPerList(blockHash, nodeId, stakingBlockNum, uint64(del.DelegateEpoch), xutil.CalculateEpoch(blockNumber.Uint64())-1)
	if snapshotdb.NonDbNotFoundErr(err) {
		log.Error("Failed to delegate by GetDelegateRewardPerList", "txHash", txHash, "blockNumber", blockNumber, "err", err)
		return nil, err
	}

	result, err := stkc.calcRewardPerUseGas(delegateRewardPerList, del)
	if nil != err {
		return result, err
	}

	if ok, threshold := plugin.CheckOperatingThreshold(blockNumber.Uint64(), blockHash, amount); !ok {

		return txResultHandler(vm.StakingContractAddr, stkc.Evm, "withdrewDelegate",
			fmt.Sprintf("withdrewDelegate threshold: %d, deposit: %d", threshold, amount),
			TxWithdrewDelegate, staking.ErrWithdrewDelegateVonTooLow)
	}

	if txHash == common.ZeroHash {
		return nil, nil
	}

	issueIncome, err := stkc.Plugin.WithdrewDelegate(state, blockHash, blockNumber, amount, from, nodeId, stakingBlockNum, del, delegateRewardPerList)
	if nil != err {
		if bizErr, ok := err.(*common.BizError); ok {

			return txResultHandler(vm.StakingContractAddr, stkc.Evm, "withdrewDelegate",
				bizErr.Error(), TxWithdrewDelegate, bizErr)

		} else {
			log.Error("Failed to withdrewDelegate by WithdrewDelegate", "txHash", txHash, "blockNumber", blockNumber, "err", err)
			return nil, err
		}
	}

	return txResultHandlerWithRes(vm.StakingContractAddr, stkc.Evm, "",
		"", TxWithdrewDelegate, int(common.NoErr.Code), issueIncome), nil
}

func (stkc *StakingContract) calcRewardPerUseGas(delegateRewardPerList []*reward.DelegateRewardPer, del *staking.Delegation) ([]byte, error) {
	unCalcEpoch := len(delegateRewardPerList)
	if unCalcEpoch > 0 {
		if delegateRewardPerList[0].Epoch == uint64(del.DelegateEpoch) {
			if del.Released.Cmp(common.Big0) == 0 && del.RestrictingPlan.Cmp(common.Big0) == 0 {
				unCalcEpoch -= 1
			}
		}
		if !stkc.Contract.UseGas(params.WithdrawDelegateEpochGas * uint64(unCalcEpoch)) {
			return nil, ErrOutOfGas
		}
	}
	return nil, nil
}

func (stkc *StakingContract) getVerifierList() ([]byte, error) {

	blockNumber := stkc.Evm.BlockNumber
	blockHash := stkc.Evm.BlockHash

	arr, err := stkc.Plugin.GetVerifierList(blockHash, blockNumber.Uint64(), plugin.QueryStartNotIrr)

	if snapshotdb.NonDbNotFoundErr(err) {
		return callResultHandler(stkc.Evm, "getVerifierList",
			arr, staking.ErrGetVerifierList.Wrap(err.Error())), nil
	}

	if snapshotdb.IsDbNotFoundErr(err) || arr.IsEmpty() {
		return callResultHandler(stkc.Evm, "getVerifierList",
			arr, staking.ErrGetVerifierList.Wrap("VerifierList info is not found")), nil
	}

	return callResultHandler(stkc.Evm, "getVerifierList",
		arr, nil), nil
}

func (stkc *StakingContract) getHistoryVerifierList(blockNumber *big.Int) ([]byte, error) {

	blockHash := stkc.Evm.BlockHash

	arr, err := stkc.Plugin.GetHistoryVerifierList(blockHash, blockNumber.Uint64(), plugin.QueryStartIrr)
	if nil != err {
		callResultHandler(stkc.Evm, "getHistoryVerifierList",
			arr, staking.ErrGetVerifierList.Wrap(err.Error()))
	}
	arrByte, _ := json.Marshal(arr)

	// todo test
	log.Debug("getHistoryVerifierList", "valArr", string(arrByte))
	return callResultHandler(stkc.Evm, "getHistoryVerifierList",
		arr, nil), nil
}

func (stkc *StakingContract) getValidatorList() ([]byte, error) {

	blockNumber := stkc.Evm.BlockNumber
	blockHash := stkc.Evm.BlockHash

	arr, err := stkc.Plugin.GetValidatorList(blockHash, blockNumber.Uint64(), plugin.CurrentRound, plugin.QueryStartNotIrr)
	if snapshotdb.NonDbNotFoundErr(err) {

		return callResultHandler(stkc.Evm, "getValidatorList",
			arr, staking.ErrGetValidatorList.Wrap(err.Error())), nil
	}

	if snapshotdb.IsDbNotFoundErr(err) || arr.IsEmpty() {
		return callResultHandler(stkc.Evm, "getValidatorList",
			arr, staking.ErrGetValidatorList.Wrap("ValidatorList info is not found")), nil
	}

	return callResultHandler(stkc.Evm, "getValidatorList",
		arr, nil), nil
}

func (stkc *StakingContract) getHistoryValidatorList(blockNumber *big.Int) ([]byte, error) {
	blockHash := stkc.Evm.BlockHash

	arr, err := stkc.Plugin.GetHistoryValidatorList(blockHash, blockNumber.Uint64(), plugin.CurrentRound, plugin.QueryStartIrr)
	if nil != err {
		return callResultHandler(stkc.Evm, "getHistoryValidatorList",
			arr, staking.ErrGetValidatorList.Wrap(err.Error())), nil
	}

	if nil == arr {
		return callResultHandler(stkc.Evm, "getHistoryValidatorList",
			arr, staking.ErrGetValidatorList.Wrap("ValidatorList info is not found")), nil
	}

	return callResultHandler(stkc.Evm, "getHistoryValidatorList",
		arr, nil), nil
}

func (stkc *StakingContract) getHistoryReward(blockNumber *big.Int) ([]byte, error) {
	blockHash := stkc.Evm.BlockHash

	reward, err := stkc.Plugin.GetHistoryReward(blockHash, blockNumber.Uint64())
	if nil != err {
		return callResultHandler(stkc.Evm, "getHistoryReward",
			reward, staking.ErrGetValidatorList.Wrap(err.Error())), nil
	}

	return callResultHandler(stkc.Evm, "getHistoryReward",
		reward, nil), nil
}

func (stkc *StakingContract) getHistorySlash(blockNumber *big.Int) ([]byte, error) {
	blockHash := stkc.Evm.BlockHash

	slashData, err := stkc.Plugin.GetSlashData(blockHash, blockNumber.Uint64())
	if nil != err {
		return callResultHandler(stkc.Evm, "getHistorySlash",
			slashData, staking.ErrGetValidatorList.Wrap(err.Error())), nil
	}

	return callResultHandler(stkc.Evm, "getHistorySlash",
		slashData, nil), nil
}

func (stkc *StakingContract) QueryHistoryTrans(blockNumber *big.Int) ([]byte, error) {
	blockHash := stkc.Evm.BlockHash

	transData, err := stkc.Plugin.GetTransData(blockHash, blockNumber.Uint64())
	if nil != err {
		return callResultHandler(stkc.Evm, "QueryHistoryTrans",
			transData, staking.ErrGetValidatorList.Wrap(err.Error())), nil
	}

	return callResultHandler(stkc.Evm, "QueryHistoryTrans",
		transData, nil), nil
}

func (stkc *StakingContract) getNodeVersion() ([]byte, error) {

	blockNumber := stkc.Evm.BlockNumber
	blockHash := stkc.Evm.BlockHash

	arr, err := stkc.Plugin.GetNodeVersion(blockHash, blockNumber.Uint64())
	if snapshotdb.NonDbNotFoundErr(err) {
		return callResultHandler(stkc.Evm, "getNodeVersion",
			arr, staking.ErrGetCandidateList.Wrap(err.Error())), nil
	}

	if snapshotdb.IsDbNotFoundErr(err) {
		return callResultHandler(stkc.Evm, "getNodeVersion",
			arr, staking.ErrGetCandidateList.Wrap("CandidateList info is not found")), nil
	}

	return callResultHandler(stkc.Evm, "getNodeVersion",
		arr, nil), nil
}

func (stkc *StakingContract) getCandidateList() ([]byte, error) {

	blockNumber := stkc.Evm.BlockNumber
	blockHash := stkc.Evm.BlockHash

	arr, err := stkc.Plugin.GetCandidateList(blockHash, blockNumber.Uint64())
	if snapshotdb.NonDbNotFoundErr(err) {
		return callResultHandler(stkc.Evm, "getCandidateList",
			arr, staking.ErrGetCandidateList.Wrap(err.Error())), nil
	}

	if snapshotdb.IsDbNotFoundErr(err) || arr.IsEmpty() {
		return callResultHandler(stkc.Evm, "getCandidateList",
			arr, staking.ErrGetCandidateList.Wrap("CandidateList info is not found")), nil
	}

	return callResultHandler(stkc.Evm, "getCandidateList",
		arr, nil), nil
}

func (stkc *StakingContract) getRelatedListByDelAddr(addr common.Address) ([]byte, error) {

	blockHash := stkc.Evm.BlockHash
	arr, err := stkc.Plugin.GetRelatedListByDelAddr(blockHash, addr)
	if snapshotdb.NonDbNotFoundErr(err) {
		return callResultHandler(stkc.Evm, fmt.Sprintf("getRelatedListByDelAddr, delAddr: %s", addr),
			arr, staking.ErrGetDelegateRelated.Wrap(err.Error())), nil
	}

	if snapshotdb.IsDbNotFoundErr(err) || arr.IsEmpty() {
		return callResultHandler(stkc.Evm, fmt.Sprintf("getRelatedListByDelAddr, delAddr: %s", addr),
			arr, staking.ErrGetDelegateRelated.Wrap("RelatedList info is not found")), nil
	}

	return callResultHandler(stkc.Evm, fmt.Sprintf("getRelatedListByDelAddr, delAddr: %s", addr),
		arr, nil), nil
}

func (stkc *StakingContract) getDelegateInfo(stakingBlockNum uint64, delAddr common.Address,
	nodeId discover.NodeID) ([]byte, error) {

	blockNumber := stkc.Evm.BlockNumber
	blockHash := stkc.Evm.BlockHash

	del, err := stkc.Plugin.GetDelegateExCompactInfo(blockHash, blockNumber.Uint64(), delAddr, nodeId, stakingBlockNum)
	if snapshotdb.NonDbNotFoundErr(err) {
		return callResultHandler(stkc.Evm, fmt.Sprintf("getDelegateInfo, delAddr: %s, nodeId: %s, stakingBlockNumber: %d",
			delAddr, nodeId, stakingBlockNum),
			del, staking.ErrQueryDelegateInfo.Wrap(err.Error())), nil
	}

	if snapshotdb.IsDbNotFoundErr(err) || del.IsEmpty() {
		return callResultHandler(stkc.Evm, fmt.Sprintf("getDelegateInfo, delAddr: %s, nodeId: %s, stakingBlockNumber: %d",
			delAddr, nodeId, stakingBlockNum),
			del, staking.ErrQueryDelegateInfo.Wrap("Delegate info is not found")), nil
	}

	return callResultHandler(stkc.Evm, fmt.Sprintf("getDelegateInfo, delAddr: %s, nodeId: %s, stakingBlockNumber: %d",
		delAddr, nodeId, stakingBlockNum),
		del, nil), nil
}

func (stkc *StakingContract) getCandidateInfo(nodeId discover.NodeID) ([]byte, error) {
	blockNumber := stkc.Evm.BlockNumber
	blockHash := stkc.Evm.BlockHash

	canAddr, err := xutil.NodeId2Addr(nodeId)
	if nil != err {
		return callResultHandler(stkc.Evm, fmt.Sprintf("getCandidateInfo, nodeId: %s",
			nodeId), nil, staking.ErrQueryCandidateInfo.Wrap(err.Error())), nil
	}
	can, err := stkc.Plugin.GetCandidateCompactInfo(blockHash, blockNumber.Uint64(), canAddr)
	if snapshotdb.NonDbNotFoundErr(err) {
		return callResultHandler(stkc.Evm, fmt.Sprintf("getCandidateInfo, nodeId: %s",
			nodeId), can, staking.ErrQueryCandidateInfo.Wrap(err.Error())), nil
	}

	if snapshotdb.IsDbNotFoundErr(err) || can.IsEmpty() {
		return callResultHandler(stkc.Evm, fmt.Sprintf("getCandidateInfo, nodeId: %s",
			nodeId), can, staking.ErrQueryCandidateInfo.Wrap("Candidate info is not found")), nil
	}

	return callResultHandler(stkc.Evm, fmt.Sprintf("getCandidateInfo, nodeId: %s",
		nodeId), can, nil), nil
}

func (stkc *StakingContract) getPackageReward() ([]byte, error) {
	packageReward, err := plugin.LoadNewBlockReward(common.ZeroHash, snapshotdb.Instance())
	if nil != err {
		return callResultHandler(stkc.Evm, "getPackageReward", nil, common.NotFound.Wrap(err.Error())), nil
	}
	return callResultHandler(stkc.Evm, "getPackageReward", (*hexutil.Big)(packageReward), nil), nil
}

func (stkc *StakingContract) getStakingReward() ([]byte, error) {
	stakingReward, err := plugin.LoadStakingReward(common.ZeroHash, snapshotdb.Instance())
	if nil != err {
		return callResultHandler(stkc.Evm, "getStakingReward", nil, common.NotFound.Wrap(err.Error())), nil
	}
	return callResultHandler(stkc.Evm, "getStakingReward", (*hexutil.Big)(stakingReward), nil), nil
}

func (stkc *StakingContract) getAvgPackTime() ([]byte, error) {
	avgPackTime, err := xcom.LoadCurrentAvgPackTime()
	if nil != err {
		return callResultHandler(stkc.Evm, "getAvgPackTime", nil, common.InternalError.Wrap(err.Error())), nil
	}
	return callResultHandler(stkc.Evm, "getAvgPackTime", avgPackTime, nil), nil
}<|MERGE_RESOLUTION|>--- conflicted
+++ resolved
@@ -17,11 +17,8 @@
 package vm
 
 import (
-<<<<<<< HEAD
 	"errors"
-=======
 	"encoding/json"
->>>>>>> 2b77c191
 	"fmt"
 	"math"
 	"math/big"
