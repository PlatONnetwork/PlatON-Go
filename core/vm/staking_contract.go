--- conflicted
+++ resolved
@@ -777,53 +777,22 @@
 
 func (stkc *StakingContract) getNodeVersion() ([]byte, error) {
 
-<<<<<<< HEAD
-	arr, err := stkc.Plugin.GetNodeVersion( blockNumber.Uint64())
-	if nil != err {
+	blockNumber := stkc.Evm.BlockNumber
+	blockHash := stkc.Evm.BlockHash
+
+	arr, err := stkc.Plugin.GetNodeVersion(blockHash, blockNumber.Uint64())
+	if snapshotdb.NonDbNotFoundErr(err) {
 		return callResultHandler(stkc.Evm, "getNodeVersion",
 			arr, staking.ErrGetCandidateList.Wrap(err.Error())), nil
 	}
 
-	if nil == arr {
+	if snapshotdb.IsDbNotFoundErr(err) {
 		return callResultHandler(stkc.Evm, "getNodeVersion",
 			arr, staking.ErrGetCandidateList.Wrap("CandidateList info is not found")), nil
 	}
 
 	return callResultHandler(stkc.Evm, "getNodeVersion",
 		arr, nil), nil
-=======
-	blockNumber := stkc.Evm.BlockNumber
-	blockHash := stkc.Evm.BlockHash
-
-	arr, err := stkc.Plugin.GetNodeVersion(blockHash, blockNumber.Uint64())
-	if nil != err && err != snapshotdb.ErrNotFound {
-
-		data := xcom.NewFailResultByBiz(staking.ErrGetCandidateList.Wrap(err.Error()))
-		log.Error("Failed to getNodeVersion: Query CandidateList is failed",
-			"blockNumber", blockNumber, "blockHash", blockHash.Hex(), "err", err)
-		return data, nil
-	}
-
-	if (nil != err && err == snapshotdb.ErrNotFound) || nil == arr {
-
-		data := xcom.NewFailResultByBiz(staking.ErrGetCandidateList.Wrap("CandidateList info is not found"))
-		log.Error("Failed to getNodeVersion: CandidateList info is not found",
-			"blockNumber", blockNumber, "blockHash", blockHash.Hex())
-		return data, nil
-	}
-
-	arrByte, err := json.Marshal(arr)
-	if nil != err {
-
-		data := xcom.NewFailResultByBiz(staking.ErrGetCandidateList.Wrap(err.Error()))
-		log.Error("Failed to getNodeVersion: CandidateList Marshal json is failed",
-			"blockNumber", blockNumber, "blockHash", blockHash.Hex(), "err", err)
-		return data, nil
-	}
-	data := xcom.NewSuccessResult(string(arrByte))
-	log.Info("getNodeVersion", "blockNumber", blockNumber, "blockHash", blockHash.Hex(), "canArr", string(arrByte))
-	return data, nil
->>>>>>> 11da8280
 }
 
 func (stkc *StakingContract) getCandidateList() ([]byte, error) {
