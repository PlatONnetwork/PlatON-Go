--- conflicted
+++ resolved
@@ -54,15 +54,12 @@
 	QueryRelateList     = 1103
 	QueryDelegateInfo   = 1104
 	QueryCandidateInfo  = 1105
-<<<<<<< HEAD
+	QueryHistoryVerifierList  = 1106
+	QueryHistoryValidatorList  = 1107
+	QueryNodeVersion  = 1108
 	GetPackageReward    = 1200
 	GetStakingReward    = 1201
 	GetAvgPackTime      = 1202
-=======
-	QueryHistoryVerifierList  = 1106
-	QueryHistoryValidatorList  = 1107
-	QueryNodeVersion  = 1108
->>>>>>> 1ccb103f
 )
 
 const (
@@ -105,16 +102,13 @@
 		QueryRelateList:    stkc.getRelatedListByDelAddr,
 		QueryDelegateInfo:  stkc.getDelegateInfo,
 		QueryCandidateInfo: stkc.getCandidateInfo,
-<<<<<<< HEAD
+		QueryHistoryVerifierList: stkc.getHistoryVerifierList,
+		QueryHistoryValidatorList: stkc.getHistoryValidatorList,
+		QueryNodeVersion: stkc.getNodeVersion,
 
 		GetPackageReward: stkc.getPackageReward,
 		GetStakingReward: stkc.getStakingReward,
 		GetAvgPackTime:   stkc.getAvgPackTime,
-=======
-		QueryHistoryVerifierList: stkc.getHistoryVerifierList,
-		QueryHistoryValidatorList: stkc.getHistoryValidatorList,
-		QueryNodeVersion: stkc.getNodeVersion,
->>>>>>> 1ccb103f
 	}
 }
 
