--- conflicted
+++ resolved
@@ -814,11 +814,7 @@
 		return nil, nil
 	}
 
-<<<<<<< HEAD
-	issueIncome, err := stkc.Plugin.WithdrewDelegation(state, blockHash, blockNumber, txHash, amount, from, nodeId, stakingBlockNum, del, delegateRewardPerList)
-=======
-	issueIncome, released, restrictingPlan, lockReleased, lockRestrictingPlan, err := stkc.Plugin.WithdrewDelegation(state, blockHash, blockNumber, amount, from, nodeId, stakingBlockNum, del, delegateRewardPerList)
->>>>>>> e4aa5d90
+	issueIncome, released, restrictingPlan, lockReleased, lockRestrictingPlan, err := stkc.Plugin.WithdrewDelegation(state, blockHash, blockNumber, txHash, amount, from, nodeId, stakingBlockNum, del, delegateRewardPerList)
 	if nil != err {
 		if bizErr, ok := err.(*common.BizError); ok {
 
