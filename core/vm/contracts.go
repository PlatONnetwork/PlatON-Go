--- conflicted
+++ resolved
@@ -24,13 +24,9 @@
 	"github.com/PlatONnetwork/PlatON-Go/crypto/bls"
 	"math/big"
 
-<<<<<<< HEAD
-	"github.com/PlatONnetwork/PlatON-Go/core/vm/vrfstatistics"
-=======
 	"github.com/PlatONnetwork/PlatON-Go/crypto/bls12381"
 	"github.com/PlatONnetwork/PlatON-Go/x/gov"
 	"github.com/PlatONnetwork/PlatON-Go/x/xcom"
->>>>>>> b67ea9cf
 
 	"github.com/PlatONnetwork/PlatON-Go/log"
 	"github.com/PlatONnetwork/PlatON-Go/x/handler"
@@ -1173,9 +1169,6 @@
 		randomNumbers[i] = currentNonces[i] ^ txHash[i]
 	}
 	if seedNum == 1 {
-		if txHash != common.ZeroHash {
-			vrfstatistics.Tool.AddRequest(v.Evm.Context.BlockNumber.Uint64(), seedNum, txHash, v.Evm.Origin)
-		}
 		return randomNumbers, nil
 	}
 
@@ -1205,9 +1198,6 @@
 			randomNumbers[j+start] = randomNumbers[j] ^ preNonce[j]
 		}
 	}
-	if txHash != common.ZeroHash {
-		vrfstatistics.Tool.AddRequest(v.Evm.Context.BlockNumber.Uint64(), seedNum, txHash, v.Evm.Origin)
-	}
 	return randomNumbers, nil
 }
 
