// Copyright 2014 The go-ethereum Authors
// This file is part of the go-ethereum library.
//
// The go-ethereum library is free software: you can redistribute it and/or modify
// it under the terms of the GNU Lesser General Public License as published by
// the Free Software Foundation, either version 3 of the License, or
// (at your option) any later version.
//
// The go-ethereum library is distributed in the hope that it will be useful,
// but WITHOUT ANY WARRANTY; without even the implied warranty of
// MERCHANTABILITY or FITNESS FOR A PARTICULAR PURPOSE. See the
// GNU Lesser General Public License for more details.
//
// You should have received a copy of the GNU Lesser General Public License
// along with the go-ethereum library. If not, see <http://www.gnu.org/licenses/>.

package vm

import (
	"github.com/PlatONnetwork/PlatON-Go/x/plugin"
	"math/big"
	"strings"
	"sync/atomic"
	"time"

	"github.com/PlatONnetwork/PlatON-Go/common"
	"github.com/PlatONnetwork/PlatON-Go/crypto"
	"github.com/PlatONnetwork/PlatON-Go/params"
)

// emptyCodeHash is used by create to ensure deployment is disallowed to already
// deployed contract addresses (relevant after the account abstraction).
var emptyCodeHash = crypto.Keccak256Hash(nil)

type (
	// CanTransferFunc is the signature of a transfer guard function
	CanTransferFunc func(StateDB, common.Address, *big.Int) bool
	// TransferFunc is the signature of a transfer function
	TransferFunc func(StateDB, common.Address, common.Address, *big.Int)
	// GetHashFunc returns the nth block hash in the blockchain
	// and is used by the BLOCKHASH EVM op code.
	GetHashFunc func(uint64) common.Hash
)

// run runs the given contract and takes care of running precompiles with a fallback to the byte code interpreter.
func run(evm *EVM, contract *Contract, input []byte, readOnly bool) ([]byte, error) {
	if contract.CodeAddr != nil {
		precompiles := PrecompiledContractsHomestead

		if p := precompiles[*contract.CodeAddr]; p != nil {
			return RunPrecompiledContract(p, input, contract)
		}
		if p := PrecompiledContracts[*contract.CodeAddr]; p != nil {
			vic := &validatorInnerContract{
				Contract: contract,
				Evm:      evm,
			}
			return RunPrecompiledContract(vic, input, contract)
		}

		if p := PlatONPrecompiledContracts[*contract.CodeAddr]; p != nil {
			switch p.(type) {
			case *StakingContract:
				staking := &StakingContract{
					Plugin:   plugin.StakingInstance(),
					Contract: contract,
					Evm:      evm,
				}
				return RunPlatONPrecompiledContract(staking, input, contract)
			case *restrictingContract:
				restricting := &restrictingContract{
					plugin  : plugin.GetRestrictingInstance(),
					Contract: contract,
					Evm:      evm,
				}
				return RunPlatONPrecompiledContract(restricting, input, contract)
<<<<<<< HEAD
			case *GovContract:
				govContract := &GovContract{
					Plugin  : plugin.GovPluginInstance(),
=======
			case *slashingContract:
				slashing := &slashingContract{
					plugin: 	plugin.SlashInstance(),
					Contract: 	contract,
					Evm: 		evm,
				}
				return RunPlatONPrecompiledContract(slashing, input, contract)
			case *govContract:
				govContract := &govContract{
					plugin  : plugin.GovPluginInstance(),
>>>>>>> b5ad3f3d
					Contract: contract,
					Evm:      evm,
				}
				return RunPlatONPrecompiledContract(govContract, input, contract)
			}
		}




	}

	for _, interpreter := range evm.interpreters {
		if interpreter.CanRun(contract.Code) {
			if evm.interpreter != interpreter {
				// Ensure that the interpreter pointer is set back
				// to its current value upon return.
				defer func(i Interpreter) {
					evm.interpreter = i
				}(evm.interpreter)
				evm.interpreter = interpreter
			}
			return interpreter.Run(contract, input, readOnly)
		}
	}
	return nil, ErrNoCompatibleInterpreter
}

// Context provides the EVM with auxiliary information. Once provided
// it shouldn't be modified.
type Context struct {
	// CanTransfer returns whether the account contains
	// sufficient ether to transfer the value
	CanTransfer CanTransferFunc
	// Transfer transfers ether from one account to the other
	Transfer TransferFunc
	// GetHash returns the hash corresponding to n
	GetHash GetHashFunc

	// Message information
	Origin   common.Address // Provides information for ORIGIN
	GasPrice *big.Int       // Provides information for GASPRICE

	// Block information
	Coinbase    common.Address // Provides information for COINBASE
	GasLimit    uint64         // Provides information for GASLIMIT
	BlockNumber *big.Int       // Provides information for NUMBER
	Time        *big.Int       // Provides information for TIME
	Difficulty  *big.Int       // Provides information for DIFFICULTY

	BlockHash common.Hash  		// Only, the value will be available after the current block has been sealed.
}

// EVM is the Ethereum Virtual Machine base object and provides
// the necessary tools to run a contract on the given state with
// the provided context. It should be noted that any error
// generated through any of the calls should be considered a
// revert-state-and-consume-all-gas operation, no checks on
// specific errors should ever be performed. The interpreter makes
// sure that any errors generated are to be considered faulty code.
//
// The EVM should never be reused and is not thread safe.
type EVM struct {
	// Context provides auxiliary blockchain related information
	Context
	// StateDB gives access to the underlying state
	StateDB StateDB
	// Depth is the current call stack
	depth int

	// chainConfig contains information about the current chain
	chainConfig *params.ChainConfig
	// chain rules contains the chain rules for the current epoch
	chainRules params.Rules
	// virtual machine configuration options used to initialise the
	// evm.
	vmConfig Config
	// global (to this context) ethereum virtual machine
	// used throughout the execution of the tx.
	interpreters []Interpreter
	interpreter  Interpreter
	// abort is used to abort the EVM calling operations
	// NOTE: must be set atomically
	abort int32
	// callGasTemp holds the gas available for the current call. This is needed because the
	// available gas is calculated in gasCall* according to the 63/64 rule and later
	// applied in opCall*.
	callGasTemp uint64
}

// NewEVM returns a new EVM. The returned EVM is not thread safe and should
// only ever be used *once*.
func NewEVM(ctx Context, statedb StateDB, chainConfig *params.ChainConfig, vmConfig Config) *EVM {
	evm := &EVM{
		Context:      ctx,
		StateDB:      statedb,
		vmConfig:     vmConfig,
		chainConfig:  chainConfig,
		chainRules:   chainConfig.Rules(ctx.BlockNumber),
		interpreters: make([]Interpreter, 0, 1),
	}

	// vmConfig.EVMInterpreter will be used by EVM-C, it won't be checked here
	// as we always want to have the built-in EVM as the failover option.
	// todo: replace the evm to wasm for the interpreter.
	if strings.EqualFold("evm", chainConfig.VMInterpreter) {
		evm.interpreters = append(evm.interpreters, NewEVMInterpreter(evm, vmConfig))
	} else {
		evm.interpreters = append(evm.interpreters, NewWASMInterpreter(evm, vmConfig))
	}
	evm.interpreter = evm.interpreters[0]
	return evm
}

// Cancel cancels any running EVM operation. This may be called concurrently and
// it's safe to be called multiple times.
func (evm *EVM) Cancel() {
	atomic.StoreInt32(&evm.abort, 1)
}

// Interpreter returns the current interpreter
func (evm *EVM) Interpreter() Interpreter {
	return evm.interpreter
}

// Call executes the contract associated with the addr with the given input as
// parameters. It also handles any necessary value transfer required and takes
// the necessary steps to create accounts and reverses the state in case of an
// execution error or failed value transfer.
func (evm *EVM) Call(caller ContractRef, addr common.Address, input []byte, gas uint64, value *big.Int) (ret []byte, leftOverGas uint64, err error) {
	if evm.vmConfig.NoRecursion && evm.depth > 0 {
		return nil, gas, nil
	}

	// Fail if we're trying to execute above the call depth limit
	if evm.depth > int(params.CallCreateDepth) {
		return nil, gas, ErrDepth
	}
	// Fail if we're trying to transfer more than the available balance
	if !evm.Context.CanTransfer(evm.StateDB, caller.Address(), value) {
		return nil, gas, ErrInsufficientBalance
	}

	var (
		to       = AccountRef(addr)
		snapshot = evm.StateDB.Snapshot() // - snapshot.
	)
	if !evm.StateDB.Exist(addr) {
		precompiles := PrecompiledContractsHomestead

		if precompiles[addr] == nil && PrecompiledContracts[addr] == nil && PlatONPrecompiledContracts[addr] == nil && value.Sign() == 0 {
			// Calling a non existing account, don't do anything, but ping the tracer
			if evm.vmConfig.Debug && evm.depth == 0 {
				evm.vmConfig.Tracer.CaptureStart(caller.Address(), addr, false, input, gas, value)
				evm.vmConfig.Tracer.CaptureEnd(ret, 0, 0, nil)
			}
			return nil, gas, nil
		}
		evm.StateDB.CreateAccount(addr)
	}
	evm.Transfer(evm.StateDB, caller.Address(), to.Address(), value)

	// Initialise a new contract and set the code that is to be used by the EVM.
	// The contract is a scoped environment for this execution context only.
	contract := NewContract(caller, to, value, gas)

	contract.SetCallCode(&addr, evm.StateDB.GetCodeHash(addr), evm.StateDB.GetCode(addr))
	start := time.Now()

	// Capture the tracer start/end events in debug mode
	if evm.vmConfig.Debug && evm.depth == 0 {
		evm.vmConfig.Tracer.CaptureStart(caller.Address(), addr, false, input, gas, value)

		defer func() { // Lazy evaluation of the parameters
			evm.vmConfig.Tracer.CaptureEnd(ret, gas-contract.Gas, time.Since(start), err)
		}()
	}
	ret, err = run(evm, contract, input, false)

	// When an error was returned by the EVM or when setting the creation code
	// above we revert to the snapshot and consume any gas remaining. Additionally
	// when we're in homestead this also counts for code storage gas errors.
	if err != nil {
		evm.StateDB.RevertToSnapshot(snapshot)
		if err != errExecutionReverted {
			contract.UseGas(contract.Gas)
		}
	}
	return ret, contract.Gas, err
}

// CallCode executes the contract associated with the addr with the given input
// as parameters. It also handles any necessary value transfer required and takes
// the necessary steps to create accounts and reverses the state in case of an
// execution error or failed value transfer.
//
// CallCode differs from Call in the sense that it executes the given address'
// code with the caller as context.
func (evm *EVM) CallCode(caller ContractRef, addr common.Address, input []byte, gas uint64, value *big.Int) (ret []byte, leftOverGas uint64, err error) {
	if evm.vmConfig.NoRecursion && evm.depth > 0 {
		return nil, gas, nil
	}

	// Fail if we're trying to execute above the call depth limit
	if evm.depth > int(params.CallCreateDepth) {
		return nil, gas, ErrDepth
	}
	// Fail if we're trying to transfer more than the available balance
	if !evm.CanTransfer(evm.StateDB, caller.Address(), value) {
		return nil, gas, ErrInsufficientBalance
	}

	var (
		snapshot = evm.StateDB.Snapshot()
		to       = AccountRef(caller.Address())
	)
	// initialise a new contract and set the code that is to be used by the
	// EVM. The contract is a scoped environment for this execution context
	// only.
	contract := NewContract(caller, to, value, gas)
	contract.SetCallCode(&addr, evm.StateDB.GetCodeHash(addr), evm.StateDB.GetCode(addr))

	ret, err = run(evm, contract, input, false)
	if err != nil {
		evm.StateDB.RevertToSnapshot(snapshot)
		if err != errExecutionReverted {
			contract.UseGas(contract.Gas)
		}
	}
	return ret, contract.Gas, err
}

// DelegateCall executes the contract associated with the addr with the given input
// as parameters. It reverses the state in case of an execution error.
//
// DelegateCall differs from CallCode in the sense that it executes the given address'
// code with the caller as context and the caller is set to the caller of the caller.
func (evm *EVM) DelegateCall(caller ContractRef, addr common.Address, input []byte, gas uint64) (ret []byte, leftOverGas uint64, err error) {
	if evm.vmConfig.NoRecursion && evm.depth > 0 {
		return nil, gas, nil
	}
	// Fail if we're trying to execute above the call depth limit
	if evm.depth > int(params.CallCreateDepth) {
		return nil, gas, ErrDepth
	}

	var (
		snapshot = evm.StateDB.Snapshot()
		to       = AccountRef(caller.Address())
	)

	// Initialise a new contract and make initialise the delegate values
	contract := NewContract(caller, to, nil, gas).AsDelegate()
	contract.SetCallCode(&addr, evm.StateDB.GetCodeHash(addr), evm.StateDB.GetCode(addr))

	ret, err = run(evm, contract, input, false)
	if err != nil {
		evm.StateDB.RevertToSnapshot(snapshot)
		if err != errExecutionReverted {
			contract.UseGas(contract.Gas)
		}
	}
	return ret, contract.Gas, err
}

// StaticCall executes the contract associated with the addr with the given input
// as parameters while disallowing any modifications to the state during the call.
// Opcodes that attempt to perform such modifications will result in exceptions
// instead of performing the modifications.
func (evm *EVM) StaticCall(caller ContractRef, addr common.Address, input []byte, gas uint64) (ret []byte, leftOverGas uint64, err error) {
	if evm.vmConfig.NoRecursion && evm.depth > 0 {
		return nil, gas, nil
	}
	// Fail if we're trying to execute above the call depth limit
	if evm.depth > int(params.CallCreateDepth) {
		return nil, gas, ErrDepth
	}

	var (
		to       = AccountRef(addr)
		snapshot = evm.StateDB.Snapshot()
	)
	// Initialise a new contract and set the code that is to be used by the
	// EVM. The contract is a scoped environment for this execution context
	// only.
	contract := NewContract(caller, to, new(big.Int), gas)
	contract.SetCallCode(&addr, evm.StateDB.GetCodeHash(addr), evm.StateDB.GetCode(addr))

	// When an error was returned by the EVM or when setting the creation code
	// above we revert to the snapshot and consume any gas remaining. Additionally
	// when we're in Homestead this also counts for code storage gas errors.
	ret, err = run(evm, contract, input, true)
	if err != nil {
		evm.StateDB.RevertToSnapshot(snapshot)
		if err != errExecutionReverted {
			contract.UseGas(contract.Gas)
		}
	}
	return ret, contract.Gas, err
}

// create creates a new contract using code as deployment code.
func (evm *EVM) create(caller ContractRef, code []byte, gas uint64, value *big.Int, address common.Address) ([]byte, common.Address, uint64, error) {
	// Depth check execution. Fail if we're trying to execute above the
	// limit.
	if evm.depth > int(params.CallCreateDepth) {
		return nil, common.Address{}, gas, ErrDepth
	}
	if !evm.CanTransfer(evm.StateDB, caller.Address(), value) {
		return nil, common.Address{}, gas, ErrInsufficientBalance
	}
	nonce := evm.StateDB.GetNonce(caller.Address())
	evm.StateDB.SetNonce(caller.Address(), nonce+1)

	// Ensure there's no existing contract already at the designated address
	contractHash := evm.StateDB.GetCodeHash(address)
	if evm.StateDB.GetNonce(address) != 0 || (contractHash != (common.Hash{}) && contractHash != emptyCodeHash) {
		return nil, common.Address{}, 0, ErrContractAddressCollision
	}
	// Create a new account on the state
	snapshot := evm.StateDB.Snapshot()
	evm.StateDB.CreateAccount(address)
	evm.StateDB.SetNonce(address, 1)
	evm.Transfer(evm.StateDB, caller.Address(), address, value)

	// initialise a new contract and set the code that is to be used by the
	// EVM. The contract is a scoped environment for this execution context
	// only.
	contract := NewContract(caller, AccountRef(address), value, gas)
	contract.SetCallCode(&address, crypto.Keccak256Hash(code), code)

	if evm.vmConfig.NoRecursion && evm.depth > 0 {
		return nil, address, gas, nil
	}

	if evm.vmConfig.Debug && evm.depth == 0 {
		evm.vmConfig.Tracer.CaptureStart(caller.Address(), address, true, code, gas, value)
	}
	start := time.Now()

	ret, err := run(evm, contract, nil, false)

	// check whether the max code size has been exceeded
	maxCodeSizeExceeded := len(ret) > params.MaxCodeSize
	// if the contract creation ran successfully and no errors were returned
	// calculate the gas required to store the code. If the code could not
	// be stored due to not enough gas set an error and let it be handled
	// by the error checking condition below.
	if err == nil && !maxCodeSizeExceeded {
		createDataGas := uint64(len(ret)) * params.CreateDataGas
		if contract.UseGas(createDataGas) {
			evm.StateDB.SetCode(address, ret)
		} else {
			err = ErrCodeStoreOutOfGas
		}
	}

	// When an error was returned by the EVM or when setting the creation code
	// above we revert to the snapshot and consume any gas remaining. Additionally
	// when we're in homestead this also counts for code storage gas errors.
	if maxCodeSizeExceeded || (err != nil && err != ErrCodeStoreOutOfGas) {
		evm.StateDB.RevertToSnapshot(snapshot)
		if err != errExecutionReverted {
			contract.UseGas(contract.Gas)
		}
	}
	// Assign err if contract code size exceeds the max while the err is still empty.
	if maxCodeSizeExceeded && err == nil {
		err = errMaxCodeSizeExceeded
	}
	if evm.vmConfig.Debug && evm.depth == 0 {
		evm.vmConfig.Tracer.CaptureEnd(ret, gas-contract.Gas, time.Since(start), err)
	}
	return ret, address, contract.Gas, err

}

// Create creates a new contract using code as deployment code.
func (evm *EVM) Create(caller ContractRef, code []byte, gas uint64, value *big.Int) (ret []byte, contractAddr common.Address, leftOverGas uint64, err error) {
	contractAddr = crypto.CreateAddress(caller.Address(), evm.StateDB.GetNonce(caller.Address()))
	return evm.create(caller, code, gas, value, contractAddr)
}

// Create2 creates a new contract using code as deployment code.
//
// The different between Create2 with Create is Create2 uses sha3(0xff ++ msg.sender ++ salt ++ sha3(init_code))[12:]
// instead of the usual sender-and-nonce-hash as the address where the contract is initialized at.
func (evm *EVM) Create2(caller ContractRef, code []byte, gas uint64, endowment *big.Int, salt *big.Int) (ret []byte, contractAddr common.Address, leftOverGas uint64, err error) {
	contractAddr = crypto.CreateAddress2(caller.Address(), common.BigToHash(salt), code)
	return evm.create(caller, code, gas, endowment, contractAddr)
}

// ChainConfig returns the environment's chain configuration
func (evm *EVM) ChainConfig() *params.ChainConfig { return evm.chainConfig }

func (evm *EVM) GetStateDB() StateDB {
	return evm.StateDB
}

func (evm *EVM) GetEvm() *EVM {
	return evm
}

func (evm *EVM) GetConfig() Config {
	return evm.vmConfig
}<|MERGE_RESOLUTION|>--- conflicted
+++ resolved
@@ -74,11 +74,6 @@
 					Evm:      evm,
 				}
 				return RunPlatONPrecompiledContract(restricting, input, contract)
-<<<<<<< HEAD
-			case *GovContract:
-				govContract := &GovContract{
-					Plugin  : plugin.GovPluginInstance(),
-=======
 			case *slashingContract:
 				slashing := &slashingContract{
 					plugin: 	plugin.SlashInstance(),
@@ -86,10 +81,9 @@
 					Evm: 		evm,
 				}
 				return RunPlatONPrecompiledContract(slashing, input, contract)
-			case *govContract:
-				govContract := &govContract{
-					plugin  : plugin.GovPluginInstance(),
->>>>>>> b5ad3f3d
+			case *GovContract:
+				govContract := &GovContract{
+					Plugin  : plugin.GovPluginInstance(),
 					Contract: contract,
 					Evm:      evm,
 				}
