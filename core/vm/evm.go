// Copyright 2014 The go-ethereum Authors
// This file is part of the go-ethereum library.
//
// The go-ethereum library is free software: you can redistribute it and/or modify
// it under the terms of the GNU Lesser General Public License as published by
// the Free Software Foundation, either version 3 of the License, or
// (at your option) any later version.
//
// The go-ethereum library is distributed in the hope that it will be useful,
// but WITHOUT ANY WARRANTY; without even the implied warranty of
// MERCHANTABILITY or FITNESS FOR A PARTICULAR PURPOSE. See the
// GNU Lesser General Public License for more details.
//
// You should have received a copy of the GNU Lesser General Public License
// along with the go-ethereum library. If not, see <http://www.gnu.org/licenses/>.

package vm

import (
	"context"
	"math/big"
	"sync/atomic"
	"time"

	"github.com/PlatONnetwork/PlatON-Go/x/plugin"

	"github.com/PlatONnetwork/PlatON-Go/common"
	"github.com/PlatONnetwork/PlatON-Go/crypto"
	"github.com/PlatONnetwork/PlatON-Go/params"
)

// emptyCodeHash is used by create to ensure deployment is disallowed to already
// deployed contract addresses (relevant after the account abstraction).
var emptyCodeHash = crypto.Keccak256Hash(nil)

type (
	// CanTransferFunc is the signature of a transfer guard function
	CanTransferFunc func(StateDB, common.Address, *big.Int) bool
	// TransferFunc is the signature of a transfer function
	TransferFunc func(StateDB, common.Address, common.Address, *big.Int)
	// GetHashFunc returns the nth block hash in the blockchain
	// and is used by the BLOCKHASH EVM op code.
	GetHashFunc func(uint64) common.Hash
)

// run runs the given contract and takes care of running precompiles with a fallback to the byte code interpreter.
func run(evm *EVM, contract *Contract, input []byte, readOnly bool) ([]byte, error) {
	if contract.CodeAddr != nil {
		precompiles := PrecompiledContractsByzantium

		if p := precompiles[*contract.CodeAddr]; p != nil {
			return RunPrecompiledContract(p, input, contract)
		}

		if p := PlatONPrecompiledContracts[*contract.CodeAddr]; p != nil {
			switch p.(type) {

			case *validatorInnerContract:
				vic := &validatorInnerContract{
					Contract: contract,
					Evm:      evm,
				}
				return RunPrecompiledContract(vic, input, contract)

			case *StakingContract:
				staking := &StakingContract{
					Plugin:   plugin.StakingInstance(),
					Contract: contract,
					Evm:      evm,
				}
				return RunPlatONPrecompiledContract(staking, input, contract)
			case *RestrictingContract:
				restricting := &RestrictingContract{
					Plugin:   plugin.RestrictingInstance(),
					Contract: contract,
					Evm:      evm,
				}
				return RunPlatONPrecompiledContract(restricting, input, contract)
			case *SlashingContract:
				slashing := &SlashingContract{
					Plugin:   plugin.SlashInstance(),
					Contract: contract,
					Evm:      evm,
				}
				return RunPlatONPrecompiledContract(slashing, input, contract)
			case *GovContract:
				govContract := &GovContract{
					Plugin:   plugin.GovPluginInstance(),
					Contract: contract,
					Evm:      evm,
				}
				return RunPlatONPrecompiledContract(govContract, input, contract)
			case *DelegateRewardContract:
				delegateRewardContract := &DelegateRewardContract{
					Plugin:    plugin.RewardMgrInstance(),
					stkPlugin: plugin.StakingInstance(),
					Contract:  contract,
					Evm:       evm,
				}
				return RunPlatONPrecompiledContract(delegateRewardContract, input, contract)

			}
		}
	}
	// Don't bother with the execution if there's no code.
	if len(contract.Code) == 0 {
		return nil, nil
	}

	// Don't bother with the execution if there's no code.
	if len(contract.Code) == 0 {
		return nil, nil
	}
	for _, interpreter := range evm.interpreters {
		if interpreter.CanRun(contract.Code) {
			if evm.interpreter != interpreter {
				// Ensure that the interpreter pointer is set back
				// to its current value upon return.
				defer func(i Interpreter) {
					evm.interpreter = i
				}(evm.interpreter)
				evm.interpreter = interpreter
			}
			return interpreter.Run(contract, input, readOnly)
		}
	}
	return nil, ErrNoCompatibleInterpreter
}

// Context provides the EVM with auxiliary information. Once provided
// it shouldn't be modified.
type Context struct {
	// CanTransfer returns whether the account contains
	// sufficient ether to transfer the value
	CanTransfer CanTransferFunc
	// Transfer transfers ether from one account to the other
	Transfer TransferFunc
	// GetHash returns the hash corresponding to n
	GetHash GetHashFunc

	// Message information
	Origin   common.Address // Provides information for ORIGIN
	GasPrice *big.Int       // Provides information for GASPRICE

	// Block information
	Coinbase    common.Address // Provides information for COINBASE
	GasLimit    uint64         // Provides information for GASLIMIT
	BlockNumber *big.Int       // Provides information for NUMBER
	Time        *big.Int       // Provides information for TIME
	Difficulty  *big.Int       // Provides information for DIFFICULTY  (This one must not be deleted, otherwise the solidity contract will be failed)

	BlockHash common.Hash // Only, the value will be available after the current block has been sealed.

	Ctx context.Context
}

// EVM is the Ethereum Virtual Machine base object and provides
// the necessary tools to run a contract on the given state with
// the provided context. It should be noted that any error
// generated through any of the calls should be considered a
// revert-state-and-consume-all-gas operation, no checks on
// specific errors should ever be performed. The interpreter makes
// sure that any errors generated are to be considered faulty code.
//
// The EVM should never be reused and is not thread safe.
type EVM struct {
	// Context provides auxiliary blockchain related information
	Context
	// StateDB gives access to the underlying state
	StateDB StateDB
	// Depth is the current call stack
	depth int

	// chainConfig contains information about the current chain
	chainConfig *params.ChainConfig
	// chain rules contains the chain rules for the current epoch
	chainRules params.Rules
	// virtual machine configuration options used to initialise the
	// evm.
	vmConfig Config
	// global (to this context) ethereum virtual machine
	// used throughout the execution of the tx.
	interpreters []Interpreter
	interpreter  Interpreter
	// abort is used to abort the EVM calling operations
	// NOTE: must be set atomically
	abort int32
	// callGasTemp holds the gas available for the current call. This is needed because the
	// available gas is calculated in gasCall* according to the 63/64 rule and later
	// applied in opCall*.
	callGasTemp uint64
}

// NewEVM returns a new EVM. The returned EVM is not thread safe and should
// only ever be used *once*.
func NewEVM(ctx Context, statedb StateDB, chainConfig *params.ChainConfig, vmConfig Config) *EVM {
	evm := &EVM{
		Context:      ctx,
		StateDB:      statedb,
		vmConfig:     vmConfig,
		chainConfig:  chainConfig,
		chainRules:   chainConfig.Rules(ctx.BlockNumber),
		interpreters: make([]Interpreter, 0, 1),
	}

	evm.interpreters = append(evm.interpreters, NewEVMInterpreter(evm, vmConfig))
	evm.interpreters = append(evm.interpreters, NewWASMInterpreter(evm, vmConfig))
	evm.interpreter = evm.interpreters[0]
	return evm
}

// Cancel cancels any running EVM operation. This may be called concurrently and
// it's safe to be called multiple times.
func (evm *EVM) Cancel() {
	atomic.StoreInt32(&evm.abort, 1)
}

// Interpreter returns the current interpreter
func (evm *EVM) Interpreter() Interpreter {
	return evm.interpreter
}

// Call executes the contract associated with the addr with the given input as
// parameters. It also handles any necessary value transfer required and takes
// the necessary steps to create accounts and reverses the state in case of an
// execution error or failed value transfer.
func (evm *EVM) Call(caller ContractRef, addr common.Address, input []byte, gas uint64, value *big.Int) (ret []byte, leftOverGas uint64, err error) {
	if evm.vmConfig.NoRecursion && evm.depth > 0 {
		return nil, gas, nil
	}

	// Fail if we're trying to execute above the call depth limit
	if evm.depth > int(params.CallCreateDepth) {
		return nil, gas, ErrDepth
	}
	// Fail if we're trying to transfer more than the available balance
	if !evm.Context.CanTransfer(evm.StateDB, caller.Address(), value) {
		return nil, gas, ErrInsufficientBalance
	}

	var (
		to       = AccountRef(addr)
		snapshot = evm.StateDB.Snapshot() // - snapshot.
	)
	if !evm.StateDB.Exist(addr) {
		precompiles := PrecompiledContractsByzantium

		if precompiles[addr] == nil && !IsPlatONPrecompiledContract(addr) && value.Sign() == 0 {
			// Calling a non existing account, don't do anything, but ping the tracer
			if evm.vmConfig.Debug && evm.depth == 0 {
				evm.vmConfig.Tracer.CaptureStart(caller.Address(), addr, false, input, gas, value)
				evm.vmConfig.Tracer.CaptureEnd(ret, 0, 0, nil)
			}
			return nil, gas, nil
		}
		evm.StateDB.CreateAccount(addr)
	}

	evm.Transfer(evm.StateDB, caller.Address(), to.Address(), value)

	// Initialise a new contract and set the code that is to be used by the EVM.
	// The contract is a scoped environment for this execution context only.
	contract := NewContract(caller, to, value, gas)
	contract.SetCallCode(&addr, evm.StateDB.GetCodeHash(addr), evm.StateDB.GetCode(addr))
	start := time.Now()

	// Capture the tracer start/end events in debug mode
	if evm.vmConfig.Debug && evm.depth == 0 {
		evm.vmConfig.Tracer.CaptureStart(caller.Address(), addr, false, input, gas, value)

		defer func() { // Lazy evaluation of the parameters
			evm.vmConfig.Tracer.CaptureEnd(ret, gas-contract.Gas, time.Since(start), err)
		}()
	}
	ret, err = run(evm, contract, input, false)

	// When an error was returned by the EVM or when setting the creation code
	// above we revert to the snapshot and consume any gas remaining. Additionally
	// when we're in homestead this also counts for code storage gas errors.
	if err != nil {
		evm.StateDB.RevertToSnapshot(snapshot)
		if err != errExecutionReverted {
			contract.UseGas(contract.Gas)
		}
	}
	return ret, contract.Gas, err
}

// CallCode executes the contract associated with the addr with the given input
// as parameters. It also handles any necessary value transfer required and takes
// the necessary steps to create accounts and reverses the state in case of an
// execution error or failed value transfer.
//
// CallCode differs from Call in the sense that it executes the given address'
// code with the caller as context.
func (evm *EVM) CallCode(caller ContractRef, addr common.Address, input []byte, gas uint64, value *big.Int) (ret []byte, leftOverGas uint64, err error) {
	if evm.vmConfig.NoRecursion && evm.depth > 0 {
		return nil, gas, nil
	}

	// Fail if we're trying to execute above the call depth limit
	if evm.depth > int(params.CallCreateDepth) {
		return nil, gas, ErrDepth
	}
	// Fail if we're trying to transfer more than the available balance
	if !evm.CanTransfer(evm.StateDB, caller.Address(), value) {
		return nil, gas, ErrInsufficientBalance
	}

	var (
		snapshot = evm.StateDB.Snapshot()
		to       = AccountRef(caller.Address())
	)

	// initialise a new contract and set the code that is to be used by the
	// EVM. The contract is a scoped environment for this execution context
	// only.
	contract := NewContract(caller, to, value, gas)
	contract.SetCallCode(&addr, evm.StateDB.GetCodeHash(addr), evm.StateDB.GetCode(addr))

	ret, err = run(evm, contract, input, false)
	if err != nil {
		evm.StateDB.RevertToSnapshot(snapshot)
		if err != errExecutionReverted {
			contract.UseGas(contract.Gas)
		}
	}
	return ret, contract.Gas, err
}

// DelegateCall executes the contract associated with the addr with the given input
// as parameters. It reverses the state in case of an execution error.
//
// DelegateCall differs from CallCode in the sense that it executes the given address'
// code with the caller as context and the caller is set to the caller of the caller.
func (evm *EVM) DelegateCall(caller ContractRef, addr common.Address, input []byte, gas uint64) (ret []byte, leftOverGas uint64, err error) {
	if evm.vmConfig.NoRecursion && evm.depth > 0 {
		return nil, gas, nil
	}
	// Fail if we're trying to execute above the call depth limit
	if evm.depth > int(params.CallCreateDepth) {
		return nil, gas, ErrDepth
	}

	var (
		snapshot = evm.StateDB.Snapshot()
		to       = AccountRef(caller.Address())
	)

	// Initialise a new contract and make initialise the delegate values
	contract := NewContract(caller, to, nil, gas).AsDelegate()
	contract.SetCallCode(&addr, evm.StateDB.GetCodeHash(addr), evm.StateDB.GetCode(addr))

	ret, err = run(evm, contract, input, false)
	if err != nil {
		evm.StateDB.RevertToSnapshot(snapshot)
		if err != errExecutionReverted {
			contract.UseGas(contract.Gas)
		}
	}
	return ret, contract.Gas, err
}

// StaticCall executes the contract associated with the addr with the given input
// as parameters while disallowing any modifications to the state during the call.
// Opcodes that attempt to perform such modifications will result in exceptions
// instead of performing the modifications.
func (evm *EVM) StaticCall(caller ContractRef, addr common.Address, input []byte, gas uint64) (ret []byte, leftOverGas uint64, err error) {
	if evm.vmConfig.NoRecursion && evm.depth > 0 {
		return nil, gas, nil
	}
	// Fail if we're trying to execute above the call depth limit
	if evm.depth > int(params.CallCreateDepth) {
		return nil, gas, ErrDepth
	}

	var (
		to       = AccountRef(addr)
		snapshot = evm.StateDB.Snapshot()
	)

	// Initialise a new contract and set the code that is to be used by the
	// EVM. The contract is a scoped environment for this execution context
	// only.
	contract := NewContract(caller, to, new(big.Int), gas)
	contract.SetCallCode(&addr, evm.StateDB.GetCodeHash(addr), evm.StateDB.GetCode(addr))

	// When an error was returned by the EVM or when setting the creation code
	// above we revert to the snapshot and consume any gas remaining. Additionally
	// when we're in Homestead this also counts for code storage gas errors.
	ret, err = run(evm, contract, input, true)
	if err != nil {
		evm.StateDB.RevertToSnapshot(snapshot)
		if err != errExecutionReverted {
			contract.UseGas(contract.Gas)
		}
	}
	return ret, contract.Gas, err
}

type codeAndHash struct {
	code []byte
	hash common.Hash
}

func (c *codeAndHash) Hash() common.Hash {
	if c.hash == (common.Hash{}) {
		c.hash = crypto.Keccak256Hash(c.code)
	}
	return c.hash
}

// create creates a new contract using code as deployment code.
func (evm *EVM) create(caller ContractRef, codeAndHash *codeAndHash, gas uint64, value *big.Int, address common.Address) ([]byte, common.Address, uint64, error) {
	// Depth check execution. Fail if we're trying to execute above the
	// limit.
	if evm.depth > int(params.CallCreateDepth) {
		return nil, common.Address{}, gas, ErrDepth
	}
	if !evm.CanTransfer(evm.StateDB, caller.Address(), value) {
		return nil, common.Address{}, gas, ErrInsufficientBalance
	}
	nonce := evm.StateDB.GetNonce(caller.Address())
	evm.StateDB.SetNonce(caller.Address(), nonce+1)

	// Ensure there's no existing contract already at the designated address
	contractHash := evm.StateDB.GetCodeHash(address)
	if evm.StateDB.GetNonce(address) != 0 || (contractHash != (common.Hash{}) && contractHash != emptyCodeHash) {
		return nil, common.Address{}, 0, ErrContractAddressCollision
	}
	// Create a new account on the state
	snapshot := evm.StateDB.Snapshot()
	evm.StateDB.CreateAccount(address)
	evm.StateDB.SetNonce(address, 1)

	evm.Transfer(evm.StateDB, caller.Address(), address, value)

	// initialise a new contract and set the code that is to be used by the
	// EVM. The contract is a scoped environment for this execution context
	// only.
	contract := NewContract(caller, AccountRef(address), value, gas)
<<<<<<< HEAD
	contract.SetCallCode(&address, crypto.Keccak256Hash(code), code)
=======
	contract.SetCodeOptionalHash(&address, codeAndHash)
>>>>>>> c9de72e9
	contract.DeployContract = true

	if evm.vmConfig.NoRecursion && evm.depth > 0 {
		return nil, address, gas, nil
	}

	if evm.vmConfig.Debug && evm.depth == 0 {
		evm.vmConfig.Tracer.CaptureStart(caller.Address(), address, true, codeAndHash.code, gas, value)
	}
	start := time.Now()

	ret, err := run(evm, contract, nil, false)

	// check whether the max code size has been exceeded
	maxCodeSizeExceeded := len(ret) > params.MaxCodeSize
	// if the contract creation ran successfully and no errors were returned
	// calculate the gas required to store the code. If the code could not
	// be stored due to not enough gas set an error and let it be handled
	// by the error checking condition below.
	if err == nil && !maxCodeSizeExceeded {
		createDataGas := uint64(len(ret)) * params.CreateDataGas
		if contract.UseGas(createDataGas) {
			evm.StateDB.SetCode(address, ret)
		} else {
			err = ErrCodeStoreOutOfGas
		}
	}

	// When an error was returned by the EVM or when setting the creation code
	// above we revert to the snapshot and consume any gas remaining. Additionally
	// when we're in homestead this also counts for code storage gas errors.
	if maxCodeSizeExceeded || (err != nil && err != ErrCodeStoreOutOfGas) {
		evm.StateDB.RevertToSnapshot(snapshot)
		if err != errExecutionReverted {
			contract.UseGas(contract.Gas)
		}
	}
	// Assign err if contract code size exceeds the max while the err is still empty.
	if maxCodeSizeExceeded && err == nil {
		err = errMaxCodeSizeExceeded
	}
	if evm.vmConfig.Debug && evm.depth == 0 {
		evm.vmConfig.Tracer.CaptureEnd(ret, gas-contract.Gas, time.Since(start), err)
	}
	return ret, address, contract.Gas, err

}

// Create creates a new contract using code as deployment code.
func (evm *EVM) Create(caller ContractRef, code []byte, gas uint64, value *big.Int) (ret []byte, contractAddr common.Address, leftOverGas uint64, err error) {
	contractAddr = crypto.CreateAddress(caller.Address(), evm.StateDB.GetNonce(caller.Address()))
	return evm.create(caller, &codeAndHash{code: code}, gas, value, contractAddr)
}

// Create2 creates a new contract using code as deployment code.
//
// The different between Create2 with Create is Create2 uses sha3(0xff ++ msg.sender ++ salt ++ sha3(init_code))[12:]
// instead of the usual sender-and-nonce-hash as the address where the contract is initialized at.
func (evm *EVM) Create2(caller ContractRef, code []byte, gas uint64, endowment *big.Int, salt *big.Int) (ret []byte, contractAddr common.Address, leftOverGas uint64, err error) {
	codeAndHash := &codeAndHash{code: code}
	contractAddr = crypto.CreateAddress2(caller.Address(), common.BigToHash(salt), codeAndHash.Hash().Bytes())
	return evm.create(caller, codeAndHash, gas, endowment, contractAddr)
}

// ChainConfig returns the environment's chain configuration
func (evm *EVM) ChainConfig() *params.ChainConfig { return evm.chainConfig }

func (evm *EVM) GetStateDB() StateDB {
	return evm.StateDB
}

func (evm *EVM) GetEvm() *EVM {
	return evm
}

func (evm *EVM) GetVMConfig() Config {
	return evm.vmConfig
}<|MERGE_RESOLUTION|>--- conflicted
+++ resolved
@@ -107,10 +107,6 @@
 		return nil, nil
 	}
 
-	// Don't bother with the execution if there's no code.
-	if len(contract.Code) == 0 {
-		return nil, nil
-	}
 	for _, interpreter := range evm.interpreters {
 		if interpreter.CanRun(contract.Code) {
 			if evm.interpreter != interpreter {
@@ -261,6 +257,7 @@
 	// Initialise a new contract and set the code that is to be used by the EVM.
 	// The contract is a scoped environment for this execution context only.
 	contract := NewContract(caller, to, value, gas)
+
 	contract.SetCallCode(&addr, evm.StateDB.GetCodeHash(addr), evm.StateDB.GetCode(addr))
 	start := time.Now()
 
@@ -311,7 +308,6 @@
 		snapshot = evm.StateDB.Snapshot()
 		to       = AccountRef(caller.Address())
 	)
-
 	// initialise a new contract and set the code that is to be used by the
 	// EVM. The contract is a scoped environment for this execution context
 	// only.
@@ -378,7 +374,6 @@
 		to       = AccountRef(addr)
 		snapshot = evm.StateDB.Snapshot()
 	)
-
 	// Initialise a new contract and set the code that is to be used by the
 	// EVM. The contract is a scoped environment for this execution context
 	// only.
@@ -432,18 +427,13 @@
 	snapshot := evm.StateDB.Snapshot()
 	evm.StateDB.CreateAccount(address)
 	evm.StateDB.SetNonce(address, 1)
-
 	evm.Transfer(evm.StateDB, caller.Address(), address, value)
 
 	// initialise a new contract and set the code that is to be used by the
 	// EVM. The contract is a scoped environment for this execution context
 	// only.
 	contract := NewContract(caller, AccountRef(address), value, gas)
-<<<<<<< HEAD
-	contract.SetCallCode(&address, crypto.Keccak256Hash(code), code)
-=======
 	contract.SetCodeOptionalHash(&address, codeAndHash)
->>>>>>> c9de72e9
 	contract.DeployContract = true
 
 	if evm.vmConfig.NoRecursion && evm.depth > 0 {
