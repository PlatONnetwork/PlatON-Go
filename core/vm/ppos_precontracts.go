package vm

import (
	"bytes"
	"encoding/binary"
	"encoding/hex"
	"encoding/json"
	"errors"
	"fmt"
	"github.com/PlatONnetwork/PlatON-Go/common"
	"github.com/PlatONnetwork/PlatON-Go/common/byteutil"
	"github.com/PlatONnetwork/PlatON-Go/core/types"
	"github.com/PlatONnetwork/PlatON-Go/crypto"
	"github.com/PlatONnetwork/PlatON-Go/log"
	"github.com/PlatONnetwork/PlatON-Go/p2p/discover"
	"github.com/PlatONnetwork/PlatON-Go/params"
	"github.com/PlatONnetwork/PlatON-Go/rlp"
	"math/big"
	"reflect"
)

var (
	ErrOwnerNotonly       = errors.New("Node ID cannot bind multiple owners")
	ErrPermissionDenied   = errors.New("Transaction from address permission denied")
	ErrFeeIllegal         = errors.New("The fee is illegal")
	ErrDepositEmpyt       = errors.New("Deposit balance not zero")
	ErrWithdrawEmpyt      = errors.New("No withdrawal amount")
	ErrParamsRlpDecode    = errors.New("Rlp decode faile")
	ErrParamsBaselen      = errors.New("Params Base length does not match")
	ErrParamsLen          = errors.New("Params length does not match")
	ErrUndefFunction      = errors.New("Undefined function")
	ErrTxType             = errors.New("Transaction type does not match the function")
	ErrCandidatePoolContextEmpyt = errors.New("CandidatePoolContext is nil")
	ErrCandidateNotExist  = errors.New("The candidate is not exist")
)

const (
	CandidateDepositEvent       = "CandidateDepositEvent"
	CandidateApplyWithdrawEvent = "CandidateApplyWithdrawEvent"
	CandidateWithdrawEvent      = "CandidateWithdrawEvent"
	SetCandidateExtraEvent      = "SetCandidateExtraEvent"
)

var PrecompiledContractsPpos = map[common.Address]PrecompiledContract{
	common.CandidateAddr: &CandidateContract{},
}

type ResultCommon struct {
	Ret    bool
	ErrMsg string
}

//type candidatePoolContext interface {
type candidatePoolContext interface {
	SetCandidate(state StateDB, nodeId discover.NodeID, can *types.Candidate) error
	GetCandidate(state StateDB, nodeId discover.NodeID) (*types.Candidate, error)
	GetCandidateArr(state StateDB, nodeIds ...discover.NodeID) (types.CandidateQueue, error)
	WithdrawCandidate(state StateDB, nodeId discover.NodeID, price, blockNumber *big.Int) error
	GetChosens(state StateDB) []*types.Candidate
	GetChairpersons(state StateDB) []*types.Candidate
	GetDefeat(state StateDB, nodeId discover.NodeID) ([]*types.Candidate, error)
	IsDefeat(state StateDB, nodeId discover.NodeID) (bool, error)
	RefundBalance(state StateDB, nodeId discover.NodeID, blockNumber *big.Int) error
	GetOwner(state StateDB, nodeId discover.NodeID) common.Address
	SetCandidateExtra(state StateDB, nodeId discover.NodeID, extra string) error
	GetRefundInterval() uint64
	MaxCount() uint64
}

type CandidateContract struct {
	Contract *Contract
	Evm      *EVM
}

func (c *CandidateContract) RequiredGas(input []byte) uint64 {
	return params.EcrecoverGas
}

func (c *CandidateContract) Run(input []byte) ([]byte, error) {
	log.Info("Input to Run==> ", "input: ", hex.EncodeToString(input))
	defer func() {
		if err := recover(); nil != err {
			// catch call panic
			log.Error("Failed to Run==> ", "err", fmt.Sprint(err))
		}
	}()
	var command = map[string]interface{}{
		"CandidateDetails":        c.CandidateDetails,
		"CandidateApplyWithdraw":  c.CandidateApplyWithdraw,
		"CandidateDeposit":        c.CandidateDeposit,
		"CandidateList":           c.CandidateList,
		"CandidateWithdraw":       c.CandidateWithdraw,
		"SetCandidateExtra":       c.SetCandidateExtra,
		"CandidateWithdrawInfos":  c.CandidateWithdrawInfos,
		"VerifiersList":           c.VerifiersList,
		"GetBatchCandidateDetail": c.GetBatchCandidateDetail,
	}
	var source [][]byte
	if err := rlp.Decode(bytes.NewReader(input), &source); nil != err {
		log.Error("Failed to Run==> ", "ErrParamsRlpDecode: ", ErrParamsRlpDecode.Error())
		return nil, ErrParamsRlpDecode
	}
	if len(source) < 2 {
		log.Error("Failed to Run==> ", "ErrParamsBaselen: ", ErrParamsBaselen.Error())
		return nil, ErrParamsBaselen
	}
	if c.Evm.CandidatePoolContext == nil {
		log.Error("Failed to Run==> ", "ErrCandidateEmpyt: ", ErrCandidatePoolContextEmpyt.Error())
		return nil, ErrCandidatePoolContextEmpyt
	}
	if _, ok := command[byteutil.BytesToString(source[1])]; !ok {
		log.Error("Failed to Run==> ", "ErrUndefFunction: ", ErrUndefFunction.Error())
		return nil, ErrUndefFunction
	}
	funcValue := command[byteutil.BytesToString(source[1])]
	// validate transaction type
	var txTypeMap = map[string]uint64{
		"CandidateDeposit":       1001,
		"CandidateApplyWithdraw": 1002,
		"CandidateWithdraw":      1003,
		"SetCandidateExtra":      1004,
	}
	if txType, ok := txTypeMap[byteutil.BytesToString(source[1])]; ok {
		if txType != binary.BigEndian.Uint64(source[0]) {
			log.Error("Failed to Run==> ", "ErrTxType: ", ErrTxType.Error())
			return nil, ErrTxType
		}
	}
	paramList := reflect.TypeOf(funcValue)
	paramNum := paramList.NumIn()
	// var param []interface{}
	params := make([]reflect.Value, paramNum)
	if paramNum != len(source)-2 {
		log.Error("Failed to Run==> ", "ErrParamsLen: ", ErrParamsLen.Error())
		return nil, ErrParamsLen
	}
	for i := 0; i < paramNum; i++ {
		targetType := paramList.In(i).String()
		originByte := []reflect.Value{reflect.ValueOf(source[i+2])}
		params[i] = reflect.ValueOf(byteutil.Command[targetType]).Call(originByte)[0]
	}
	// call func
	result := reflect.ValueOf(funcValue).Call(params)
	log.Info("Result of Run==> ", "result[0]: ", result[0].Bytes())
	if _, errOk := result[1].Interface().(error); !errOk {
		return result[0].Bytes(), nil
	}
	log.Error("Result of Run==> ", "result[1]: ", result[1].Interface().(error).Error())
	return result[0].Bytes(), result[1].Interface().(error)
}

// Candidate Application && Increase Quality Deposit.
func (c *CandidateContract) CandidateDeposit(nodeId discover.NodeID, owner common.Address, fee uint64, host, port, extra string) ([]byte, error) {
	deposit := c.Contract.value
	txHash := c.Evm.StateDB.TxHash()
	txIdx := c.Evm.StateDB.TxIdx()
	height := c.Evm.Context.BlockNumber
	from := c.Contract.caller.Address()
	log.Info("Input to CandidateDeposit==> ", "nodeId: ", nodeId.String(), " owner: ", owner.Hex(), " deposit: ", deposit,
		"  fee: ", fee, " txhash: ", txHash.Hex(), " txIdx: ", txIdx, " height: ", height, " from: ", from.Hex(),
		" host: ", host, " port: ", port, " extra: ", extra)
	if fee > 10000 {
		log.Error("Failed to CandidateDeposit==> ", "ErrFeeIllegal: ", ErrFeeIllegal.Error())
		return nil, ErrFeeIllegal
	}
	if deposit.Cmp(big.NewInt(0)) < 1 {
		log.Error("Failed to CandidateDeposit==> ", "ErrDepositEmpyt: ", ErrDepositEmpyt.Error())
		return nil, ErrDepositEmpyt
	}
	can, err := c.Evm.CandidatePoolContext.GetCandidate(c.Evm.StateDB, nodeId)
	if nil != err {
		log.Error("Failed to CandidateDeposit==> ", "GetCandidate return err: ", err.Error())
		return nil, err
	}
	var alldeposit *big.Int
	if nil != can {
		if ok := bytes.Equal(can.Owner.Bytes(), owner.Bytes()); !ok {
			log.Error("Failed to CandidateDeposit==> ", "ErrOwnerNotonly: ", ErrOwnerNotonly.Error())
			return nil, ErrOwnerNotonly
		}
		alldeposit = new(big.Int).Add(can.Deposit, deposit)
		log.Info("CandidateDeposit==> ", "alldeposit: ", alldeposit, " can.Deposit: ", can.Deposit, " deposit: ", deposit)
	} else {
		alldeposit = deposit
	}
	canDeposit := types.Candidate{
		alldeposit,
		height,
		txIdx,
		nodeId,
		host,
		port,
		owner,
		from,
		extra,
		fee,
	}
	log.Info("CandidateDeposit==> ", "canDeposit: ", canDeposit)
	if err = c.Evm.CandidatePoolContext.SetCandidate(c.Evm.StateDB, nodeId, &canDeposit); nil != err {
		log.Error("Failed to CandidateDeposit==> ", "SetCandidate return err: ", err.Error())
		return nil, err
	}
	r := ResultCommon{true, "success"}
	data, _ := json.Marshal(r)
	c.addLog(CandidateDepositEvent, string(data))
	log.Info("Result of CandidateDeposit==> ", "json: ", string(data))
	return nil, nil
}

// Apply for a refund of the deposit.
func (c *CandidateContract) CandidateApplyWithdraw(nodeId discover.NodeID, withdraw *big.Int) ([]byte, error) {
	txHash := c.Evm.StateDB.TxHash()
	from := c.Contract.caller.Address()
	height := c.Evm.Context.BlockNumber
	log.Info("Input to CandidateApplyWithdraw==> ", "nodeId: ", nodeId.String(), " from: ", from.Hex(), " txHash: ", txHash.Hex(), " withdraw: ", withdraw, " height: ", height)
	can, err := c.Evm.CandidatePoolContext.GetCandidate(c.Evm.StateDB, nodeId)
	if nil != err {
		log.Error("Failed to CandidateApplyWithdraw==> ", "GetCandidate return err: ", err.Error())
		return nil, err
	}

	if nil == can {
		log.Error("Failed to CandidateApplyWithdraw==> ", "ErrCandidateNotExist: ", ErrCandidateNotExist.Error())
		return nil, ErrCandidateNotExist
	}

	if can.Deposit.Cmp(big.NewInt(0)) < 1 {
		log.Error("Failed to CandidateApplyWithdraw==> ", "ErrWithdrawEmpyt: ", err.Error())
		return nil, ErrWithdrawEmpyt
	}
	if ok := bytes.Equal(can.Owner.Bytes(), from.Bytes()); !ok {
		log.Error("Failed to CandidateApplyWithdraw==> ", "ErrPermissionDenied: ", err.Error())
		return nil, ErrPermissionDenied
	}
	if withdraw.Cmp(can.Deposit) > 0 {
		withdraw = can.Deposit
	}
	if err := c.Evm.CandidatePoolContext.WithdrawCandidate(c.Evm.StateDB, nodeId, withdraw, height); nil != err {
		log.Error("Failed to CandidateApplyWithdraw==> ", "WithdrawCandidate return err:", err.Error())
		return nil, err
	}
	r := ResultCommon{true, "success"}
	data, _ := json.Marshal(r)
	c.addLog(CandidateApplyWithdrawEvent, string(data))
	log.Info("Result of CandidateApplyWithdraw==> ", "json: ", string(data))
	return nil, nil
}

// Deposit withdrawal.
func (c *CandidateContract) CandidateWithdraw(nodeId discover.NodeID) ([]byte, error) {
	txHash := c.Evm.StateDB.TxHash()
	height := c.Evm.Context.BlockNumber
	log.Info("Input to CandidateWithdraw==> ", "nodeId: ", nodeId.String(), " height: ", height, " txHash: ", txHash.Hex())
	if err := c.Evm.CandidatePoolContext.RefundBalance(c.Evm.StateDB, nodeId, height); nil != err {
		log.Error("Failed to CandidateWithdraw==> ", "RefundBalance return err: ", err.Error())
		return nil, err
	}
	r := ResultCommon{true, "success"}
	data, _ := json.Marshal(r)
	c.addLog(CandidateWithdrawEvent, string(data))
	log.Info("Result of CandidateWithdraw==> ", "json: ", string(data))
	return nil, nil
}

// Get the refund history you have applied for.
func (c *CandidateContract) CandidateWithdrawInfos(nodeId discover.NodeID) ([]byte, error) {
	log.Info("Input to CandidateWithdrawInfos==> ", "nodeId: ", nodeId.String())
	infos, err := c.Evm.CandidatePoolContext.GetDefeat(c.Evm.StateDB, nodeId)
	if nil != err {
		log.Error("Failed to CandidateWithdrawInfos==> ", "GetDefeat return err: ", err.Error())
		return nil, err
	}
	type WithdrawInfo struct {
		Balance        *big.Int
		LockNumber     *big.Int
		LockBlockCycle uint64
	}
	type WithdrawInfos struct {
		Ret    bool
		ErrMsg string
		Infos  []WithdrawInfo
	}
	r := WithdrawInfos{true, "success", make([]WithdrawInfo, len(infos))}
	for i, v := range infos {
		r.Infos[i] = WithdrawInfo{v.Deposit, v.BlockNumber, c.Evm.CandidatePoolContext.GetRefundInterval()}
	}
	data, _ := json.Marshal(r)
	sdata := DecodeResultStr(string(data))
	log.Info("Result of CandidateWithdrawInfos==> ", "json: ", string(data))
	return sdata, nil
}

// Set up additional information.
func (c *CandidateContract) SetCandidateExtra(nodeId discover.NodeID, extra string) ([]byte, error) {
	txHash := c.Evm.StateDB.TxHash()
	from := c.Contract.caller.Address()
	log.Info("Input to SetCandidateExtra==> ", "nodeId: ", nodeId.String(), " extra: ", extra, " from: ", from.Hex(), " txHash: ", txHash.Hex())
	owner := c.Evm.CandidatePoolContext.GetOwner(c.Evm.StateDB, nodeId)
	if ok := bytes.Equal(owner.Bytes(), from.Bytes()); !ok {
		log.Error("Failed to SetCandidateExtra==> ", "ErrPermissionDenied: ", ErrPermissionDenied.Error())
		return nil, ErrPermissionDenied
	}
	if err := c.Evm.CandidatePoolContext.SetCandidateExtra(c.Evm.StateDB, nodeId, extra); err != nil {
		log.Error("Failed to SetCandidateExtra==> ", "SetCandidateExtra return err: ", err.Error())
		return nil, err
	}
	r := ResultCommon{true, "success"}
	data, _ := json.Marshal(r)
	c.addLog(SetCandidateExtraEvent, string(data))
	log.Info("Result of SetCandidateExtra==> ", "json: ", string(data))
	return nil, nil
}

// Get candidate details.
func (c *CandidateContract) CandidateDetails(nodeId discover.NodeID) ([]byte, error) {
	log.Info("Input to CandidateDetails==> ", "nodeId: ", nodeId.String())
	candidate, err := c.Evm.CandidatePoolContext.GetCandidate(c.Evm.StateDB, nodeId)
	if nil != err {
		log.Error("Failed to CandidateDetails==> ", "GetCandidate return err: ", err.Error())
		candidate := types.Candidate{}
		data, _ := json.Marshal(candidate)
		sdata := DecodeResultStr(string(data))
		return sdata, err
	}
	if nil == candidate {
		log.Warn("Failed to CandidateDetails==> ", "The query does not exist")
		candidate := types.Candidate{}
		data, _ := json.Marshal(candidate)
		sdata := DecodeResultStr(string(data))
		return sdata, nil
	}
	data, _ := json.Marshal(candidate)
	sdata := DecodeResultStr(string(data))
	log.Info("Result of CandidateDetails==> ", "json: ", string(data), " []byte: ", sdata)
	return sdata, nil
}

// GetBatchCandidateDetail returns the batch of candidate info.
func (c *CandidateContract) GetBatchCandidateDetail(nodeIds []discover.NodeID) ([]byte, error) {
	input, _ := json.Marshal(nodeIds)
	log.Info("Input to GetBatchCandidateDetail==>", "length: ", len(nodeIds), " nodeIds: ", string(input))
	candidates, err := c.Evm.CandidatePoolContext.GetCandidateArr(c.Evm.StateDB, nodeIds...)
	if nil != err {
		log.Error("Failed to GetBatchCandidateDetail==> ", "GetCandidateArr return err: ", err.Error())
		candidates := types.Candidate{}
		data, _ := json.Marshal(candidates)
		sdata := DecodeResultStr(string(data))
		return sdata, err
	}
	if 0 == len(candidates) {
		log.Warn("Failed to GetBatchCandidateDetail==> ", "The query does not exist")
		candidates := types.Candidate{}
		data, _ := json.Marshal(candidates)
		sdata := DecodeResultStr(string(data))
		return sdata, nil
	}
	data, _ := json.Marshal(candidates)
	sdata := DecodeResultStr(string(data))
	log.Info("Result of GetBatchCandidateDetail==> ", "json: ", string(data), " []byte: ", sdata)
	return sdata, nil
}

// Get the current block candidate list.
func (c *CandidateContract) CandidateList() ([]byte, error) {
<<<<<<< HEAD
	arr := c.Evm.CandidatePoolContext.GetChosens(c.Evm.StateDB)
	if 0 == len(arr) {
=======
	candidates := c.Evm.CandidatePoolContext.GetChosens(c.Evm.StateDB)
	if 0 == len(candidates) {
>>>>>>> b2739b7d
		log.Warn("Failed to CandidateList==> ", "The query does not exist")
		candidates := types.Candidate{}
		data, _ := json.Marshal(candidates)
		sdata := DecodeResultStr(string(data))
		return sdata, nil
	}
	data, _ := json.Marshal(candidates)
	sdata := DecodeResultStr(string(data))
	log.Info("Result of CandidateList==> ", "json: ", string(data), " []byte: ", sdata)
	return sdata, nil
}

// Get the current block round certifier list.
func (c *CandidateContract) VerifiersList() ([]byte, error) {
<<<<<<< HEAD
	arr := c.Evm.CandidatePoolContext.GetChairpersons(c.Evm.StateDB)
	if 0 == len(arr) {
=======
	verifiers := c.Evm.CandidatePoolContext.GetChairpersons(c.Evm.StateDB)
	if 0 == len(verifiers) {
>>>>>>> b2739b7d
		log.Warn("Failed to VerifiersList==> ", "The query does not exist")
		verifiers := types.Candidate{}
		data, _ := json.Marshal(verifiers)
		sdata := DecodeResultStr(string(data))
		return sdata, nil
	}
	data, _ := json.Marshal(verifiers)
	sdata := DecodeResultStr(string(data))
	log.Info("Result of VerifiersList==> ", "json: ", string(data), " []byte: ", sdata)
	return sdata, nil
}

// transaction add event.
func (c *CandidateContract) addLog(event, data string) {
	var logdata [][]byte
	logdata = make([][]byte, 0)
	logdata = append(logdata, []byte(data))
	buf := new(bytes.Buffer)
	if err := rlp.Encode(buf, logdata); nil != err {
		log.Error("addlog Err==> ", "rlp encode fail: ", err.Error())
	}
	c.Evm.StateDB.AddLog(&types.Log{
		Address:     common.CandidateAddr,
		Topics:      []common.Hash{common.BytesToHash(crypto.Keccak256([]byte(event)))},
		Data:        buf.Bytes(),
		BlockNumber: c.Evm.Context.BlockNumber.Uint64(),
	})
}

// return string format
func DecodeResultStr(result string) []byte {
	resultBytes := []byte(result)
	strHash := common.BytesToHash(common.Int32ToBytes(32))
	sizeHash := common.BytesToHash(common.Int64ToBytes(int64((len(resultBytes)))))
	var dataRealSize = len(resultBytes)
	if (dataRealSize % 32) != 0 {
		dataRealSize = dataRealSize + (32 - (dataRealSize % 32))
	}
	dataByt := make([]byte, dataRealSize)
	copy(dataByt[0:], resultBytes)

	finalData := make([]byte, 0)
	finalData = append(finalData, strHash.Bytes()...)
	finalData = append(finalData, sizeHash.Bytes()...)
	finalData = append(finalData, dataByt...)

	return finalData
}<|MERGE_RESOLUTION|>--- conflicted
+++ resolved
@@ -362,13 +362,8 @@
 
 // Get the current block candidate list.
 func (c *CandidateContract) CandidateList() ([]byte, error) {
-<<<<<<< HEAD
-	arr := c.Evm.CandidatePoolContext.GetChosens(c.Evm.StateDB)
-	if 0 == len(arr) {
-=======
 	candidates := c.Evm.CandidatePoolContext.GetChosens(c.Evm.StateDB)
 	if 0 == len(candidates) {
->>>>>>> b2739b7d
 		log.Warn("Failed to CandidateList==> ", "The query does not exist")
 		candidates := types.Candidate{}
 		data, _ := json.Marshal(candidates)
@@ -383,13 +378,8 @@
 
 // Get the current block round certifier list.
 func (c *CandidateContract) VerifiersList() ([]byte, error) {
-<<<<<<< HEAD
-	arr := c.Evm.CandidatePoolContext.GetChairpersons(c.Evm.StateDB)
-	if 0 == len(arr) {
-=======
 	verifiers := c.Evm.CandidatePoolContext.GetChairpersons(c.Evm.StateDB)
 	if 0 == len(verifiers) {
->>>>>>> b2739b7d
 		log.Warn("Failed to VerifiersList==> ", "The query does not exist")
 		verifiers := types.Candidate{}
 		data, _ := json.Marshal(verifiers)
