/**********************定义*********************************
内置合约地址：
0x1000..0011		候选池内置合约
0x1000..0012		选票池内置合约
0x1000..0010 + x	其他定义的内置合约

交易data字段定义：
data = rlp(type [8]byte, funcname string, parma1 []byte, parma2 []byte, ...)

候选池合约：
0x11 + "funcname" + parmas

选票池合约：
0x12 + "funcname" + parmas

其他合约：
(0x10+x) + "funcname" + parmas

**********************定义*********************************/
package vm

import (
	"Platon-go/common"
	"Platon-go/common/byteutil"
	"Platon-go/consensus/cbft"
	"Platon-go/params"
	"Platon-go/rlp"
	"bytes"
	"encoding/binary"
	"encoding/hex"
	"errors"
	"fmt"
<<<<<<< HEAD
	"encoding/hex"
	"encoding/binary"
=======
	"reflect"
	//"Platon-go/consensus/cbft"
>>>>>>> dd71691f
)

//error def
var (
	ErrRepeatOwner = errors.New("Node ID cannot bind multiple owners")
	ErrPermissionDenied = errors.New("Transaction from address permission denied")
	ErrWithdrawEmpyt = errors.New("No withdrawal amount")
	ErrParamsRlpDecode = errors.New("Rlp decode faile")
	ErrParamsBaselen = errors.New("Params Base length does not match")
	ErrParamsLen = errors.New("Params length does not match")
	ErrUndefFunction = errors.New("Undefined function")
)

var PrecompiledContractsDpos = map[common.Address]PrecompiledContract{
	common.HexToAddress("0x1000000000000000000000000000000000000111") : &candidateContract{},
}

type candidateContract struct{
	contract *Contract
	evm *EVM
}

// 用map封装所有的函数
var command = map[string] interface{} {
	"CandidateDetails" : candidateContract.CandidateDetails,
	"CandidateApplyWithdraw" : candidateContract.CandidateApplyWithdraw,
	"CandidateDeposit" : candidateContract.CandidateDeposit,
	"CandidateList" : candidateContract.CandidateList,
	"CandidateWithdraw" : candidateContract.CandidateWithdraw,
	"VerifiersList" : candidateContract.VerifiersList,
	// TODO test delete
	"SayHi" : SayHi,
}

func (c *candidateContract) RequiredGas(input []byte) uint64 {
	// TODO 获取设定的预编译合约消耗
	return params.EcrecoverGas
}

func (c *candidateContract) Run(input []byte) ([]byte, error) {
	//rlp decode
	var source [][]byte
	if err := rlp.Decode(bytes.NewReader(input), &source); err != nil {
		fmt.Println(err)
		return nil, ErrParamsRlpDecode
	}
	//function call
	if len(source)<2 {
		return nil, ErrParamsBaselen
	}
	// 获取要调用的函数
	if _, ok := command[byteutil.BytesToString(source[1])]; !ok {
		return nil, ErrUndefFunction
	}
	funcValue := command[byteutil.BytesToString(source[1])]
	// 目标函数参数列表
	paramList := reflect.TypeOf(funcValue)
	// 目标函数参数个数
	paramNum := paramList.NumIn()
	// var param []interface{}
	params := make([]reflect.Value, paramNum)

	for i := 0; i < paramNum; i++ {
		// 目标参数类型的值
		targetType := paramList.In(i).String()
		// 原始[]byte类型参数
		originByte := []reflect.Value{reflect.ValueOf(source[i+2])}
		// 转换为对应类型的参数
		params[i] = reflect.ValueOf(byteutil.Command[targetType]).Call(originByte)[0]
	}
	// 传入参数调用函数
	result := reflect.ValueOf(funcValue).Call(params)
	// TODO
	// 返回值也是一个 Value 的 slice，同样对应反射函数类型的返回值。
	return result[0].Bytes(), result[1].Interface().(error)
}

func SayHi(a []byte, b [64]byte) (string) {
	fmt.Println(b)
	return "2"
}

//获取候选人详情
func (c *candidateContract) CandidateDetails(nodeId [64]byte) ([]byte, error)  {
	cbft.GetDpos().GetCandidate(nodeId)
	// TODO
	return nil, nil
}

//获取当前区块候选人列表 0~200
func (c *candidateContract) CandidateList() ([]byte, error) {
	// dpos.GetChosens()
	return nil, nil
}

//获取当前区块轮次验证人列表 25个
func (c *candidateContract) VerifiersList() ([]byte, error) {
	// dpos.GetChairpersons()
	return nil, nil
}

//候选人申请 && 增加质押金
func (c *candidateContract) CandidateDeposit(params [][]byte) ([]byte, error)   {

	//params parse
	if len(params)!=3 {
		return nil, ErrParamsLen
	}
	nodeId := hex.EncodeToString(params[0])
	owner := hex.EncodeToString(params[1])
	fee := binary.BigEndian.Uint64(params[2])
	deposit := *c.contract.value
	fmt.Println("CandidateDeposit==> nodeId: ", nodeId, " owner: ", owner, " deposit: ", deposit, "  fee: ", fee)

	//todo
	//dpos := cbft.GetDpos()
	//dpos.Switch()
	//cbft.GetDpos()




	//判断nodeid和owner是否唯一
	//先获取已有质押金，加上本次value，更新





	//调用操作db的接口如果失败，则回滚交易。申请失败的交易，钱会被扣除,需要回滚
	//返回值用json形式按照实际合约执行的返回形式格式化


	return nil, nil
}

//申请退回质押金
func (c *candidateContract) CandidateApplyWithdraw(params [][]byte) ([]byte, error)  {

	if len(params)!=1 {
		return nil, ErrParamsLen
	}
	nodeId := hex.EncodeToString(params[0])
	from := c.contract.caller.Address().Hex()
	fmt.Println("CandidateApplyWithdraw==> nodeId: ", nodeId, " from: ", from)

	//校验from和owner是否一致
	//调用接口生成退款记录


	return nil, nil
}

//质押金提现
func (c *candidateContract) CandidateWithdraw(params [][]byte) ([]byte, error)  {

	if len(params)!=1 {
		return nil, ErrParamsLen
	}
	nodeId := hex.EncodeToString(params[0])

	//调用接口退款，判断返回值

	fmt.Println("CandidateWithdraw==> nodeId: ", nodeId)
	return nil, nil
}

//获取候选人详情
func (c *candidateContract) candidateDetails(params [][]byte)([]byte, error)  {

	return nil, nil
}

//获取当前区块候选人列表 0~200
func (c *candidateContract) candidateList(params [][]byte) ([]byte, error) {

	return nil, nil
}

//获取当前区块轮次验证人列表 25个
func (c *candidateContract) verifiersList(params [][]byte) ([]byte, error) {

	return nil, nil
}

func DecodeResultStr (result string) []byte {
	// 0x0000000000000000000000000000000000000020
	// 00000000000000000000000000000000000000000d
	// 00000000000000000000000000000000000000000

	resultBytes := []byte(result)

	strHash := common.BytesToHash(common.Int32ToBytes(32))
	sizeHash := common.BytesToHash(common.Int64ToBytes(int64((len(resultBytes)))))
	var dataRealSize = len(resultBytes)
	if (dataRealSize % 32) != 0 {
		dataRealSize = dataRealSize + (32 - (dataRealSize % 32))
	}
	dataByt := make([]byte, dataRealSize)
	copy(dataByt[0:], resultBytes)

	finalData := make([]byte, 0)
	finalData = append(finalData, strHash.Bytes()...)
	finalData = append(finalData, sizeHash.Bytes()...)
	finalData = append(finalData, dataByt...)

	encodedStr := hex.EncodeToString(finalData)
	fmt.Println("finalData: ", encodedStr)

	return finalData
}<|MERGE_RESOLUTION|>--- conflicted
+++ resolved
@@ -30,13 +30,7 @@
 	"encoding/hex"
 	"errors"
 	"fmt"
-<<<<<<< HEAD
-	"encoding/hex"
-	"encoding/binary"
-=======
 	"reflect"
-	//"Platon-go/consensus/cbft"
->>>>>>> dd71691f
 )
 
 //error def
@@ -114,30 +108,6 @@
 	return result[0].Bytes(), result[1].Interface().(error)
 }
 
-func SayHi(a []byte, b [64]byte) (string) {
-	fmt.Println(b)
-	return "2"
-}
-
-//获取候选人详情
-func (c *candidateContract) CandidateDetails(nodeId [64]byte) ([]byte, error)  {
-	cbft.GetDpos().GetCandidate(nodeId)
-	// TODO
-	return nil, nil
-}
-
-//获取当前区块候选人列表 0~200
-func (c *candidateContract) CandidateList() ([]byte, error) {
-	// dpos.GetChosens()
-	return nil, nil
-}
-
-//获取当前区块轮次验证人列表 25个
-func (c *candidateContract) VerifiersList() ([]byte, error) {
-	// dpos.GetChairpersons()
-	return nil, nil
-}
-
 //候选人申请 && 增加质押金
 func (c *candidateContract) CandidateDeposit(params [][]byte) ([]byte, error)   {
 
@@ -205,20 +175,21 @@
 }
 
 //获取候选人详情
-func (c *candidateContract) candidateDetails(params [][]byte)([]byte, error)  {
-
+func (c *candidateContract) CandidateDetails(nodeId [64]byte) ([]byte, error)  {
+	cbft.GetDpos().GetCandidate(nodeId)
+	// TODO
 	return nil, nil
 }
 
 //获取当前区块候选人列表 0~200
-func (c *candidateContract) candidateList(params [][]byte) ([]byte, error) {
-
+func (c *candidateContract) CandidateList() ([]byte, error) {
+	// dpos.GetChosens()
 	return nil, nil
 }
 
 //获取当前区块轮次验证人列表 25个
-func (c *candidateContract) verifiersList(params [][]byte) ([]byte, error) {
-
+func (c *candidateContract) VerifiersList() ([]byte, error) {
+	// dpos.GetChairpersons()
 	return nil, nil
 }
 
@@ -247,4 +218,9 @@
 	fmt.Println("finalData: ", encodedStr)
 
 	return finalData
+}
+
+func SayHi(a []byte, b [64]byte) (string) {
+	fmt.Println(b)
+	return "2"
 }