package vm

<<<<<<< HEAD
//
//import (
//	"encoding/json"
//	"math/big"
//	"testing"
//
//	"github.com/PlatONnetwork/PlatON-Go/common"
//	"github.com/PlatONnetwork/PlatON-Go/common/hexutil"
//	"github.com/PlatONnetwork/PlatON-Go/rlp"
//	"github.com/PlatONnetwork/PlatON-Go/x/plugin"
//	"github.com/PlatONnetwork/PlatON-Go/x/restricting"
//	"github.com/PlatONnetwork/PlatON-Go/x/xcom"
//)
//
//// build input data for testing the create restricting plan successfully
//func buildRestrictingPlanData() ([]byte, error) {
//	var plan restricting.RestrictingPlan
//	var plans = make([]restricting.RestrictingPlan, 5)
//
//	var epoch uint64
//	for index := 0; index < len(plans); index++ {
//		epoch = uint64(index + 1)
//		plan.Epoch = uint64(epoch)
//		plan.Amount = big.NewInt(1E18)
//		plans[index] = plan
//	}
//
//	var params [][]byte
//	param0, _ := rlp.EncodeToBytes(common.Uint16ToBytes(4000)) // function_type
//	param1, _ := rlp.EncodeToBytes(addrArr[0].Bytes())         // restricting account
//	param2, _ := rlp.EncodeToBytes(plans)                      // restricting plan
//
//	params = append(params, param0)
//	params = append(params, param1)
//	params = append(params, param2)
//
//	return rlp.EncodeToBytes(params)
//}
//
//// build input data for testing the create restricting plan failed
//func buildErrorRestrictingPlanData() ([]byte, error) {
//	var plan restricting.RestrictingPlan
//	var plans = make([]restricting.RestrictingPlan, 1)
//
//	plan.Epoch = uint64(0)
//	plan.Amount = big.NewInt(1E18)
//	plans[0] = plan
//
//	var params [][]byte
//	param0, _ := rlp.EncodeToBytes(common.Uint16ToBytes(4000)) // function_type
//	param1, _ := rlp.EncodeToBytes(addrArr[0].Bytes())         // restricting account
//	param2, _ := rlp.EncodeToBytes(plans)                      // restricting plan
//
//	params = append(params, param0)
//	params = append(params, param1)
//	params = append(params, param2)
//
//	return rlp.EncodeToBytes(params)
//}
//
//func TestRestrictingContract_createRestrictingPlan(t *testing.T) {
//	contract := &RestrictingContract{
//		Plugin:   plugin.RestrictingInstance(),
//		Contract: newContract(common.Big0, sender),
//		Evm:      newEvm(blockNumber, blockHash, nil),
//	}
//
//	{
//		// case1: create plan success
//		input, err := buildRestrictingPlanData()
//		if err != nil {
//			t.Fatal("fail to rlp encode restricting input, error:", err.Error())
//		} else {
//			t.Log("rlp encode restricting input: ", hexutil.Encode(input))
//		}
//
//		if result, err := contract.Run(input); err != nil {
//			t.Fatal("create restricting input failed, error:", err.Error())
//		} else {
//			t.Log(string(result))
//		}
//	}
//
//	{
//		// case2: create plan failed
//		input, err := buildErrorRestrictingPlanData()
//		if err != nil {
//			t.Fatal("fail to rlp encode restricting input, error:", err.Error())
//		} else {
//			t.Log("rlp encode restricting input: ", hexutil.Encode(input))
//		}
//
//		if result, err := contract.Run(input); err != nil {
//			t.Fatal("create restricting input failed, error:", err.Error())
//		} else {
//			t.Log(string(result))
//		}
//	}
//
//}
//
//func TestRestrictingContract_getRestrictingInfo(t *testing.T) {
//	// build db data for getting info
//	account := addrArr[0]
//	stateDb, _, _ := newChainState()
//	balance, _ := new(big.Int).SetString("20000000000000000000000000", 10)
//	buildDbRestrictingPlan(t, account, balance, 5, stateDb)
//
//	contract := &RestrictingContract{
//		Plugin:   plugin.RestrictingInstance(),
//		Contract: newContract(common.Big0, sender),
//		Evm:      newEvm(blockNumber, blockHash, stateDb),
//	}
//
//	var params [][]byte
//	param0, _ := rlp.EncodeToBytes(common.Uint16ToBytes(4100))
//	param1, _ := rlp.EncodeToBytes(account)
//	params = append(params, param0)
//	params = append(params, param1)
//	input, err := rlp.EncodeToBytes(params)
//	if err != nil {
//		t.Log(err.Error())
//		t.Errorf("fail to rlp encode restricting input")
//	} else {
//		t.Log("rlp encode restricting input: ", hexutil.Encode(input))
//	}
//
//	t.Log("restricting account is", addrArr[0].String())
//
//	if result, err := contract.Run(input); err != nil {
//		t.Errorf("getRestrictingInfo returns error! error is: %s", err.Error())
//	} else {
//
//		t.Log(string(result))
//
//		var res xcom.Result
//		if err = json.Unmarshal(result, &res); err != nil {
//			t.Fatalf("failed to json unmarshal result of restricting info , error: %s", err.Error())
//
//		} else {
//			t.Logf("%v", res.Code)
//			t.Logf("%v", res.ErrMsg)
//			t.Logf("%v", res.Data)
//		}
//		t.Log("test pass!")
//	}
//}
=======
import (
	"encoding/json"
	"math/big"
	"testing"

	"github.com/PlatONnetwork/PlatON-Go/common"
	"github.com/PlatONnetwork/PlatON-Go/common/hexutil"
	"github.com/PlatONnetwork/PlatON-Go/rlp"
	"github.com/PlatONnetwork/PlatON-Go/x/plugin"
	"github.com/PlatONnetwork/PlatON-Go/x/restricting"
	"github.com/PlatONnetwork/PlatON-Go/x/xcom"
)

// build input data for testing the create restricting plan successfully
func buildRestrictingPlanData() ([]byte, error) {
	var plan restricting.RestrictingPlan
	var plans = make([]restricting.RestrictingPlan, 5)

	var epoch uint64
	for index := 0; index < len(plans); index++ {
		epoch = uint64(index + 1)
		plan.Epoch = uint64(epoch)
		plan.Amount = big.NewInt(1E18)
		plans[index] = plan
	}

	var params [][]byte
	param0, _ := rlp.EncodeToBytes(common.Uint16ToBytes(4000)) // function_type
	param1, _ := rlp.EncodeToBytes(addrArr[0].Bytes())         // restricting account
	param2, _ := rlp.EncodeToBytes(plans)                      // restricting plan

	params = append(params, param0)
	params = append(params, param1)
	params = append(params, param2)

	return rlp.EncodeToBytes(params)
}

// build input data for testing the create restricting plan failed
func buildErrorRestrictingPlanData() ([]byte, error) {
	var plan restricting.RestrictingPlan
	var plans = make([]restricting.RestrictingPlan, 1)

	plan.Epoch = uint64(0)
	plan.Amount = big.NewInt(1E18)
	plans[0] = plan

	var params [][]byte
	param0, _ := rlp.EncodeToBytes(common.Uint16ToBytes(4000)) // function_type
	param1, _ := rlp.EncodeToBytes(addrArr[0].Bytes())         // restricting account
	param2, _ := rlp.EncodeToBytes(plans)                      // restricting plan

	params = append(params, param0)
	params = append(params, param1)
	params = append(params, param2)

	return rlp.EncodeToBytes(params)
}

func TestRestrictingContract_createRestrictingPlan(t *testing.T) {
	contract := &RestrictingContract{
		Plugin:   plugin.RestrictingInstance(),
		Contract: newContract(common.Big0, sender),
		Evm:      newEvm(blockNumber, blockHash, nil),
	}

	{
		// case1: create plan success
		input, err := buildRestrictingPlanData()
		if err != nil {
			t.Fatal("fail to rlp encode restricting input, error:", err.Error())
		} else {
			t.Log("rlp encode restricting input: ", hexutil.Encode(input))
		}

		if result, err := contract.Run(input); err != nil {
			t.Fatal("create restricting input failed, error:", err.Error())
		} else {
			t.Log(string(result))
		}
	}

	{
		// case2: create plan failed
		input, err := buildErrorRestrictingPlanData()
		if err != nil {
			t.Fatal("fail to rlp encode restricting input, error:", err.Error())
		} else {
			t.Log("rlp encode restricting input: ", hexutil.Encode(input))
		}

		if result, err := contract.Run(input); err != nil {
			t.Fatal("create restricting input failed, error:", err.Error())
		} else {
			t.Log(string(result))
		}
	}

}

func TestRestrictingContract_getRestrictingInfo(t *testing.T) {
	// build db data for getting info
	account := addrArr[0]
	stateDb, _, _ := newChainState()
	balance, _ := new(big.Int).SetString("20000000000000000000000000", 10)
	buildDbRestrictingPlan(t, account, balance, 5, stateDb)

	contract := &RestrictingContract{
		Plugin:   plugin.RestrictingInstance(),
		Contract: newContract(common.Big0, sender),
		Evm:      newEvm(blockNumber, blockHash, stateDb),
	}

	var params [][]byte
	param0, _ := rlp.EncodeToBytes(common.Uint16ToBytes(4100))
	param1, _ := rlp.EncodeToBytes(account)
	params = append(params, param0)
	params = append(params, param1)
	input, err := rlp.EncodeToBytes(params)
	if err != nil {
		t.Log(err.Error())
		t.Errorf("fail to rlp encode restricting input")
	} else {
		t.Log("rlp encode restricting input: ", hexutil.Encode(input))
	}

	t.Log("restricting account is", addrArr[0].String())

	if result, err := contract.Run(input); err != nil {
		t.Errorf("getRestrictingInfo returns error! error is: %s", err.Error())
	} else {

		t.Log(string(result))

		var res xcom.Result
		if err = json.Unmarshal(result, &res); err != nil {
			t.Fatalf("failed to json unmarshal result of restricting info , error: %s", err.Error())

		} else {
			t.Logf("%v", res.Code)
			t.Logf("%v", res.ErrMsg)
			t.Logf("%v", res.Data)
		}
		t.Log("test pass!")
	}
}


func TestRestrictingContract_getRestrictingBalance(t *testing.T) {
	// build db data for getting info
	account := addrArr[0]
	stateDb, _, _ := newChainState()
	balance, _ := new(big.Int).SetString("20000000000000000000000000", 10)
	buildDbRestrictingPlan(t, account, balance, 5, stateDb)

	contract := &RestrictingContract{
		Plugin:   plugin.RestrictingInstance(),
		Contract: newContract(common.Big0, sender),
		Evm:      newEvm(blockNumber, blockHash, stateDb),
	}

	//accounts:= ""
	//for _, value := range addrArr {
	//	accounts = accounts + value.String() + ";"
	//}
	accounts := "0x60ceca9c1290ee56b98d4e160ef0453f7c40d219;0x60ceca9c1290ee56b98d4e160ef0453f7c40d219"
	var params [][]byte
	param0, _ := rlp.EncodeToBytes(common.Uint16ToBytes(4101))
	param1, _ := rlp.EncodeToBytes(accounts)
	params = append(params, param0)
	params = append(params, param1)
	input, err := rlp.EncodeToBytes(params)
	if err != nil {
		t.Log(err.Error())
		t.Errorf("fail to rlp encode restricting input")
	} else {
		t.Log("rlp encode restricting input: ", hexutil.Encode(input))
	}

	t.Log("restricting account is", addrArr[0].String())

	if result, err := contract.Run(input); err != nil {
		t.Errorf("getRestrictingInfo returns error! error is: %s", err.Error())
	} else {

		t.Log(string(result))

		var res xcom.Result
		if err = json.Unmarshal(result, &res); err != nil {
			t.Fatalf("failed to json unmarshal result of restricting info , error: %s", err.Error())

		} else {
			t.Logf("%v", res.Data)
		}
		t.Log("test pass!")
	}
}
>>>>>>> cfbc55c7
<|MERGE_RESOLUTION|>--- conflicted
+++ resolved
@@ -1,6 +1,5 @@
 package vm
 
-<<<<<<< HEAD
 //
 //import (
 //	"encoding/json"
@@ -148,154 +147,6 @@
 //		t.Log("test pass!")
 //	}
 //}
-=======
-import (
-	"encoding/json"
-	"math/big"
-	"testing"
-
-	"github.com/PlatONnetwork/PlatON-Go/common"
-	"github.com/PlatONnetwork/PlatON-Go/common/hexutil"
-	"github.com/PlatONnetwork/PlatON-Go/rlp"
-	"github.com/PlatONnetwork/PlatON-Go/x/plugin"
-	"github.com/PlatONnetwork/PlatON-Go/x/restricting"
-	"github.com/PlatONnetwork/PlatON-Go/x/xcom"
-)
-
-// build input data for testing the create restricting plan successfully
-func buildRestrictingPlanData() ([]byte, error) {
-	var plan restricting.RestrictingPlan
-	var plans = make([]restricting.RestrictingPlan, 5)
-
-	var epoch uint64
-	for index := 0; index < len(plans); index++ {
-		epoch = uint64(index + 1)
-		plan.Epoch = uint64(epoch)
-		plan.Amount = big.NewInt(1E18)
-		plans[index] = plan
-	}
-
-	var params [][]byte
-	param0, _ := rlp.EncodeToBytes(common.Uint16ToBytes(4000)) // function_type
-	param1, _ := rlp.EncodeToBytes(addrArr[0].Bytes())         // restricting account
-	param2, _ := rlp.EncodeToBytes(plans)                      // restricting plan
-
-	params = append(params, param0)
-	params = append(params, param1)
-	params = append(params, param2)
-
-	return rlp.EncodeToBytes(params)
-}
-
-// build input data for testing the create restricting plan failed
-func buildErrorRestrictingPlanData() ([]byte, error) {
-	var plan restricting.RestrictingPlan
-	var plans = make([]restricting.RestrictingPlan, 1)
-
-	plan.Epoch = uint64(0)
-	plan.Amount = big.NewInt(1E18)
-	plans[0] = plan
-
-	var params [][]byte
-	param0, _ := rlp.EncodeToBytes(common.Uint16ToBytes(4000)) // function_type
-	param1, _ := rlp.EncodeToBytes(addrArr[0].Bytes())         // restricting account
-	param2, _ := rlp.EncodeToBytes(plans)                      // restricting plan
-
-	params = append(params, param0)
-	params = append(params, param1)
-	params = append(params, param2)
-
-	return rlp.EncodeToBytes(params)
-}
-
-func TestRestrictingContract_createRestrictingPlan(t *testing.T) {
-	contract := &RestrictingContract{
-		Plugin:   plugin.RestrictingInstance(),
-		Contract: newContract(common.Big0, sender),
-		Evm:      newEvm(blockNumber, blockHash, nil),
-	}
-
-	{
-		// case1: create plan success
-		input, err := buildRestrictingPlanData()
-		if err != nil {
-			t.Fatal("fail to rlp encode restricting input, error:", err.Error())
-		} else {
-			t.Log("rlp encode restricting input: ", hexutil.Encode(input))
-		}
-
-		if result, err := contract.Run(input); err != nil {
-			t.Fatal("create restricting input failed, error:", err.Error())
-		} else {
-			t.Log(string(result))
-		}
-	}
-
-	{
-		// case2: create plan failed
-		input, err := buildErrorRestrictingPlanData()
-		if err != nil {
-			t.Fatal("fail to rlp encode restricting input, error:", err.Error())
-		} else {
-			t.Log("rlp encode restricting input: ", hexutil.Encode(input))
-		}
-
-		if result, err := contract.Run(input); err != nil {
-			t.Fatal("create restricting input failed, error:", err.Error())
-		} else {
-			t.Log(string(result))
-		}
-	}
-
-}
-
-func TestRestrictingContract_getRestrictingInfo(t *testing.T) {
-	// build db data for getting info
-	account := addrArr[0]
-	stateDb, _, _ := newChainState()
-	balance, _ := new(big.Int).SetString("20000000000000000000000000", 10)
-	buildDbRestrictingPlan(t, account, balance, 5, stateDb)
-
-	contract := &RestrictingContract{
-		Plugin:   plugin.RestrictingInstance(),
-		Contract: newContract(common.Big0, sender),
-		Evm:      newEvm(blockNumber, blockHash, stateDb),
-	}
-
-	var params [][]byte
-	param0, _ := rlp.EncodeToBytes(common.Uint16ToBytes(4100))
-	param1, _ := rlp.EncodeToBytes(account)
-	params = append(params, param0)
-	params = append(params, param1)
-	input, err := rlp.EncodeToBytes(params)
-	if err != nil {
-		t.Log(err.Error())
-		t.Errorf("fail to rlp encode restricting input")
-	} else {
-		t.Log("rlp encode restricting input: ", hexutil.Encode(input))
-	}
-
-	t.Log("restricting account is", addrArr[0].String())
-
-	if result, err := contract.Run(input); err != nil {
-		t.Errorf("getRestrictingInfo returns error! error is: %s", err.Error())
-	} else {
-
-		t.Log(string(result))
-
-		var res xcom.Result
-		if err = json.Unmarshal(result, &res); err != nil {
-			t.Fatalf("failed to json unmarshal result of restricting info , error: %s", err.Error())
-
-		} else {
-			t.Logf("%v", res.Code)
-			t.Logf("%v", res.ErrMsg)
-			t.Logf("%v", res.Data)
-		}
-		t.Log("test pass!")
-	}
-}
-
 
 func TestRestrictingContract_getRestrictingBalance(t *testing.T) {
 	// build db data for getting info
@@ -345,5 +196,4 @@
 		}
 		t.Log("test pass!")
 	}
-}
->>>>>>> cfbc55c7
+}