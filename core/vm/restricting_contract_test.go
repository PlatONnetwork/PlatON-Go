// Copyright 2018-2019 The PlatON Network Authors
// This file is part of the PlatON-Go library.
//
// The PlatON-Go library is free software: you can redistribute it and/or modify
// it under the terms of the GNU Lesser General Public License as published by
// the Free Software Foundation, either version 3 of the License, or
// (at your option) any later version.
//
// The PlatON-Go library is distributed in the hope that it will be useful,
// but WITHOUT ANY WARRANTY; without even the implied warranty of
// MERCHANTABILITY or FITNESS FOR A PARTICULAR PURPOSE. See the
// GNU Lesser General Public License for more details.
//
<<<<<<< HEAD
// You should have received a copy of the GNU Lesser General Public License
// along with the PlatON-Go library. If not, see <http://www.gnu.org/licenses/>.

package vm

import (
	"encoding/json"
	"math/big"
	"testing"

	"github.com/PlatONnetwork/PlatON-Go/common"
	"github.com/PlatONnetwork/PlatON-Go/common/hexutil"
	"github.com/PlatONnetwork/PlatON-Go/rlp"
	"github.com/PlatONnetwork/PlatON-Go/x/plugin"
	"github.com/PlatONnetwork/PlatON-Go/x/restricting"
	"github.com/PlatONnetwork/PlatON-Go/x/xcom"
)

// build input data for testing the create restricting plan successfully
func buildRestrictingPlanData() ([]byte, error) {
	var plan restricting.RestrictingPlan
	var plans = make([]restricting.RestrictingPlan, 5)

	var epoch uint64
	for index := 0; index < len(plans); index++ {
		epoch = uint64(index + 1)
		plan.Epoch = uint64(epoch)
		plan.Amount = big.NewInt(1E18)
		plans[index] = plan
	}

	var params [][]byte
	param0, _ := rlp.EncodeToBytes(common.Uint16ToBytes(4000)) // function_type
	param1, _ := rlp.EncodeToBytes(addrArr[0].Bytes())         // restricting account
	param2, _ := rlp.EncodeToBytes(plans)                      // restricting plan

	params = append(params, param0)
	params = append(params, param1)
	params = append(params, param2)

	return rlp.EncodeToBytes(params)
}

// build input data for testing the create restricting plan failed
func buildErrorRestrictingPlanData() ([]byte, error) {
	var plan restricting.RestrictingPlan
	var plans = make([]restricting.RestrictingPlan, 1)

	plan.Epoch = uint64(0)
	plan.Amount = big.NewInt(1E18)
	plans[0] = plan

	var params [][]byte
	param0, _ := rlp.EncodeToBytes(common.Uint16ToBytes(4000)) // function_type
	param1, _ := rlp.EncodeToBytes(addrArr[0].Bytes())         // restricting account
	param2, _ := rlp.EncodeToBytes(plans)                      // restricting plan

	params = append(params, param0)
	params = append(params, param1)
	params = append(params, param2)

	return rlp.EncodeToBytes(params)
}

func TestRestrictingContract_createRestrictingPlan(t *testing.T) {
	contract := &RestrictingContract{
		Plugin:   plugin.RestrictingInstance(),
		Contract: newContract(common.Big0, sender),
		Evm:      newEvm(blockNumber, blockHash, nil),
	}

	{
		// case1: create plan success
		input, err := buildRestrictingPlanData()
		if err != nil {
			t.Fatal("fail to rlp encode restricting input, error:", err.Error())
		} else {
			t.Log("rlp encode restricting input: ", hexutil.Encode(input))
		}

		if result, err := contract.Run(input); err != nil {
			t.Fatal("create restricting input failed, error:", err.Error())
		} else {
			t.Log(string(result))
		}
	}

	{
		// case2: create plan failed
		input, err := buildErrorRestrictingPlanData()
		if err != nil {
			t.Fatal("fail to rlp encode restricting input, error:", err.Error())
		} else {
			t.Log("rlp encode restricting input: ", hexutil.Encode(input))
		}

		if result, err := contract.Run(input); err != nil {
			t.Fatal("create restricting input failed, error:", err.Error())
		} else {
			t.Log(string(result))
		}
	}

}

func TestRestrictingContract_getRestrictingInfo(t *testing.T) {
=======
//		if result, err := contract.Run(input); err != nil {
//			t.Fatal("create restricting input failed, error:", err.Error())
//		} else {
//			t.Log(string(result))
//		}
//	}
//
//	{
//		// case2: create plan failed
//		input, err := buildErrorRestrictingPlanData()
//		if err != nil {
//			t.Fatal("fail to rlp encode restricting input, error:", err.Error())
//		} else {
//			t.Log("rlp encode restricting input: ", hexutil.Encode(input))
//		}
//
//		if result, err := contract.Run(input); err != nil {
//			t.Fatal("create restricting input failed, error:", err.Error())
//		} else {
//			t.Log(string(result))
//		}
//	}
//
//}
//
//func TestRestrictingContract_getRestrictingInfo(t *testing.T) {
//	// build db data for getting info
//	account := addrArr[0]
//	stateDb, _, _ := newChainState()
//	balance, _ := new(big.Int).SetString("20000000000000000000000000", 10)
//	buildDbRestrictingPlan(t, account, balance, 5, stateDb)
//
//	contract := &RestrictingContract{
//		Plugin:   plugin.RestrictingInstance(),
//		Contract: newContract(common.Big0, sender),
//		Evm:      newEvm(blockNumber, blockHash, stateDb),
//	}
//
//	var params [][]byte
//	param0, _ := rlp.EncodeToBytes(common.Uint16ToBytes(4100))
//	param1, _ := rlp.EncodeToBytes(account)
//	params = append(params, param0)
//	params = append(params, param1)
//	input, err := rlp.EncodeToBytes(params)
//	if err != nil {
//		t.Log(err.Error())
//		t.Errorf("fail to rlp encode restricting input")
//	} else {
//		t.Log("rlp encode restricting input: ", hexutil.Encode(input))
//	}
//
//	t.Log("restricting account is", addrArr[0].String())
//
//	if result, err := contract.Run(input); err != nil {
//		t.Errorf("getRestrictingInfo returns error! error is: %s", err.Error())
//	} else {
//
//		t.Log(string(result))
//
//		var res xcom.Result
//		if err = json.Unmarshal(result, &res); err != nil {
//			t.Fatalf("failed to json unmarshal result of restricting info , error: %s", err.Error())
//
//		} else {
//			t.Logf("%v", res.Code)
//			t.Logf("%v", res.ErrMsg)
//			t.Logf("%v", res.Data)
//		}
//		t.Log("test pass!")
//	}
//}

func TestRestrictingContract_getRestrictingBalance(t *testing.T) {
>>>>>>> 8ac89862
	// build db data for getting info
	account := addrArr[0]
	stateDb, _, _ := newChainState()
	balance, _ := new(big.Int).SetString("20000000000000000000000000", 10)
	buildDbRestrictingPlan(t, account, balance, 5, stateDb)

	contract := &RestrictingContract{
		Plugin:   plugin.RestrictingInstance(),
		Contract: newContract(common.Big0, sender),
		Evm:      newEvm(blockNumber, blockHash, stateDb),
	}

<<<<<<< HEAD
	var params [][]byte
	param0, _ := rlp.EncodeToBytes(common.Uint16ToBytes(4100))
	param1, _ := rlp.EncodeToBytes(account)
=======
	//accounts:= ""
	//for _, value := range addrArr {
	//	accounts = accounts + value.String() + ";"
	//}
	accounts := "0x60ceca9c1290ee56b98d4e160ef0453f7c40d219;0x60ceca9c1290ee56b98d4e160ef0453f7c40d219"
	var params [][]byte
	param0, _ := rlp.EncodeToBytes(common.Uint16ToBytes(4101))
	param1, _ := rlp.EncodeToBytes(accounts)
>>>>>>> 8ac89862
	params = append(params, param0)
	params = append(params, param1)
	input, err := rlp.EncodeToBytes(params)
	if err != nil {
		t.Log(err.Error())
		t.Errorf("fail to rlp encode restricting input")
	} else {
		t.Log("rlp encode restricting input: ", hexutil.Encode(input))
	}

	t.Log("restricting account is", addrArr[0].String())

	if result, err := contract.Run(input); err != nil {
		t.Errorf("getRestrictingInfo returns error! error is: %s", err.Error())
	} else {

		t.Log(string(result))

		var res xcom.Result
		if err = json.Unmarshal(result, &res); err != nil {
			t.Fatalf("failed to json unmarshal result of restricting info , error: %s", err.Error())

		} else {
<<<<<<< HEAD
			t.Logf("%v", res.Code)
			t.Logf("%v", res.Ret)
=======
			t.Logf("%v", res.Data)
>>>>>>> 8ac89862
		}
		t.Log("test pass!")
	}
}<|MERGE_RESOLUTION|>--- conflicted
+++ resolved
@@ -11,7 +11,6 @@
 // MERCHANTABILITY or FITNESS FOR A PARTICULAR PURPOSE. See the
 // GNU Lesser General Public License for more details.
 //
-<<<<<<< HEAD
 // You should have received a copy of the GNU Lesser General Public License
 // along with the PlatON-Go library. If not, see <http://www.gnu.org/licenses/>.
 
@@ -118,81 +117,6 @@
 }
 
 func TestRestrictingContract_getRestrictingInfo(t *testing.T) {
-=======
-//		if result, err := contract.Run(input); err != nil {
-//			t.Fatal("create restricting input failed, error:", err.Error())
-//		} else {
-//			t.Log(string(result))
-//		}
-//	}
-//
-//	{
-//		// case2: create plan failed
-//		input, err := buildErrorRestrictingPlanData()
-//		if err != nil {
-//			t.Fatal("fail to rlp encode restricting input, error:", err.Error())
-//		} else {
-//			t.Log("rlp encode restricting input: ", hexutil.Encode(input))
-//		}
-//
-//		if result, err := contract.Run(input); err != nil {
-//			t.Fatal("create restricting input failed, error:", err.Error())
-//		} else {
-//			t.Log(string(result))
-//		}
-//	}
-//
-//}
-//
-//func TestRestrictingContract_getRestrictingInfo(t *testing.T) {
-//	// build db data for getting info
-//	account := addrArr[0]
-//	stateDb, _, _ := newChainState()
-//	balance, _ := new(big.Int).SetString("20000000000000000000000000", 10)
-//	buildDbRestrictingPlan(t, account, balance, 5, stateDb)
-//
-//	contract := &RestrictingContract{
-//		Plugin:   plugin.RestrictingInstance(),
-//		Contract: newContract(common.Big0, sender),
-//		Evm:      newEvm(blockNumber, blockHash, stateDb),
-//	}
-//
-//	var params [][]byte
-//	param0, _ := rlp.EncodeToBytes(common.Uint16ToBytes(4100))
-//	param1, _ := rlp.EncodeToBytes(account)
-//	params = append(params, param0)
-//	params = append(params, param1)
-//	input, err := rlp.EncodeToBytes(params)
-//	if err != nil {
-//		t.Log(err.Error())
-//		t.Errorf("fail to rlp encode restricting input")
-//	} else {
-//		t.Log("rlp encode restricting input: ", hexutil.Encode(input))
-//	}
-//
-//	t.Log("restricting account is", addrArr[0].String())
-//
-//	if result, err := contract.Run(input); err != nil {
-//		t.Errorf("getRestrictingInfo returns error! error is: %s", err.Error())
-//	} else {
-//
-//		t.Log(string(result))
-//
-//		var res xcom.Result
-//		if err = json.Unmarshal(result, &res); err != nil {
-//			t.Fatalf("failed to json unmarshal result of restricting info , error: %s", err.Error())
-//
-//		} else {
-//			t.Logf("%v", res.Code)
-//			t.Logf("%v", res.ErrMsg)
-//			t.Logf("%v", res.Data)
-//		}
-//		t.Log("test pass!")
-//	}
-//}
-
-func TestRestrictingContract_getRestrictingBalance(t *testing.T) {
->>>>>>> 8ac89862
 	// build db data for getting info
 	account := addrArr[0]
 	stateDb, _, _ := newChainState()
@@ -205,11 +129,51 @@
 		Evm:      newEvm(blockNumber, blockHash, stateDb),
 	}
 
-<<<<<<< HEAD
 	var params [][]byte
 	param0, _ := rlp.EncodeToBytes(common.Uint16ToBytes(4100))
 	param1, _ := rlp.EncodeToBytes(account)
-=======
+	params = append(params, param0)
+	params = append(params, param1)
+	input, err := rlp.EncodeToBytes(params)
+	if err != nil {
+		t.Log(err.Error())
+		t.Errorf("fail to rlp encode restricting input")
+	} else {
+		t.Log("rlp encode restricting input: ", hexutil.Encode(input))
+	}
+
+	t.Log("restricting account is", addrArr[0].String())
+
+	if result, err := contract.Run(input); err != nil {
+		t.Errorf("getRestrictingInfo returns error! error is: %s", err.Error())
+	} else {
+
+		t.Log(string(result))
+
+		var res xcom.Result
+		if err = json.Unmarshal(result, &res); err != nil {
+			t.Fatalf("failed to json unmarshal result of restricting info , error: %s", err.Error())
+
+		} else {
+			t.Logf("%v", res.Code)
+			t.Logf("%v", res.Ret)
+		}
+		t.Log("test pass!")
+	}
+}
+func TestRestrictingContract_getRestrictingBalance(t *testing.T) {
+	// build db data for getting info
+	account := addrArr[0]
+	stateDb, _, _ := newChainState()
+	balance, _ := new(big.Int).SetString("20000000000000000000000000", 10)
+	buildDbRestrictingPlan(t, account, balance, 5, stateDb)
+
+	contract := &RestrictingContract{
+		Plugin:   plugin.RestrictingInstance(),
+		Contract: newContract(common.Big0, sender),
+		Evm:      newEvm(blockNumber, blockHash, stateDb),
+	}
+
 	//accounts:= ""
 	//for _, value := range addrArr {
 	//	accounts = accounts + value.String() + ";"
@@ -218,7 +182,6 @@
 	var params [][]byte
 	param0, _ := rlp.EncodeToBytes(common.Uint16ToBytes(4101))
 	param1, _ := rlp.EncodeToBytes(accounts)
->>>>>>> 8ac89862
 	params = append(params, param0)
 	params = append(params, param1)
 	input, err := rlp.EncodeToBytes(params)
@@ -242,12 +205,7 @@
 			t.Fatalf("failed to json unmarshal result of restricting info , error: %s", err.Error())
 
 		} else {
-<<<<<<< HEAD
-			t.Logf("%v", res.Code)
-			t.Logf("%v", res.Ret)
-=======
 			t.Logf("%v", res.Data)
->>>>>>> 8ac89862
 		}
 		t.Log("test pass!")
 	}
