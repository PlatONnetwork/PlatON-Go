--- conflicted
+++ resolved
@@ -19,29 +19,18 @@
 import (
 	"encoding/hex"
 	"errors"
-<<<<<<< HEAD
 	"github.com/holiman/uint256"
-	"math/big"
-
 	"github.com/PlatONnetwork/PlatON-Go/common"
 	"github.com/PlatONnetwork/PlatON-Go/common/math"
 	"github.com/PlatONnetwork/PlatON-Go/core/types"
+	"github.com/PlatONnetwork/PlatON-Go/log"
 	"github.com/PlatONnetwork/PlatON-Go/params"
 	"golang.org/x/crypto/sha3"
-=======
-	"fmt"
-	"github.com/PlatONnetwork/PlatON-Go/common"
-	"github.com/PlatONnetwork/PlatON-Go/common/math"
-	"github.com/PlatONnetwork/PlatON-Go/core/types"
-	"github.com/PlatONnetwork/PlatON-Go/crypto/sha3"
-	"github.com/PlatONnetwork/PlatON-Go/log"
-	"github.com/PlatONnetwork/PlatON-Go/params"
 	"github.com/PlatONnetwork/PlatON-Go/rlp"
 	"github.com/PlatONnetwork/PlatON-Go/x/plugin"
 	"github.com/PlatONnetwork/PlatON-Go/x/staking"
 	"math/big"
 	"strconv"
->>>>>>> c5682564
 )
 
 var (
@@ -698,13 +687,9 @@
 	return nil, nil
 }
 
-<<<<<<< HEAD
 func opCall(pc *uint64, interpreter *EVMInterpreter, callContext *callCtx) ([]byte, error) {
 	stack := callContext.stack
-=======
-func opCall(pc *uint64, interpreter *EVMInterpreter, contract *Contract, memory *Memory, stack *Stack) ([]byte, error) {
-
->>>>>>> c5682564
+
 	// Pop gas. The actual gas in interpreter.evm.callGasTemp.
 	// We can use this as a temporary value
 	temp := stack.pop()
@@ -738,13 +723,6 @@
 	}
 	callContext.contract.Gas += returnGas
 
-<<<<<<< HEAD
-=======
-	if IsPlatONPrecompiledContract(toAddr)  {
-		saveTransData(interpreter, args, contract.self.Address().Bytes(), addr.Bytes(), string(ret))
-	}
-	interpreter.intPool.put(addr, value, inOffset, inSize, retOffset, retSize)
->>>>>>> c5682564
 	return ret, nil
 }
 
@@ -806,13 +784,6 @@
 	}
 	callContext.contract.Gas += returnGas
 
-<<<<<<< HEAD
-=======
-	if IsPlatONPrecompiledContract(toAddr)  {
-		saveTransData(interpreter, args, contract.CallerAddress.Bytes(), addr.Bytes(), string(ret))
-	}
-	interpreter.intPool.put(addr, inOffset, inSize, retOffset, retSize)
->>>>>>> c5682564
 	return ret, nil
 }
 
