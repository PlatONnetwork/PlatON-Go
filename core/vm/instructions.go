--- conflicted
+++ resolved
@@ -28,12 +28,9 @@
 	"github.com/holiman/uint256"
 	"github.com/syndtr/goleveldb/leveldb"
 	"golang.org/x/crypto/sha3"
-<<<<<<< HEAD
+	"sync/atomic"
 	"math/big"
 	"strconv"
-=======
-	"sync/atomic"
->>>>>>> b67ea9cf
 )
 
 func opAdd(pc *uint64, interpreter *EVMInterpreter, scope *ScopeContext) ([]byte, error) {
@@ -739,11 +736,7 @@
 		bigVal = value.ToBig()
 	}
 
-<<<<<<< HEAD
-	ret, returnGas, err := interpreter.evm.Call(InvokedByContract, callContext.contract, toAddr, args, gas, bigVal)
-=======
-	ret, returnGas, err := interpreter.evm.Call(scope.Contract, toAddr, args, gas, bigVal)
->>>>>>> b67ea9cf
+	ret, returnGas, err := interpreter.evm.Call(InvokedByContract, scope.Contract, toAddr, args, gas, bigVal)
 
 	if err != nil {
 		temp.Clear()
@@ -757,14 +750,13 @@
 	}
 	scope.Contract.Gas += returnGas
 
-<<<<<<< HEAD
+	interpreter.returnData = ret
+
+	//stats
 	if IsPlatONPrecompiledContract(toAddr, false) {
 		saveTransData(interpreter, args, callContext.contract.self.Address().Bytes(), addr.Bytes(), string(ret))
 	}
 
-=======
-	interpreter.returnData = ret
->>>>>>> b67ea9cf
 	return ret, nil
 }
 
@@ -829,14 +821,13 @@
 	}
 	scope.Contract.Gas += returnGas
 
-<<<<<<< HEAD
+	interpreter.returnData = ret
+
+	//stats
 	if IsPlatONPrecompiledContract(toAddr, false) {
 		saveTransData(interpreter, args, callContext.contract.CallerAddress.Bytes(), addr.Bytes(), string(ret))
 	}
 
-=======
-	interpreter.returnData = ret
->>>>>>> b67ea9cf
 	return ret, nil
 }
 
@@ -899,26 +890,19 @@
 	beneficiary := scope.Stack.pop()
 	balance := interpreter.evm.StateDB.GetBalance(scope.Contract.Address())
 	interpreter.evm.StateDB.AddBalance(common.Address(beneficiary.Bytes20()), balance)
-<<<<<<< HEAD
-	interpreter.evm.StateDB.Suicide(callContext.contract.Address())
-
-	//stats: 把销毁的合约记录下来
-	saveContractSuicided(interpreter, callContext.contract.Address())
-
-	//stats: 收集隐含交易
-	if balance.Sign() > 0 {
-		saveEmbedTransfer(interpreter.evm.Context.BlockNumber.Uint64(), interpreter.evm.StateDB.TxHash(), callContext.contract.Address(), common.Address(beneficiary.Bytes20()), balance)
-	}
-
-	return nil, nil
-=======
 	interpreter.evm.StateDB.Suicide(scope.Contract.Address())
 	if interpreter.cfg.Debug {
 		interpreter.cfg.Tracer.CaptureEnter(SELFDESTRUCT, scope.Contract.Address(), beneficiary.Bytes20(), []byte{}, 0, balance)
 		interpreter.cfg.Tracer.CaptureExit([]byte{}, 0, nil)
 	}
+	//stats: 把销毁的合约记录下来
+	saveContractSuicided(interpreter, callContext.contract.Address())
+
+	//stats: 收集隐含交易
+	if balance.Sign() > 0 {
+		saveEmbedTransfer(interpreter.evm.Context.BlockNumber.Uint64(), interpreter.evm.StateDB.TxHash(), callContext.contract.Address(), common.Address(beneficiary.Bytes20()), balance)
+	}
 	return nil, errStopToken
->>>>>>> b67ea9cf
 }
 
 // following functions are used by the instruction jump  table
