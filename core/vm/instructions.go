// Copyright 2015 The go-ethereum Authors
// This file is part of the go-ethereum library.
//
// The go-ethereum library is free software: you can redistribute it and/or modify
// it under the terms of the GNU Lesser General Public License as published by
// the Free Software Foundation, either version 3 of the License, or
// (at your option) any later version.
//
// The go-ethereum library is distributed in the hope that it will be useful,
// but WITHOUT ANY WARRANTY; without even the implied warranty of
// MERCHANTABILITY or FITNESS FOR A PARTICULAR PURPOSE. See the
// GNU Lesser General Public License for more details.
//
// You should have received a copy of the GNU Lesser General Public License
// along with the go-ethereum library. If not, see <http://www.gnu.org/licenses/>.

package vm

import (
	"errors"
	"github.com/holiman/uint256"
	"math/big"

	"github.com/PlatONnetwork/PlatON-Go/common"
	"github.com/PlatONnetwork/PlatON-Go/common/math"
	"github.com/PlatONnetwork/PlatON-Go/core/types"
	"github.com/PlatONnetwork/PlatON-Go/params"
	"golang.org/x/crypto/sha3"
)

var (
	bigZero                  = new(big.Int)
	tt255                    = math.BigPow(2, 255)
	errWriteProtection       = errors.New("evm: write protection")
	errReturnDataOutOfBounds = errors.New("evm: return data out of bounds")
	errExecutionReverted     = errors.New("execution reverted")
	errMaxCodeSizeExceeded   = errors.New("evm: max code size exceeded")
)

func opAdd(pc *uint64, interpreter *EVMInterpreter, callContext *callCtx) ([]byte, error) {
	x, y := callContext.stack.pop(), callContext.stack.peek()
	y.Add(&x, y)
	return nil, nil
}

func opSub(pc *uint64, interpreter *EVMInterpreter, callContext *callCtx) ([]byte, error) {
	x, y := callContext.stack.pop(), callContext.stack.peek()
	y.Sub(&x, y)
	return nil, nil
}

func opMul(pc *uint64, interpreter *EVMInterpreter, callContext *callCtx) ([]byte, error) {
	x, y := callContext.stack.pop(), callContext.stack.peek()
	y.Mul(&x, y)
	return nil, nil
}

func opDiv(pc *uint64, interpreter *EVMInterpreter, callContext *callCtx) ([]byte, error) {
	x, y := callContext.stack.pop(), callContext.stack.peek()
	y.Div(&x, y)
	return nil, nil
}

func opSdiv(pc *uint64, interpreter *EVMInterpreter, callContext *callCtx) ([]byte, error) {
	x, y := callContext.stack.pop(), callContext.stack.peek()
	y.SDiv(&x, y)
	return nil, nil
}

func opMod(pc *uint64, interpreter *EVMInterpreter, callContext *callCtx) ([]byte, error) {
	x, y := callContext.stack.pop(), callContext.stack.peek()
	y.Mod(&x, y)
	return nil, nil
}

func opSmod(pc *uint64, interpreter *EVMInterpreter, callContext *callCtx) ([]byte, error) {
	x, y := callContext.stack.pop(), callContext.stack.peek()
	y.SMod(&x, y)
	return nil, nil
}

func opExp(pc *uint64, interpreter *EVMInterpreter, callContext *callCtx) ([]byte, error) {
	base, exponent := callContext.stack.pop(), callContext.stack.peek()
	exponent.Exp(&base, exponent)
	return nil, nil
}

func opSignExtend(pc *uint64, interpreter *EVMInterpreter, callContext *callCtx) ([]byte, error) {
	back, num := callContext.stack.pop(), callContext.stack.peek()
	num.ExtendSign(num, &back)
	return nil, nil
}

func opNot(pc *uint64, interpreter *EVMInterpreter, callContext *callCtx) ([]byte, error) {
	x := callContext.stack.peek()
	x.Not(x)
	return nil, nil
}

func opLt(pc *uint64, interpreter *EVMInterpreter, callContext *callCtx) ([]byte, error) {
	x, y := callContext.stack.pop(), callContext.stack.peek()
	if x.Lt(y) {
		y.SetOne()
	} else {
		y.Clear()
	}
	return nil, nil
}

func opGt(pc *uint64, interpreter *EVMInterpreter, callContext *callCtx) ([]byte, error) {
	x, y := callContext.stack.pop(), callContext.stack.peek()
	if x.Gt(y) {
		y.SetOne()
	} else {
		y.Clear()
	}
	return nil, nil
}

func opSlt(pc *uint64, interpreter *EVMInterpreter, callContext *callCtx) ([]byte, error) {
	x, y := callContext.stack.pop(), callContext.stack.peek()
	if x.Slt(y) {
		y.SetOne()
	} else {
		y.Clear()
	}
	return nil, nil
}

func opSgt(pc *uint64, interpreter *EVMInterpreter, callContext *callCtx) ([]byte, error) {
	x, y := callContext.stack.pop(), callContext.stack.peek()
	if x.Sgt(y) {
		y.SetOne()
	} else {
		y.Clear()
	}
	return nil, nil
}

func opEq(pc *uint64, interpreter *EVMInterpreter, callContext *callCtx) ([]byte, error) {
	x, y := callContext.stack.pop(), callContext.stack.peek()
	if x.Eq(y) {
		y.SetOne()
	} else {
		y.Clear()
	}
	return nil, nil
}

func opIszero(pc *uint64, interpreter *EVMInterpreter, callContext *callCtx) ([]byte, error) {
	x := callContext.stack.peek()
	if x.IsZero() {
		x.SetOne()
	} else {
		x.Clear()
	}
	return nil, nil
}

func opAnd(pc *uint64, interpreter *EVMInterpreter, callContext *callCtx) ([]byte, error) {
	x, y := callContext.stack.pop(), callContext.stack.peek()
	y.And(&x, y)
	return nil, nil
}

func opOr(pc *uint64, interpreter *EVMInterpreter, callContext *callCtx) ([]byte, error) {
	x, y := callContext.stack.pop(), callContext.stack.peek()
	y.Or(&x, y)
	return nil, nil
}

func opXor(pc *uint64, interpreter *EVMInterpreter, callContext *callCtx) ([]byte, error) {
	x, y := callContext.stack.pop(), callContext.stack.peek()
	y.Xor(&x, y)
	return nil, nil
}

func opByte(pc *uint64, interpreter *EVMInterpreter, callContext *callCtx) ([]byte, error) {
	th, val := callContext.stack.pop(), callContext.stack.peek()
	val.Byte(&th)
	return nil, nil
}

func opAddmod(pc *uint64, interpreter *EVMInterpreter, callContext *callCtx) ([]byte, error) {
	x, y, z := callContext.stack.pop(), callContext.stack.pop(), callContext.stack.peek()
	if z.IsZero() {
		z.Clear()
	} else {
		z.AddMod(&x, &y, z)
	}
	return nil, nil
}

func opMulmod(pc *uint64, interpreter *EVMInterpreter, callContext *callCtx) ([]byte, error) {
	x, y, z := callContext.stack.pop(), callContext.stack.pop(), callContext.stack.peek()
	z.MulMod(&x, &y, z)
	return nil, nil
}

// opSHL implements Shift Left
// The SHL instruction (shift left) pops 2 values from the stack, first arg1 and then arg2,
// and pushes on the stack arg2 shifted to the left by arg1 number of bits.
func opSHL(pc *uint64, interpreter *EVMInterpreter, callContext *callCtx) ([]byte, error) {
	// Note, second operand is left in the stack; accumulate result into it, and no need to push it afterwards
	shift, value := callContext.stack.pop(), callContext.stack.peek()
	if shift.LtUint64(256) {
		value.Lsh(value, uint(shift.Uint64()))
	} else {
		value.Clear()
	}
	return nil, nil
}

// opSHR implements Logical Shift Right
// The SHR instruction (logical shift right) pops 2 values from the stack, first arg1 and then arg2,
// and pushes on the stack arg2 shifted to the right by arg1 number of bits with zero fill.
func opSHR(pc *uint64, interpreter *EVMInterpreter, callContext *callCtx) ([]byte, error) {
	// Note, second operand is left in the stack; accumulate result into it, and no need to push it afterwards
	shift, value := callContext.stack.pop(), callContext.stack.peek()
	if shift.LtUint64(256) {
		value.Rsh(value, uint(shift.Uint64()))
	} else {
		value.Clear()
	}
	return nil, nil
}

// opSAR implements Arithmetic Shift Right
// The SAR instruction (arithmetic shift right) pops 2 values from the stack, first arg1 and then arg2,
// and pushes on the stack arg2 shifted to the right by arg1 number of bits with sign extension.
func opSAR(pc *uint64, interpreter *EVMInterpreter, callContext *callCtx) ([]byte, error) {
	shift, value := callContext.stack.pop(), callContext.stack.peek()
	if shift.GtUint64(256) {
		if value.Sign() >= 0 {
			value.Clear()
		} else {
			// Max negative shift: all bits set
			value.SetAllOne()
		}
		return nil, nil
	}
	n := uint(shift.Uint64())
	value.SRsh(value, n)
	return nil, nil
}

func opSha3(pc *uint64, interpreter *EVMInterpreter, callContext *callCtx) ([]byte, error) {
	offset, size := callContext.stack.pop(), callContext.stack.peek()
	data := callContext.memory.GetPtr(int64(offset.Uint64()), int64(size.Uint64()))

	if interpreter.hasher == nil {
		interpreter.hasher = sha3.NewLegacyKeccak256().(keccakState)
	} else {
		interpreter.hasher.Reset()
	}
	interpreter.hasher.Write(data)
	interpreter.hasher.Read(interpreter.hasherBuf[:])

	/*evm := interpreter.evm
	if evm.vmConfig.EnablePreimageRecording {
		evm.StateDB.AddPreimage(interpreter.hasherBuf, data)
	}*/

	size.SetBytes(interpreter.hasherBuf[:])
	return nil, nil
}
func opAddress(pc *uint64, interpreter *EVMInterpreter, callContext *callCtx) ([]byte, error) {
	callContext.stack.push(new(uint256.Int).SetBytes(callContext.contract.Address().Bytes()))
	return nil, nil
}

func opBalance(pc *uint64, interpreter *EVMInterpreter, callContext *callCtx) ([]byte, error) {
	slot := callContext.stack.peek()
	address := common.Address(slot.Bytes20())
	slot.SetFromBig(interpreter.evm.StateDB.GetBalance(address))
	return nil, nil
}

func opOrigin(pc *uint64, interpreter *EVMInterpreter, callContext *callCtx) ([]byte, error) {
	callContext.stack.push(new(uint256.Int).SetBytes(interpreter.evm.Origin.Bytes()))
	return nil, nil
}
func opCaller(pc *uint64, interpreter *EVMInterpreter, callContext *callCtx) ([]byte, error) {
	callContext.stack.push(new(uint256.Int).SetBytes(callContext.contract.Caller().Bytes()))
	return nil, nil
}

func opCallValue(pc *uint64, interpreter *EVMInterpreter, callContext *callCtx) ([]byte, error) {
	v, _ := uint256.FromBig(callContext.contract.value)
	callContext.stack.push(v)
	return nil, nil
}

func opCallDataLoad(pc *uint64, interpreter *EVMInterpreter, callContext *callCtx) ([]byte, error) {
	x := callContext.stack.peek()
	if offset, overflow := x.Uint64WithOverflow(); !overflow {
		data := getData(callContext.contract.Input, offset, 32)
		x.SetBytes(data)
	} else {
		x.Clear()
	}
	return nil, nil
}

func opCallDataSize(pc *uint64, interpreter *EVMInterpreter, callContext *callCtx) ([]byte, error) {
	callContext.stack.push(new(uint256.Int).SetUint64(uint64(len(callContext.contract.Input))))
	return nil, nil
}

func opCallDataCopy(pc *uint64, interpreter *EVMInterpreter, callContext *callCtx) ([]byte, error) {
	var (
		memOffset  = callContext.stack.pop()
		dataOffset = callContext.stack.pop()
		length     = callContext.stack.pop()
	)
	dataOffset64, overflow := dataOffset.Uint64WithOverflow()
	if overflow {
		dataOffset64 = 0xffffffffffffffff
	}
	// These values are checked for overflow during gas cost calculation
	memOffset64 := memOffset.Uint64()
	length64 := length.Uint64()
	callContext.memory.Set(memOffset64, length64, getData(callContext.contract.Input, dataOffset64, length64))

	return nil, nil
}

func opReturnDataSize(pc *uint64, interpreter *EVMInterpreter, callContext *callCtx) ([]byte, error) {
	callContext.stack.push(new(uint256.Int).SetUint64(uint64(len(interpreter.returnData))))
	return nil, nil
}

func opReturnDataCopy(pc *uint64, interpreter *EVMInterpreter, callContext *callCtx) ([]byte, error) {
	var (
		memOffset  = callContext.stack.pop()
		dataOffset = callContext.stack.pop()
		length     = callContext.stack.pop()
	)

	offset64, overflow := dataOffset.Uint64WithOverflow()
	if overflow {
		return nil, ErrReturnDataOutOfBounds
	}
	// we can reuse dataOffset now (aliasing it for clarity)
	var end = dataOffset
	end.Add(&dataOffset, &length)
	end64, overflow := end.Uint64WithOverflow()
	if overflow || uint64(len(interpreter.returnData)) < end64 {
		return nil, ErrReturnDataOutOfBounds
	}
	callContext.memory.Set(memOffset.Uint64(), length.Uint64(), interpreter.returnData[offset64:end64])
	return nil, nil
}

func opExtCodeSize(pc *uint64, interpreter *EVMInterpreter, callContext *callCtx) ([]byte, error) {
	slot := callContext.stack.peek()
	slot.SetUint64(uint64(interpreter.evm.StateDB.GetCodeSize(common.Address(slot.Bytes20()))))
	return nil, nil
}

func opCodeSize(pc *uint64, interpreter *EVMInterpreter, callContext *callCtx) ([]byte, error) {
	l := new(uint256.Int)
	l.SetUint64(uint64(len(callContext.contract.Code)))
	callContext.stack.push(l)
	return nil, nil
}

func opCodeCopy(pc *uint64, interpreter *EVMInterpreter, callContext *callCtx) ([]byte, error) {
	var (
		memOffset  = callContext.stack.pop()
		codeOffset = callContext.stack.pop()
		length     = callContext.stack.pop()
	)
	uint64CodeOffset, overflow := codeOffset.Uint64WithOverflow()
	if overflow {
		uint64CodeOffset = 0xffffffffffffffff
	}
	codeCopy := getData(callContext.contract.Code, uint64CodeOffset, length.Uint64())
	callContext.memory.Set(memOffset.Uint64(), length.Uint64(), codeCopy)

	return nil, nil
}

func opExtCodeCopy(pc *uint64, interpreter *EVMInterpreter, callContext *callCtx) ([]byte, error) {
	var (
		stack      = callContext.stack
		a          = stack.pop()
		memOffset  = stack.pop()
		codeOffset = stack.pop()
		length     = stack.pop()
	)
	uint64CodeOffset, overflow := codeOffset.Uint64WithOverflow()
	if overflow {
		uint64CodeOffset = 0xffffffffffffffff
	}
	addr := common.Address(a.Bytes20())
	codeCopy := getData(interpreter.evm.StateDB.GetCode(addr), uint64CodeOffset, length.Uint64())
	callContext.memory.Set(memOffset.Uint64(), length.Uint64(), codeCopy)

	return nil, nil
}

// opExtCodeHash returns the code hash of a specified account.
// There are several cases when the function is called, while we can relay everything
// to `state.GetCodeHash` function to ensure the correctness.
//   (1) Caller tries to get the code hash of a normal contract account, state
// should return the relative code hash and set it as the result.
//
//   (2) Caller tries to get the code hash of a non-existent account, state should
// return common.Hash{} and zero will be set as the result.
//
//   (3) Caller tries to get the code hash for an account without contract code,
// state should return emptyCodeHash(0xc5d246...) as the result.
//
//   (4) Caller tries to get the code hash of a precompiled account, the result
// should be zero or emptyCodeHash.
//
// It is worth noting that in order to avoid unnecessary create and clean,
// all precompile accounts on mainnet have been transferred 1 wei, so the return
// here should be emptyCodeHash.
// If the precompile account is not transferred any amount on a private or
// customized chain, the return value will be zero.
//
//   (5) Caller tries to get the code hash for an account which is marked as suicided
// in the current transaction, the code hash of this account should be returned.
//
//   (6) Caller tries to get the code hash for an account which is marked as deleted,
// this account should be regarded as a non-existent account and zero should be returned.
func opExtCodeHash(pc *uint64, interpreter *EVMInterpreter, callContext *callCtx) ([]byte, error) {
	slot := callContext.stack.peek()
	address := common.Address(slot.Bytes20())
	if interpreter.evm.StateDB.Empty(address) {
		slot.Clear()
	} else {
		slot.SetBytes(interpreter.evm.StateDB.GetCodeHash(address).Bytes())
	}
	return nil, nil
}

func opGasprice(pc *uint64, interpreter *EVMInterpreter, callContext *callCtx) ([]byte, error) {
	v, _ := uint256.FromBig(interpreter.evm.GasPrice)
	callContext.stack.push(v)
	return nil, nil
}

func opBlockhash(pc *uint64, interpreter *EVMInterpreter, callContext *callCtx) ([]byte, error) {
	num := callContext.stack.peek()
	num64, overflow := num.Uint64WithOverflow()
	if overflow {
		num.Clear()
		return nil, nil
	}
	var upper, lower uint64
	upper = interpreter.evm.BlockNumber.Uint64()
	if upper < 257 {
		lower = 0
	} else {
		lower = upper - 256
	}
	if num64 >= lower && num64 < upper {
		num.SetBytes(interpreter.evm.GetHash(num64).Bytes())
	} else {
		num.Clear()
	}
	return nil, nil
}

func opCoinbase(pc *uint64, interpreter *EVMInterpreter, callContext *callCtx) ([]byte, error) {
	callContext.stack.push(new(uint256.Int).SetBytes(interpreter.evm.Coinbase.Bytes()))
	return nil, nil
}

func opTimestamp(pc *uint64, interpreter *EVMInterpreter, callContext *callCtx) ([]byte, error) {
	v, _ := uint256.FromBig(interpreter.evm.Time)
	callContext.stack.push(v)
	return nil, nil
}

func opNumber(pc *uint64, interpreter *EVMInterpreter, callContext *callCtx) ([]byte, error) {
	v, _ := uint256.FromBig(interpreter.evm.BlockNumber)
	callContext.stack.push(v)
	return nil, nil
}

func opDifficulty(pc *uint64, interpreter *EVMInterpreter, callContext *callCtx) ([]byte, error) {
	v, _ := uint256.FromBig(interpreter.evm.Difficulty)
	callContext.stack.push(v)
	return nil, nil
}

func opGasLimit(pc *uint64, interpreter *EVMInterpreter, callContext *callCtx) ([]byte, error) {
	callContext.stack.push(new(uint256.Int).SetUint64(interpreter.evm.GasLimit))
	return nil, nil
}

func opPop(pc *uint64, interpreter *EVMInterpreter, callContext *callCtx) ([]byte, error) {
	callContext.stack.pop()
	return nil, nil
}

func opMload(pc *uint64, interpreter *EVMInterpreter, callContext *callCtx) ([]byte, error) {
	v := callContext.stack.peek()
	offset := int64(v.Uint64())
	v.SetBytes(callContext.memory.GetPtr(offset, 32))
	return nil, nil
}

func opMstore(pc *uint64, interpreter *EVMInterpreter, callContext *callCtx) ([]byte, error) {
	// pop value of the stack
	mStart, val := callContext.stack.pop(), callContext.stack.pop()
	callContext.memory.Set32(mStart.Uint64(), &val)
	return nil, nil
}

func opMstore8(pc *uint64, interpreter *EVMInterpreter, callContext *callCtx) ([]byte, error) {
	off, val := callContext.stack.pop(), callContext.stack.pop()
	callContext.memory.store[off.Uint64()] = byte(val.Uint64())
	return nil, nil
}

func opSload(pc *uint64, interpreter *EVMInterpreter, callContext *callCtx) ([]byte, error) {
	loc := callContext.stack.peek()
	hash := common.Hash(loc.Bytes32())
	val := interpreter.evm.StateDB.GetState(callContext.contract.Address(), hash.Bytes())
	loc.SetBytes(val)
	return nil, nil
}

func opSstore(pc *uint64, interpreter *EVMInterpreter, callContext *callCtx) ([]byte, error) {
	loc := callContext.stack.pop()
	val := callContext.stack.pop()
	interpreter.evm.StateDB.SetState(callContext.contract.Address(),
		common.Hash(loc.Bytes32()).Bytes(), common.Hash(val.Bytes32()).Bytes())
	return nil, nil
}

func opJump(pc *uint64, interpreter *EVMInterpreter, callContext *callCtx) ([]byte, error) {
	pos := callContext.stack.pop()
	if !callContext.contract.validJumpdest(&pos) {
		return nil, ErrInvalidJump
	}
	*pc = pos.Uint64()
	return nil, nil
}

func opJumpi(pc *uint64, interpreter *EVMInterpreter, callContext *callCtx) ([]byte, error) {
	pos, cond := callContext.stack.pop(), callContext.stack.pop()
	if !cond.IsZero() {
		if !callContext.contract.validJumpdest(&pos) {
			return nil, ErrInvalidJump
		}
		*pc = pos.Uint64()
	} else {
		*pc++
	}
	return nil, nil
}

func opJumpdest(pc *uint64, interpreter *EVMInterpreter, callContext *callCtx) ([]byte, error) {
	return nil, nil
}

func opBeginSub(pc *uint64, interpreter *EVMInterpreter, callContext *callCtx) ([]byte, error) {
	return nil, ErrInvalidSubroutineEntry
}

func opJumpSub(pc *uint64, interpreter *EVMInterpreter, callContext *callCtx) ([]byte, error) {
	if len(callContext.rstack.data) >= 1023 {
		return nil, ErrReturnStackExceeded
	}
	pos := callContext.stack.pop()
	if !pos.IsUint64() {
		return nil, ErrInvalidJump
	}
	posU64 := pos.Uint64()
	if !callContext.contract.validJumpSubdest(posU64) {
		return nil, ErrInvalidJump
	}
	callContext.rstack.push(uint32(*pc))
	*pc = posU64 + 1
	return nil, nil
}

func opReturnSub(pc *uint64, interpreter *EVMInterpreter, callContext *callCtx) ([]byte, error) {
	if len(callContext.rstack.data) == 0 {
		return nil, ErrInvalidRetsub
	}
	// Other than the check that the return stack is not empty, there is no
	// need to validate the pc from 'returns', since we only ever push valid
	//values onto it via jumpsub.
	*pc = uint64(callContext.rstack.pop()) + 1
	return nil, nil
}

func opPc(pc *uint64, interpreter *EVMInterpreter, callContext *callCtx) ([]byte, error) {
	callContext.stack.push(new(uint256.Int).SetUint64(*pc))
	return nil, nil
}

func opMsize(pc *uint64, interpreter *EVMInterpreter, callContext *callCtx) ([]byte, error) {
	callContext.stack.push(new(uint256.Int).SetUint64(uint64(callContext.memory.Len())))
	return nil, nil
}

func opGas(pc *uint64, interpreter *EVMInterpreter, callContext *callCtx) ([]byte, error) {
	callContext.stack.push(new(uint256.Int).SetUint64(callContext.contract.Gas))
	return nil, nil
}

func opCreate(pc *uint64, interpreter *EVMInterpreter, callContext *callCtx) ([]byte, error) {
	var (
		value        = callContext.stack.pop()
		offset, size = callContext.stack.pop(), callContext.stack.pop()
		input        = callContext.memory.GetCopy(int64(offset.Uint64()), int64(size.Uint64()))
		gas          = callContext.contract.Gas
	)
	gas -= gas / 64
	// reuse size int for stackvalue
	stackvalue := size

	callContext.contract.UseGas(gas)
	//TODO: use uint256.Int instead of converting with toBig()
	var bigVal = big0
	if !value.IsZero() {
		bigVal = value.ToBig()
	}

	res, addr, returnGas, suberr := interpreter.evm.Create(callContext.contract, input, gas, bigVal)
	// Push item on the stack based on the returned error. If the ruleset is
	// homestead we must check for CodeStoreOutOfGasError (homestead only
	// rule) and treat as an error, if the ruleset is frontier we must
	// ignore this error and pretend the operation was successful.
	if suberr == ErrCodeStoreOutOfGas {
		stackvalue.Clear()
	} else if suberr != nil && suberr != ErrCodeStoreOutOfGas {
		stackvalue.Clear()
	} else {
		stackvalue.SetBytes(addr.Bytes())
	}
	callContext.stack.push(&stackvalue)
	callContext.contract.Gas += returnGas

	if suberr == ErrExecutionReverted {
		return res, nil
	}
	return nil, nil
}

func opCreate2(pc *uint64, interpreter *EVMInterpreter, callContext *callCtx) ([]byte, error) {
	var (
		endowment    = callContext.stack.pop()
		offset, size = callContext.stack.pop(), callContext.stack.pop()
		salt         = callContext.stack.pop()
		input        = callContext.memory.GetCopy(int64(offset.Uint64()), int64(size.Uint64()))
		gas          = callContext.contract.Gas
	)

	// Apply EIP150
	gas -= gas / 64
	callContext.contract.UseGas(gas)
	// reuse size int for stackvalue
	stackvalue := size
	//TODO: use uint256.Int instead of converting with toBig()
	bigEndowment := big0
	if !endowment.IsZero() {
		bigEndowment = endowment.ToBig()
	}
	res, addr, returnGas, suberr := interpreter.evm.Create2(callContext.contract, input, gas,
		bigEndowment, &salt)
	// Push item on the stack based on the returned error.
	if suberr != nil {
		stackvalue.Clear()
	} else {
		stackvalue.SetBytes(addr.Bytes())
	}
	callContext.stack.push(&stackvalue)
	callContext.contract.Gas += returnGas

	if suberr == ErrExecutionReverted {
		return res, nil
	}
	return nil, nil
}

func opCall(pc *uint64, interpreter *EVMInterpreter, callContext *callCtx) ([]byte, error) {
	stack := callContext.stack
	// Pop gas. The actual gas in interpreter.evm.callGasTemp.
	// We can use this as a temporary value
	temp := stack.pop()
	gas := interpreter.evm.callGasTemp
	// Pop other call parameters.
	addr, value, inOffset, inSize, retOffset, retSize := stack.pop(), stack.pop(), stack.pop(), stack.pop(), stack.pop(), stack.pop()
<<<<<<< HEAD
	toAddr := common.BigToAddress(addr)
	value = math.U256(value)

=======
	toAddr := common.Address(addr.Bytes20())
>>>>>>> 5f2e9ee6
	// Get the arguments from the memory.
	args := callContext.memory.GetPtr(int64(inOffset.Uint64()), int64(inSize.Uint64()))

	var bigVal = big0
	//TODO: use uint256.Int instead of converting with toBig()
	// By using big0 here, we save an alloc for the most common case (non-ether-transferring contract calls),
	// but it would make more sense to extend the usage of uint256.Int
	if !value.IsZero() {
		gas += params.CallStipend
		bigVal = value.ToBig()
	}
<<<<<<< HEAD
	ret, returnGas, err := interpreter.evm.Call(InvokedByContract, contract, toAddr, args, gas, value)
=======

	ret, returnGas, err := interpreter.evm.Call(callContext.contract, toAddr, args, gas, bigVal)

>>>>>>> 5f2e9ee6
	if err != nil {
		temp.Clear()
	} else {
		temp.SetOne()
	}
	stack.push(&temp)
	if err == nil || err == ErrExecutionReverted {
		callContext.memory.Set(retOffset.Uint64(), retSize.Uint64(), ret)
	}
	callContext.contract.Gas += returnGas

	return ret, nil
}

func opCallCode(pc *uint64, interpreter *EVMInterpreter, callContext *callCtx) ([]byte, error) {
	// Pop gas. The actual gas is in interpreter.evm.callGasTemp.
	stack := callContext.stack
	// We use it as a temporary value
	temp := stack.pop()
	gas := interpreter.evm.callGasTemp
	// Pop other call parameters.
	addr, value, inOffset, inSize, retOffset, retSize := stack.pop(), stack.pop(), stack.pop(), stack.pop(), stack.pop(), stack.pop()
	toAddr := common.Address(addr.Bytes20())
	// Get arguments from the memory.
	args := callContext.memory.GetPtr(int64(inOffset.Uint64()), int64(inSize.Uint64()))

	//TODO: use uint256.Int instead of converting with toBig()
	var bigVal = big0
	if !value.IsZero() {
		gas += params.CallStipend
		bigVal = value.ToBig()
	}

	ret, returnGas, err := interpreter.evm.CallCode(callContext.contract, toAddr, args, gas, bigVal)
	if err != nil {
		temp.Clear()
	} else {
		temp.SetOne()
	}
	stack.push(&temp)
	if err == nil || err == ErrExecutionReverted {
		callContext.memory.Set(retOffset.Uint64(), retSize.Uint64(), ret)
	}
	callContext.contract.Gas += returnGas

	return ret, nil
}

func opDelegateCall(pc *uint64, interpreter *EVMInterpreter, callContext *callCtx) ([]byte, error) {
	stack := callContext.stack
	// Pop gas. The actual gas is in interpreter.evm.callGasTemp.
	// We use it as a temporary value
	temp := stack.pop()
	gas := interpreter.evm.callGasTemp
	// Pop other call parameters.
	addr, inOffset, inSize, retOffset, retSize := stack.pop(), stack.pop(), stack.pop(), stack.pop(), stack.pop()
	toAddr := common.Address(addr.Bytes20())
	// Get arguments from the memory.
	args := callContext.memory.GetPtr(int64(inOffset.Uint64()), int64(inSize.Uint64()))

	ret, returnGas, err := interpreter.evm.DelegateCall(callContext.contract, toAddr, args, gas)
	if err != nil {
		temp.Clear()
	} else {
		temp.SetOne()
	}
	stack.push(&temp)
	if err == nil || err == ErrExecutionReverted {
		callContext.memory.Set(retOffset.Uint64(), retSize.Uint64(), ret)
	}
	callContext.contract.Gas += returnGas

	return ret, nil
}

func opStaticCall(pc *uint64, interpreter *EVMInterpreter, callContext *callCtx) ([]byte, error) {
	// Pop gas. The actual gas is in interpreter.evm.callGasTemp.
	stack := callContext.stack
	// We use it as a temporary value
	temp := stack.pop()
	gas := interpreter.evm.callGasTemp
	// Pop other call parameters.
	addr, inOffset, inSize, retOffset, retSize := stack.pop(), stack.pop(), stack.pop(), stack.pop(), stack.pop()
	toAddr := common.Address(addr.Bytes20())
	// Get arguments from the memory.
	args := callContext.memory.GetPtr(int64(inOffset.Uint64()), int64(inSize.Uint64()))

	ret, returnGas, err := interpreter.evm.StaticCall(callContext.contract, toAddr, args, gas)
	if err != nil {
		temp.Clear()
	} else {
		temp.SetOne()
	}
	stack.push(&temp)
	if err == nil || err == ErrExecutionReverted {
		callContext.memory.Set(retOffset.Uint64(), retSize.Uint64(), ret)
	}
	callContext.contract.Gas += returnGas

	return ret, nil
}

func opReturn(pc *uint64, interpreter *EVMInterpreter, callContext *callCtx) ([]byte, error) {
	offset, size := callContext.stack.pop(), callContext.stack.pop()
	ret := callContext.memory.GetPtr(int64(offset.Uint64()), int64(size.Uint64()))

	return ret, nil
}

func opRevert(pc *uint64, interpreter *EVMInterpreter, callContext *callCtx) ([]byte, error) {
	offset, size := callContext.stack.pop(), callContext.stack.pop()
	ret := callContext.memory.GetPtr(int64(offset.Uint64()), int64(size.Uint64()))

	return ret, nil
}

func opStop(pc *uint64, interpreter *EVMInterpreter, callContext *callCtx) ([]byte, error) {
	return nil, nil
}

func opSuicide(pc *uint64, interpreter *EVMInterpreter, callContext *callCtx) ([]byte, error) {
	beneficiary := callContext.stack.pop()
	balance := interpreter.evm.StateDB.GetBalance(callContext.contract.Address())
	interpreter.evm.StateDB.AddBalance(common.Address(beneficiary.Bytes20()), balance)
	interpreter.evm.StateDB.Suicide(callContext.contract.Address())
	return nil, nil
}

// following functions are used by the instruction jump  table

// make log instruction function
func makeLog(size int) executionFunc {
	return func(pc *uint64, interpreter *EVMInterpreter, callContext *callCtx) ([]byte, error) {
		topics := make([]common.Hash, size)
		stack := callContext.stack
		mStart, mSize := stack.pop(), stack.pop()
		for i := 0; i < size; i++ {
			addr := stack.pop()
			topics[i] = common.Hash(addr.Bytes32())
		}

		d := callContext.memory.GetCopy(int64(mStart.Uint64()), int64(mSize.Uint64()))
		interpreter.evm.StateDB.AddLog(&types.Log{
			Address: callContext.contract.Address(),
			Topics:  topics,
			Data:    d,
			// This is a non-consensus field, but assigned here because
			// core/state doesn't know the current block number.
			BlockNumber: interpreter.evm.BlockNumber.Uint64(),
		})

		return nil, nil
	}
}

// opPush1 is a specialized version of pushN
func opPush1(pc *uint64, interpreter *EVMInterpreter, callContext *callCtx) ([]byte, error) {
	var (
		codeLen = uint64(len(callContext.contract.Code))
		integer = new(uint256.Int)
	)
	*pc += 1
	if *pc < codeLen {
		callContext.stack.push(integer.SetUint64(uint64(callContext.contract.Code[*pc])))
	} else {
		callContext.stack.push(integer.Clear())
	}
	return nil, nil
}

// make push instruction function
func makePush(size uint64, pushByteSize int) executionFunc {
	return func(pc *uint64, interpreter *EVMInterpreter, callContext *callCtx) ([]byte, error) {
		codeLen := len(callContext.contract.Code)

		startMin := codeLen
		if int(*pc+1) < startMin {
			startMin = int(*pc + 1)
		}

		endMin := codeLen
		if startMin+pushByteSize < endMin {
			endMin = startMin + pushByteSize
		}

		integer := new(uint256.Int)
		callContext.stack.push(integer.SetBytes(common.RightPadBytes(
			callContext.contract.Code[startMin:endMin], pushByteSize)))

		*pc += size
		return nil, nil
	}
}

// make dup instruction function
func makeDup(size int64) executionFunc {
	return func(pc *uint64, interpreter *EVMInterpreter, callContext *callCtx) ([]byte, error) {
		callContext.stack.dup(int(size))
		return nil, nil
	}
}

// make swap instruction function
func makeSwap(size int64) executionFunc {
	// switch n + 1 otherwise n would be swapped with n
	size++
	return func(pc *uint64, interpreter *EVMInterpreter, callContext *callCtx) ([]byte, error) {
		callContext.stack.swap(int(size))
		return nil, nil
	}
}<|MERGE_RESOLUTION|>--- conflicted
+++ resolved
@@ -690,13 +690,7 @@
 	gas := interpreter.evm.callGasTemp
 	// Pop other call parameters.
 	addr, value, inOffset, inSize, retOffset, retSize := stack.pop(), stack.pop(), stack.pop(), stack.pop(), stack.pop(), stack.pop()
-<<<<<<< HEAD
-	toAddr := common.BigToAddress(addr)
-	value = math.U256(value)
-
-=======
 	toAddr := common.Address(addr.Bytes20())
->>>>>>> 5f2e9ee6
 	// Get the arguments from the memory.
 	args := callContext.memory.GetPtr(int64(inOffset.Uint64()), int64(inSize.Uint64()))
 
@@ -708,13 +702,9 @@
 		gas += params.CallStipend
 		bigVal = value.ToBig()
 	}
-<<<<<<< HEAD
-	ret, returnGas, err := interpreter.evm.Call(InvokedByContract, contract, toAddr, args, gas, value)
-=======
 
 	ret, returnGas, err := interpreter.evm.Call(callContext.contract, toAddr, args, gas, bigVal)
 
->>>>>>> 5f2e9ee6
 	if err != nil {
 		temp.Clear()
 	} else {
