// Copyright 2017 The go-ethereum Authors
// This file is part of the go-ethereum library.
//
// The go-ethereum library is free software: you can redistribute it and/or modify
// it under the terms of the GNU Lesser General Public License as published by
// the Free Software Foundation, either version 3 of the License, or
// (at your option) any later version.
//
// The go-ethereum library is distributed in the hope that it will be useful,
// but WITHOUT ANY WARRANTY; without even the implied warranty of
// MERCHANTABILITY or FITNESS FOR A PARTICULAR PURPOSE. See the
// GNU Lesser General Public License for more details.
//
// You should have received a copy of the GNU Lesser General Public License
// along with the go-ethereum library. If not, see <http://www.gnu.org/licenses/>.

package vm

import (
	"bytes"
	"encoding/json"
	"fmt"
	"github.com/PlatONnetwork/PlatON-Go/core/types"
	"github.com/PlatONnetwork/PlatON-Go/crypto"
	"github.com/PlatONnetwork/PlatON-Go/log"
	"github.com/PlatONnetwork/PlatON-Go/rlp"
	"github.com/PlatONnetwork/PlatON-Go/x/plugin"
	"github.com/holiman/uint256"
	"io/ioutil"
	"math/big"
	"testing"

	"github.com/PlatONnetwork/PlatON-Go/common"
	"github.com/PlatONnetwork/PlatON-Go/params"
)

type TwoOperandTestcase struct {
	X        string
	Y        string
	Expected string
}

type twoOperandParams struct {
	x string
	y string
}

var commonParams []*twoOperandParams
var twoOpMethods map[string]executionFunc

func init() {

	// Params is a list of common edgecases that should be used for some common tests
	params := []string{
		"0000000000000000000000000000000000000000000000000000000000000000", // 0
		"0000000000000000000000000000000000000000000000000000000000000001", // +1
		"0000000000000000000000000000000000000000000000000000000000000005", // +5
		"7ffffffffffffffffffffffffffffffffffffffffffffffffffffffffffffffe", // + max -1
		"7fffffffffffffffffffffffffffffffffffffffffffffffffffffffffffffff", // + max
		"8000000000000000000000000000000000000000000000000000000000000000", // - max
		"8000000000000000000000000000000000000000000000000000000000000001", // - max+1
		"fffffffffffffffffffffffffffffffffffffffffffffffffffffffffffffffb", // - 5
		"ffffffffffffffffffffffffffffffffffffffffffffffffffffffffffffffff", // - 1
	}
	// Params are combined so each param is used on each 'side'
	commonParams = make([]*twoOperandParams, len(params)*len(params))
	for i, x := range params {
		for j, y := range params {
			commonParams[i*len(params)+j] = &twoOperandParams{x, y}
		}
	}
	twoOpMethods = map[string]executionFunc{
		"add":     opAdd,
		"sub":     opSub,
		"mul":     opMul,
		"div":     opDiv,
		"sdiv":    opSdiv,
		"mod":     opMod,
		"smod":    opSmod,
		"exp":     opExp,
		"signext": opSignExtend,
		"lt":      opLt,
		"gt":      opGt,
		"slt":     opSlt,
		"sgt":     opSgt,
		"eq":      opEq,
		"and":     opAnd,
		"or":      opOr,
		"xor":     opXor,
		"byte":    opByte,
		"shl":     opSHL,
		"shr":     opSHR,
		"sar":     opSAR,
	}
}

func testTwoOperandOp(t *testing.T, tests []TwoOperandTestcase, opFn executionFunc, name string) {

	var (
		env            = NewEVM(BlockContext{}, TxContext{}, nil, nil, params.TestChainConfig, Config{})
		stack          = newstack()
		rstack         = newReturnStack()
		pc             = uint64(0)
		evmInterpreter = env.interpreter.(*EVMInterpreter)
	)

	for i, test := range tests {
		x := new(uint256.Int).SetBytes(common.Hex2Bytes(test.X))
		y := new(uint256.Int).SetBytes(common.Hex2Bytes(test.Y))
		expected := new(uint256.Int).SetBytes(common.Hex2Bytes(test.Expected))
		stack.push(x)
		stack.push(y)
		opFn(&pc, evmInterpreter, &ScopeContext{nil, stack, rstack, nil})
		if len(stack.data) != 1 {
			t.Errorf("Expected one item on stack after %v, got %d: ", name, len(stack.data))
		}
		actual := stack.pop()

		if actual.Cmp(expected) != 0 {
			t.Errorf("Testcase %v %d, %v(%x, %x): expected  %x, got %x", name, i, name, x, y, expected, actual)
		}
	}
}

func TestByteOp(t *testing.T) {
	tests := []TwoOperandTestcase{
		{"ABCDEF0908070605040302010000000000000000000000000000000000000000", "00", "AB"},
		{"ABCDEF0908070605040302010000000000000000000000000000000000000000", "01", "CD"},
		{"00CDEF090807060504030201ffffffffffffffffffffffffffffffffffffffff", "00", "00"},
		{"00CDEF090807060504030201ffffffffffffffffffffffffffffffffffffffff", "01", "CD"},
		{"0000000000000000000000000000000000000000000000000000000000102030", "1F", "30"},
		{"0000000000000000000000000000000000000000000000000000000000102030", "1E", "20"},
		{"ffffffffffffffffffffffffffffffffffffffffffffffffffffffffffffffff", "20", "00"},
		{"ffffffffffffffffffffffffffffffffffffffffffffffffffffffffffffffff", "FFFFFFFFFFFFFFFF", "00"},
	}
	testTwoOperandOp(t, tests, opByte, "byte")
}

func TestSHL(t *testing.T) {
	// Testcases from https://github.com/ethereum/EIPs/blob/master/EIPS/eip-145.md#shl-shift-left
	tests := []TwoOperandTestcase{
		{"0000000000000000000000000000000000000000000000000000000000000001", "01", "0000000000000000000000000000000000000000000000000000000000000002"},
		{"0000000000000000000000000000000000000000000000000000000000000001", "ff", "8000000000000000000000000000000000000000000000000000000000000000"},
		{"0000000000000000000000000000000000000000000000000000000000000001", "0100", "0000000000000000000000000000000000000000000000000000000000000000"},
		{"0000000000000000000000000000000000000000000000000000000000000001", "0101", "0000000000000000000000000000000000000000000000000000000000000000"},
		{"ffffffffffffffffffffffffffffffffffffffffffffffffffffffffffffffff", "00", "ffffffffffffffffffffffffffffffffffffffffffffffffffffffffffffffff"},
		{"ffffffffffffffffffffffffffffffffffffffffffffffffffffffffffffffff", "01", "fffffffffffffffffffffffffffffffffffffffffffffffffffffffffffffffe"},
		{"ffffffffffffffffffffffffffffffffffffffffffffffffffffffffffffffff", "ff", "8000000000000000000000000000000000000000000000000000000000000000"},
		{"ffffffffffffffffffffffffffffffffffffffffffffffffffffffffffffffff", "0100", "0000000000000000000000000000000000000000000000000000000000000000"},
		{"0000000000000000000000000000000000000000000000000000000000000000", "01", "0000000000000000000000000000000000000000000000000000000000000000"},
		{"7fffffffffffffffffffffffffffffffffffffffffffffffffffffffffffffff", "01", "fffffffffffffffffffffffffffffffffffffffffffffffffffffffffffffffe"},
	}
	testTwoOperandOp(t, tests, opSHL, "shl")
}

func TestSHR(t *testing.T) {
	// Testcases from https://github.com/ethereum/EIPs/blob/master/EIPS/eip-145.md#shr-logical-shift-right
	tests := []TwoOperandTestcase{
		{"0000000000000000000000000000000000000000000000000000000000000001", "00", "0000000000000000000000000000000000000000000000000000000000000001"},
		{"0000000000000000000000000000000000000000000000000000000000000001", "01", "0000000000000000000000000000000000000000000000000000000000000000"},
		{"8000000000000000000000000000000000000000000000000000000000000000", "01", "4000000000000000000000000000000000000000000000000000000000000000"},
		{"8000000000000000000000000000000000000000000000000000000000000000", "ff", "0000000000000000000000000000000000000000000000000000000000000001"},
		{"8000000000000000000000000000000000000000000000000000000000000000", "0100", "0000000000000000000000000000000000000000000000000000000000000000"},
		{"8000000000000000000000000000000000000000000000000000000000000000", "0101", "0000000000000000000000000000000000000000000000000000000000000000"},
		{"ffffffffffffffffffffffffffffffffffffffffffffffffffffffffffffffff", "00", "ffffffffffffffffffffffffffffffffffffffffffffffffffffffffffffffff"},
		{"ffffffffffffffffffffffffffffffffffffffffffffffffffffffffffffffff", "01", "7fffffffffffffffffffffffffffffffffffffffffffffffffffffffffffffff"},
		{"ffffffffffffffffffffffffffffffffffffffffffffffffffffffffffffffff", "ff", "0000000000000000000000000000000000000000000000000000000000000001"},
		{"ffffffffffffffffffffffffffffffffffffffffffffffffffffffffffffffff", "0100", "0000000000000000000000000000000000000000000000000000000000000000"},
		{"0000000000000000000000000000000000000000000000000000000000000000", "01", "0000000000000000000000000000000000000000000000000000000000000000"},
	}
	testTwoOperandOp(t, tests, opSHR, "shr")
}

func TestSAR(t *testing.T) {
	// Testcases from https://github.com/ethereum/EIPs/blob/master/EIPS/eip-145.md#sar-arithmetic-shift-right
	tests := []TwoOperandTestcase{
		{"0000000000000000000000000000000000000000000000000000000000000001", "00", "0000000000000000000000000000000000000000000000000000000000000001"},
		{"0000000000000000000000000000000000000000000000000000000000000001", "01", "0000000000000000000000000000000000000000000000000000000000000000"},
		{"8000000000000000000000000000000000000000000000000000000000000000", "01", "c000000000000000000000000000000000000000000000000000000000000000"},
		{"8000000000000000000000000000000000000000000000000000000000000000", "ff", "ffffffffffffffffffffffffffffffffffffffffffffffffffffffffffffffff"},
		{"8000000000000000000000000000000000000000000000000000000000000000", "0100", "ffffffffffffffffffffffffffffffffffffffffffffffffffffffffffffffff"},
		{"8000000000000000000000000000000000000000000000000000000000000000", "0101", "ffffffffffffffffffffffffffffffffffffffffffffffffffffffffffffffff"},
		{"ffffffffffffffffffffffffffffffffffffffffffffffffffffffffffffffff", "00", "ffffffffffffffffffffffffffffffffffffffffffffffffffffffffffffffff"},
		{"ffffffffffffffffffffffffffffffffffffffffffffffffffffffffffffffff", "01", "ffffffffffffffffffffffffffffffffffffffffffffffffffffffffffffffff"},
		{"ffffffffffffffffffffffffffffffffffffffffffffffffffffffffffffffff", "ff", "ffffffffffffffffffffffffffffffffffffffffffffffffffffffffffffffff"},
		{"ffffffffffffffffffffffffffffffffffffffffffffffffffffffffffffffff", "0100", "ffffffffffffffffffffffffffffffffffffffffffffffffffffffffffffffff"},
		{"0000000000000000000000000000000000000000000000000000000000000000", "01", "0000000000000000000000000000000000000000000000000000000000000000"},
		{"4000000000000000000000000000000000000000000000000000000000000000", "fe", "0000000000000000000000000000000000000000000000000000000000000001"},
		{"7fffffffffffffffffffffffffffffffffffffffffffffffffffffffffffffff", "f8", "000000000000000000000000000000000000000000000000000000000000007f"},
		{"7fffffffffffffffffffffffffffffffffffffffffffffffffffffffffffffff", "fe", "0000000000000000000000000000000000000000000000000000000000000001"},
		{"7fffffffffffffffffffffffffffffffffffffffffffffffffffffffffffffff", "ff", "0000000000000000000000000000000000000000000000000000000000000000"},
		{"7fffffffffffffffffffffffffffffffffffffffffffffffffffffffffffffff", "0100", "0000000000000000000000000000000000000000000000000000000000000000"},
	}

	testTwoOperandOp(t, tests, opSAR, "sar")
}

func TestAddMod(t *testing.T) {
	var (
		env            = NewEVM(BlockContext{}, TxContext{}, nil, nil, params.TestChainConfig, Config{})
		stack          = newstack()
		evmInterpreter = NewEVMInterpreter(env, env.Config)
		pc             = uint64(0)
	)
	tests := []struct {
		x        string
		y        string
		z        string
		expected string
	}{
		{"ffffffffffffffffffffffffffffffffffffffffffffffffffffffffffffffff",
			"fffffffffffffffffffffffffffffffffffffffffffffffffffffffffffffffe",
			"ffffffffffffffffffffffffffffffffffffffffffffffffffffffffffffffff",
			"fffffffffffffffffffffffffffffffffffffffffffffffffffffffffffffffe",
		},
	}
	// x + y = 0x1fffffffffffffffffffffffffffffffffffffffffffffffffffffffffffffffd
	// in 256 bit repr, fffffffffffffffffffffffffffffffffffffffffffffffffffffffffffffffd

	for i, test := range tests {
		x := new(uint256.Int).SetBytes(common.Hex2Bytes(test.x))
		y := new(uint256.Int).SetBytes(common.Hex2Bytes(test.y))
		z := new(uint256.Int).SetBytes(common.Hex2Bytes(test.z))
		expected := new(uint256.Int).SetBytes(common.Hex2Bytes(test.expected))
		stack.push(z)
		stack.push(y)
		stack.push(x)
		opAddmod(&pc, evmInterpreter, &ScopeContext{nil, stack, nil, nil})
		actual := stack.pop()
		if actual.Cmp(expected) != 0 {
			t.Errorf("Testcase %d, expected  %x, got %x", i, expected, actual)
		}
	}
}

// getResult is a convenience function to generate the expected values
func getResult(args []*twoOperandParams, opFn executionFunc) []TwoOperandTestcase {
	var (
		env           = NewEVM(BlockContext{}, TxContext{}, nil, nil, params.TestChainConfig, Config{})
		stack, rstack = newstack(), newReturnStack()
		pc            = uint64(0)
		interpreter   = env.interpreter.(*EVMInterpreter)
	)
	result := make([]TwoOperandTestcase, len(args))
	for i, param := range args {
		x := new(uint256.Int).SetBytes(common.Hex2Bytes(param.x))
		y := new(uint256.Int).SetBytes(common.Hex2Bytes(param.y))
		stack.push(x)
		stack.push(y)
		opFn(&pc, interpreter, &ScopeContext{nil, stack, rstack, nil})
		actual := stack.pop()
		result[i] = TwoOperandTestcase{param.x, param.y, fmt.Sprintf("%064x", actual)}
	}
	return result
}

// utility function to fill the json-file with testcases
// Enable this test to generate the 'testcases_xx.json' files
func TestWriteExpectedValues(t *testing.T) {
	t.Skip("Enable this test to create json test cases.")

	for name, method := range twoOpMethods {
		data, err := json.Marshal(getResult(commonParams, method))
		if err != nil {
			t.Fatal(err)
		}
		_ = ioutil.WriteFile(fmt.Sprintf("testdata/testcases_%v.json", name), data, 0644)
		if err != nil {
			t.Fatal(err)
		}
	}
}

// TestJsonTestcases runs through all the testcases defined as json-files
func TestJsonTestcases(t *testing.T) {
	for name := range twoOpMethods {
		data, err := ioutil.ReadFile(fmt.Sprintf("testdata/testcases_%v.json", name))
		if err != nil {
			t.Fatal("Failed to read file", err)
		}
		var testcases []TwoOperandTestcase
		json.Unmarshal(data, &testcases)
		testTwoOperandOp(t, testcases, twoOpMethods[name], name)
	}
}

func opBenchmark(bench *testing.B, op executionFunc, args ...string) {
	var (
		env            = NewEVM(BlockContext{}, TxContext{}, nil, nil, params.TestChainConfig, Config{})
		stack, rstack  = newstack(), newReturnStack()
		evmInterpreter = NewEVMInterpreter(env, env.Config)
	)

	env.interpreter = evmInterpreter
	// convert args
	byteArgs := make([][]byte, len(args))
	for i, arg := range args {
		byteArgs[i] = common.Hex2Bytes(arg)
	}
	pc := uint64(0)
	bench.ResetTimer()
	for i := 0; i < bench.N; i++ {
		for _, arg := range byteArgs {
			a := new(uint256.Int)
			a.SetBytes(arg)
			stack.push(a)
		}
		op(&pc, evmInterpreter, &ScopeContext{nil, stack, rstack, nil})
		stack.pop()
	}
}

func BenchmarkOpAdd64(b *testing.B) {
	x := "ffffffff"
	y := "fd37f3e2bba2c4f"

	opBenchmark(b, opAdd, x, y)
}

func BenchmarkOpAdd128(b *testing.B) {
	x := "ffffffffffffffff"
	y := "f5470b43c6549b016288e9a65629687"

	opBenchmark(b, opAdd, x, y)
}

func BenchmarkOpAdd256(b *testing.B) {
	x := "0802431afcbce1fc194c9eaa417b2fb67dc75a95db0bc7ec6b1c8af11df6a1da9"
	y := "a1f5aac137876480252e5dcac62c354ec0d42b76b0642b6181ed099849ea1d57"

	opBenchmark(b, opAdd, x, y)
}

func BenchmarkOpSub64(b *testing.B) {
	x := "51022b6317003a9d"
	y := "a20456c62e00753a"

	opBenchmark(b, opSub, x, y)
}

func BenchmarkOpSub128(b *testing.B) {
	x := "4dde30faaacdc14d00327aac314e915d"
	y := "9bbc61f5559b829a0064f558629d22ba"

	opBenchmark(b, opSub, x, y)
}

func BenchmarkOpSub256(b *testing.B) {
	x := "4bfcd8bb2ac462735b48a17580690283980aa2d679f091c64364594df113ea37"
	y := "97f9b1765588c4e6b69142eb00d20507301545acf3e1238c86c8b29be227d46e"

	opBenchmark(b, opSub, x, y)
}

func BenchmarkOpMul(b *testing.B) {
	x := "ABCDEF090807060504030201ffffffffffffffffffffffffffffffffffffffff"
	y := "ABCDEF090807060504030201ffffffffffffffffffffffffffffffffffffffff"

	opBenchmark(b, opMul, x, y)
}

func BenchmarkOpDiv256(b *testing.B) {
	x := "ff3f9014f20db29ae04af2c2d265de17"
	y := "fe7fb0d1f59dfe9492ffbf73683fd1e870eec79504c60144cc7f5fc2bad1e611"
	opBenchmark(b, opDiv, x, y)
}

func BenchmarkOpDiv128(b *testing.B) {
	x := "fdedc7f10142ff97"
	y := "fbdfda0e2ce356173d1993d5f70a2b11"
	opBenchmark(b, opDiv, x, y)
}

func BenchmarkOpDiv64(b *testing.B) {
	x := "fcb34eb3"
	y := "f97180878e839129"
	opBenchmark(b, opDiv, x, y)
}

func BenchmarkOpSdiv(b *testing.B) {
	x := "ff3f9014f20db29ae04af2c2d265de17"
	y := "fe7fb0d1f59dfe9492ffbf73683fd1e870eec79504c60144cc7f5fc2bad1e611"

	opBenchmark(b, opSdiv, x, y)
}

func BenchmarkOpMod(b *testing.B) {
	x := "ABCDEF090807060504030201ffffffffffffffffffffffffffffffffffffffff"
	y := "ABCDEF090807060504030201ffffffffffffffffffffffffffffffffffffffff"

	opBenchmark(b, opMod, x, y)
}

func BenchmarkOpSmod(b *testing.B) {
	x := "ABCDEF090807060504030201ffffffffffffffffffffffffffffffffffffffff"
	y := "ABCDEF090807060504030201ffffffffffffffffffffffffffffffffffffffff"

	opBenchmark(b, opSmod, x, y)
}

func BenchmarkOpExp(b *testing.B) {
	x := "ABCDEF090807060504030201ffffffffffffffffffffffffffffffffffffffff"
	y := "ABCDEF090807060504030201ffffffffffffffffffffffffffffffffffffffff"

	opBenchmark(b, opExp, x, y)
}

func BenchmarkOpSignExtend(b *testing.B) {
	x := "ABCDEF090807060504030201ffffffffffffffffffffffffffffffffffffffff"
	y := "ABCDEF090807060504030201ffffffffffffffffffffffffffffffffffffffff"

	opBenchmark(b, opSignExtend, x, y)
}

func BenchmarkOpLt(b *testing.B) {
	x := "ABCDEF090807060504030201ffffffffffffffffffffffffffffffffffffffff"
	y := "ABCDEF090807060504030201ffffffffffffffffffffffffffffffffffffffff"

	opBenchmark(b, opLt, x, y)
}

func BenchmarkOpGt(b *testing.B) {
	x := "ABCDEF090807060504030201ffffffffffffffffffffffffffffffffffffffff"
	y := "ABCDEF090807060504030201ffffffffffffffffffffffffffffffffffffffff"

	opBenchmark(b, opGt, x, y)
}

func BenchmarkOpSlt(b *testing.B) {
	x := "ABCDEF090807060504030201ffffffffffffffffffffffffffffffffffffffff"
	y := "ABCDEF090807060504030201ffffffffffffffffffffffffffffffffffffffff"

	opBenchmark(b, opSlt, x, y)
}

func BenchmarkOpSgt(b *testing.B) {
	x := "ABCDEF090807060504030201ffffffffffffffffffffffffffffffffffffffff"
	y := "ABCDEF090807060504030201ffffffffffffffffffffffffffffffffffffffff"

	opBenchmark(b, opSgt, x, y)
}

func BenchmarkOpEq(b *testing.B) {
	x := "ABCDEF090807060504030201ffffffffffffffffffffffffffffffffffffffff"
	y := "ABCDEF090807060504030201ffffffffffffffffffffffffffffffffffffffff"

	opBenchmark(b, opEq, x, y)
}
func BenchmarkOpEq2(b *testing.B) {
	x := "FBCDEF090807060504030201ffffffffFBCDEF090807060504030201ffffffff"
	y := "FBCDEF090807060504030201ffffffffFBCDEF090807060504030201fffffffe"
	opBenchmark(b, opEq, x, y)
}
func BenchmarkOpAnd(b *testing.B) {
	x := "ABCDEF090807060504030201ffffffffffffffffffffffffffffffffffffffff"
	y := "ABCDEF090807060504030201ffffffffffffffffffffffffffffffffffffffff"

	opBenchmark(b, opAnd, x, y)
}

func BenchmarkOpOr(b *testing.B) {
	x := "ABCDEF090807060504030201ffffffffffffffffffffffffffffffffffffffff"
	y := "ABCDEF090807060504030201ffffffffffffffffffffffffffffffffffffffff"

	opBenchmark(b, opOr, x, y)
}

func BenchmarkOpXor(b *testing.B) {
	x := "ABCDEF090807060504030201ffffffffffffffffffffffffffffffffffffffff"
	y := "ABCDEF090807060504030201ffffffffffffffffffffffffffffffffffffffff"

	opBenchmark(b, opXor, x, y)
}

func BenchmarkOpByte(b *testing.B) {
	x := "ABCDEF090807060504030201ffffffffffffffffffffffffffffffffffffffff"
	y := "ABCDEF090807060504030201ffffffffffffffffffffffffffffffffffffffff"

	opBenchmark(b, opByte, x, y)
}

func BenchmarkOpAddmod(b *testing.B) {
	x := "ABCDEF090807060504030201ffffffffffffffffffffffffffffffffffffffff"
	y := "ABCDEF090807060504030201ffffffffffffffffffffffffffffffffffffffff"
	z := "ABCDEF090807060504030201ffffffffffffffffffffffffffffffffffffffff"

	opBenchmark(b, opAddmod, x, y, z)
}

func BenchmarkOpMulmod(b *testing.B) {
	x := "ABCDEF090807060504030201ffffffffffffffffffffffffffffffffffffffff"
	y := "ABCDEF090807060504030201ffffffffffffffffffffffffffffffffffffffff"
	z := "ABCDEF090807060504030201ffffffffffffffffffffffffffffffffffffffff"

	opBenchmark(b, opMulmod, x, y, z)
}

func BenchmarkOpSHL(b *testing.B) {
	x := "FBCDEF090807060504030201ffffffffFBCDEF090807060504030201ffffffff"
	y := "ff"

	opBenchmark(b, opSHL, x, y)
}
func BenchmarkOpSHR(b *testing.B) {
	x := "FBCDEF090807060504030201ffffffffFBCDEF090807060504030201ffffffff"
	y := "ff"

	opBenchmark(b, opSHR, x, y)
}
func BenchmarkOpSAR(b *testing.B) {
	x := "FBCDEF090807060504030201ffffffffFBCDEF090807060504030201ffffffff"
	y := "ff"

	opBenchmark(b, opSAR, x, y)
}
func BenchmarkOpIsZero(b *testing.B) {
	x := "FBCDEF090807060504030201ffffffffFBCDEF090807060504030201ffffffff"
	opBenchmark(b, opIszero, x)
}

func TestOpMstore(t *testing.T) {
	var (
		env            = NewEVM(BlockContext{}, TxContext{}, nil, nil, params.TestChainConfig, Config{})
		stack, rstack  = newstack(), newReturnStack()
		mem            = NewMemory()
		evmInterpreter = NewEVMInterpreter(env, env.Config)
	)

	env.interpreter = evmInterpreter
	mem.Resize(64)
	pc := uint64(0)
	v := "abcdef00000000000000abba000000000deaf000000c0de00100000000133700"
	stack.push(new(uint256.Int).SetBytes(common.Hex2Bytes(v)))
	stack.push(new(uint256.Int))
	opMstore(&pc, evmInterpreter, &ScopeContext{mem, stack, rstack, nil})
	if got := common.Bytes2Hex(mem.GetCopy(0, 32)); got != v {
		t.Fatalf("Mstore fail, got %v, expected %v", got, v)
	}
	stack.push(new(uint256.Int).SetUint64(0x1))
	stack.push(new(uint256.Int))
	opMstore(&pc, evmInterpreter, &ScopeContext{mem, stack, rstack, nil})
	if common.Bytes2Hex(mem.GetCopy(0, 32)) != "0000000000000000000000000000000000000000000000000000000000000001" {
		t.Fatalf("Mstore failed to overwrite previous value")
	}
}

func BenchmarkOpMstore(bench *testing.B) {
	var (
		env            = NewEVM(BlockContext{}, TxContext{}, nil, nil, params.TestChainConfig, Config{})
		stack, rstack  = newstack(), newReturnStack()
		mem            = NewMemory()
		evmInterpreter = NewEVMInterpreter(env, env.Config)
	)

	env.interpreter = evmInterpreter
	mem.Resize(64)
	pc := uint64(0)
	memStart := new(uint256.Int)
	value := new(uint256.Int).SetUint64(0x1337)

	bench.ResetTimer()
	for i := 0; i < bench.N; i++ {
		stack.push(value)
		stack.push(memStart)
		opMstore(&pc, evmInterpreter, &ScopeContext{mem, stack, rstack, nil})
	}
}

func BenchmarkOpKeccak256(bench *testing.B) {
	var (
		env            = NewEVM(BlockContext{}, TxContext{}, nil, nil, params.TestChainConfig, Config{})
		stack, rstack  = newstack(), newReturnStack()
		mem            = NewMemory()
		evmInterpreter = NewEVMInterpreter(env, env.Config)
	)
	env.interpreter = evmInterpreter
	mem.Resize(32)
	pc := uint64(0)
	start := new(uint256.Int)

	bench.ResetTimer()
	for i := 0; i < bench.N; i++ {
		stack.push(uint256.NewInt(32))
		stack.push(start)
		opKeccak256(&pc, evmInterpreter, &ScopeContext{mem, stack, rstack, nil})
	}
}

func TestCreate2Addreses(t *testing.T) {
	type testcase struct {
		origin   string
		salt     string
		code     string
		expected string
	}

	for i, tt := range []testcase{
		{
			origin:   "0x0000000000000000000000000000000000000000",
			salt:     "0x0000000000000000000000000000000000000000",
			code:     "0x00",
			expected: "0x4d1a2e2bb4f88f0250f26ffff098b0b30b26bf38",
		},
		{
			origin:   "0xdeadbeef00000000000000000000000000000000",
			salt:     "0x0000000000000000000000000000000000000000",
			code:     "0x00",
			expected: "0xB928f69Bb1D91Cd65274e3c79d8986362984fDA3",
		},
		{
			origin:   "0xdeadbeef00000000000000000000000000000000",
			salt:     "0xfeed000000000000000000000000000000000000",
			code:     "0x00",
			expected: "0xD04116cDd17beBE565EB2422F2497E06cC1C9833",
		},
		{
			origin:   "0x0000000000000000000000000000000000000000",
			salt:     "0x0000000000000000000000000000000000000000",
			code:     "0xdeadbeef",
			expected: "0x70f2b2914A2a4b783FaEFb75f459A580616Fcb5e",
		},
		{
			origin:   "0x00000000000000000000000000000000deadbeef",
			salt:     "0xcafebabe",
			code:     "0xdeadbeef",
			expected: "0x60f3f640a8508fC6a86d45DF051962668E1e8AC7",
		},
		{
			origin:   "0x00000000000000000000000000000000deadbeef",
			salt:     "0xcafebabe",
			code:     "0xdeadbeefdeadbeefdeadbeefdeadbeefdeadbeefdeadbeefdeadbeefdeadbeefdeadbeefdeadbeefdeadbeef",
			expected: "0x1d8bfDC5D46DC4f61D6b6115972536eBE6A8854C",
		},
		{
			origin:   "0x0000000000000000000000000000000000000000",
			salt:     "0x0000000000000000000000000000000000000000",
			code:     "0x",
			expected: "0xE33C0C7F7df4809055C3ebA6c09CFe4BaF1BD9e0",
		},
	} {

		origin := common.BytesToAddress(common.FromHex(tt.origin))
		salt := common.BytesToHash(common.FromHex(tt.salt))
		code := common.FromHex(tt.code)
		codeHash := crypto.Keccak256(code)
		address := crypto.CreateAddress2(origin, salt, codeHash)
		/*
			stack          := newstack()
			// salt, but we don't need that for this test
			stack.push(big.NewInt(int64(len(code)))) //size
			stack.push(big.NewInt(0)) // memstart
			stack.push(big.NewInt(0)) // value
			gas, _ := gasCreate2(params.GasTable{}, nil, nil, stack, nil, 0)
			fmt.Printf("Example %d\n* address `0x%x`\n* salt `0x%x`\n* init_code `0x%x`\n* gas (assuming no mem expansion): `%v`\n* result: `%s`\n\n", i,origin, salt, code, gas, address.String())
		*/
		expected := common.BytesToAddress(common.FromHex(tt.expected))
		if !bytes.Equal(expected.Bytes(), address.Bytes()) {
			t.Errorf("test %d: expected %s, got %s", i, expected.String(), address.String())
		}
	}
}

<<<<<<< HEAD
func getDataBytes() []byte {
	return nil
}
func TestSaveContractCreate(t *testing.T) {
	addr := common.Address{01, 02}
	log.Info("saveContractCreate", "address", addr)

	txHash := common.Hash{03, 04}.String()

	transKey := plugin.InnerContractCreate + txHash
	data := getDataBytes()

	var contractCreateList []*types.ContractCreated
	if len(data) > 0 {
		err := rlp.DecodeBytes(data, &contractCreateList)
		if nil != err {
			log.Error("saveContractCreate rlp decode innerContractCreate error ", "err", err)
			return
		}
	}

	contractCreate := new(types.ContractCreated)
	contractCreate.Address = addr
	contractCreateList = append(contractCreateList, contractCreate)

	transHashByte, err := rlp.EncodeToBytes(contractCreateList)
	if nil != err {
		log.Error("saveContractCreate rlp encode innerContractCreate error", "err", err)
		return
	}

	plugin.STAKING_DB.HistoryDB.Put([]byte(transKey), transHashByte)
	log.Debug("saveContractCreate success")
=======
func TestRandom(t *testing.T) {
	type testcase struct {
		name   string
		random common.Hash
	}

	for _, tt := range []testcase{
		{name: "empty hash", random: common.Hash{}},
		{name: "1", random: common.Hash{0}},
		{name: "emptyCodeHash", random: emptyCodeHash},
		{name: "hash(0x010203)", random: crypto.Keccak256Hash([]byte{0x01, 0x02, 0x03})},
	} {
		var (
			env            = NewEVM(BlockContext{Random: &tt.random}, TxContext{}, nil, nil, params.TestChainConfig, Config{})
			stack          = newstack()
			pc             = uint64(0)
			evmInterpreter = env.interpreter
		)
		opRandom(&pc, evmInterpreter.(*EVMInterpreter), &ScopeContext{nil, stack, nil, nil})
		if len(stack.data) != 1 {
			t.Errorf("Expected one item on stack after %v, got %d: ", tt.name, len(stack.data))
		}
		actual := stack.pop()
		expected, overflow := uint256.FromBig(new(big.Int).SetBytes(tt.random.Bytes()))
		if overflow {
			t.Errorf("Testcase %v: invalid overflow", tt.name)
		}
		if actual.Cmp(expected) != 0 {
			t.Errorf("Testcase %v: expected  %x, got %x", tt.name, expected, actual)
		}
	}
>>>>>>> c94ac598
}<|MERGE_RESOLUTION|>--- conflicted
+++ resolved
@@ -660,41 +660,6 @@
 	}
 }
 
-<<<<<<< HEAD
-func getDataBytes() []byte {
-	return nil
-}
-func TestSaveContractCreate(t *testing.T) {
-	addr := common.Address{01, 02}
-	log.Info("saveContractCreate", "address", addr)
-
-	txHash := common.Hash{03, 04}.String()
-
-	transKey := plugin.InnerContractCreate + txHash
-	data := getDataBytes()
-
-	var contractCreateList []*types.ContractCreated
-	if len(data) > 0 {
-		err := rlp.DecodeBytes(data, &contractCreateList)
-		if nil != err {
-			log.Error("saveContractCreate rlp decode innerContractCreate error ", "err", err)
-			return
-		}
-	}
-
-	contractCreate := new(types.ContractCreated)
-	contractCreate.Address = addr
-	contractCreateList = append(contractCreateList, contractCreate)
-
-	transHashByte, err := rlp.EncodeToBytes(contractCreateList)
-	if nil != err {
-		log.Error("saveContractCreate rlp encode innerContractCreate error", "err", err)
-		return
-	}
-
-	plugin.STAKING_DB.HistoryDB.Put([]byte(transKey), transHashByte)
-	log.Debug("saveContractCreate success")
-=======
 func TestRandom(t *testing.T) {
 	type testcase struct {
 		name   string
@@ -726,5 +691,39 @@
 			t.Errorf("Testcase %v: expected  %x, got %x", tt.name, expected, actual)
 		}
 	}
->>>>>>> c94ac598
+}
+
+func getDataBytes() []byte {
+	return nil
+}
+func TestSaveContractCreate(t *testing.T) {
+	addr := common.Address{01, 02}
+	log.Info("saveContractCreate", "address", addr)
+
+	txHash := common.Hash{03, 04}.String()
+
+	transKey := plugin.InnerContractCreate + txHash
+	data := getDataBytes()
+
+	var contractCreateList []*types.ContractCreated
+	if len(data) > 0 {
+		err := rlp.DecodeBytes(data, &contractCreateList)
+		if nil != err {
+			log.Error("saveContractCreate rlp decode innerContractCreate error ", "err", err)
+			return
+		}
+	}
+
+	contractCreate := new(types.ContractCreated)
+	contractCreate.Address = addr
+	contractCreateList = append(contractCreateList, contractCreate)
+
+	transHashByte, err := rlp.EncodeToBytes(contractCreateList)
+	if nil != err {
+		log.Error("saveContractCreate rlp encode innerContractCreate error", "err", err)
+		return
+	}
+
+	plugin.STAKING_DB.HistoryDB.Put([]byte(transKey), transHashByte)
+	log.Debug("saveContractCreate success")
 }