// Copyright 2014 The go-ethereum Authors
// This file is part of the go-ethereum library.
//
// The go-ethereum library is free software: you can redistribute it and/or modify
// it under the terms of the GNU Lesser General Public License as published by
// the Free Software Foundation, either version 3 of the License, or
// (at your option) any later version.
//
// The go-ethereum library is distributed in the hope that it will be useful,
// but WITHOUT ANY WARRANTY; without even the implied warranty of
// MERCHANTABILITY or FITNESS FOR A PARTICULAR PURPOSE. See the
// GNU Lesser General Public License for more details.
//
// You should have received a copy of the GNU Lesser General Public License
// along with the go-ethereum library. If not, see <http://www.gnu.org/licenses/>.

package core

import (
	"bytes"
	"encoding/hex"
	"encoding/json"
	"errors"
	"fmt"
	"math/big"
	"os"
	"strings"

	"github.com/PlatONnetwork/PlatON-Go/core/snapshotdb"

	"github.com/PlatONnetwork/PlatON-Go/common"
	"github.com/PlatONnetwork/PlatON-Go/common/hexutil"
	"github.com/PlatONnetwork/PlatON-Go/common/math"
	"github.com/PlatONnetwork/PlatON-Go/common/vm"
	"github.com/PlatONnetwork/PlatON-Go/core/rawdb"
	"github.com/PlatONnetwork/PlatON-Go/core/state"
	"github.com/PlatONnetwork/PlatON-Go/core/types"
	"github.com/PlatONnetwork/PlatON-Go/ethdb"
	"github.com/PlatONnetwork/PlatON-Go/log"
	"github.com/PlatONnetwork/PlatON-Go/params"
	"github.com/PlatONnetwork/PlatON-Go/rlp"
	"github.com/PlatONnetwork/PlatON-Go/x/xcom"
)

//go:generate gencodec -type GenesisAccount -field-override genesisAccountMarshaling -out gen_genesis_account.go

var errGenesisNoConfig = errors.New("genesis has no chain configuration")

// Genesis specifies the header fields, state of a genesis block. It also defines hard
// fork switch-over blocks through the chain configuration.
type Genesis struct {
	Config        *params.ChainConfig `json:"config"`
	EconomicModel *xcom.EconomicModel `json:"economicModel"`
	Nonce         []byte              `json:"nonce"`
	Timestamp     uint64              `json:"timestamp"`
	ExtraData     []byte              `json:"extraData"`
	GasLimit      uint64              `json:"gasLimit"   gencodec:"required"`
	Coinbase      common.Address      `json:"coinbase"`
	Alloc         GenesisAlloc        `json:"alloc"      gencodec:"required"`

	// These fields are used for consensus tests. Please don't use them
	// in actual genesis blocks.
	Number     uint64      `json:"number"`
	GasUsed    uint64      `json:"gasUsed"`
	ParentHash common.Hash `json:"parentHash"`
}

// GenesisAlloc specifies the initial state that is part of the genesis block.
type GenesisAlloc map[common.Address]GenesisAccount

func (ga *GenesisAlloc) UnmarshalJSON(data []byte) error {
	m := make(map[common.UnprefixedAddress]GenesisAccount)
	if err := json.Unmarshal(data, &m); err != nil {
		return err
	}
	*ga = make(GenesisAlloc)
	for addr, a := range m {
		(*ga)[common.Address(addr)] = a
	}
	return nil
}

// GenesisAccount is an account in the state of the genesis block.
type GenesisAccount struct {
	Code       []byte                      `json:"code,omitempty"`
	Storage    map[common.Hash]common.Hash `json:"storage,omitempty"`
	Balance    *big.Int                    `json:"balance" gencodec:"required"`
	Nonce      uint64                      `json:"nonce,omitempty"`
	PrivateKey []byte                      `json:"secretKey,omitempty"` // for tests
}

// field type overrides for gencodec
type genesisSpecMarshaling struct {
	Nonce     hexutil.Bytes
	Timestamp math.HexOrDecimal64
	ExtraData hexutil.Bytes
	GasLimit  math.HexOrDecimal64
	GasUsed   math.HexOrDecimal64
	Number    math.HexOrDecimal64
	Alloc     map[common.UnprefixedAddress]GenesisAccount
}

type genesisAccountMarshaling struct {
	Code       hexutil.Bytes
	Balance    *math.HexOrDecimal256
	Nonce      math.HexOrDecimal64
	Storage    map[storageJSON]storageJSON
	PrivateKey hexutil.Bytes
}

// storageJSON represents a 256 bit byte array, but allows less than 256 bits when
// unmarshaling from hex.
type storageJSON common.Hash

func (h *storageJSON) UnmarshalText(text []byte) error {
	text = bytes.TrimPrefix(text, []byte("0x"))
	if len(text) > 64 {
		return fmt.Errorf("too many hex characters in storage key/value %q", text)
	}
	offset := len(h) - len(text)/2 // pad on the left
	if _, err := hex.Decode(h[offset:], text); err != nil {
		fmt.Println(err)
		return fmt.Errorf("invalid hex storage key/value %q", text)
	}
	return nil
}

func (h storageJSON) MarshalText() ([]byte, error) {
	return hexutil.Bytes(h[:]).MarshalText()
}

// GenesisMismatchError is raised when trying to overwrite an existing
// genesis block with an incompatible one.
type GenesisMismatchError struct {
	Stored, New common.Hash
}

func (e *GenesisMismatchError) Error() string {
	return fmt.Sprintf("database already contains an incompatible genesis block (have %x, new %x)", e.Stored[:8], e.New[:8])
}

// SetupGenesisBlock writes or updates the genesis block in db.
// The block that will be used is:
//
//                          genesis == nil       genesis != nil
//                       +------------------------------------------
//     db has no genesis |  main-net default  |  genesis
//     db has genesis    |  from DB           |  genesis (if compatible)
//
// The stored chain configuration will be updated if it is compatible (i.e. does not
// specify a fork block below the local head block). In case of a conflict, the
// error is a *params.ConfigCompatError and the new, unwritten config is returned.
//
// The returned chain configuration is never nil.
func SetupGenesisBlock(db ethdb.Database, snapshotBaseDB snapshotdb.BaseDB, genesis *Genesis) (*params.ChainConfig, common.Hash, error) {

	if genesis != nil && genesis.Config == nil {
		log.Error("Failed to SetupGenesisBlock, the config of genesis is nil")
		return params.AllEthashProtocolChanges, common.Hash{}, errGenesisNoConfig
	}

	// Just commit the new block if there is no stored genesis block.
	stored := rawdb.ReadCanonicalHash(db, 0)

	if (stored == common.Hash{}) {
		if genesis == nil {
			log.Info("Writing default main-net genesis block")
			genesis = DefaultGenesisBlock()
		} else {
			log.Info("Writing custom genesis block", "chainID", genesis.Config.ChainID)
		}

		// check EconomicModel configuration
		if err := xcom.CheckEconomicModel(genesis.Config.GenesisVersion); nil != err {
			log.Error("Failed to check economic config", "err", err)
			return nil, common.Hash{}, err
		}
		block, err := genesis.Commit(db, snapshotBaseDB)
		if err != nil {
			log.Error("genesis.Commit fail", "err", err)
			return nil, common.ZeroHash, err
		}
		log.Debug("SetupGenesisBlock Hash", "Hash", block.Hash().Hex())
		return genesis.Config, block.Hash(), err
	}

	// Check whether the genesis block is already written.
	if genesis != nil {
		hash := genesis.ToBlock(nil, nil).Hash()
		if hash != stored {
			log.Error("Failed to compare the genesisHash and stored", "genesisHash", hash, "stored", stored)
			return genesis.Config, hash, &GenesisMismatchError{stored, hash}
		}
	}

	// Get the existing EconomicModel configuration.
	ecCfg := rawdb.ReadEconomicModel(db, stored)
	if nil == ecCfg {
		log.Warn("Found genesis block without EconomicModel config")
		ecCfg = xcom.GetEc(xcom.DefaultMainNet)
		rawdb.WriteEconomicModel(db, stored, ecCfg)
	}
	xcom.ResetEconomicDefaultConfig(ecCfg)

	// Get the existing chain configuration.
	newcfg := genesis.configOrDefault(stored) // TODO this line Maybe delete
	storedcfg := rawdb.ReadChainConfig(db, stored)
	if storedcfg == nil {
		log.Warn("Found genesis block without chain config")
		rawdb.WriteChainConfig(db, stored, newcfg)
		return newcfg, stored, nil
	}

	// Sp ecial case: don't change the existing config of a non-mainnet chain if no new
	// config is supplied. These chains would get AllProtocolChanges (and a compat error)
	// if we just continued here.
	if genesis == nil && stored != params.MainnetGenesisHash {
		return storedcfg, stored, nil
	}

	// Check config compatibility and write the config. Compatibility errors
	// are returned to the caller unless we're already at block zero.
	height := rawdb.ReadHeaderNumber(db, rawdb.ReadHeadHeaderHash(db))
	if height == nil {
		log.Error("Failed to query header number by header hash", "headerHash", rawdb.ReadHeadHeaderHash(db))
		return newcfg, stored, fmt.Errorf("missing block number for head header hash")
	}
	compatErr := storedcfg.CheckCompatible(newcfg, *height)
	if compatErr != nil && *height != 0 && compatErr.RewindTo != 0 {
		log.Error("Failed to CheckCompatible", "height", *height, "err", compatErr)
		return newcfg, stored, compatErr
	}
	rawdb.WriteChainConfig(db, stored, newcfg)
	return newcfg, stored, nil
}

//this is only use to self chain
func (g *Genesis) InitAndSetEconomicConfig(path string) error {
	file, err := os.Open(path)
	if err != nil {
		return fmt.Errorf("Failed to read genesis file: %v", err)
	}
	g.EconomicModel = xcom.GetEc(xcom.DefaultMainNet)
	defer file.Close()
	if err := json.NewDecoder(file).Decode(g); err != nil {
		return fmt.Errorf("invalid genesis file: %v", err)
	}

	if nil == g.Config {
		return errors.New("genesis configuration is missed")
	}
	if nil == g.Config.Cbft {
		return errors.New("cbft configuration is missed")
	}
	if g.Config.Cbft.Period == 0 {
		return errors.New("cbft.period configuration is missed")
	}
	if g.Config.Cbft.Amount == 0 {
		return errors.New("cbft.amount configuration is missed")
	}
	if nil == g.EconomicModel {
		return errors.New("economic configuration is missed")
	}
	if g.Config.GenesisVersion == 0 {
		return errors.New("genesis version configuration is missed")
	}

	xcom.ResetEconomicDefaultConfig(g.EconomicModel)
	// Uodate the NodeBlockTimeWindow and PerRoundBlocks of EconomicModel config
	xcom.SetNodeBlockTimeWindow(g.Config.Cbft.Period / 1000)
	xcom.SetPerRoundBlocks(uint64(g.Config.Cbft.Amount))

	// check EconomicModel configuration
	if err := xcom.CheckEconomicModel(g.Config.GenesisVersion); nil != err {
		return fmt.Errorf("Failed CheckEconomicModel configuration: %v", err)
	}
	return nil
}

func (g *Genesis) configOrDefault(ghash common.Hash) *params.ChainConfig {
	switch {
	case g != nil:
		return g.Config
	case ghash == params.MainnetGenesisHash:
		return params.MainnetChainConfig
	case ghash == params.TestnetGenesisHash:
		return params.TestnetChainConfig
	default:
		return params.AllEthashProtocolChanges
	}
}

// ToBlock creates the genesis block and writes state of a genesis specification
// to the given database (or discards it if nil).
func (g *Genesis) ToBlock(db ethdb.Database, sdb snapshotdb.BaseDB) *types.Block {
	if db == nil {
		db = ethdb.NewMemDatabase()
	}

	if sdb == nil {
		sdb = snapshotdb.NewMemBaseDB()
	}

	genesisIssuance := new(big.Int)

	statedb, _ := state.New(common.Hash{}, state.NewDatabase(db))
	// First, Store the PlatONFoundation and CommunityDeveloperFoundation
	statedb.AddBalance(xcom.PlatONFundAccount(), xcom.PlatONFundBalance())
	statedb.AddBalance(xcom.CDFAccount(), xcom.CDFBalance())

	genesisIssuance = genesisIssuance.Add(genesisIssuance, xcom.PlatONFundBalance())
	genesisIssuance = genesisIssuance.Add(genesisIssuance, xcom.CDFBalance())

	for addr, account := range g.Alloc {
		statedb.AddBalance(addr, account.Balance)
		statedb.SetCode(addr, account.Code)
		statedb.SetNonce(addr, account.Nonce)
		for key, value := range account.Storage {

			statedb.SetState(addr, key.Bytes(), value.Bytes())
		}

		genesisIssuance = genesisIssuance.Add(genesisIssuance, account.Balance)
	}
	log.Debug("genesisIssuance", "amount", genesisIssuance)

	var initDataStateHash = common.ZeroHash
	var err error

	// Initialized Govern Parameters
	var genesisVersion uint32 = 0
	if g.Config != nil {
		genesisVersion = g.Config.GenesisVersion
	}
<<<<<<< HEAD
=======

	if initDataStateHash, err = hashEconomicConfig(g.EconomicModel, initDataStateHash); err != nil {
		log.Error("Failed to hash economic config", "err", err)
		panic("Failed to hash economic config")
	}

>>>>>>> cedaccd7
	if initDataStateHash, err = genesisGovernParamData(initDataStateHash, sdb, genesisVersion); err != nil {
		log.Error("Failed to init govern parameter in snapshotdb", "err", err)
		panic("Failed to init govern parameter in snapshotdb")
	}

	if g.configEmpty() {
		log.Warn("the genesis config or cbft or initialNodes is nil, don't build staking data And don't store plugin genesis state")
	} else {
		if g.Config.GenesisVersion == 0 {
			log.Error("genesis version is zero")
			panic("genesis version is zero")
		}

		// Store genesis version into governance data And somethings about reward
		if err := genesisPluginState(g, statedb, sdb, genesisIssuance); nil != err {
			panic("Failed to Store xxPlugin genesis statedb: " + err.Error())
		}

		// Store genesis staking data
		if _, err := genesisStakingData(initDataStateHash, sdb, g, statedb); nil != err {
			panic("Failed Store staking: " + err.Error())
		}
	}

	root := statedb.IntermediateRoot(false)

	log.Debug("ToBlock IntermediateRoot", "root", root.Hex())

	head := &types.Header{
		Number:     new(big.Int).SetUint64(g.Number),
		Nonce:      types.EncodeNonce(g.Nonce),
		Time:       new(big.Int).SetUint64(g.Timestamp),
		ParentHash: g.ParentHash,
		Extra:      g.ExtraData,
		GasLimit:   g.GasLimit,
		GasUsed:    g.GasUsed,
		Coinbase:   vm.RewardManagerPoolAddr,
		Root:       root,
	}
	if g.GasLimit == 0 {
		head.GasLimit = params.GenesisGasLimit
	}

	if _, err := statedb.Commit(false); nil != err {
		panic("Failed to commit genesis stateDB: " + err.Error())
	}
	if err := statedb.Database().TrieDB().Commit(root, true, true); nil != err {
		panic("Failed to trieDB commit by genesis: " + err.Error())
	}

	block := types.NewBlock(head, nil, nil)

	if err := sdb.SetCurrent(block.Hash(), *common.Big0, *common.Big0); nil != err {
		panic(fmt.Errorf("Failed to SetCurrent by snapshotdb. genesisHash: %s, error:%s", block.Hash().Hex(), err.Error()))
	}

	log.Debug("Call ToBlock finished", "genesisHash", block.Hash().Hex())
	return block
}

func (g *Genesis) configEmpty() bool {
	isDone := false
	switch {
	case nil == g.Config:
		isDone = true
	case nil == g.Config.Cbft:
		isDone = true
	case len(g.Config.Cbft.InitialNodes) == 0:
		isDone = true
	}

	return isDone
}

// Commit writes the block and state of a genesis specification to the database.
// The block is committed as the canonical head block.
func (g *Genesis) Commit(db ethdb.Database, sdb snapshotdb.BaseDB) (*types.Block, error) {
	block := g.ToBlock(db, sdb)
	if block.Number().Sign() != 0 {
		return nil, fmt.Errorf("can't commit genesis block with number > 0")
	}

	log.Debug("Commit Hash", "hash", block.Hash().Hex(), "number", block.NumberU64())

	rawdb.WriteBlock(db, block)
	rawdb.WriteReceipts(db, block.Hash(), block.NumberU64(), nil)
	rawdb.WriteCanonicalHash(db, block.Hash(), block.NumberU64())
	rawdb.WriteHeadBlockHash(db, block.Hash())
	rawdb.WriteHeadHeaderHash(db, block.Hash())

	config := g.Config
	if config == nil {
		config = params.AllEthashProtocolChanges
	}
	rawdb.WriteChainConfig(db, block.Hash(), config)
	rawdb.WriteEconomicModel(db, block.Hash(), g.EconomicModel)
	return block, nil
}

// MustCommit writes the genesis block and state to db, panicking on error.
// The block is committed as the canonical head block.
func (g *Genesis) MustCommit(db ethdb.Database) *types.Block {
	block, err := g.Commit(db, snapshotdb.Instance())
	if err != nil {
		panic(err)
	}
	return block
}

// GenesisBlockForTesting creates and writes a block in which addr has the given wei balance.
func GenesisBlockForTesting(db ethdb.Database, addr common.Address, balance *big.Int) *types.Block {
	g := Genesis{Alloc: GenesisAlloc{addr: {Balance: balance}}}
	return g.MustCommit(db)
}

// DefaultGenesisBlock returns the PlatON main net genesis block.
func DefaultGenesisBlock() *Genesis {
	/*
		// TODO this should change
		generalAddr := common.HexToAddress("0x5437959B69eD1014cf6Aa8B4a2c77e7Ba2341955")
		generalBalance, _ := new(big.Int).SetString("9718188019000000000000000000", 10)

		rewardMgrPoolIssue, _ := new(big.Int).SetString("200000000000000000000000000", 10)

		genesis := Genesis{
			Config:    params.MainnetChainConfig,
			Nonce:     hexutil.MustDecode("0x0376e56dffd12ab53bb149bda4e0cbce2b6aabe4cccc0df0b5a39e12977a2fcd23"),
			Timestamp: 0,
			ExtraData: hexutil.MustDecode("0xd782070186706c61746f6e86676f312e3131856c696e757800000000000000000000000000000000000000000000000000000000000000000000000000000000000000000000000000000000000000000000000000000000000000000000000000"),
			GasLimit:  params.GenesisGasLimit,
			Alloc: map[common.Address]GenesisAccount{
				vm.RewardManagerPoolAddr: {Balance: rewardMgrPoolIssue},
				generalAddr:              {Balance: generalBalance},
			},
			EconomicModel: xcom.GetEc(xcom.DefaultMainNet),
		}
		xcom.SetNodeBlockTimeWindow(genesis.Config.Cbft.Period / 1000)
		xcom.SetPerRoundBlocks(uint64(genesis.Config.Cbft.Amount))
		return &genesis*/
	genesis := Genesis{}
	return &genesis
}

// DefaultTestnetGenesisBlock returns the PlatON test net genesis block.
func DefaultTestnetGenesisBlock() *Genesis {

	// TODO this should change
	generalAddr := common.HexToAddress("0x99dd0a64d2809e3e293e43bdbf2704cffd87acec")
	generalBalance, _ := new(big.Int).SetString("9718188019000000000000000000", 10)

	rewardMgrPoolIssue, _ := new(big.Int).SetString("200000000000000000000000000", 10)

	genesis := Genesis{
		Config:    params.TestnetChainConfig,
		Nonce:     hexutil.MustDecode("0x0376e56dffd12ab53bb149bda4e0cbce2b6aabe4cccc0df0b5a39e12977a2fcd23"),
		Timestamp: 0,
		ExtraData: hexutil.MustDecode("0xd782070186706c61746f6e86676f312e3131856c696e757800000000000000000000000000000000000000000000000000000000000000000000000000000000000000000000000000000000000000000000000000000000000000000000000000"),
		GasLimit:  params.GenesisGasLimit,
		Alloc: map[common.Address]GenesisAccount{
			vm.RewardManagerPoolAddr: {Balance: rewardMgrPoolIssue},
			generalAddr:              {Balance: generalBalance},
		},
		EconomicModel: xcom.GetEc(xcom.DefaultTestNet),
	}
	xcom.SetNodeBlockTimeWindow(genesis.Config.Cbft.Period / 1000)
	xcom.SetPerRoundBlocks(uint64(genesis.Config.Cbft.Amount))
	return &genesis
}

// DefaultDemonetGenesisBlock returns the PlatON Demo net genesis block.
func DefaultDemonetGenesisBlock() *Genesis {
	genesis := Genesis{}
	return &genesis
}

func DefaultGrapeGenesisBlock() *Genesis {
	return &Genesis{
		Config:    params.GrapeChainConfig,
		Timestamp: 1492009146,
		ExtraData: hexutil.MustDecode("0xd782070186706c61746f6e86676f312e3131856c696e757800000000000000000000000000000000000000000000000000000000000000000000000000000000000000000000000000000000000000000000000000000000000000000000000000"),
		//GasLimit:  3150000000,
		GasLimit: params.GenesisGasLimit,
		Alloc:    decodePrealloc(testnetAllocData),
	}
}

func decodePrealloc(data string) GenesisAlloc {
	var p []struct{ Addr, Balance *big.Int }
	if err := rlp.NewStream(strings.NewReader(data), 0).Decode(&p); err != nil {
		panic(err)
	}
	ga := make(GenesisAlloc, len(p))
	for _, account := range p {
		ga[common.BigToAddress(account.Addr)] = GenesisAccount{Balance: account.Balance}
	}
	return ga
}

func Alloc() GenesisAlloc {
	return decodePrealloc(testnetAllocData)
}<|MERGE_RESOLUTION|>--- conflicted
+++ resolved
@@ -332,15 +332,12 @@
 	if g.Config != nil {
 		genesisVersion = g.Config.GenesisVersion
 	}
-<<<<<<< HEAD
-=======
 
 	if initDataStateHash, err = hashEconomicConfig(g.EconomicModel, initDataStateHash); err != nil {
 		log.Error("Failed to hash economic config", "err", err)
 		panic("Failed to hash economic config")
 	}
 
->>>>>>> cedaccd7
 	if initDataStateHash, err = genesisGovernParamData(initDataStateHash, sdb, genesisVersion); err != nil {
 		log.Error("Failed to init govern parameter in snapshotdb", "err", err)
 		panic("Failed to init govern parameter in snapshotdb")
