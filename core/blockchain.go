--- conflicted
+++ resolved
@@ -174,12 +174,8 @@
 	BlockFeed        event.Feed
 	BlockExecuteFeed event.Feed
 
-<<<<<<< HEAD
 	platonstatsFeed event.Feed
 
-	mu      sync.RWMutex // global mutex for locking chain operations
-=======
->>>>>>> fdfea40c
 	chainmu sync.RWMutex // blockchain insertion lock
 	procmu  sync.RWMutex // block processor lock
 
