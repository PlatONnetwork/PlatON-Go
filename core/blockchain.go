--- conflicted
+++ resolved
@@ -200,8 +200,6 @@
 	if err := bc.loadLastState(); err != nil {
 		return nil, err
 	}
-<<<<<<< HEAD
-=======
 	// Check the current state of the block hashes and make sure that we do not have any of the bad blocks in our chain
 	//for hash := range BadHashes {
 	//	if header := bc.GetHeaderByHash(hash); header != nil {
@@ -219,7 +217,6 @@
 	log.Debug("DB config", "DBDisabledGC", bc.cacheConfig.DBDisabledGC, "DBGCInterval", bc.cacheConfig.DBGCInterval, "DBGCTimeout", bc.cacheConfig.DBGCTimeout, "DBGCMpt", bc.cacheConfig.DBGCMpt)
 	bc.cleaner = NewCleaner(bc, bc.cacheConfig.DBGCInterval, bc.cacheConfig.DBGCTimeout, bc.cacheConfig.DBGCMpt)
 
->>>>>>> a816fe1d
 	// Take ownership of this particular state
 	go bc.update()
 	return bc, nil
