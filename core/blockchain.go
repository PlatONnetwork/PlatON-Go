// Copyright 2014 The go-ethereum Authors
// This file is part of the go-ethereum library.
//
// The go-ethereum library is free software: you can redistribute it and/or modify
// it under the terms of the GNU Lesser General Public License as published by
// the Free Software Foundation, either version 3 of the License, or
// (at your option) any later version.
//
// The go-ethereum library is distributed in the hope that it will be useful,
// but WITHOUT ANY WARRANTY; without even the implied warranty of
// MERCHANTABILITY or FITNESS FOR A PARTICULAR PURPOSE. See the
// GNU Lesser General Public License for more details.
//
// You should have received a copy of the GNU Lesser General Public License
// along with the go-ethereum library. If not, see <http://www.gnu.org/licenses/>.

// Package core implements the Ethereum consensus protocol.
package core

import (
<<<<<<< HEAD
	"github.com/PlatONnetwork/PlatON-Go/common"
	"github.com/PlatONnetwork/PlatON-Go/common/mclock"
	"github.com/PlatONnetwork/PlatON-Go/common/prque"
	"github.com/PlatONnetwork/PlatON-Go/consensus"
	"github.com/PlatONnetwork/PlatON-Go/core/rawdb"
	"github.com/PlatONnetwork/PlatON-Go/core/state"
	"github.com/PlatONnetwork/PlatON-Go/core/types"
	"github.com/PlatONnetwork/PlatON-Go/core/vm"
	"github.com/PlatONnetwork/PlatON-Go/crypto"
	"github.com/PlatONnetwork/PlatON-Go/ethdb"
	"github.com/PlatONnetwork/PlatON-Go/event"
	"github.com/PlatONnetwork/PlatON-Go/log"
	"github.com/PlatONnetwork/PlatON-Go/metrics"
	"github.com/PlatONnetwork/PlatON-Go/params"
	"github.com/PlatONnetwork/PlatON-Go/rlp"
	"github.com/PlatONnetwork/PlatON-Go/trie"
=======
>>>>>>> 96c6f7ed
	"errors"
	"fmt"
	"github.com/PlatONnetwork/PlatON-Go/common"
	"github.com/PlatONnetwork/PlatON-Go/common/mclock"
	"github.com/PlatONnetwork/PlatON-Go/common/prque"
	"github.com/PlatONnetwork/PlatON-Go/consensus"
	"github.com/PlatONnetwork/PlatON-Go/core/rawdb"
	"github.com/PlatONnetwork/PlatON-Go/core/state"
	"github.com/PlatONnetwork/PlatON-Go/core/types"
	"github.com/PlatONnetwork/PlatON-Go/core/vm"
	"github.com/PlatONnetwork/PlatON-Go/crypto"
	"github.com/PlatONnetwork/PlatON-Go/ethdb"
	"github.com/PlatONnetwork/PlatON-Go/event"
	"github.com/PlatONnetwork/PlatON-Go/log"
	"github.com/PlatONnetwork/PlatON-Go/metrics"
	"github.com/PlatONnetwork/PlatON-Go/params"
	"github.com/PlatONnetwork/PlatON-Go/rlp"
	"github.com/PlatONnetwork/PlatON-Go/trie"
	"github.com/hashicorp/golang-lru"
	"io"
	"math/big"
	mrand "math/rand"
	"sync"
	"sync/atomic"
	"time"
)

var (
	blockInsertTimer = metrics.NewRegisteredTimer("chain/inserts", nil)

	ErrNoGenesis = errors.New("Genesis not found in chain")
)

const (
	bodyCacheLimit      = 256
	blockCacheLimit     = 256
	maxFutureBlocks     = 256
	maxTimeFutureBlocks = 30
	badBlockLimit       = 10
	triesInMemory       = 128

	// BlockChainVersion ensures that an incompatible database forces a resync from scratch.
	BlockChainVersion = 3
)

type shouldElectionFn func(blockNumber *big.Int) bool

type shouldSwitchFn func(blockNumber *big.Int) bool

type attemptAddConsensusPeerFn func(blockNumber *big.Int, state *state.StateDB)

// CacheConfig contains the configuration values for the trie caching/pruning
// that's resident in a blockchain.
type CacheConfig struct {
	Disabled      bool          // Whether to disable trie write caching (archive node)
	TrieNodeLimit int           // Memory limit (MB) at which to flush the current in-memory trie to disk
	TrieTimeLimit time.Duration // Time limit after which to flush the current in-memory trie to disk
}

// BlockChain represents the canonical chain given a database with a genesis
// block. The Blockchain manages chain imports, reverts, chain reorganisations.
//
// Importing blocks in to the block chain happens according to the set of rules
// defined by the two stage Validator. Processing of blocks is done using the
// Processor which processes the included transaction. The validation of the state
// is done in the second part of the Validator. Failing results in aborting of
// the import.
//
// The BlockChain also helps in returning blocks from **any** chain included
// in the database as well as blocks that represents the canonical chain. It's
// important to note that GetBlock can return any block and does not need to be
// included in the canonical one where as GetBlockByNumber always represents the
// canonical chain.
type BlockChain struct {
	chainConfig *params.ChainConfig // Chain & network configuration
	cacheConfig *CacheConfig        // Cache configuration for pruning

	db     ethdb.Database // Low level persistent database to store final content in
	triegc *prque.Prque   // Priority queue mapping block numbers to tries to gc
	gcproc time.Duration  // Accumulates canonical block processing for trie dumping

	hc            *HeaderChain
	rmLogsFeed    event.Feed
	chainFeed     event.Feed
	chainSideFeed event.Feed
	chainHeadFeed event.Feed
	logsFeed      event.Feed
	scope         event.SubscriptionScope
	genesisBlock  *types.Block

	mu      sync.RWMutex // global mutex for locking chain operations
	chainmu sync.RWMutex // blockchain insertion lock
	procmu  sync.RWMutex // block processor lock

	checkpoint       int          // checkpoint counts towards the new checkpoint
	currentBlock     atomic.Value // Current head of the block chain
	currentFastBlock atomic.Value // Current head of the fast-sync chain (may be above the block chain!)

	stateCache   state.Database // State database to reuse between imports (contains state cache)
	bodyCache    *lru.Cache     // Cache for the most recent block bodies
	bodyRLPCache *lru.Cache     // Cache for the most recent block bodies in RLP encoded format
	blockCache   *lru.Cache     // Cache for the most recent entire blocks
	futureBlocks *lru.Cache     // future blocks are blocks added for later processing

	quit    chan struct{} // blockchain quit channel
	running int32         // running must be called atomically
	// procInterrupt must be atomically called
	procInterrupt int32          // interrupt signaler for block processing
	wg            sync.WaitGroup // chain processing wait group for shutting down

	engine    consensus.Engine
	processor Processor // block processor interface
	validator Validator // block and state validator interface
	vmConfig  vm.Config

	badBlocks      *lru.Cache              // Bad block cache
	shouldPreserve func(*types.Block) bool // Function used to determine whether should preserve the given block.

	shouldElectionFn	shouldElectionFn
	shouldSwitchFn	shouldSwitchFn
	attemptAddConsensusPeerFn	attemptAddConsensusPeerFn
}

// NewBlockChain returns a fully initialised block chain using information
// available in the database. It initialises the default Ethereum Validator and
// Processor.
func NewBlockChain(db ethdb.Database, cacheConfig *CacheConfig, chainConfig *params.ChainConfig, engine consensus.Engine, vmConfig vm.Config, shouldPreserve func(block *types.Block) bool) (*BlockChain, error) {
	if cacheConfig == nil {
		cacheConfig = &CacheConfig{
			TrieNodeLimit: 256 * 1024 * 1024,
			TrieTimeLimit: 5 * time.Minute,
		}
	}
	bodyCache, _ := lru.New(bodyCacheLimit)
	bodyRLPCache, _ := lru.New(bodyCacheLimit)
	blockCache, _ := lru.New(blockCacheLimit)
	futureBlocks, _ := lru.New(maxFutureBlocks)
	badBlocks, _ := lru.New(badBlockLimit)

	bc := &BlockChain{
		chainConfig:    chainConfig,
		cacheConfig:    cacheConfig,
		db:             db,
		triegc:         prque.New(nil),
		stateCache:     state.NewDatabase(db),
		quit:           make(chan struct{}),
		shouldPreserve: shouldPreserve,
		bodyCache:      bodyCache,
		bodyRLPCache:   bodyRLPCache,
		blockCache:     blockCache,
		futureBlocks:   futureBlocks,
		engine:         engine,
		vmConfig:       vmConfig,
		badBlocks:      badBlocks,
	}
	bc.SetValidator(NewBlockValidator(chainConfig, bc, engine))
	bc.SetProcessor(NewStateProcessor(chainConfig, bc, engine))

	var err error
	bc.hc, err = NewHeaderChain(db, chainConfig, engine, bc.getProcInterrupt)
	if err != nil {
		return nil, err
	}
	bc.genesisBlock = bc.GetBlockByNumber(0)
	if bc.genesisBlock == nil {
		return nil, ErrNoGenesis
	}
	if err := bc.loadLastState(); err != nil {
		return nil, err
	}
	// Check the current state of the block hashes and make sure that we do not have any of the bad blocks in our chain
	for hash := range BadHashes {
		if header := bc.GetHeaderByHash(hash); header != nil {
			// get the canonical block corresponding to the offending header's number
			headerByNumber := bc.GetHeaderByNumber(header.Number.Uint64())
			// make sure the headerByNumber (if present) is in our current canonical chain
			if headerByNumber != nil && headerByNumber.Hash() == header.Hash() {
				log.Error("Found bad hash, rewinding chain", "number", header.Number, "hash", header.ParentHash)
				bc.SetHead(header.Number.Uint64() - 1)
				log.Error("Chain rewind was successful, resuming normal operation")
			}
		}
	}
	// Take ownership of this particular state
	go bc.update()
	return bc, nil
}

func (bc *BlockChain) InitConsensusPeerFn(seFn shouldElectionFn, ssFn shouldSwitchFn, addFn attemptAddConsensusPeerFn) {
	bc.shouldElectionFn = seFn
	bc.shouldSwitchFn = ssFn
	bc.attemptAddConsensusPeerFn = addFn
}

func (bc *BlockChain) getProcInterrupt() bool {
	return atomic.LoadInt32(&bc.procInterrupt) == 1
}

// loadLastState loads the last known chain state from the database. This method
// assumes that the chain manager mutex is held.
func (bc *BlockChain) loadLastState() error {
	// Restore the last known head block
	head := rawdb.ReadHeadBlockHash(bc.db)
	if head == (common.Hash{}) {
		// Corrupt or empty database, init from scratch
		log.Warn("Empty database, resetting chain")
		return bc.Reset()
	}
	// Make sure the entire head block is available
	currentBlock := bc.GetBlockByHash(head)
	if currentBlock == nil {
		// Corrupt or empty database, init from scratch
		log.Warn("Head block missing, resetting chain", "hash", head)
		return bc.Reset()
	}
	// Make sure the state associated with the block is available
	if _, err := state.New(currentBlock.Root(), bc.stateCache); err != nil {
		// Dangling block without a state associated, init from scratch
		log.Warn("Head state missing, repairing chain", "number", currentBlock.Number(), "hash", currentBlock.Hash(), "err", err)
		if err := bc.repair(&currentBlock); err != nil {
			return err
		}
	}
	// Everything seems to be fine, set as the head block
	bc.currentBlock.Store(currentBlock)

	// Restore the last known head header
	currentHeader := currentBlock.Header()
	if head := rawdb.ReadHeadHeaderHash(bc.db); head != (common.Hash{}) {
		if header := bc.GetHeaderByHash(head); header != nil {
			currentHeader = header
		}
	}
	bc.hc.SetCurrentHeader(currentHeader)

	// Restore the last known head fast block
	bc.currentFastBlock.Store(currentBlock)
	if head := rawdb.ReadHeadFastBlockHash(bc.db); head != (common.Hash{}) {
		if block := bc.GetBlockByHash(head); block != nil {
			bc.currentFastBlock.Store(block)
		}
	}

	// Issue a status log for the user
	currentFastBlock := bc.CurrentFastBlock()

	headerTd := bc.GetTd(currentHeader.Hash(), currentHeader.Number.Uint64())
	blockTd := bc.GetTd(currentBlock.Hash(), currentBlock.NumberU64())
	fastTd := bc.GetTd(currentFastBlock.Hash(), currentFastBlock.NumberU64())

	log.Info("Loaded most recent local header", "number", currentHeader.Number, "hash", currentHeader.Hash(), "td", headerTd, "age", common.PrettyAge(time.Unix(currentHeader.Time.Int64(), 0)))
	log.Info("Loaded most recent local full block", "number", currentBlock.Number(), "hash", currentBlock.Hash(), "td", blockTd, "age", common.PrettyAge(time.Unix(currentBlock.Time().Int64(), 0)))
	log.Info("Loaded most recent local fast block", "number", currentFastBlock.Number(), "hash", currentFastBlock.Hash(), "td", fastTd, "age", common.PrettyAge(time.Unix(currentFastBlock.Time().Int64(), 0)))

	return nil
}

// SetHead rewinds the local chain to a new head. In the case of headers, everything
// above the new head will be deleted and the new one set. In the case of blocks
// though, the head may be further rewound if block bodies are missing (non-archive
// nodes after a fast sync).
func (bc *BlockChain) SetHead(head uint64) error {
	log.Warn("Rewinding blockchain", "target", head)

	bc.mu.Lock()
	defer bc.mu.Unlock()

	// Rewind the header chain, deleting all block bodies until then
	delFn := func(db rawdb.DatabaseDeleter, hash common.Hash, num uint64) {
		rawdb.DeleteBody(db, hash, num)
	}
	bc.hc.SetHead(head, delFn)
	currentHeader := bc.hc.CurrentHeader()

	// Clear out any stale content from the caches
	bc.bodyCache.Purge()
	bc.bodyRLPCache.Purge()
	bc.blockCache.Purge()
	bc.futureBlocks.Purge()

	// Rewind the block chain, ensuring we don't end up with a stateless head block
	if currentBlock := bc.CurrentBlock(); currentBlock != nil && currentHeader.Number.Uint64() < currentBlock.NumberU64() {
		bc.currentBlock.Store(bc.GetBlock(currentHeader.Hash(), currentHeader.Number.Uint64()))
	}
	if currentBlock := bc.CurrentBlock(); currentBlock != nil {
		if _, err := state.New(currentBlock.Root(), bc.stateCache); err != nil {
			// Rewound state missing, rolled back to before pivot, reset to genesis
			bc.currentBlock.Store(bc.genesisBlock)
		}
	}
	// Rewind the fast block in a simpleton way to the target head
	if currentFastBlock := bc.CurrentFastBlock(); currentFastBlock != nil && currentHeader.Number.Uint64() < currentFastBlock.NumberU64() {
		bc.currentFastBlock.Store(bc.GetBlock(currentHeader.Hash(), currentHeader.Number.Uint64()))
	}
	// If either blocks reached nil, reset to the genesis state
	if currentBlock := bc.CurrentBlock(); currentBlock == nil {
		bc.currentBlock.Store(bc.genesisBlock)
	}
	if currentFastBlock := bc.CurrentFastBlock(); currentFastBlock == nil {
		bc.currentFastBlock.Store(bc.genesisBlock)
	}
	currentBlock := bc.CurrentBlock()
	currentFastBlock := bc.CurrentFastBlock()

	rawdb.WriteHeadBlockHash(bc.db, currentBlock.Hash())
	rawdb.WriteHeadFastBlockHash(bc.db, currentFastBlock.Hash())

	return bc.loadLastState()
}

// FastSyncCommitHead sets the current head block to the one defined by the hash
// irrelevant what the chain contents were prior.
func (bc *BlockChain) FastSyncCommitHead(hash common.Hash) error {
	// Make sure that both the block as well at its state trie exists
	block := bc.GetBlockByHash(hash)
	if block == nil {
		return fmt.Errorf("non existent block [%x…]", hash[:4])
	}
	if _, err := trie.NewSecure(block.Root(), bc.stateCache.TrieDB(), 0); err != nil {
		return err
	}
	// If all checks out, manually set the head block
	bc.mu.Lock()
	bc.currentBlock.Store(block)
	bc.mu.Unlock()

	log.Info("Committed new head block", "number", block.Number(), "hash", hash)
	return nil
}

// GasLimit returns the gas limit of the current HEAD block.
func (bc *BlockChain) GasLimit() uint64 {
	return bc.CurrentBlock().GasLimit()
}

// CurrentBlock retrieves the current head block of the canonical chain. The
// block is retrieved from the blockchain's internal cache.
func (bc *BlockChain) CurrentBlock() *types.Block {
	return bc.currentBlock.Load().(*types.Block)
}

// CurrentFastBlock retrieves the current fast-sync head block of the canonical
// chain. The block is retrieved from the blockchain's internal cache.
func (bc *BlockChain) CurrentFastBlock() *types.Block {
	return bc.currentFastBlock.Load().(*types.Block)
}

// SetProcessor sets the processor required for making state modifications.
func (bc *BlockChain) SetProcessor(processor Processor) {
	bc.procmu.Lock()
	defer bc.procmu.Unlock()
	bc.processor = processor
}

// SetValidator sets the validator which is used to validate incoming blocks.
func (bc *BlockChain) SetValidator(validator Validator) {
	bc.procmu.Lock()
	defer bc.procmu.Unlock()
	bc.validator = validator
}

// Validator returns the current validator.
func (bc *BlockChain) Validator() Validator {
	bc.procmu.RLock()
	defer bc.procmu.RUnlock()
	return bc.validator
}

// Processor returns the current processor.
func (bc *BlockChain) Processor() Processor {
	bc.procmu.RLock()
	defer bc.procmu.RUnlock()
	return bc.processor
}

// State returns a new mutable state based on the current HEAD block.
func (bc *BlockChain) State() (*state.StateDB, error) {
	return bc.StateAt(bc.CurrentBlock().Root())
}

// StateAt returns a new mutable state based on a particular point in time.
func (bc *BlockChain) StateAt(root common.Hash) (*state.StateDB, error) {
	return state.New(root, bc.stateCache)
}

// Reset purges the entire blockchain, restoring it to its genesis state.
func (bc *BlockChain) Reset() error {
	return bc.ResetWithGenesisBlock(bc.genesisBlock)
}

// ResetWithGenesisBlock purges the entire blockchain, restoring it to the
// specified genesis state.
func (bc *BlockChain) ResetWithGenesisBlock(genesis *types.Block) error {
	// Dump the entire block chain and purge the caches
	if err := bc.SetHead(0); err != nil {
		return err
	}
	bc.mu.Lock()
	defer bc.mu.Unlock()

	// Prepare the genesis block and reinitialise the chain
	if err := bc.hc.WriteTd(genesis.Hash(), genesis.NumberU64(), genesis.Difficulty()); err != nil {
		log.Crit("Failed to write genesis block TD", "err", err)
	}
	rawdb.WriteBlock(bc.db, genesis)

	bc.genesisBlock = genesis
	bc.insert(bc.genesisBlock)
	bc.currentBlock.Store(bc.genesisBlock)
	bc.hc.SetGenesis(bc.genesisBlock.Header())
	bc.hc.SetCurrentHeader(bc.genesisBlock.Header())
	bc.currentFastBlock.Store(bc.genesisBlock)

	return nil
}

// repair tries to repair the current blockchain by rolling back the current block
// until one with associated state is found. This is needed to fix incomplete db
// writes caused either by crashes/power outages, or simply non-committed tries.
//
// This method only rolls back the current block. The current header and current
// fast block are left intact.
func (bc *BlockChain) repair(head **types.Block) error {
	for {
		// Abort if we've rewound to a head block that does have associated state
		if _, err := state.New((*head).Root(), bc.stateCache); err == nil {
			log.Info("Rewound blockchain to past state", "number", (*head).Number(), "hash", (*head).Hash())
			return nil
		}
		// Otherwise rewind one block and recheck state availability there
		(*head) = bc.GetBlock((*head).ParentHash(), (*head).NumberU64()-1)
	}
}

// Export writes the active chain to the given writer.
func (bc *BlockChain) Export(w io.Writer) error {
	return bc.ExportN(w, uint64(0), bc.CurrentBlock().NumberU64())
}

// ExportN writes a subset of the active chain to the given writer.
func (bc *BlockChain) ExportN(w io.Writer, first uint64, last uint64) error {
	bc.mu.RLock()
	defer bc.mu.RUnlock()

	if first > last {
		return fmt.Errorf("export failed: first (%d) is greater than last (%d)", first, last)
	}
	log.Info("Exporting batch of blocks", "count", last-first+1)

	start, reported := time.Now(), time.Now()
	for nr := first; nr <= last; nr++ {
		block := bc.GetBlockByNumber(nr)
		if block == nil {
			return fmt.Errorf("export failed on #%d: not found", nr)
		}
		if err := block.EncodeRLP(w); err != nil {
			return err
		}
		if time.Since(reported) >= statsReportLimit {
			log.Info("Exporting blocks", "exported", block.NumberU64()-first, "elapsed", common.PrettyDuration(time.Since(start)))
			reported = time.Now()
		}
	}

	return nil
}

// insert injects a new head block into the current block chain. This method
// assumes that the block is indeed a true head. It will also reset the head
// header and the head fast sync block to this very same block if they are older
// or if they are on a different side chain.
//
// Note, this function assumes that the `mu` mutex is held!
func (bc *BlockChain) insert(block *types.Block) {
	// If the block is on a side chain or an unknown one, force other heads onto it too
	updateHeads := rawdb.ReadCanonicalHash(bc.db, block.NumberU64()) != block.Hash()

	// Add the block to the canonical chain number scheme and mark as the head
	rawdb.WriteCanonicalHash(bc.db, block.Hash(), block.NumberU64())
	rawdb.WriteHeadBlockHash(bc.db, block.Hash())

	bc.currentBlock.Store(block)

	// If the block is better than our head or is on a different chain, force update heads
	if updateHeads {
		bc.hc.SetCurrentHeader(block.Header())
		rawdb.WriteHeadFastBlockHash(bc.db, block.Hash())

		bc.currentFastBlock.Store(block)
	}
}

// Genesis retrieves the chain's genesis block.
func (bc *BlockChain) Genesis() *types.Block {
	return bc.genesisBlock
}

// GetBody retrieves a block body (transactions and uncles) from the database by
// hash, caching it if found.
func (bc *BlockChain) GetBody(hash common.Hash) *types.Body {
	// Short circuit if the body's already in the cache, retrieve otherwise
	if cached, ok := bc.bodyCache.Get(hash); ok {
		body := cached.(*types.Body)
		return body
	}
	number := bc.hc.GetBlockNumber(hash)
	if number == nil {
		return nil
	}
	body := rawdb.ReadBody(bc.db, hash, *number)
	if body == nil {
		return nil
	}
	// Cache the found body for next time and return
	bc.bodyCache.Add(hash, body)
	return body
}

// GetBodyRLP retrieves a block body in RLP encoding from the database by hash,
// caching it if found.
func (bc *BlockChain) GetBodyRLP(hash common.Hash) rlp.RawValue {
	// Short circuit if the body's already in the cache, retrieve otherwise
	if cached, ok := bc.bodyRLPCache.Get(hash); ok {
		return cached.(rlp.RawValue)
	}
	number := bc.hc.GetBlockNumber(hash)
	if number == nil {
		return nil
	}
	body := rawdb.ReadBodyRLP(bc.db, hash, *number)
	if len(body) == 0 {
		return nil
	}
	// Cache the found body for next time and return
	bc.bodyRLPCache.Add(hash, body)
	return body
}

// HasBlock checks if a block is fully present in the database or not.
func (bc *BlockChain) HasBlock(hash common.Hash, number uint64) bool {
	if bc.blockCache.Contains(hash) {
		return true
	}
	return rawdb.HasBody(bc.db, hash, number)
}

// HasState checks if state trie is fully present in the database or not.
func (bc *BlockChain) HasState(hash common.Hash) bool {
	_, err := bc.stateCache.OpenTrie(hash)
	return err == nil
}

// HasBlockAndState checks if a block and associated state trie is fully present
// in the database or not, caching it if present.
func (bc *BlockChain) HasBlockAndState(hash common.Hash, number uint64) bool {
	// Check first that the block itself is known
	block := bc.GetBlock(hash, number)
	if block == nil {
		return false
	}
	return bc.HasState(block.Root())
}

// GetBlock retrieves a block from the database by hash and number,
// caching it if found.
func (bc *BlockChain) GetBlock(hash common.Hash, number uint64) *types.Block {
	return bc.getBlock(hash, number)
}

// modified by PlatON
func (bc *BlockChain) getBlock(hash common.Hash, number uint64) *types.Block {
	// Short circuit if the block's already in the cache, retrieve otherwise
	if block, ok := bc.blockCache.Get(hash); ok {
		return block.(*types.Block)
	}
	block := rawdb.ReadBlock(bc.db, hash, number)
	if block == nil {
		return nil
	}
	// Cache the found block for next time and return
	bc.blockCache.Add(block.Hash(), block)
	return block
}

// GetBlockByHash retrieves a block from the database by hash, caching it if found.
func (bc *BlockChain) GetBlockByHash(hash common.Hash) *types.Block {
	number := bc.hc.GetBlockNumber(hash)
	if number == nil {
		return nil
	}
	return bc.GetBlock(hash, *number)
}

// GetBlockByNumber retrieves a block from the database by number, caching it
// (associated with its hash) if found.
func (bc *BlockChain) GetBlockByNumber(number uint64) *types.Block {
	hash := rawdb.ReadCanonicalHash(bc.db, number)
	if hash == (common.Hash{}) {
		return nil
	}
	return bc.GetBlock(hash, number)
}

// GetReceiptsByHash retrieves the receipts for all transactions in a given block.
func (bc *BlockChain) GetReceiptsByHash(hash common.Hash) types.Receipts {
	number := rawdb.ReadHeaderNumber(bc.db, hash)
	if number == nil {
		return nil
	}
	return rawdb.ReadReceipts(bc.db, hash, *number)
}

// GetBlocksFromHash returns the block corresponding to hash and up to n-1 ancestors.
// [deprecated by eth/62]
func (bc *BlockChain) GetBlocksFromHash(hash common.Hash, n int) (blocks []*types.Block) {
	number := bc.hc.GetBlockNumber(hash)
	if number == nil {
		return nil
	}
	for i := 0; i < n; i++ {
		block := bc.GetBlock(hash, *number)
		if block == nil {
			break
		}
		blocks = append(blocks, block)
		hash = block.ParentHash()
		*number--
	}
	return
}

// GetUnclesInChain retrieves all the uncles from a given block backwards until
// a specific distance is reached.
func (bc *BlockChain) GetUnclesInChain(block *types.Block, length int) []*types.Header {
	uncles := []*types.Header{}
	for i := 0; block != nil && i < length; i++ {
		uncles = append(uncles, block.Uncles()...)
		block = bc.GetBlock(block.ParentHash(), block.NumberU64()-1)
	}
	return uncles
}

// TrieNode retrieves a blob of data associated with a trie node (or code hash)
// either from ephemeral in-memory cache, or from persistent storage.
func (bc *BlockChain) TrieNode(hash common.Hash) ([]byte, error) {
	return bc.stateCache.TrieDB().Node(hash)
}

// Stop stops the blockchain service. If any imports are currently in progress
// it will abort them using the procInterrupt.
func (bc *BlockChain) Stop() {
	if !atomic.CompareAndSwapInt32(&bc.running, 0, 1) {
		return
	}
	// Unsubscribe all subscriptions registered from blockchain
	bc.scope.Close()
	close(bc.quit)
	atomic.StoreInt32(&bc.procInterrupt, 1)

	bc.wg.Wait()

	// Ensure the state of a recent block is also stored to disk before exiting.
	// We're writing three different states to catch different restart scenarios:
	//  - HEAD:     So we don't need to reprocess any blocks in the general case
	//  - HEAD-1:   So we don't do large reorgs if our HEAD becomes an uncle
	//  - HEAD-127: So we have a hard limit on the number of blocks reexecuted
	if !bc.cacheConfig.Disabled {
		triedb := bc.stateCache.TrieDB()

		for _, offset := range []uint64{0, 1, triesInMemory - 1} {
			if number := bc.CurrentBlock().NumberU64(); number > offset {
				recent := bc.GetBlockByNumber(number - offset)

				log.Info("Writing cached state to disk", "block", recent.Number(), "hash", recent.Hash(), "root", recent.Root())
				if err := triedb.Commit(recent.Root(), true); err != nil {
					log.Error("Failed to commit recent state trie", "err", err)
				}
			}
		}
		for !bc.triegc.Empty() {
			triedb.Dereference(bc.triegc.PopItem().(common.Hash))
		}
		if size, _ := triedb.Size(); size != 0 {
			log.Error("Dangling trie nodes after full cleanup")
		}
	}
	log.Info("Blockchain manager stopped")
}

func (bc *BlockChain) procFutureBlocks() {
	blocks := make([]*types.Block, 0, bc.futureBlocks.Len())
	for _, hash := range bc.futureBlocks.Keys() {
		if block, exist := bc.futureBlocks.Peek(hash); exist {
			blocks = append(blocks, block.(*types.Block))
		}
	}
	if len(blocks) > 0 {
		types.BlockBy(types.Number).Sort(blocks)

		// Insert one by one as chain insertion needs contiguous ancestry between blocks
		for i := range blocks {
			bc.InsertChain(blocks[i : i+1])
		}
	}
}

// WriteStatus status of write
type WriteStatus byte

const (
	NonStatTy WriteStatus = iota
	CanonStatTy
	SideStatTy
)

// Rollback is designed to remove a chain of links from the database that aren't
// certain enough to be valid.
func (bc *BlockChain) Rollback(chain []common.Hash) {
	bc.mu.Lock()
	defer bc.mu.Unlock()

	for i := len(chain) - 1; i >= 0; i-- {
		hash := chain[i]

		currentHeader := bc.hc.CurrentHeader()
		if currentHeader.Hash() == hash {
			bc.hc.SetCurrentHeader(bc.GetHeader(currentHeader.ParentHash, currentHeader.Number.Uint64()-1))
		}
		if currentFastBlock := bc.CurrentFastBlock(); currentFastBlock.Hash() == hash {
			newFastBlock := bc.GetBlock(currentFastBlock.ParentHash(), currentFastBlock.NumberU64()-1)
			bc.currentFastBlock.Store(newFastBlock)
			rawdb.WriteHeadFastBlockHash(bc.db, newFastBlock.Hash())
		}
		if currentBlock := bc.CurrentBlock(); currentBlock.Hash() == hash {
			newBlock := bc.GetBlock(currentBlock.ParentHash(), currentBlock.NumberU64()-1)
			bc.currentBlock.Store(newBlock)
			rawdb.WriteHeadBlockHash(bc.db, newBlock.Hash())
		}
	}
}

// SetReceiptsData computes all the non-consensus fields of the receipts
func SetReceiptsData(config *params.ChainConfig, block *types.Block, receipts types.Receipts) error {
	signer := types.MakeSigner(config, block.Number())

	transactions, logIndex := block.Transactions(), uint(0)
	if len(transactions) != len(receipts) {
		return errors.New("transaction and receipt count mismatch")
	}

	for j := 0; j < len(receipts); j++ {
		// The transaction hash can be retrieved from the transaction itself
		receipts[j].TxHash = transactions[j].Hash()

		// The contract address can be derived from the transaction itself
		if transactions[j].To() == nil {
			// Deriving the signer is expensive, only do if it's actually needed
			from, _ := types.Sender(signer, transactions[j])
			receipts[j].ContractAddress = crypto.CreateAddress(from, transactions[j].Nonce())
		}
		// The used gas can be calculated based on previous receipts
		if j == 0 {
			receipts[j].GasUsed = receipts[j].CumulativeGasUsed
		} else {
			receipts[j].GasUsed = receipts[j].CumulativeGasUsed - receipts[j-1].CumulativeGasUsed
		}
		// The derived log fields can simply be set from the block and transaction
		for k := 0; k < len(receipts[j].Logs); k++ {
			receipts[j].Logs[k].BlockNumber = block.NumberU64()
			receipts[j].Logs[k].BlockHash = block.Hash()
			receipts[j].Logs[k].TxHash = receipts[j].TxHash
			receipts[j].Logs[k].TxIndex = uint(j)
			receipts[j].Logs[k].Index = logIndex
			logIndex++
		}
	}
	return nil
}

// InsertReceiptChain attempts to complete an already existing header chain with
// transaction and receipt data.
func (bc *BlockChain) InsertReceiptChain(blockChain types.Blocks, receiptChain []types.Receipts) (int, error) {
	bc.wg.Add(1)
	defer bc.wg.Done()

	// Do a sanity check that the provided chain is actually ordered and linked
	for i := 1; i < len(blockChain); i++ {
		if blockChain[i].NumberU64() != blockChain[i-1].NumberU64()+1 || blockChain[i].ParentHash() != blockChain[i-1].Hash() {
			log.Error("Non contiguous receipt insert", "number", blockChain[i].Number(), "hash", blockChain[i].Hash(), "parent", blockChain[i].ParentHash(),
				"prevnumber", blockChain[i-1].Number(), "prevhash", blockChain[i-1].Hash())
			return 0, fmt.Errorf("non contiguous insert: item %d is #%d [%x…], item %d is #%d [%x…] (parent [%x…])", i-1, blockChain[i-1].NumberU64(),
				blockChain[i-1].Hash().Bytes()[:4], i, blockChain[i].NumberU64(), blockChain[i].Hash().Bytes()[:4], blockChain[i].ParentHash().Bytes()[:4])
		}
	}

	var (
		stats = struct{ processed, ignored int32 }{}
		start = time.Now()
		bytes = 0
		batch = bc.db.NewBatch()
	)
	for i, block := range blockChain {
		receipts := receiptChain[i]
		// Short circuit insertion if shutting down or processing failed
		if atomic.LoadInt32(&bc.procInterrupt) == 1 {
			return 0, nil
		}
		// Short circuit if the owner header is unknown
		if !bc.HasHeader(block.Hash(), block.NumberU64()) {
			return i, fmt.Errorf("containing header #%d [%x…] unknown", block.Number(), block.Hash().Bytes()[:4])
		}
		// Skip if the entire data is already known
		if bc.HasBlock(block.Hash(), block.NumberU64()) {
			stats.ignored++
			continue
		}
		// Compute all the non-consensus fields of the receipts
		if err := SetReceiptsData(bc.chainConfig, block, receipts); err != nil {
			return i, fmt.Errorf("failed to set receipts data: %v", err)
		}
		// Write all the data out into the database
		rawdb.WriteBody(batch, block.Hash(), block.NumberU64(), block.Body())
		rawdb.WriteReceipts(batch, block.Hash(), block.NumberU64(), receipts)
		rawdb.WriteTxLookupEntries(batch, block)

		stats.processed++

		if batch.ValueSize() >= ethdb.IdealBatchSize {
			if err := batch.Write(); err != nil {
				return 0, err
			}
			bytes += batch.ValueSize()
			batch.Reset()
		}
	}
	if batch.ValueSize() > 0 {
		bytes += batch.ValueSize()
		if err := batch.Write(); err != nil {
			return 0, err
		}
	}

	// Update the head fast sync block if better
	bc.mu.Lock()
	head := blockChain[len(blockChain)-1]
	if td := bc.GetTd(head.Hash(), head.NumberU64()); td != nil { // Rewind may have occurred, skip in that case
		currentFastBlock := bc.CurrentFastBlock()
		if bc.GetTd(currentFastBlock.Hash(), currentFastBlock.NumberU64()).Cmp(td) < 0 {
			rawdb.WriteHeadFastBlockHash(bc.db, head.Hash())
			bc.currentFastBlock.Store(head)
		}
	}
	bc.mu.Unlock()

	context := []interface{}{
		"count", stats.processed, "elapsed", common.PrettyDuration(time.Since(start)),
		"number", head.Number(), "hash", head.Hash(), "age", common.PrettyAge(time.Unix(head.Time().Int64(), 0)),
		"size", common.StorageSize(bytes),
	}
	if stats.ignored > 0 {
		context = append(context, []interface{}{"ignored", stats.ignored}...)
	}
	log.Info("Imported new block receipts", context...)

	return 0, nil
}

var lastWrite uint64

// WriteBlockWithoutState writes only the block and its metadata to the database,
// but does not write any state. This is used to construct competing side forks
// up to the point where they exceed the canonical total difficulty.
func (bc *BlockChain) WriteBlockWithoutState(block *types.Block, td *big.Int) (err error) {
	bc.wg.Add(1)
	defer bc.wg.Done()

	if err := bc.hc.WriteTd(block.Hash(), block.NumberU64(), td); err != nil {
		return err
	}
	rawdb.WriteBlock(bc.db, block)

	return nil
}

// WriteBlockWithState writes the block and all associated state to the database.
func (bc *BlockChain) WriteBlockWithState(block *types.Block, receipts []*types.Receipt, state *state.StateDB) (status WriteStatus, err error) {
	bc.wg.Add(1)
	defer bc.wg.Done()

	currentBlock := bc.CurrentBlock()
	if block.NumberU64() <= currentBlock.NumberU64() {
		log.Warn("block lower than current block in chain", "blockHash", block.Hash(), "blockNumber", block.NumberU64(), "currentHash", currentBlock.Hash(), "currentNumber", currentBlock.NumberU64())
		return NonStatTy, nil
	}

	// Calculate the total difficulty of the block
	ptd := bc.GetTd(block.ParentHash(), block.NumberU64()-1)
	if ptd == nil {
		log.Error("cannot get parent block total difficulty", "ParentHash", block.ParentHash(), "ParentNumber", block.NumberU64()-1)
		return NonStatTy, consensus.ErrUnknownAncestor
	}
	// Make sure no inconsistent state is leaked during insertion
	bc.mu.Lock()
	defer bc.mu.Unlock()

	localTd := bc.GetTd(currentBlock.Hash(), currentBlock.NumberU64())
	externTd := new(big.Int).Add(block.Difficulty(), ptd)

	// Irrelevant of the canonical status, write the block itself to the database
	if err := bc.hc.WriteTd(block.Hash(), block.NumberU64(), externTd); err != nil {
		log.Error("Write block total difficulty", "hash", block.Hash(), "number", block.NumberU64())
		return NonStatTy, err
	}
	rawdb.WriteBlock(bc.db, block)

	root, err := state.Commit(bc.chainConfig.IsEIP158(block.Number()))
	if err != nil {
		log.Error("check block is EIP158 error", "hash", block.Hash(), "number", block.NumberU64())
		return NonStatTy, err
	}

	log.Debug("【The root when  the write chain after calls commit】", "blocknumber", block.NumberU64(), "blockHash", block.Hash().Hex(), "root", root.Hex())

	triedb := bc.stateCache.TrieDB()

	// If we're running an archive node, always flush
	if bc.cacheConfig.Disabled {
		if err := triedb.Commit(root, false); err != nil {
			log.Error("Commit to triedb error", "root", root)
			return NonStatTy, err
		}
	} else {
		// Full but not archive node, do proper garbage collection
		triedb.Reference(root, common.Hash{}) // metadata reference to keep trie alive
		bc.triegc.Push(root, -int64(block.NumberU64()))

		if current := block.NumberU64(); current > triesInMemory {
			// If we exceeded our memory allowance, flush matured singleton nodes to disk
			var (
				nodes, imgs = triedb.Size()
				limit       = common.StorageSize(bc.cacheConfig.TrieNodeLimit) * 1024 * 1024
			)
			if nodes > limit || imgs > 4*1024*1024 {
				triedb.Cap(limit - ethdb.IdealBatchSize)
			}
			// Find the next state trie we need to commit
			header := bc.GetHeaderByNumber(current - triesInMemory)
			chosen := header.Number.Uint64()

			// If we exceeded out time allowance, flush an entire trie to disk
			if bc.gcproc > bc.cacheConfig.TrieTimeLimit {
				// If we're exceeding limits but haven't reached a large enough memory gap,
				// warn the user that the system is becoming unstable.
				if chosen < lastWrite+triesInMemory && bc.gcproc >= 2*bc.cacheConfig.TrieTimeLimit {
					log.Info("State in memory for too long, committing", "time", bc.gcproc, "allowance", bc.cacheConfig.TrieTimeLimit, "optimum", float64(chosen-lastWrite)/triesInMemory)
				}
				// Flush an entire trie and restart the counters
				triedb.Commit(header.Root, true)
				lastWrite = chosen
				bc.gcproc = 0
			}
			// Garbage collect anything below our required write retention
			for !bc.triegc.Empty() {
				root, number := bc.triegc.Pop()
				if uint64(-number) > chosen {
					bc.triegc.Push(root, number)
					break
				}
				triedb.Dereference(root.(common.Hash))
			}
		}
	}

	// Write other block data using a batch.
	batch := bc.db.NewBatch()
	rawdb.WriteReceipts(batch, block.Hash(), block.NumberU64(), receipts)

	// If the total difficulty is higher than our known, add it to the canonical chain
	// Second clause in the if statement reduces the vulnerability to selfish mining.
	// Please refer to http://www.cs.cornell.edu/~ie53/publications/btcProcFC.pdf
	reorg := externTd.Cmp(localTd) > 0
	currentBlock = bc.CurrentBlock()
	if !reorg && externTd.Cmp(localTd) == 0 {
		// Split same-difficulty blocks by number, then preferentially select
		// the block generated by the local miner as the canonical block.
		if block.NumberU64() < currentBlock.NumberU64() {
			reorg = true
		} else if block.NumberU64() == currentBlock.NumberU64() {
			var currentPreserve, blockPreserve bool
			if bc.shouldPreserve != nil {
				currentPreserve, blockPreserve = bc.shouldPreserve(currentBlock), bc.shouldPreserve(block)
			}
			reorg = !currentPreserve && (blockPreserve || mrand.Float64() < 0.5)
		}
	}
	if reorg {
		// Reorganise the chain if the parent is not the head block
		if block.ParentHash() != currentBlock.Hash() {
			if err := bc.reorg(currentBlock, block); err != nil {
				return NonStatTy, err
			}
		}
		// Write the positional metadata for transaction/receipt lookups and preimages
		rawdb.WriteTxLookupEntries(batch, block)
		rawdb.WritePreimages(batch, block.NumberU64(), state.Preimages())

		status = CanonStatTy
	} else {
		status = SideStatTy
	}

	// Write the positional metadata for transaction/receipt lookups and preimages
	rawdb.WriteTxLookupEntries(batch, block)
	rawdb.WritePreimages(batch, block.NumberU64(), state.Preimages())

	status = CanonStatTy
	if err := batch.Write(); err != nil {
		return NonStatTy, err
	}
	log.Debug("Read block signatures", "WriteStatus", status, "hash", block.Hash(), "number", block.NumberU64(), "signs", rawdb.ReadBody(bc.db, block.Hash(), block.NumberU64()).Signatures)

	// Set new head.
	if status == CanonStatTy {
		bc.insert(block)

		// parse block and retrieves txs
		receipts := bc.GetReceiptsByHash(block.Hash())
		MPC_POOL.InjectTxs(block, receipts, bc, state)
		VC_POOL.InjectTxs(block, receipts, bc, state)
	}
	bc.futureBlocks.Remove(block.Hash())
	return status, nil
}

// InsertChain attempts to insert the given batch of blocks in to the canonical
// chain or, otherwise, create a fork. If an error is returned it will return
// the index number of the failing block as well an error describing what went
// wrong.
//
// After insertion is done, all accumulated events will be fired.
func (bc *BlockChain) InsertChain(chain types.Blocks) (int, error) {
	n, events, logs, err := bc.insertChain(chain)
	bc.PostChainEvents(events, logs)
	return n, err
}

// insertChain will execute the actual chain insertion and event aggregation. The
// only reason this method exists as a separate one is to make locking cleaner
// with deferred statements.
func (bc *BlockChain) insertChain(chain types.Blocks) (int, []interface{}, []*types.Log, error) {
	// Sanity check that we have something meaningful to import
	if len(chain) == 0 {
		return 0, nil, nil, nil
	}
	// Do a sanity check that the provided chain is actually ordered and linked
	for i := 1; i < len(chain); i++ {
		if chain[i].NumberU64() != chain[i-1].NumberU64()+1 || chain[i].ParentHash() != chain[i-1].Hash() {
			// Chain broke ancestry, log a message (programming error) and skip insertion
			log.Error("Non contiguous block insert", "number", chain[i].Number(), "hash", chain[i].Hash(),
				"parent", chain[i].ParentHash(), "prevnumber", chain[i-1].Number(), "prevhash", chain[i-1].Hash())

			return 0, nil, nil, fmt.Errorf("non contiguous insert: item %d is #%d [%x…], item %d is #%d [%x…] (parent [%x…])", i-1, chain[i-1].NumberU64(),
				chain[i-1].Hash().Bytes()[:4], i, chain[i].NumberU64(), chain[i].Hash().Bytes()[:4], chain[i].ParentHash().Bytes()[:4])
		}
	}
	// Pre-checks passed, start the full block imports
	bc.wg.Add(1)
	defer bc.wg.Done()

	bc.chainmu.Lock()
	defer bc.chainmu.Unlock()

	// A queued approach to delivering events. This is generally
	// faster than direct delivery and requires much less mutex
	// acquiring.
	var (
		stats         = insertStats{startTime: mclock.Now()}
		events        = make([]interface{}, 0, len(chain))
		lastCanon     *types.Block
		coalescedLogs []*types.Log
	)
	// Start the parallel header verifier
	headers := make([]*types.Header, len(chain))
	seals := make([]bool, len(chain))

	for i, block := range chain {
		headers[i] = block.Header()
		seals[i] = true
	}
	abort, results := bc.engine.VerifyHeaders(bc, headers, seals)
	defer close(abort)

	// Start a parallel signature recovery (signer will fluke on fork transition, minimal perf loss)
	senderCacher.recoverFromBlocks(types.MakeSigner(bc.chainConfig, chain[0].Number()), chain)

	// Iterate over the blocks and insert when the verifier permits
	for i, block := range chain {
		// If the chain is terminating, stop processing blocks
		if atomic.LoadInt32(&bc.procInterrupt) == 1 {
			log.Debug("Premature abort during blocks processing")
			break
		}
		// If the header is a banned one, straight out abort
		if BadHashes[block.Hash()] {
			bc.reportBlock(block, nil, ErrBlacklistedHash)
			return i, events, coalescedLogs, ErrBlacklistedHash
		}
		// Wait for the block's verification to complete
		bstart := time.Now()

		err := <-results
		if err == nil {
			err = bc.Validator().ValidateBody(block)
		}
		switch {
		case err == ErrKnownBlock:
			// Block and state both already known. However if the current block is below
			// this number we did a rollback and we should reimport it nonetheless.
			if bc.CurrentBlock().NumberU64() >= block.NumberU64() {
				stats.ignored++
				continue
			}

		case err == consensus.ErrFutureBlock:
			// Allow up to MaxFuture second in the future blocks. If this limit is exceeded
			// the chain is discarded and processed at a later time if given.
			max := big.NewInt(time.Now().Unix() + maxTimeFutureBlocks)
			if block.Time().Cmp(max) > 0 {
				return i, events, coalescedLogs, fmt.Errorf("future block: %v > %v", block.Time(), max)
			}
			bc.futureBlocks.Add(block.Hash(), block)
			stats.queued++
			continue

		case err == consensus.ErrUnknownAncestor && bc.futureBlocks.Contains(block.ParentHash()):
			bc.futureBlocks.Add(block.Hash(), block)
			stats.queued++
			continue

		case err == consensus.ErrPrunedAncestor:
			// Block competing with the canonical chain, store in the db, but don't process
			// until the competitor TD goes above the canonical TD
			currentBlock := bc.CurrentBlock()
			localTd := bc.GetTd(currentBlock.Hash(), currentBlock.NumberU64())
			externTd := new(big.Int).Add(bc.GetTd(block.ParentHash(), block.NumberU64()-1), block.Difficulty())
			if localTd.Cmp(externTd) > 0 {
				if err = bc.WriteBlockWithoutState(block, externTd); err != nil {
					return i, events, coalescedLogs, err
				}
				continue
			}
			// Competitor chain beat canonical, gather all blocks from the common ancestor
			var winner []*types.Block

			parent := bc.GetBlock(block.ParentHash(), block.NumberU64()-1)
			for !bc.HasState(parent.Root()) {
				winner = append(winner, parent)
				parent = bc.GetBlock(parent.ParentHash(), parent.NumberU64()-1)
			}
			for j := 0; j < len(winner)/2; j++ {
				winner[j], winner[len(winner)-1-j] = winner[len(winner)-1-j], winner[j]
			}
			// Import all the pruned blocks to make the state available
			bc.chainmu.Unlock()
			_, evs, logs, err := bc.insertChain(winner)
			bc.chainmu.Lock()
			events, coalescedLogs = evs, logs

			if err != nil {
				return i, events, coalescedLogs, err
			}

		case err != nil:
			bc.reportBlock(block, nil, err)
			return i, events, coalescedLogs, err
		}
		// Create a new statedb using the parent block and report an
		// error if it fails.
		var parent *types.Block
		if i == 0 {
			parent = bc.GetBlock(block.ParentHash(), block.NumberU64()-1)
		} else {
			parent = chain[i-1]
		}
		state, err := state.New(parent.Root(), bc.stateCache)
		if err != nil {
			return i, events, coalescedLogs, err
		}
		root := state.IntermediateRoot(bc.Config().IsEIP158(block.Number()))
		log.Debug("【Node synchronization: call inserChain】Before executing the transaction", "blockNumber", block.NumberU64(), "blockHash", block.Hash().Hex(), "block.root", block.Root().Hex(), "Real-time state.root", root.Hex())
		
		// Process block using the parent state as reference point.
		receipts, logs, usedGas, err := bc.processor.Process(block, state, bc.vmConfig)
		if err != nil {
			bc.reportBlock(block, receipts, err)
			return i, events, coalescedLogs, err
		}
		// Validate the state using the default validator
		err = bc.Validator().ValidateState(block, parent, state, receipts, usedGas)
		if err != nil {
			bc.reportBlock(block, receipts, err)
			return i, events, coalescedLogs, err
		}
		proctime := time.Since(bstart)

		// Write the block to the chain and get the status.
		status, err := bc.WriteBlockWithState(block, receipts, state)
		if err != nil {
			return i, events, coalescedLogs, err
		}

		if _, ok := bc.engine.(consensus.Bft); ok {
			log.Debug("Attempt to connect the next round of consensus nodes when insertchain", "number", block.Number())
			bc.attemptAddConsensusPeerFn(block.Number(), state)
		}

		switch status {
		case CanonStatTy:
			log.Debug("Inserted new block", "number", block.Number(), "hash", block.Hash(), "uncles", len(block.Uncles()),
				"txs", len(block.Transactions()), "gas", block.GasUsed(), "elapsed", common.PrettyDuration(time.Since(bstart)))

			coalescedLogs = append(coalescedLogs, logs...)
			blockInsertTimer.UpdateSince(bstart)
			events = append(events, ChainEvent{block, block.Hash(), logs})
			lastCanon = block

			// Only count canonical blocks for GC processing time
			bc.gcproc += proctime

		case SideStatTy:
			log.Debug("Inserted forked block", "number", block.Number(), "hash", block.Hash(), "diff", block.Difficulty(), "elapsed",
				common.PrettyDuration(time.Since(bstart)), "txs", len(block.Transactions()), "gas", block.GasUsed(), "uncles", len(block.Uncles()))

			blockInsertTimer.UpdateSince(bstart)
			events = append(events, ChainSideEvent{block})
		}
		stats.processed++
		stats.usedGas += usedGas

		cache, _ := bc.stateCache.TrieDB().Size()
		stats.report(chain, i, cache)
	}
	// Append a single chain head event if we've progressed the chain
	if lastCanon != nil && bc.CurrentBlock().Hash() == lastCanon.Hash() {
		events = append(events, ChainHeadEvent{lastCanon})
	}
	return 0, events, coalescedLogs, nil
}

//joey.lyu
func (bc *BlockChain) ProcessDirectly(block *types.Block, state *state.StateDB, parent *types.Block) (types.Receipts, error) {
	log.Info("-----------ProcessDirectly---------", "blockNumber", block.NumberU64(), "parentNumber", parent.NumberU64(), "parentStateRoot", parent.Root())
	root := state.IntermediateRoot(bc.Config().IsEIP158(block.Number()))
	log.Debug("【The Consensus node synchronization】Before executing the transaction", "blockNumber", block.NumberU64(), "blockHash", block.Hash().Hex(), "block.root", block.Root().Hex(), "Real-time state.root", root.Hex())
	// Process block using the parent state as reference point.
	receipts, logs, usedGas, err := bc.processor.Process(block, state, bc.vmConfig)
	if err != nil {
		bc.reportBlock(block, receipts, err)
		return nil, err
	}

	// Validate the state using the default validator
	err = bc.Validator().ValidateState(block, parent, state, receipts, usedGas)
	if err != nil {
		bc.reportBlock(block, receipts, err)
		return nil, err
	}
	//logs
	if logs != nil {
		bc.logsFeed.Send(logs)
	}
	return receipts, nil
}

// insertStats tracks and reports on block insertion.
type insertStats struct {
	queued, processed, ignored int
	usedGas                    uint64
	lastIndex                  int
	startTime                  mclock.AbsTime
}

// statsReportLimit is the time limit during import and export after which we
// always print out progress. This avoids the user wondering what's going on.
const statsReportLimit = 8 * time.Second

// report prints statistics if some number of blocks have been processed
// or more than a few seconds have passed since the last message.
func (st *insertStats) report(chain []*types.Block, index int, cache common.StorageSize) {
	// Fetch the timings for the batch
	var (
		now     = mclock.Now()
		elapsed = time.Duration(now) - time.Duration(st.startTime)
	)
	// If we're at the last block of the batch or report period reached, log
	if index == len(chain)-1 || elapsed >= statsReportLimit {
		var (
			end = chain[index]
			txs = countTransactions(chain[st.lastIndex : index+1])
		)
		context := []interface{}{
			"blocks", st.processed, "txs", txs, "mgas", float64(st.usedGas) / 1000000,
			"elapsed", common.PrettyDuration(elapsed), "mgasps", float64(st.usedGas) * 1000 / float64(elapsed),
			"number", end.Number(), "hash", end.Hash(),
		}
		if timestamp := time.Unix(end.Time().Int64(), 0); time.Since(timestamp) > time.Minute {
			context = append(context, []interface{}{"age", common.PrettyAge(timestamp)}...)
		}
		context = append(context, []interface{}{"cache", cache}...)

		if st.queued > 0 {
			context = append(context, []interface{}{"queued", st.queued}...)
		}
		if st.ignored > 0 {
			context = append(context, []interface{}{"ignored", st.ignored}...)
		}
		log.Info("Imported new chain segment", context...)

		*st = insertStats{startTime: now, lastIndex: index + 1}
	}
}

func countTransactions(chain []*types.Block) (c int) {
	for _, b := range chain {
		c += len(b.Transactions())
	}
	return c
}

// reorgs takes two blocks, an old chain and a new chain and will reconstruct the blocks and inserts them
// to be part of the new canonical chain and accumulates potential missing transactions and post an
// event about them
func (bc *BlockChain) reorg(oldBlock, newBlock *types.Block) error {
	var (
		newChain    types.Blocks
		oldChain    types.Blocks
		commonBlock *types.Block
		deletedTxs  types.Transactions
		deletedLogs []*types.Log
		// collectLogs collects the logs that were generated during the
		// processing of the block that corresponds with the given hash.
		// These logs are later announced as deleted.
		collectLogs = func(hash common.Hash) {
			// Coalesce logs and set 'Removed'.
			number := bc.hc.GetBlockNumber(hash)
			if number == nil {
				return
			}
			receipts := rawdb.ReadReceipts(bc.db, hash, *number)
			for _, receipt := range receipts {
				for _, log := range receipt.Logs {
					del := *log
					del.Removed = true
					deletedLogs = append(deletedLogs, &del)
				}
			}
		}
	)

	// first reduce whoever is higher bound
	if oldBlock.NumberU64() > newBlock.NumberU64() {
		// reduce old chain
		for ; oldBlock != nil && oldBlock.NumberU64() != newBlock.NumberU64(); oldBlock = bc.GetBlock(oldBlock.ParentHash(), oldBlock.NumberU64()-1) {
			oldChain = append(oldChain, oldBlock)
			deletedTxs = append(deletedTxs, oldBlock.Transactions()...)

			collectLogs(oldBlock.Hash())
		}
	} else {
		// reduce new chain and append new chain blocks for inserting later on
		for ; newBlock != nil && newBlock.NumberU64() != oldBlock.NumberU64(); newBlock = bc.GetBlock(newBlock.ParentHash(), newBlock.NumberU64()-1) {
			newChain = append(newChain, newBlock)
		}
	}
	if oldBlock == nil {
		return fmt.Errorf("Invalid old chain")
	}
	if newBlock == nil {
		return fmt.Errorf("Invalid new chain")
	}

	for {
		if oldBlock.Hash() == newBlock.Hash() {
			commonBlock = oldBlock
			break
		}

		oldChain = append(oldChain, oldBlock)
		newChain = append(newChain, newBlock)
		deletedTxs = append(deletedTxs, oldBlock.Transactions()...)
		collectLogs(oldBlock.Hash())

		oldBlock, newBlock = bc.GetBlock(oldBlock.ParentHash(), oldBlock.NumberU64()-1), bc.GetBlock(newBlock.ParentHash(), newBlock.NumberU64()-1)
		if oldBlock == nil {
			return fmt.Errorf("Invalid old chain")
		}
		if newBlock == nil {
			return fmt.Errorf("Invalid new chain")
		}
	}
	// Ensure the user sees large reorgs
	if len(oldChain) > 0 && len(newChain) > 0 {
		logFn := log.Debug
		if len(oldChain) > 63 {
			logFn = log.Warn
		}
		logFn("Chain split detected", "number", commonBlock.Number(), "hash", commonBlock.Hash(),
			"drop", len(oldChain), "dropfrom", oldChain[0].Hash(), "add", len(newChain), "addfrom", newChain[0].Hash())
	} else {
		log.Error("Impossible reorg, please file an issue", "oldnum", oldBlock.Number(), "oldhash", oldBlock.Hash(), "newnum", newBlock.Number(), "newhash", newBlock.Hash())
	}
	// Insert the new chain, taking care of the proper incremental order
	var addedTxs types.Transactions
	for i := len(newChain) - 1; i >= 0; i-- {
		// insert the block in the canonical way, re-writing history
		bc.insert(newChain[i])
		// write lookup entries for hash based transaction/receipt searches
		rawdb.WriteTxLookupEntries(bc.db, newChain[i])
		addedTxs = append(addedTxs, newChain[i].Transactions()...)
	}
	// calculate the difference between deleted and added transactions
	diff := types.TxDifference(deletedTxs, addedTxs)
	// When transactions get deleted from the database that means the
	// receipts that were created in the fork must also be deleted
	batch := bc.db.NewBatch()
	for _, tx := range diff {
		rawdb.DeleteTxLookupEntry(batch, tx.Hash())
	}
	batch.Write()

	if len(deletedLogs) > 0 {
		go bc.rmLogsFeed.Send(RemovedLogsEvent{deletedLogs})
	}
	if len(oldChain) > 0 {
		go func() {
			for _, block := range oldChain {
				bc.chainSideFeed.Send(ChainSideEvent{Block: block})
			}
		}()
	}

	return nil
}

// PostChainEvents iterates over the events generated by a chain insertion and
// posts them into the event feed.
// TODO: Should not expose PostChainEvents. The chain events should be posted in WriteBlock.
func (bc *BlockChain) PostChainEvents(events []interface{}, logs []*types.Log) {
	// post event logs for further processing
	if logs != nil {
		bc.logsFeed.Send(logs)
	}
	for _, event := range events {
		switch ev := event.(type) {
		case ChainEvent:
			bc.chainFeed.Send(ev)

		case ChainHeadEvent:
			bc.chainHeadFeed.Send(ev)

		case ChainSideEvent:
			bc.chainSideFeed.Send(ev)
		}
	}
}

func (bc *BlockChain) update() {
	futureTimer := time.NewTicker(5 * time.Second)
	defer futureTimer.Stop()
	for {
		select {
		case <-futureTimer.C:
			bc.procFutureBlocks()
		case <-bc.quit:
			return
		}
	}
}

// BadBlocks returns a list of the last 'bad blocks' that the client has seen on the network
func (bc *BlockChain) BadBlocks() []*types.Block {
	blocks := make([]*types.Block, 0, bc.badBlocks.Len())
	for _, hash := range bc.badBlocks.Keys() {
		if blk, exist := bc.badBlocks.Peek(hash); exist {
			block := blk.(*types.Block)
			blocks = append(blocks, block)
		}
	}
	return blocks
}

// addBadBlock adds a bad block to the bad-block LRU cache
func (bc *BlockChain) addBadBlock(block *types.Block) {
	bc.badBlocks.Add(block.Hash(), block)
}

// reportBlock logs a bad block error.
func (bc *BlockChain) reportBlock(block *types.Block, receipts types.Receipts, err error) {
	bc.addBadBlock(block)

	var receiptString string
	for _, receipt := range receipts {
		receiptString += fmt.Sprintf("\t%v\n", receipt)
	}
	log.Error(fmt.Sprintf(`
########## BAD BLOCK #########
Chain config: %v

Number: %v
Hash: 0x%x
%v

Error: %v
##############################
`, bc.chainConfig, block.Number(), block.Hash(), receiptString, err))
}

// InsertHeaderChain attempts to insert the given header chain in to the local
// chain, possibly creating a reorg. If an error is returned, it will return the
// index number of the failing header as well an error describing what went wrong.
//
// The verify parameter can be used to fine tune whether nonce verification
// should be done or not. The reason behind the optional check is because some
// of the header retrieval mechanisms already need to verify nonces, as well as
// because nonces can be verified sparsely, not needing to check each.
func (bc *BlockChain) InsertHeaderChain(chain []*types.Header, checkFreq int) (int, error) {
	start := time.Now()
	if i, err := bc.hc.ValidateHeaderChain(chain, checkFreq); err != nil {
		return i, err
	}

	// Make sure only one thread manipulates the chain at once
	bc.chainmu.Lock()
	defer bc.chainmu.Unlock()

	bc.wg.Add(1)
	defer bc.wg.Done()

	whFunc := func(header *types.Header) error {
		bc.mu.Lock()
		defer bc.mu.Unlock()

		_, err := bc.hc.WriteHeader(header)
		return err
	}

	return bc.hc.InsertHeaderChain(chain, whFunc, start)
}

// writeHeader writes a header into the local chain, given that its parent is
// already known. If the total difficulty of the newly inserted header becomes
// greater than the current known TD, the canonical chain is re-routed.
//
// Note: This method is not concurrent-safe with inserting blocks simultaneously
// into the chain, as side effects caused by reorganisations cannot be emulated
// without the real blocks. Hence, writing headers directly should only be done
// in two scenarios: pure-header mode of operation (light clients), or properly
// separated header/block phases (non-archive clients).
func (bc *BlockChain) writeHeader(header *types.Header) error {
	bc.wg.Add(1)
	defer bc.wg.Done()

	bc.mu.Lock()
	defer bc.mu.Unlock()

	_, err := bc.hc.WriteHeader(header)
	return err
}

// CurrentHeader retrieves the current head header of the canonical chain. The
// header is retrieved from the HeaderChain's internal cache.
func (bc *BlockChain) CurrentHeader() *types.Header {
	return bc.hc.CurrentHeader()
}

// GetTd retrieves a block's total difficulty in the canonical chain from the
// database by hash and number, caching it if found.
func (bc *BlockChain) GetTd(hash common.Hash, number uint64) *big.Int {
	return bc.hc.GetTd(hash, number)
}

// GetTdByHash retrieves a block's total difficulty in the canonical chain from the
// database by hash, caching it if found.
func (bc *BlockChain) GetTdByHash(hash common.Hash) *big.Int {
	return bc.hc.GetTdByHash(hash)
}

// GetHeader retrieves a block header from the database by hash and number,
// caching it if found.
func (bc *BlockChain) GetHeader(hash common.Hash, number uint64) *types.Header {
	return bc.hc.GetHeader(hash, number)
}

// GetHeaderByHash retrieves a block header from the database by hash, caching it if
// found.
func (bc *BlockChain) GetHeaderByHash(hash common.Hash) *types.Header {
	return bc.hc.GetHeaderByHash(hash)
}

// HasHeader checks if a block header is present in the database or not, caching
// it if present.
func (bc *BlockChain) HasHeader(hash common.Hash, number uint64) bool {
	return bc.hc.HasHeader(hash, number)
}

// GetBlockHashesFromHash retrieves a number of block hashes starting at a given
// hash, fetching towards the genesis block.
func (bc *BlockChain) GetBlockHashesFromHash(hash common.Hash, max uint64) []common.Hash {
	return bc.hc.GetBlockHashesFromHash(hash, max)
}

// GetAncestor retrieves the Nth ancestor of a given block. It assumes that either the given block or
// a close ancestor of it is canonical. maxNonCanonical points to a downwards counter limiting the
// number of blocks to be individually checked before we reach the canonical chain.
//
// Note: ancestor == 0 returns the same block, 1 returns its parent and so on.
func (bc *BlockChain) GetAncestor(hash common.Hash, number, ancestor uint64, maxNonCanonical *uint64) (common.Hash, uint64) {
	bc.chainmu.Lock()
	defer bc.chainmu.Unlock()

	return bc.hc.GetAncestor(hash, number, ancestor, maxNonCanonical)
}

// GetHeaderByNumber retrieves a block header from the database by number,
// caching it (associated with its hash) if found.
func (bc *BlockChain) GetHeaderByNumber(number uint64) *types.Header {
	return bc.hc.GetHeaderByNumber(number)
}

// Config retrieves the blockchain's chain configuration.
func (bc *BlockChain) Config() *params.ChainConfig { return bc.chainConfig }

// Engine retrieves the blockchain's consensus engine.
func (bc *BlockChain) Engine() consensus.Engine { return bc.engine }

// SubscribeRemovedLogsEvent registers a subscription of RemovedLogsEvent.
func (bc *BlockChain) SubscribeRemovedLogsEvent(ch chan<- RemovedLogsEvent) event.Subscription {
	return bc.scope.Track(bc.rmLogsFeed.Subscribe(ch))
}

// SubscribeChainEvent registers a subscription of ChainEvent.
func (bc *BlockChain) SubscribeChainEvent(ch chan<- ChainEvent) event.Subscription {
	return bc.scope.Track(bc.chainFeed.Subscribe(ch))
}

// SubscribeChainHeadEvent registers a subscription of ChainHeadEvent.
func (bc *BlockChain) SubscribeChainHeadEvent(ch chan<- ChainHeadEvent) event.Subscription {
	return bc.scope.Track(bc.chainHeadFeed.Subscribe(ch))
}

// SubscribeChainSideEvent registers a subscription of ChainSideEvent.
func (bc *BlockChain) SubscribeChainSideEvent(ch chan<- ChainSideEvent) event.Subscription {
	return bc.scope.Track(bc.chainSideFeed.Subscribe(ch))
}

// SubscribeLogsEvent registers a subscription of []*types.Log.
func (bc *BlockChain) SubscribeLogsEvent(ch chan<- []*types.Log) event.Subscription {
	return bc.scope.Track(bc.logsFeed.Subscribe(ch))
}<|MERGE_RESOLUTION|>--- conflicted
+++ resolved
@@ -18,27 +18,15 @@
 package core
 
 import (
-<<<<<<< HEAD
-	"github.com/PlatONnetwork/PlatON-Go/common"
-	"github.com/PlatONnetwork/PlatON-Go/common/mclock"
-	"github.com/PlatONnetwork/PlatON-Go/common/prque"
-	"github.com/PlatONnetwork/PlatON-Go/consensus"
-	"github.com/PlatONnetwork/PlatON-Go/core/rawdb"
-	"github.com/PlatONnetwork/PlatON-Go/core/state"
-	"github.com/PlatONnetwork/PlatON-Go/core/types"
-	"github.com/PlatONnetwork/PlatON-Go/core/vm"
-	"github.com/PlatONnetwork/PlatON-Go/crypto"
-	"github.com/PlatONnetwork/PlatON-Go/ethdb"
-	"github.com/PlatONnetwork/PlatON-Go/event"
-	"github.com/PlatONnetwork/PlatON-Go/log"
-	"github.com/PlatONnetwork/PlatON-Go/metrics"
-	"github.com/PlatONnetwork/PlatON-Go/params"
-	"github.com/PlatONnetwork/PlatON-Go/rlp"
-	"github.com/PlatONnetwork/PlatON-Go/trie"
-=======
->>>>>>> 96c6f7ed
 	"errors"
 	"fmt"
+	"io"
+	"math/big"
+	mrand "math/rand"
+	"sync"
+	"sync/atomic"
+	"time"
+
 	"github.com/PlatONnetwork/PlatON-Go/common"
 	"github.com/PlatONnetwork/PlatON-Go/common/mclock"
 	"github.com/PlatONnetwork/PlatON-Go/common/prque"
@@ -56,12 +44,6 @@
 	"github.com/PlatONnetwork/PlatON-Go/rlp"
 	"github.com/PlatONnetwork/PlatON-Go/trie"
 	"github.com/hashicorp/golang-lru"
-	"io"
-	"math/big"
-	mrand "math/rand"
-	"sync"
-	"sync/atomic"
-	"time"
 )
 
 var (
@@ -155,9 +137,9 @@
 	badBlocks      *lru.Cache              // Bad block cache
 	shouldPreserve func(*types.Block) bool // Function used to determine whether should preserve the given block.
 
-	shouldElectionFn	shouldElectionFn
-	shouldSwitchFn	shouldSwitchFn
-	attemptAddConsensusPeerFn	attemptAddConsensusPeerFn
+	shouldElectionFn          shouldElectionFn
+	shouldSwitchFn            shouldSwitchFn
+	attemptAddConsensusPeerFn attemptAddConsensusPeerFn
 }
 
 // NewBlockChain returns a fully initialised block chain using information
@@ -1227,7 +1209,7 @@
 		}
 		root := state.IntermediateRoot(bc.Config().IsEIP158(block.Number()))
 		log.Debug("【Node synchronization: call inserChain】Before executing the transaction", "blockNumber", block.NumberU64(), "blockHash", block.Hash().Hex(), "block.root", block.Root().Hex(), "Real-time state.root", root.Hex())
-		
+
 		// Process block using the parent state as reference point.
 		receipts, logs, usedGas, err := bc.processor.Process(block, state, bc.vmConfig)
 		if err != nil {
