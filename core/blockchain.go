--- conflicted
+++ resolved
@@ -27,13 +27,6 @@
 	"sync/atomic"
 	"time"
 
-<<<<<<< HEAD
-	"github.com/PlatONnetwork/PlatON-Go/core/vm/vrfstatistics"
-
-	lru "github.com/hashicorp/golang-lru"
-
-=======
->>>>>>> b67ea9cf
 	"github.com/PlatONnetwork/PlatON-Go/common"
 	"github.com/PlatONnetwork/PlatON-Go/common/mclock"
 	"github.com/PlatONnetwork/PlatON-Go/common/prque"
@@ -111,13 +104,11 @@
 	BadBlockLimit   int
 	TriesInMemory   int
 
-	DBDisabledGC    common.AtomicBool // Whether to disable database garbage collection
-	DBGCInterval    uint64            // Block interval for database garbage collection
-	DBGCTimeout     time.Duration
-	DBGCMpt         bool
-	DBGCBlock       int
-	DBDisabledCache bool
-	DBCacheEpoch    uint64
+	DBDisabledGC common.AtomicBool // Whether to disable database garbage collection
+	DBGCInterval uint64            // Block interval for database garbage collection
+	DBGCTimeout  time.Duration
+	DBGCMpt      bool
+	DBGCBlock    int
 }
 
 // defaultCacheConfig are the default caching values if none are specified by the
@@ -202,18 +193,10 @@
 	chainConfig *params.ChainConfig // Chain & network configuration
 	cacheConfig *CacheConfig        // Cache configuration for pruning
 
-<<<<<<< HEAD
-	db              ethdb.Database // Low level persistent database to store final content in
-	vrfStatisticsDB ethdb.Database
-
-	triegc *prque.Prque  // Priority queue mapping block numbers to tries to gc
-	gcproc time.Duration // Accumulates canonical block processing for trie dumping
-=======
 	db     ethdb.Database // Low level persistent database to store final content in
 	snaps  *snapshot.Tree // Snapshot tree for fast trie leaf access
 	triegc *prque.Prque   // Priority queue mapping block numbers to tries to gc
 	gcproc time.Duration  // Accumulates canonical block processing for trie dumping
->>>>>>> b67ea9cf
 
 	// txLookupLimit is the maximum number of blocks from head whose tx indices
 	// are reserved:
@@ -291,20 +274,6 @@
 			Journal:   cacheConfig.TrieCleanJournal,
 			Preimages: cacheConfig.Preimages,
 		}),
-<<<<<<< HEAD
-		vrfStatisticsDB: rawdb.NewTable(db, vrfstatistics.Prefix),
-		quit:            make(chan struct{}),
-		shouldPreserve:  shouldPreserve,
-		bodyCache:       bodyCache,
-		bodyRLPCache:    bodyRLPCache,
-		receiptsCache:   receiptsCache,
-		blockCache:      blockCache,
-		txLookupCache:   txLookupCache,
-		futureBlocks:    futureBlocks,
-		engine:          engine,
-		vmConfig:        vmConfig,
-		badBlocks:       badBlocks,
-=======
 		quit:           make(chan struct{}),
 		chainmu:        syncx.NewClosableMutex(),
 		shouldPreserve: shouldPreserve,
@@ -316,7 +285,6 @@
 		futureBlocks:   futureBlocks,
 		engine:         engine,
 		vmConfig:       vmConfig,
->>>>>>> b67ea9cf
 	}
 
 	bc.SetValidator(NewBlockValidator(chainConfig, bc, engine))
@@ -1450,11 +1418,6 @@
 	if err := batch.Write(); err != nil {
 		return NonStatTy, err
 	}
-
-	if err := vrfstatistics.Tool.Save(block.NumberU64(), bc.vrfStatisticsDB); err != nil {
-		log.Error("vrfstatistics save", "err", err)
-	}
-
 	log.Debug("insert into chain", "WriteStatus", status, "hash", block.Hash(), "number", block.NumberU64())
 
 	// Set new head.
