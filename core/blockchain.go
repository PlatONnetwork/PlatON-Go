// Copyright 2014 The go-ethereum Authors
// This file is part of the go-ethereum library.
//
// The go-ethereum library is free software: you can redistribute it and/or modify
// it under the terms of the GNU Lesser General Public License as published by
// the Free Software Foundation, either version 3 of the License, or
// (at your option) any later version.
//
// The go-ethereum library is distributed in the hope that it will be useful,
// but WITHOUT ANY WARRANTY; without even the implied warranty of
// MERCHANTABILITY or FITNESS FOR A PARTICULAR PURPOSE. See the
// GNU Lesser General Public License for more details.
//
// You should have received a copy of the GNU Lesser General Public License
// along with the go-ethereum library. If not, see <http://www.gnu.org/licenses/>.

// Package core implements the Ethereum consensus protocol.
package core

import (
	"errors"
	"fmt"
	"io"
	mrand "math/rand"
	"sort"
	"sync"
	"sync/atomic"
	"time"

	"github.com/PlatONnetwork/PlatON-Go/common"
	"github.com/PlatONnetwork/PlatON-Go/common/mclock"
	"github.com/PlatONnetwork/PlatON-Go/common/prque"
	"github.com/PlatONnetwork/PlatON-Go/consensus"
	"github.com/PlatONnetwork/PlatON-Go/core/rawdb"
	"github.com/PlatONnetwork/PlatON-Go/core/state"
	"github.com/PlatONnetwork/PlatON-Go/core/state/snapshot"
	"github.com/PlatONnetwork/PlatON-Go/core/types"
	"github.com/PlatONnetwork/PlatON-Go/core/vm"
	"github.com/PlatONnetwork/PlatON-Go/ethdb"
	"github.com/PlatONnetwork/PlatON-Go/event"
	"github.com/PlatONnetwork/PlatON-Go/internal/syncx"
	"github.com/PlatONnetwork/PlatON-Go/log"
	"github.com/PlatONnetwork/PlatON-Go/metrics"
	"github.com/PlatONnetwork/PlatON-Go/params"
	"github.com/PlatONnetwork/PlatON-Go/trie"
	lru "github.com/hashicorp/golang-lru"
)

var (
	headBlockGauge     = metrics.NewRegisteredGauge("chain/head/block", nil)
	headHeaderGauge    = metrics.NewRegisteredGauge("chain/head/header", nil)
	headFastBlockGauge = metrics.NewRegisteredGauge("chain/head/receipt", nil)

	accountReadTimer   = metrics.NewRegisteredTimer("chain/account/reads", nil)
	accountHashTimer   = metrics.NewRegisteredTimer("chain/account/hashes", nil)
	accountUpdateTimer = metrics.NewRegisteredTimer("chain/account/updates", nil)
	accountCommitTimer = metrics.NewRegisteredTimer("chain/account/commits", nil)

	storageReadTimer   = metrics.NewRegisteredTimer("chain/storage/reads", nil)
	storageHashTimer   = metrics.NewRegisteredTimer("chain/storage/hashes", nil)
	storageUpdateTimer = metrics.NewRegisteredTimer("chain/storage/updates", nil)
	storageCommitTimer = metrics.NewRegisteredTimer("chain/storage/commits", nil)

	snapshotAccountReadTimer = metrics.NewRegisteredTimer("chain/snapshot/account/reads", nil)
	snapshotStorageReadTimer = metrics.NewRegisteredTimer("chain/snapshot/storage/reads", nil)
	snapshotCommitTimer      = metrics.NewRegisteredTimer("chain/snapshot/commits", nil)

	blockInsertTimer     = metrics.NewRegisteredTimer("chain/inserts", nil)
	blockValidationTimer = metrics.NewRegisteredTimer("chain/validation", nil)
	//blockExecutionTimer  = metrics.NewRegisteredTimer("chain/execution", nil)
	//blockWriteTimer = metrics.NewRegisteredTimer("chain/write", nil)

	blockReorgMeter         = metrics.NewRegisteredMeter("chain/reorg/executes", nil)
	blockReorgAddMeter      = metrics.NewRegisteredMeter("chain/reorg/add", nil)
	blockReorgDropMeter     = metrics.NewRegisteredMeter("chain/reorg/drop", nil)
	blockReorgInvalidatedTx = metrics.NewRegisteredMeter("chain/reorg/invalidTx", nil)

	ErrNoGenesis          = errors.New("Genesis not found in chain")
	defaultCapNodePercent = common.StorageSize(1) / 4

	errInsertionInterrupted = errors.New("insertion is interrupted")
	errChainStopped         = errors.New("blockchain is stopped")
)

// CacheConfig contains the configuration values for the trie caching/pruning
// that's resident in a blockchain.
type CacheConfig struct {
	Disabled bool // Whether to disable trie write caching (archive node)

	TrieCleanLimit     int           // Memory allowance (MB) to use for caching trie nodes in memory
	TrieCleanJournal   string        // Disk journal for saving clean cache entries.
	TrieCleanRejournal time.Duration // Time interval to dump clean cache to disk periodically
	TrieDirtyLimit     int           // Memory limit (MB) at which to flush the current in-memory trie to disk
	TrieTimeLimit      time.Duration // Time limit after which to flush the current in-memory trie to disk
	SnapshotLimit      int           // Memory allowance (MB) to use for caching snapshot entries in memory

	SnapshotWait bool // Wait for snapshot construction on startup. TODO(karalabe): This is a dirty hack for testing, nuke it

	Preimages bool // Whether to store preimage of trie key to the disk

	BodyCacheLimit  int
	BlockCacheLimit int
	MaxFutureBlocks int
	BadBlockLimit   int
	TriesInMemory   int

	DBDisabledGC common.AtomicBool // Whether to disable database garbage collection
	DBGCInterval uint64            // Block interval for database garbage collection
	DBGCTimeout  time.Duration
	DBGCMpt      bool
	DBGCBlock    int
}

// defaultCacheConfig are the default caching values if none are specified by the
// user (also used during testing).
var defaultCacheConfig = &CacheConfig{
	TrieCleanLimit:  512,
	TrieDirtyLimit:  256 * 1024 * 1024,
	TrieTimeLimit:   5 * time.Minute,
	SnapshotLimit:   256,
	SnapshotWait:    true,
	BodyCacheLimit:  256,
	BlockCacheLimit: 256,
	MaxFutureBlocks: 256,
	BadBlockLimit:   10,
	TriesInMemory:   128,
	DBGCInterval:    86400,
	DBGCTimeout:     time.Minute,
	Preimages:       true,
}

// mining related configuration
type MiningConfig struct {
	MiningLogAtDepth       uint
	TxChanSize             int
	ChainHeadChanSize      int
	ChainSideChanSize      int
	ResultQueueSize        int
	ResubmitAdjustChanSize int
	MinRecommitInterval    time.Duration
	MaxRecommitInterval    time.Duration
	IntervalAdjustRatio    float64
	IntervalAdjustBias     float64
	StaleThreshold         uint64
	DefaultCommitRatio     float64
}

const (
	receiptsCacheLimit = 32
	txLookupCacheLimit = 1024

	// BlockChainVersion ensures that an incompatible database forces a resync from scratch.
	//
	// Changelog:
	//
	// - Version 4
	//   The following incompatible database changes were added:
	//   * the `BlockNumber`, `TxHash`, `TxIndex`, `BlockHash` and `Index` fields of log are deleted
	//   * the `Bloom` field of receipt is deleted
	//   * the `BlockIndex` and `TxIndex` fields of txlookup are deleted
	// - Version 5
	//  The following incompatible database changes were added:
	//    * the `TxHash`, `GasCost`, and `ContractAddress` fields are no longer stored for a receipt
	//    * the `TxHash`, `GasCost`, and `ContractAddress` fields are computed by looking up the
	//      receipts' corresponding block
	// - Version 6
	//  The following incompatible database changes were added:
	//    * Transaction lookup information stores the corresponding block number instead of block hash
	// - Version 7
	//  The following incompatible database changes were added:
	//    * Use freezer as the ancient database to maintain all ancient data
	// - Version 8
	//  The following incompatible database changes were added:
	//    * New scheme for contract code in order to separate the codes and trie nodes
	BlockChainVersion uint64 = 8
)

// BlockChain represents the canonical chain given a database with a genesis
// block. The Blockchain manages chain imports, reverts, chain reorganisations.
//
// Importing blocks in to the block chain happens according to the set of rules
// defined by the two stage Validator. Processing of blocks is done using the
// Processor which processes the included transaction. The validation of the state
// is done in the second part of the Validator. Failing results in aborting of
// the import.
//
// The BlockChain also helps in returning blocks from **any** chain included
// in the database as well as blocks that represents the canonical chain. It's
// important to note that GetBlock can return any block and does not need to be
// included in the canonical one where as GetBlockByNumber always represents the
// canonical chain.
type BlockChain struct {
	chainConfig *params.ChainConfig // Chain & network configuration
	cacheConfig *CacheConfig        // Cache configuration for pruning

	db     ethdb.Database // Low level persistent database to store final content in
	snaps  *snapshot.Tree // Snapshot tree for fast trie leaf access
	triegc *prque.Prque   // Priority queue mapping block numbers to tries to gc
	gcproc time.Duration  // Accumulates canonical block processing for trie dumping

	// txLookupLimit is the maximum number of blocks from head whose tx indices
	// are reserved:
	//  * 0:   means no limit and regenerate any missing indexes
	//  * N:   means N block limit [HEAD-N+1, HEAD] and delete extra indexes
	//  * nil: disable tx reindexer/deleter, but still index new blocks
	txLookupLimit uint64

	hc            *HeaderChain
	rmLogsFeed    event.Feed
	chainFeed     event.Feed
	chainSideFeed event.Feed
	chainHeadFeed event.Feed
	logsFeed      event.Feed
	scope         event.SubscriptionScope
	genesisBlock  *types.Block

	BlockFeed        event.Feed
	BlockExecuteFeed event.Feed

<<<<<<< HEAD
	platonstatsFeed event.Feed

	chainmu sync.RWMutex // blockchain insertion lock
=======
	// This mutex synchronizes chain write operations.
	// Readers don't need to take it, they can just read the database.
	chainmu *syncx.ClosableMutex
>>>>>>> b67ea9cf
	procmu  sync.RWMutex // block processor lock

	checkpoint       int          // checkpoint counts towards the new checkpoint
	currentBlock     atomic.Value // Current head of the block chain
	currentFastBlock atomic.Value // Current head of the fast-sync chain (may be above the block chain!)

	stateCache    state.Database // State database to reuse between imports (contains state cache)
	bodyCache     *lru.Cache     // Cache for the most recent block bodies
	bodyRLPCache  *lru.Cache     // Cache for the most recent block bodies in RLP encoded format
	receiptsCache *lru.Cache     // Cache for the most recent receipts per block
	blockCache    *lru.Cache     // Cache for the most recent entire blocks
	txLookupCache *lru.Cache     // Cache for the most recent transaction lookup data.
	futureBlocks  *lru.Cache     // future blocks are blocks added for later processing

	wg            sync.WaitGroup //
	quit          chan struct{}  // shutdown signal, closed in Stop.
	running       int32          // 0 if chain is running, 1 when stopped
	procInterrupt int32          // interrupt signaler for block processing
	executeWG     sync.WaitGroup // execute block processing wait group for shutting dow

	engine    consensus.Engine
	processor Processor // block processor interface
	validator Validator // block and state validator interface
	vmConfig  vm.Config

	shouldPreserve func(*types.Block) bool // Function used to determine whether should preserve the given block.

	cleaner *Cleaner
}

// NewBlockChain returns a fully initialised block chain using information
// available in the database. It initialises the default Ethereum Validator and
// Processor.
func NewBlockChain(db ethdb.Database, cacheConfig *CacheConfig, chainConfig *params.ChainConfig, engine consensus.Engine, vmConfig vm.Config, shouldPreserve func(block *types.Block) bool, txLookupLimit *uint64) (*BlockChain, error) {
	if cacheConfig == nil {
		cacheConfig = defaultCacheConfig
	}
	bodyCache, _ := lru.New(cacheConfig.BodyCacheLimit)
	bodyRLPCache, _ := lru.New(cacheConfig.BodyCacheLimit)
	receiptsCache, _ := lru.New(receiptsCacheLimit)
	blockCache, _ := lru.New(cacheConfig.BlockCacheLimit)
	txLookupCache, _ := lru.New(txLookupCacheLimit)
	futureBlocks, _ := lru.New(cacheConfig.MaxFutureBlocks)

	bc := &BlockChain{
		chainConfig: chainConfig,
		cacheConfig: cacheConfig,
		db:          db,
		triegc:      prque.New(nil),
		stateCache: state.NewDatabaseWithConfig(db, &trie.Config{
			Cache:     cacheConfig.TrieCleanLimit,
			Journal:   cacheConfig.TrieCleanJournal,
			Preimages: cacheConfig.Preimages,
		}),
		quit:           make(chan struct{}),
		chainmu:        syncx.NewClosableMutex(),
		shouldPreserve: shouldPreserve,
		bodyCache:      bodyCache,
		bodyRLPCache:   bodyRLPCache,
		receiptsCache:  receiptsCache,
		blockCache:     blockCache,
		txLookupCache:  txLookupCache,
		futureBlocks:   futureBlocks,
		engine:         engine,
		vmConfig:       vmConfig,
	}

	bc.SetValidator(NewBlockValidator(chainConfig, bc, engine))
	bc.SetProcessor(NewParallelStateProcessor(chainConfig, bc, engine))
	//bc.SetProcessor(NewStateProcessor(chainConfig, bc, engine))

	var err error
	bc.hc, err = NewHeaderChain(db, chainConfig, engine, bc.insertStopped)
	if err != nil {
		return nil, err
	}
	bc.genesisBlock = bc.GetBlockByNumber(0)
	if bc.genesisBlock == nil {
		return nil, ErrNoGenesis
	}

	var nilBlock *types.Block
	bc.currentBlock.Store(nilBlock)
	bc.currentFastBlock.Store(nilBlock)

	// Initialize the chain with ancient data if it isn't empty.
	var txIndexBlock uint64

	if bc.empty() {
		rawdb.InitDatabaseFromFreezer(bc.db)
		// If ancient database is not empty, reconstruct all missing
		// indices in the background.
		frozen, _ := bc.db.Ancients()
		if frozen > 0 {
			txIndexBlock = frozen
		}
	}

	if err := bc.loadLastState(); err != nil {
		return nil, err
	}

	// Make sure the state associated with the block is available
	head := bc.CurrentBlock()
	if _, err := state.New(head.Root(), bc.stateCache, bc.snaps); err != nil {
		log.Warn("Head state missing, repair not supported", "number", head.NumberU64(), "hash", head.Hash().String())
		return nil, fmt.Errorf("head state missing, repair not supported, number:%d, hash:%s", head.NumberU64(), head.Hash().String())
		/*
			// Head state is missing, before the state recovery, find out the
			// disk layer point of snapshot(if it's enabled). Make sure the
			// rewound point is lower than disk layer.
			var diskRoot common.Hash
			if bc.cacheConfig.SnapshotLimit > 0 {
				diskRoot = rawdb.ReadSnapshotRoot(bc.db)
			}
			if diskRoot != (common.Hash{}) {
				log.Warn("Head state missing, repairing", "number", head.Number(), "hash", head.Hash(), "snaproot", diskRoot)

				snapDisk, err := bc.setHeadBeyondRoot(head.NumberU64(), diskRoot, true)
				if err != nil {
					return nil, err
				}
				// Chain rewound, persist old snapshot number to indicate recovery procedure
				if snapDisk != 0 {
					rawdb.WriteSnapshotRecoveryNumber(bc.db, snapDisk)
				}
			} else {
				log.Warn("Head state missing, repairing", "number", head.Number(), "hash", head.Hash())
				if _, err := bc.setHeadBeyondRoot(head.NumberU64(), common.Hash{}, true); err != nil {
					return nil, err
				}
			}
		*/
	}

	// Ensure that a previous crash in SetHead doesn't leave extra ancients
	if frozen, err := bc.db.Ancients(); err == nil && frozen > 0 {
		var (
			needRewind bool
			low        uint64
		)
		// The head full block may be rolled back to a very low height due to
		// blockchain repair. If the head full block is even lower than the ancient
		// chain, truncate the ancient store.
		fullBlock := bc.CurrentBlock()
		if fullBlock != nil && fullBlock.Hash() != bc.genesisBlock.Hash() && fullBlock.NumberU64() < frozen-1 {
			needRewind = true
			low = fullBlock.NumberU64()
		}
		// In fast sync, it may happen that ancient data has been written to the
		// ancient store, but the LastFastBlock has not been updated, truncate the
		// extra data here.
		fastBlock := bc.CurrentFastBlock()
		if fastBlock != nil && fastBlock.NumberU64() < frozen-1 {
			needRewind = true
			if fastBlock.NumberU64() < low || low == 0 {
				low = fastBlock.NumberU64()
			}
		}
		if needRewind {
			return nil, errors.New("needRewind due to data error,please clean your data")
			/*var hashes []common.Hash
			previous := bc.CurrentHeader().Number.Uint64()
			for i := low + 1; i <= bc.CurrentHeader().Number.Uint64(); i++ {
				hashes = append(hashes, rawdb.ReadCanonicalHash(bc.db, i))
			}
			bc.Rollback(hashes)
			log.Warn("Truncate ancient chain", "from", previous, "to", low)*/
		}
	}

	log.Debug("DB config", "DBDisabledGC", bc.cacheConfig.DBDisabledGC, "DBGCInterval", bc.cacheConfig.DBGCInterval, "DBGCTimeout", bc.cacheConfig.DBGCTimeout, "DBGCMpt", bc.cacheConfig.DBGCMpt)
	bc.cleaner = NewCleaner(bc, bc.cacheConfig.DBGCInterval, bc.cacheConfig.DBGCTimeout, bc.cacheConfig.DBGCMpt)

	// Load any existing snapshot, regenerating it if loading failed
	if bc.cacheConfig.SnapshotLimit > 0 {
		// If the chain was rewound past the snapshot persistent layer (causing
		// a recovery block number to be persisted to disk), check if we're still
		// in recovery mode and in that case, don't invalidate the snapshot on a
		// head mismatch.
		var recover bool

		head := bc.CurrentBlock()
		// Repair not supported
		//if layer := rawdb.ReadSnapshotRecoveryNumber(bc.db); layer != nil && *layer > head.NumberU64() {
		//	log.Warn("Enabling snapshot recovery", "chainhead", head.NumberU64(), "diskbase", *layer)
		//	recover = true
		//}
		bc.snaps, _ = snapshot.New(bc.db, bc.stateCache.TrieDB(), bc.cacheConfig.SnapshotLimit, head.Root(), !bc.cacheConfig.SnapshotWait, true, recover)
	}

	// Start future block processor.
	bc.wg.Add(1)
	go bc.futureBlocksLoop()

	// Start tx indexer/unindexer.
	if txLookupLimit != nil {
		bc.txLookupLimit = *txLookupLimit
		bc.wg.Add(1)
		go bc.maintainTxIndex(txIndexBlock)
	}

	// If periodic cache journal is required, spin it up.
	if bc.cacheConfig.TrieCleanRejournal > 0 {
		if bc.cacheConfig.TrieCleanRejournal < time.Minute {
			log.Warn("Sanitizing invalid trie cache journal time", "provided", bc.cacheConfig.TrieCleanRejournal, "updated", time.Minute)
			bc.cacheConfig.TrieCleanRejournal = time.Minute
		}
		triedb := bc.stateCache.TrieDB()
		bc.wg.Add(1)
		go func() {
			defer bc.wg.Done()
			triedb.SaveCachePeriodically(bc.cacheConfig.TrieCleanJournal, bc.cacheConfig.TrieCleanRejournal, bc.quit)
		}()
	}
	return bc, nil
}

// StopInsert interrupts all insertion methods, causing them to return
// errInsertionInterrupted as soon as possible. Insertion is permanently disabled after
// calling this method.
func (bc *BlockChain) StopInsert() {
	atomic.StoreInt32(&bc.procInterrupt, 1)
}

// insertStopped returns true after StopInsert has been called.
func (bc *BlockChain) insertStopped() bool {
	return atomic.LoadInt32(&bc.procInterrupt) == 1
}

// empty returns an indicator whether the blockchain is empty.
// Note, it's a special case that we connect a non-empty ancient
// database with an empty node, so that we can plugin the ancient
// into node seamlessly.
func (bc *BlockChain) empty() bool {
	genesis := bc.genesisBlock.Hash()
	for _, hash := range []common.Hash{rawdb.ReadHeadBlockHash(bc.db), rawdb.ReadHeadHeaderHash(bc.db), rawdb.ReadHeadFastBlockHash(bc.db)} {
		if hash != genesis {
			return false
		}
	}
	return true
}

// loadLastState loads the last known chain state from the database. This method
// assumes that the chain manager mutex is held.
func (bc *BlockChain) loadLastState() error {
	// Restore the last known head block
	head := rawdb.ReadHeadBlockHash(bc.db)
	if head == (common.Hash{}) {
		// Corrupt or empty database, init from scratch
		log.Warn("Empty database, resetting chain")
		return errors.New("Empty database, resetting chain")
		// return bc.Reset()
	}
	// Make sure the entire head block is available
	currentBlock := bc.GetBlockByHash(head)
	if currentBlock == nil {
		// Corrupt or empty database, init from scratch
		log.Warn("Head block missing, resetting chain", "hash", head)
		return errors.New("Head block missing, resetting chain")
		//return bc.Reset()
	}

	// Everything seems to be fine, set as the head block
	bc.currentBlock.Store(currentBlock)
	headBlockGauge.Update(int64(currentBlock.NumberU64()))

	// Restore the last known head header
	currentHeader := currentBlock.Header()
	if head := rawdb.ReadHeadHeaderHash(bc.db); head != (common.Hash{}) {
		if header := bc.GetHeaderByHash(head); header != nil {
			currentHeader = header
		}
	}
	bc.hc.SetCurrentHeader(currentHeader)

	// Restore the last known head fast block
	bc.currentFastBlock.Store(currentBlock)
	headFastBlockGauge.Update(int64(currentBlock.NumberU64()))

	if head := rawdb.ReadHeadFastBlockHash(bc.db); head != (common.Hash{}) {
		if block := bc.GetBlockByHash(head); block != nil {
			bc.currentFastBlock.Store(block)
			headFastBlockGauge.Update(int64(block.NumberU64()))
		}
	}
	// Issue a status log for the user
	currentFastBlock := bc.CurrentFastBlock()

	log.Info("Loaded most recent local header", "number", currentHeader.Number, "hash", currentHeader.Hash(), "age", common.PrettyAge(time.Unix(int64(currentHeader.Time), 0)))
	log.Info("Loaded most recent local full block", "number", currentBlock.Number(), "hash", currentBlock.Hash(), "age", common.PrettyAge(time.Unix(int64(currentBlock.Time()), 0)))
	log.Info("Loaded most recent local fast block", "number", currentFastBlock.Number(), "hash", currentFastBlock.Hash(), "age", common.PrettyAge(time.Unix(int64(currentFastBlock.Time()), 0)))

	return nil
}

// SetHead rewinds the local chain to a new head. Depending on whether the node
// was fast synced or full synced and in which state, the method will try to
// delete minimal data from disk whilst retaining chain consistency.
func (bc *BlockChain) SetHead(head uint64) error {
	// PlatON do not support rewind
	return nil
}

// setHeadBeyondRoot rewinds the local chain to a new head with the extra condition
// that the rewind must pass the specified state root. This method is meant to be
// used when rewiding with snapshots enabled to ensure that we go back further than
// persistent disk layer. Depending on whether the node was fast synced or full, and
// in which state, the method will try to delete minimal data from disk whilst
// retaining chain consistency.
//
// The method returns the block number where the requested root cap was found.
func (bc *BlockChain) setHeadBeyondRoot(head uint64, root common.Hash, repair bool) (uint64, error) {
	if !bc.chainmu.TryLock() {
		return 0, errChainStopped
	}
	defer bc.chainmu.Unlock()

	// Track the block number of the requested root hash
	var rootNumber uint64 // (no root == always 0)

	// Retrieve the last pivot block to short circuit rollbacks beyond it and the
	// current freezer limit to start nuking id underflown
	pivot := rawdb.ReadLastPivotNumber(bc.db)
	frozen, _ := bc.db.Ancients()

	updateFn := func(db ethdb.KeyValueWriter, header *types.Header) (uint64, bool) {
		// Rewind the blockchain, ensuring we don't end up with a stateless head
		// block. Note, depth equality is permitted to allow using SetHead as a
		// chain reparation mechanism without deleting any data!
		if currentBlock := bc.CurrentBlock(); currentBlock != nil && header.Number.Uint64() <= currentBlock.NumberU64() {
			newHeadBlock := bc.GetBlock(header.Hash(), header.Number.Uint64())
			if newHeadBlock == nil {
				log.Error("Gap in the chain, rewinding to genesis", "number", header.Number, "hash", header.Hash())
				newHeadBlock = bc.genesisBlock
			} else {
				// Block exists, keep rewinding until we find one with state,
				// keeping rewinding until we exceed the optional threshold
				// root hash
				beyondRoot := (root == common.Hash{}) // Flag whether we're beyond the requested root (no root, always true)

				for {
					// If a root threshold was requested but not yet crossed, check
					if root != (common.Hash{}) && !beyondRoot && newHeadBlock.Root() == root {
						beyondRoot, rootNumber = true, newHeadBlock.NumberU64()
					}
					if _, err := state.New(newHeadBlock.Root(), bc.stateCache, bc.snaps); err != nil {
						log.Trace("Block state missing, rewinding further", "number", newHeadBlock.NumberU64(), "hash", newHeadBlock.Hash())
						if pivot == nil || newHeadBlock.NumberU64() > *pivot {
							parent := bc.GetBlock(newHeadBlock.ParentHash(), newHeadBlock.NumberU64()-1)
							if parent != nil {
								newHeadBlock = parent
								continue
							}
							log.Error("Missing block in the middle, aiming genesis", "number", newHeadBlock.NumberU64()-1, "hash", newHeadBlock.ParentHash())
							newHeadBlock = bc.genesisBlock
						} else {
							log.Trace("Rewind passed pivot, aiming genesis", "number", newHeadBlock.NumberU64(), "hash", newHeadBlock.Hash(), "pivot", *pivot)
							newHeadBlock = bc.genesisBlock
						}
					}
					if beyondRoot || newHeadBlock.NumberU64() == 0 {
						log.Debug("Rewound to block with state", "number", newHeadBlock.NumberU64(), "hash", newHeadBlock.Hash())
						break
					}
					log.Debug("Skipping block with threshold state", "number", newHeadBlock.NumberU64(), "hash", newHeadBlock.Hash(), "root", newHeadBlock.Root())
					newHeadBlock = bc.GetBlock(newHeadBlock.ParentHash(), newHeadBlock.NumberU64()-1) // Keep rewinding
				}
			}
			rawdb.WriteHeadBlockHash(db, newHeadBlock.Hash())

			// Degrade the chain markers if they are explicitly reverted.
			// In theory we should update all in-memory markers in the
			// last step, however the direction of SetHead is from high
			// to low, so it's safe the update in-memory markers directly.
			bc.currentBlock.Store(newHeadBlock)
			headBlockGauge.Update(int64(newHeadBlock.NumberU64()))
		}
		// Rewind the fast block in a simpleton way to the target head
		if currentFastBlock := bc.CurrentFastBlock(); currentFastBlock != nil && header.Number.Uint64() < currentFastBlock.NumberU64() {
			newHeadFastBlock := bc.GetBlock(header.Hash(), header.Number.Uint64())
			// If either blocks reached nil, reset to the genesis state
			if newHeadFastBlock == nil {
				newHeadFastBlock = bc.genesisBlock
			}
			rawdb.WriteHeadFastBlockHash(db, newHeadFastBlock.Hash())

			// Degrade the chain markers if they are explicitly reverted.
			// In theory we should update all in-memory markers in the
			// last step, however the direction of SetHead is from high
			// to low, so it's safe the update in-memory markers directly.
			bc.currentFastBlock.Store(newHeadFastBlock)
			headFastBlockGauge.Update(int64(newHeadFastBlock.NumberU64()))
		}
		head := bc.CurrentBlock().NumberU64()

		// If setHead underflown the freezer threshold and the block processing
		// intent afterwards is full block importing, delete the chain segment
		// between the stateful-block and the sethead target.
		var wipe bool
		if head+1 < frozen {
			wipe = pivot == nil || head >= *pivot
		}
		return head, wipe // Only force wipe if full synced
	}
	// Rewind the header chain, deleting all block bodies until then
	delFn := func(db ethdb.KeyValueWriter, hash common.Hash, num uint64) {
		// Ignore the error here since light client won't hit this path
		frozen, _ := bc.db.Ancients()
		if num+1 <= frozen {
			// Truncate all relative data(header, total difficulty, body, receipt
			// and canonical hash) from ancient store.
			if err := bc.db.TruncateAncients(num); err != nil {
				log.Crit("Failed to truncate ancient data", "number", num, "err", err)
			}
			// Remove the hash <-> number mapping from the active store.
			rawdb.DeleteHeaderNumber(db, hash)
		} else {
			// Remove relative body and receipts from the active store.
			// The header, total difficulty and canonical hash will be
			// removed in the hc.SetHead function.
			rawdb.DeleteBody(db, hash, num)
			rawdb.DeleteReceipts(db, hash, num)
		}
		// Todo(rjl493456442) txlookup, bloombits, etc
	}
	// If SetHead was only called as a chain reparation method, try to skip
	// touching the header chain altogether, unless the freezer is broken
	hdnum := bc.CurrentBlock().Header().Number.Uint64()
	log.Debug("hdnum", "head", hdnum)
	if block := bc.CurrentBlock(); block.NumberU64() == head {
		if repair {
			if target, force := updateFn(bc.db, bc.CurrentBlock().Header()); force {
				bc.hc.SetHead(target, updateFn, delFn)
			}
		}
	} else {
		// Rewind the chain to the requested head and keep going backwards until a
		// block with a state is found or fast sync pivot is passed
		log.Warn("Rewinding blockchain", "target", head)
		bc.hc.SetHead(head, updateFn, delFn)
	}
	// Clear out any stale content from the caches
	bc.bodyCache.Purge()
	bc.bodyRLPCache.Purge()
	bc.receiptsCache.Purge()
	bc.blockCache.Purge()
	bc.txLookupCache.Purge()
	bc.futureBlocks.Purge()

	return rootNumber, bc.loadLastState()
}

// FastSyncCommitHead sets the current head block to the one defined by the hash
// irrelevant what the chain contents were prior.
func (bc *BlockChain) FastSyncCommitHead(hash common.Hash) error {

	// Make sure that both the block as well at its state trie exists
	block := bc.GetBlockByHash(hash)
	if block == nil {
		return fmt.Errorf("non existent block [%x..]", hash[:4])
	}
	if _, err := trie.NewSecure(block.Root(), bc.stateCache.TrieDB()); err != nil {
		return err
	}
	// If all checks out, manually set the head block

	// If all checks out, manually set the head block.
	if !bc.chainmu.TryLock() {
		return errChainStopped
	}
	bc.currentBlock.Store(block)
	headBlockGauge.Update(int64(block.NumberU64()))
	bc.chainmu.Unlock()

	// Destroy any existing state snapshot and regenerate it in the background,
	// also resuming the normal maintenance of any previously paused snapshot.
	if bc.snaps != nil {
		bc.snaps.Rebuild(block.Root())
	}
	log.Info("Committed new head block", "number", block.Number(), "hash", hash)
	bc.engine.Pause()
	defer bc.engine.Resume()
	return bc.engine.FastSyncCommitHead(block)
}

// SetProcessor sets the processor required for making state modifications.
func (bc *BlockChain) SetProcessor(processor Processor) {
	bc.procmu.Lock()
	defer bc.procmu.Unlock()
	bc.processor = processor
}

// SetValidator sets the validator which is used to validate incoming blocks.
func (bc *BlockChain) SetValidator(validator Validator) {
	bc.procmu.Lock()
	defer bc.procmu.Unlock()
	bc.validator = validator
}

// Reset purges the entire blockchain, restoring it to its genesis state.
//func (bc *BlockChain) Reset() error {
//	return bc.ResetWithGenesisBlock(bc.genesisBlock)
//}

// ResetWithGenesisBlock purges the entire blockchain, restoring it to the
// specified genesis state.
/*func (bc *BlockChain) ResetWithGenesisBlock(genesis *types.Block) error {
	// Dump the entire block chain and purge the caches
	if err := bc.SetHead(0); err != nil {
		return err
	}
	bc.chainmu.Lock()
	defer bc.chainmu.Unlock()

	// Prepare the genesis block and reinitialise the chain
	rawdb.WriteBlock(bc.db, genesis)

	bc.genesisBlock = genesis
	bc.insert(bc.genesisBlock)
	bc.currentBlock.Store(bc.genesisBlock)
	headBlockGauge.Update(int64(bc.genesisBlock.NumberU64()))
	bc.hc.SetGenesis(bc.genesisBlock.Header())
	bc.hc.SetCurrentHeader(bc.genesisBlock.Header())
	bc.currentFastBlock.Store(bc.genesisBlock)

	return nil
}*/

// repair tries to repair the current blockchain by rolling back the current block
// until one with associated state is found. This is needed to fix incomplete db
// writes caused either by crashes/power outages, or simply non-committed tries.
//
// This method only rolls back the current block. The current header and current
// fast block are left intact.
func (bc *BlockChain) repair(head **types.Block) error {
	for {
		// Abort if we've rewound to a head block that does have associated state
		if _, err := state.New((*head).Root(), bc.stateCache, bc.snaps); err == nil {
			log.Info("Rewound blockchain to past state", "number", (*head).Number(), "hash", (*head).Hash())
			return nil
		}
		// Otherwise rewind one block and recheck state availability there
		block := bc.GetBlock((*head).ParentHash(), (*head).NumberU64()-1)
		if block == nil {
			return fmt.Errorf("missing block %d [%x]", (*head).NumberU64()-1, (*head).ParentHash())
		}
		*head = block
	}
}

// Export writes the active chain to the given writer.
func (bc *BlockChain) Export(w io.Writer) error {
	return bc.ExportN(w, uint64(0), bc.CurrentBlock().NumberU64())
}

// ExportN writes a subset of the active chain to the given writer.
func (bc *BlockChain) ExportN(w io.Writer, first uint64, last uint64) error {
	if !bc.chainmu.TryLock() {
		return errChainStopped
	}
	defer bc.chainmu.Unlock()

	if first > last {
		return fmt.Errorf("export failed: first (%d) is greater than last (%d)", first, last)
	}
	log.Info("Exporting batch of blocks", "count", last-first+1)

	start, reported := time.Now(), time.Now()
	for nr := first; nr <= last; nr++ {
		block := bc.GetBlockByNumber(nr)
		if block == nil {
			return fmt.Errorf("export failed on #%d: not found", nr)
		}
		if err := block.EncodeRLP(w); err != nil {
			return err
		}
		if time.Since(reported) >= statsReportLimit {
			log.Info("Exporting blocks", "exported", block.NumberU64()-first, "elapsed", common.PrettyDuration(time.Since(start)))
			reported = time.Now()
		}
	}

	return nil
}

// writeHeadBlock injects a new head block into the current block chain. This method
// assumes that the block is indeed a true head. It will also reset the head
// header and the head fast sync block to this very same block if they are older
// or if they are on a different side chain.
//
// Note, this function assumes that the `mu` mutex is held!
func (bc *BlockChain) writeHeadBlock(block *types.Block) {
	// If the block is on a side chain or an unknown one, force other heads onto it too
	updateHeads := rawdb.ReadCanonicalHash(bc.db, block.NumberU64()) != block.Hash()

	// Add the block to the canonical chain number scheme and mark as the head
	batch := bc.db.NewBatch()
	rawdb.WriteCanonicalHash(batch, block.Hash(), block.NumberU64())
	rawdb.WriteTxLookupEntriesByBlock(batch, block)
	rawdb.WriteHeadBlockHash(batch, block.Hash())

	// If the block is better than our head or is on a different chain, force update heads
	if updateHeads {
		rawdb.WriteHeadHeaderHash(batch, block.Hash())
		rawdb.WriteHeadFastBlockHash(batch, block.Hash())
	}
	// Flush the whole batch into the disk, exit the node if failed
	if err := batch.Write(); err != nil {
		log.Crit("Failed to update chain indexes and markers", "err", err)
	}
	// Update all in-memory chain markers in the last step
	if updateHeads {
		bc.hc.SetCurrentHeader(block.Header())
		bc.currentFastBlock.Store(block)
		headFastBlockGauge.Update(int64(block.NumberU64()))
	}
	bc.currentBlock.Store(block)
	headBlockGauge.Update(int64(block.NumberU64()))
}

func (bc *BlockChain) getBlock(hash common.Hash, number uint64) *types.Block {
	// Short circuit if the block's already in the cache, retrieve otherwise
	if block, ok := bc.blockCache.Get(hash); ok {
		return block.(*types.Block)
	}
	block := rawdb.ReadBlock(bc.db, hash, number)
	if block == nil {
		return nil
	}
	// Cache the found block for next time and return
	bc.blockCache.Add(block.Hash(), block)
	return block
}

// Stop stops the blockchain service. If any imports are currently in progress
// it will abort them using the procInterrupt.
func (bc *BlockChain) Stop() {
	if !atomic.CompareAndSwapInt32(&bc.running, 0, 1) {
		return
	}

	bc.executeWG.Wait()
	// Unsubscribe all subscriptions registered from blockchain
	bc.scope.Close()
	close(bc.quit)
	bc.StopInsert()

	bc.cleaner.Stop()

	// Now wait for all chain modifications to end and persistent goroutines to exit.
	//
	// Note: Close waits for the mutex to become available, i.e. any running chain
	// modification will have exited when Close returns. Since we also called StopInsert,
	// the mutex should become available quickly. It cannot be taken again after Close has
	// returned.
	bc.chainmu.Close()
	bc.wg.Wait()

	// Ensure that the entirety of the state snapshot is journalled to disk.
	var snapBase common.Hash
	if bc.snaps != nil {
		var err error
		if snapBase, err = bc.snaps.Journal(bc.CurrentBlock().Root()); err != nil {
			log.Error("Failed to journal state snapshot", "err", err)
		}
	}
	// Ensure the state of a recent block is also stored to disk before exiting.
	// We're writing three different states to catch different restart scenarios:
	//  - HEAD:     So we don't need to reprocess any blocks in the general case
	//  - HEAD-1:   So we don't do large reorgs if our HEAD becomes an uncle
	//  - HEAD-127: So we have a hard limit on the number of blocks reexecuted
	if !bc.cacheConfig.Disabled {
		triedb := bc.stateCache.TrieDB()
		if 0 >= bc.cacheConfig.TriesInMemory {
			bc.cacheConfig.TriesInMemory = 128
		}

		for _, offset := range []uint64{0, 1, (uint64)(bc.cacheConfig.TriesInMemory - 1)} {
			if number := bc.CurrentBlock().NumberU64(); number > offset {
				recent := bc.GetBlockByNumber(number - offset)

				log.Info("Writing cached state to disk", "block", recent.Number(), "hash", recent.Hash(), "root", recent.Root())
				if err := triedb.Commit(recent.Root(), true, true); err != nil {
					log.Error("Failed to commit recent state trie", "err", err)
				}
			}
		}
		if snapBase != (common.Hash{}) {
			log.Info("Writing snapshot state to disk", "root", snapBase)
			if err := triedb.Commit(snapBase, true, true); err != nil {
				log.Error("Failed to commit recent state trie", "err", err)
			}
		}
		for !bc.triegc.Empty() {
			triedb.Dereference(bc.triegc.PopItem().(common.Hash))
		}
		if size, _ := triedb.Size(); size != 0 {
			log.Error("Dangling trie nodes after full cleanup")
		}
	}
	// Ensure all live cached entries be saved into disk, so that we can skip
	// cache warmup when node restarts.
	if bc.cacheConfig.TrieCleanJournal != "" {
		triedb := bc.stateCache.TrieDB()
		triedb.SaveCache(bc.cacheConfig.TrieCleanJournal)
	}
	log.Info("Blockchain stopped")
}

func (bc *BlockChain) procFutureBlocks() {
	blocks := make([]*types.Block, 0, bc.futureBlocks.Len())
	for _, hash := range bc.futureBlocks.Keys() {
		if block, exist := bc.futureBlocks.Peek(hash); exist {
			blocks = append(blocks, block.(*types.Block))
		}
	}
	if len(blocks) > 0 {
		sort.Slice(blocks, func(i, j int) bool {
			return blocks[i].NumberU64() < blocks[j].NumberU64()
		})

		// Insert one by one as chain insertion needs contiguous ancestry between blocks
		for i := range blocks {
			bc.InsertChain(blocks[i : i+1])
		}
	}
}

// WriteStatus status of write
type WriteStatus byte

const (
	NonStatTy WriteStatus = iota
	CanonStatTy
	SideStatTy
)

// numberHash is just a container for a number and a hash, to represent a block
type numberHash struct {
	number uint64
	hash   common.Hash
}

// InsertReceiptChain attempts to complete an already existing header chain with
// transaction and receipt data.
func (bc *BlockChain) InsertReceiptChain(blockChain types.Blocks, receiptChain []types.Receipts, ancientLimit uint64) (int, error) {
	// We don't require the chainMu here since we want to maximize the
	// concurrency of header insertion and receipt insertion.
	bc.wg.Add(1)
	defer bc.wg.Done()

	var (
		ancientBlocks, liveBlocks     types.Blocks
		ancientReceipts, liveReceipts []types.Receipts
	)
	// Do a sanity check that the provided chain is actually ordered and linked
	for i := 0; i < len(blockChain); i++ {
		if i != 0 {
			if blockChain[i].NumberU64() != blockChain[i-1].NumberU64()+1 || blockChain[i].ParentHash() != blockChain[i-1].Hash() {
				log.Error("Non contiguous receipt insert", "number", blockChain[i].Number(), "hash", blockChain[i].Hash(), "parent", blockChain[i].ParentHash(),
					"prevnumber", blockChain[i-1].Number(), "prevhash", blockChain[i-1].Hash())
				return 0, fmt.Errorf("non contiguous insert: item %d is #%d [%x..], item %d is #%d [%x..] (parent [%x..])", i-1, blockChain[i-1].NumberU64(),
					blockChain[i-1].Hash().Bytes()[:4], i, blockChain[i].NumberU64(), blockChain[i].Hash().Bytes()[:4], blockChain[i].ParentHash().Bytes()[:4])
			}
		}
		if blockChain[i].NumberU64() <= ancientLimit {
			ancientBlocks, ancientReceipts = append(ancientBlocks, blockChain[i]), append(ancientReceipts, receiptChain[i])
		} else {
			liveBlocks, liveReceipts = append(liveBlocks, blockChain[i]), append(liveReceipts, receiptChain[i])
		}
	}

	var (
		stats = struct{ processed, ignored int32 }{}
		start = time.Now()
		size  = int64(0)
	)

	// updateHead updates the head fast sync block if the inserted blocks are better
	// and returns an indicator whether the inserted blocks are canonical.
	updateHead := func(head *types.Block) bool {
		if !bc.chainmu.TryLock() {
			return false
		}
		defer bc.chainmu.Unlock()

		if bn := head.Number(); bn != nil {
			// Rewind may have occurred, skip in that case.
			if bc.CurrentHeader().Number.Cmp(head.Number()) >= 0 {
				currentFastBlock := bc.CurrentFastBlock()
				if currentFastBlock.Number().Cmp(bn) < 0 {
					rawdb.WriteHeadFastBlockHash(bc.db, head.Hash())
					bc.currentFastBlock.Store(head)
					headFastBlockGauge.Update(int64(head.NumberU64()))
					return true
				}
			}
		}
		return false
	}

	// writeAncient writes blockchain and corresponding receipt chain into ancient store.
	//
	// this function only accepts canonical chain data. All side chain will be reverted
	// eventually.
	writeAncient := func(blockChain types.Blocks, receiptChain []types.Receipts) (int, error) {
		first := blockChain[0]
		last := blockChain[len(blockChain)-1]

		// Ensure genesis is in ancients.
		if first.NumberU64() == 1 {
			if frozen, _ := bc.db.Ancients(); frozen == 0 {
				b := bc.genesisBlock
				writeSize, err := rawdb.WriteAncientBlocks(bc.db, []*types.Block{b}, []types.Receipts{nil})
				size += writeSize
				if err != nil {
					log.Error("Error writing genesis to ancients", "err", err)
					return 0, err
				}
				log.Info("Wrote genesis to ancients")
			}
		}
		// Before writing the blocks to the ancients, we need to ensure that
		// they correspond to the what the headerchain 'expects'.
		// We only check the last block/header, since it's a contiguous chain.
		if !bc.HasHeader(last.Hash(), last.NumberU64()) {
			return 0, fmt.Errorf("containing header #%d [%x..] unknown", last.Number(), last.Hash().Bytes()[:4])
		}

		// Write all chain data to ancients.
		writeSize, err := rawdb.WriteAncientBlocks(bc.db, blockChain, receiptChain)
		size += writeSize
		if err != nil {
			log.Error("Error importing chain data to ancients", "err", err)
			return 0, err
		}

		// Write tx indices if any condition is satisfied:
		// * If user requires to reserve all tx indices(txlookuplimit=0)
		// * If all ancient tx indices are required to be reserved(txlookuplimit is even higher than ancientlimit)
		// * If block number is large enough to be regarded as a recent block
		// It means blocks below the ancientLimit-txlookupLimit won't be indexed.
		//
		// But if the `TxIndexTail` is not nil, e.g. Geth is initialized with
		// an external ancient database, during the setup, blockchain will start
		// a background routine to re-indexed all indices in [ancients - txlookupLimit, ancients)
		// range. In this case, all tx indices of newly imported blocks should be
		// generated.
		var batch = bc.db.NewBatch()
		for i, block := range blockChain {
			if bc.txLookupLimit == 0 || ancientLimit <= bc.txLookupLimit || block.NumberU64() >= ancientLimit-bc.txLookupLimit {
				rawdb.WriteTxLookupEntriesByBlock(batch, block)
			} else if rawdb.ReadTxIndexTail(bc.db) != nil {
				rawdb.WriteTxLookupEntriesByBlock(batch, block)
			}
			stats.processed++

			if batch.ValueSize() > ethdb.IdealBatchSize || i == len(blockChain)-1 {
				size += int64(batch.ValueSize())
				if err = batch.Write(); err != nil {
					fastBlock := bc.CurrentFastBlock().NumberU64()
					if err := bc.db.TruncateAncients(fastBlock + 1); err != nil {
						log.Error("Can't truncate ancient store after failed insert", "err", err)
					}
					return 0, err
				}
				batch.Reset()
			}
		}

		// Sync the ancient store explicitly to ensure all data has been flushed to disk.
		if err := bc.db.Sync(); err != nil {
			return 0, err
		}
		// Update the current fast block because all block data is now present in DB.
		previousFastBlock := bc.CurrentFastBlock().NumberU64()
		if !updateHead(blockChain[len(blockChain)-1]) {
			// We end up here if the header chain has reorg'ed, and the blocks/receipts
			// don't match the canonical chain.
			if err := bc.db.TruncateAncients(previousFastBlock + 1); err != nil {
				log.Error("Can't truncate ancient store after failed insert", "err", err)
			}
			return 0, errSideChainReceipts
		}

		// Delete block data from the main database.
		batch.Reset()
		canonHashes := make(map[common.Hash]struct{})
		for _, block := range blockChain {
			canonHashes[block.Hash()] = struct{}{}
			if block.NumberU64() == 0 {
				continue
			}
			rawdb.DeleteCanonicalHash(batch, block.NumberU64())
			rawdb.DeleteBlockWithoutNumber(batch, block.Hash(), block.NumberU64())
		}
		// Delete side chain hash-to-number mappings.
		for _, nh := range rawdb.ReadAllHashesInRange(bc.db, first.NumberU64(), last.NumberU64()) {
			if _, canon := canonHashes[nh.Hash]; !canon {
				rawdb.DeleteHeader(batch, nh.Hash, nh.Number)
			}
		}
		if err := batch.Write(); err != nil {
			return 0, err
		}
		return 0, nil
	}

	// writeLive writes blockchain and corresponding receipt chain into active store.
	writeLive := func(blockChain types.Blocks, receiptChain []types.Receipts) (int, error) {
		skipPresenceCheck := false
		batch := bc.db.NewBatch()
		for i, block := range blockChain {
			// Short circuit insertion if shutting down or processing failed
			if bc.insertStopped() {
				return 0, errInsertionInterrupted
			}
			// Short circuit if the owner header is unknown
			if !bc.HasHeader(block.Hash(), block.NumberU64()) {
				return i, fmt.Errorf("containing header #%d [%x..] unknown", block.Number(), block.Hash().Bytes()[:4])
			}
			if !skipPresenceCheck {
				// Ignore if the entire data is already known
				if bc.HasBlock(block.Hash(), block.NumberU64()) {
					stats.ignored++
					continue
				} else {
					// If block N is not present, neither are the later blocks.
					// This should be true, but if we are mistaken, the shortcut
					// here will only cause overwriting of some existing data
					skipPresenceCheck = true
				}
			}
			// Write all the data out into the database
			rawdb.WriteBody(batch, block.Hash(), block.NumberU64(), block.Body())
			if receiptChain != nil {
				rawdb.WriteReceipts(batch, block.Hash(), block.NumberU64(), receiptChain[i])
			}
			rawdb.WriteTxLookupEntriesByBlock(batch, block) // Always write tx indices for live blocks, we assume they are needed

			// Write everything belongs to the blocks into the database. So that
			// we can ensure all components of body is completed(body, receipts,
			// tx indexes)
			if batch.ValueSize() >= ethdb.IdealBatchSize {
				if err := batch.Write(); err != nil {
					return 0, err
				}
				size += int64(batch.ValueSize())
				batch.Reset()
			}
			stats.processed++
		}
		// Write everything belongs to the blocks into the database. So that
		// we can ensure all components of body is completed(body, receipts,
		// tx indexes)
		if batch.ValueSize() > 0 {
			size += int64(batch.ValueSize())
			if err := batch.Write(); err != nil {
				return 0, err
			}
		}
		updateHead(blockChain[len(blockChain)-1])
		return 0, nil
	}

	// Write downloaded chain data and corresponding receipt chain data
	if len(ancientBlocks) > 0 {
		// fast同步的时候不会写入回执
		//if n, err := writeAncient(ancientBlocks, ancientReceipts); err != nil {
		if n, err := writeAncient(ancientBlocks, nil); err != nil {
			if err == errInsertionInterrupted {
				return 0, nil
			}
			return n, err
		}
	}
	// Write the tx index tail (block number from where we index) before write any live blocks
	if len(liveBlocks) > 0 && liveBlocks[0].NumberU64() == ancientLimit+1 {
		// The tx index tail can only be one of the following two options:
		// * 0: all ancient blocks have been indexed
		// * ancient-limit: the indices of blocks before ancient-limit are ignored
		if tail := rawdb.ReadTxIndexTail(bc.db); tail == nil {
			if bc.txLookupLimit == 0 || ancientLimit <= bc.txLookupLimit {
				rawdb.WriteTxIndexTail(bc.db, 0)
			} else {
				rawdb.WriteTxIndexTail(bc.db, ancientLimit-bc.txLookupLimit)
			}
		}
	}
	if len(liveBlocks) > 0 {
		// fast同步的时候不会写入回执
		// if n, err := writeLive(liveBlocks, liveReceipts); err != nil {
		if n, err := writeLive(liveBlocks, nil); err != nil {
			if err == errInsertionInterrupted {
				return 0, nil
			}
			return n, err
		}
	}

	head := blockChain[len(blockChain)-1]
	context := []interface{}{
		"count", stats.processed, "elapsed", common.PrettyDuration(time.Since(start)),
		"number", head.Number(), "hash", head.Hash(), "age", common.PrettyAge(time.Unix(int64(head.Time()), 0)),
		"size", common.StorageSize(size),
	}
	if stats.ignored > 0 {
		context = append(context, []interface{}{"ignored", stats.ignored}...)
	}
	log.Info("Imported new block receipts", context...)

	return 0, nil
}

var lastWrite uint64

// WriteBlockWithoutState writes only the block and its metadata to the database,
// but does not write any state. This is used to construct competing side forks
// up to the point where they exceed the canonical total difficulty.
func (bc *BlockChain) WriteBlockWithoutState(block *types.Block) (err error) {
	if bc.insertStopped() {
		return errInsertionInterrupted
	}

	rawdb.WriteBlock(bc.db, block)

	return nil
}

// WriteBlockWithState writes the block and all associated state to the database.
func (bc *BlockChain) WriteBlockWithState(block *types.Block, receipts []*types.Receipt, logs []*types.Log, state *state.StateDB, emitHeadEvent bool, cbftBridgeUpdateChainState func()) (status WriteStatus, err error) {
	if !bc.chainmu.TryLock() {
		return NonStatTy, errInsertionInterrupted
	}
	defer bc.chainmu.Unlock()
	if cbftBridgeUpdateChainState != nil {
		cbftBridgeUpdateChainState()
	}
	return bc.writeBlockWithState(block, receipts, logs, state, emitHeadEvent)
}

// WriteBlockWithState writes the block and all associated state to the database.
func (bc *BlockChain) writeBlockWithState(block *types.Block, receipts []*types.Receipt, logs []*types.Log, state *state.StateDB, emitHeadEvent bool) (status WriteStatus, err error) {
	if bc.insertStopped() {
		return NonStatTy, errInsertionInterrupted
	}

	// Make sure no inconsistent state is leaked during insertion
	currentBlock := bc.CurrentBlock()
	if block.NumberU64() <= currentBlock.NumberU64() {
		log.Warn("block lower than current block in chain", "blockHash", block.Hash(), "blockNumber", block.NumberU64(), "currentHash", currentBlock.Hash(), "currentNumber", currentBlock.NumberU64())
		return NonStatTy, nil
	}
	localBn := currentBlock.Number()
	externBn := block.Number()

	// Irrelevant of the canonical status, write the block itself to the database
	rawdb.WriteBlock(bc.db, block)

	triedb := bc.stateCache.TrieDB()
	root, err := state.Commit(true)

	if err != nil {
		log.Error("check block is EIP158 error", "hash", block.Hash(), "number", block.NumberU64())
		return NonStatTy, err
	}

	// If we're running an archive node, always flush
	if bc.cacheConfig.Disabled {
		limit := common.StorageSize(bc.cacheConfig.TrieDirtyLimit) * 1024 * 1024
		oversize := false
		if !(bc.cacheConfig.DBGCMpt && !bc.cacheConfig.DBDisabledGC.IsSet()) {
			//triedb.ReferenceVersion(root)
			if err := triedb.Commit(root, false, false); err != nil {
				log.Error("Commit to triedb error", "root", root)
				return NonStatTy, err
			}
			//triedb.Dereference(currentBlock.Root())
			nodes, _ := triedb.Size()
			oversize = nodes > limit
		} else {
			triedb.ReferenceVersion(root)
			triedb.DereferenceDB(currentBlock.Root())

			if err := triedb.Commit(root, false, false); err != nil {
				log.Error("Commit to triedb error", "root", root)
				return NonStatTy, err
			}

			if triedb.UselessSize() > bc.cacheConfig.DBGCBlock {
				triedb.UselessGC(1)
			}

			nodes, _ := triedb.Size()
			oversize = nodes > limit
		}

		if oversize {
			triedb.CapNode(limit * defaultCapNodePercent)
			triedb.ResetUseless()
		}
		log.Debug("archive node commit stateDB trie", "blockNumber", block.NumberU64(), "blockHash", block.Hash().Hex(), "root", root.String())
	} else {
		log.Debug("non-archive node put stateDB trie", "blockNumber", block.NumberU64(), "blockHash", block.Hash().Hex(), "root", root.String())
		// Full but not archive node, do proper garbage collection
		triedb.Reference(root, common.Hash{}) // metadata reference to keep trie alive
		bc.triegc.Push(root, -int64(block.NumberU64()))

		if 0 >= bc.cacheConfig.TriesInMemory {
			bc.cacheConfig.TriesInMemory = 128
		}

		if current := block.NumberU64(); current > (uint64)(bc.cacheConfig.TriesInMemory) {
			// If we exceeded our memory allowance, flush matured singleton nodes to disk
			var (
				nodes, imgs = triedb.Size()
				limit       = common.StorageSize(bc.cacheConfig.TrieDirtyLimit) * 1024 * 1024
			)
			if nodes > limit || imgs > 4*1024*1024 {
				triedb.Cap(limit - ethdb.IdealBatchSize)
			}
			// Find the next state trie we need to commit
			header := bc.GetHeaderByNumber(current - (uint64)(bc.cacheConfig.TriesInMemory))
			chosen := header.Number.Uint64()

			// If we exceeded out time allowance, flush an entire trie to disk
			if bc.gcproc > bc.cacheConfig.TrieTimeLimit {
				// If we're exceeding limits but haven't reached a large enough memory gap,
				// warn the user that the system is becoming unstable.
				if chosen < lastWrite+(uint64)(bc.cacheConfig.TriesInMemory) && bc.gcproc >= 2*bc.cacheConfig.TrieTimeLimit {
					log.Info("State in memory for too long, committing", "time", bc.gcproc, "allowance", bc.cacheConfig.TrieTimeLimit, "optimum",
						float64(chosen-lastWrite)/(float64)(bc.cacheConfig.TriesInMemory))
				}
				// Flush an entire trie and restart the counters
				triedb.Commit(header.Root, true, true)
				lastWrite = chosen
				bc.gcproc = 0
			}
			// Garbage collect anything below our required write retention
			for !bc.triegc.Empty() {
				root, number := bc.triegc.Pop()
				if uint64(-number) > chosen {
					bc.triegc.Push(root, number)
					break
				}
				triedb.Dereference(root.(common.Hash))
			}
		}
	}

	// Write other block data using a batch.
	batch := bc.db.NewBatch()
	rawdb.WriteReceipts(batch, block.Hash(), block.NumberU64(), receipts)

	// If the total difficulty is higher than our known, add it to the canonical chain
	// Second clause in the if statement reduces the vulnerability to selfish mining.
	// Please refer to http://www.cs.cornell.edu/~ie53/publications/btcProcFC.pdf
	reorg := externBn.Cmp(localBn) > 0
	currentBlock = bc.CurrentBlock()
	if !reorg && externBn.Cmp(localBn) == 0 {
		// Split same-difficulty blocks by number, then preferentially select
		// the block generated by the local miner as the canonical block.
		if block.NumberU64() < currentBlock.NumberU64() {
			reorg = true
		} else if block.NumberU64() == currentBlock.NumberU64() {
			var currentPreserve, blockPreserve bool
			if bc.shouldPreserve != nil {
				currentPreserve, blockPreserve = bc.shouldPreserve(currentBlock), bc.shouldPreserve(block)
			}
			reorg = !currentPreserve && (blockPreserve || mrand.Float64() < 0.5)
		}
	}
	if reorg {
		// Reorganise the chain if the parent is not the head block
		if block.ParentHash() != currentBlock.Hash() {
			if err := bc.reorg(currentBlock, block); err != nil {
				return NonStatTy, err
			}
		}
		// Write the positional metadata for transaction/receipt lookups and preimages
		rawdb.WriteTxLookupEntriesByBlock(batch, block)
		rawdb.WritePreimages(batch, state.Preimages())

		status = CanonStatTy
	} else {
		status = SideStatTy
	}

	// Write the positional metadata for transaction/receipt lookups and preimages
	rawdb.WriteTxLookupEntriesByBlock(batch, block)
	rawdb.WritePreimages(batch, state.Preimages())

	status = CanonStatTy
	if err := batch.Write(); err != nil {
		return NonStatTy, err
	}
	log.Debug("insert into chain", "WriteStatus", status, "hash", block.Hash(), "number", block.NumberU64())

	// Set new head.
	if status == CanonStatTy {
		bc.writeHeadBlock(block)

		// parse block and retrieves txs
		//receipts := bc.GetReceiptsByHash(block.Hash())
		//if MPC_POOL != nil{
		//	MPC_POOL.InjectTxs(block, receipts, bc, state)
		//}

		//if VC_POOL != nil {
		//	VC_POOL.InjectTxs(block, receipts, bc, state)
		//}

	}
	bc.futureBlocks.Remove(block.Hash())

	if status == CanonStatTy {
		bc.chainFeed.Send(ChainEvent{Block: block, Hash: block.Hash(), Logs: logs})
		if len(logs) > 0 {
			bc.logsFeed.Send(logs)
		}
		// In theory we should fire a ChainHeadEvent when we inject
		// a canonical block, but sometimes we can insert a batch of
		// canonicial blocks. Avoid firing too much ChainHeadEvents,
		// we will fire an accumulated ChainHeadEvent and disable fire
		// event here.
		if emitHeadEvent {
			bc.chainHeadFeed.Send(ChainHeadEvent{Block: block})
		}
	} else {
		bc.chainSideFeed.Send(ChainSideEvent{Block: block})
	}

	bc.blockCache.Add(block.Hash(), block)

	bc.hc.SetCurrentHeader(block.Header())
	// Cleanup storage
	if !bc.cacheConfig.DBDisabledGC.IsSet() && bc.cleaner.NeedCleanup() {
		bc.cleaner.Cleanup()
	}

	bc.BlockFeed.Send(block)

	// Update the metrics touched during block processing
	accountReadTimer.Update(state.AccountReads)                 // Account reads are complete, we can mark them
	storageReadTimer.Update(state.StorageReads)                 // Storage reads are complete, we can mark them
	accountUpdateTimer.Update(state.AccountUpdates)             // Account updates are complete, we can mark them
	storageUpdateTimer.Update(state.StorageUpdates)             // Storage updates are complete, we can mark them
	snapshotAccountReadTimer.Update(state.SnapshotAccountReads) // Account reads are complete, we can mark them
	snapshotStorageReadTimer.Update(state.SnapshotStorageReads) // Storage reads are complete, we can mark them
	accountHashTimer.Update(state.AccountHashes)                // Account hashes are complete, we can mark them
	storageHashTimer.Update(state.StorageHashes)                // Storage hashes are complete, we can mark them
	accountCommitTimer.Update(state.AccountCommits)             // Account commits are complete, we can mark them
	storageCommitTimer.Update(state.StorageCommits)             // Storage commits are complete, we can mark them
	snapshotCommitTimer.Update(state.SnapshotCommits)           // Snapshot commits are complete, we can mark them
	return status, nil
}

// InsertChain attempts to insert the given batch of blocks in to the canonical
// chain or, otherwise, create a fork. If an error is returned it will return
// the index number of the failing block as well an error describing what went
// wrong.
//
// After insertion is done, all accumulated events will be fired.
func (bc *BlockChain) InsertChain(chain types.Blocks) (int, error) {
	// Sanity check that we have something meaningful to import
	if len(chain) == 0 {
		return 0, nil
	}

	// Do a sanity check that the provided chain is actually ordered and linked.
	for i := 1; i < len(chain); i++ {
		block, prev := chain[i], chain[i-1]
		if block.NumberU64() != prev.NumberU64()+1 || block.ParentHash() != prev.Hash() {
			log.Error("Non contiguous block insert",
				"number", block.Number(),
				"hash", block.Hash(),
				"parent", block.ParentHash(),
				"prevnumber", prev.Number(),
				"prevhash", prev.Hash(),
			)
			return 0, fmt.Errorf("non contiguous insert: item %d is #%d [%x..], item %d is #%d [%x..] (parent [%x..])", i-1, prev.NumberU64(),
				prev.Hash().Bytes()[:4], i, block.NumberU64(), block.Hash().Bytes()[:4], block.ParentHash().Bytes()[:4])
		}
	}
	// Pre-check passed, start the full block imports.
	return bc.insertChain(chain, true)
}

// insertChain is the internal implementation of insertChain, which assumes that
// 1) chains are contiguous, and 2) The chain mutex is held.
//
// This method is split out so that import batches that require re-injecting
// historical blocks can do so without releasing the lock, which could lead to
// racey behaviour. If a sidechain import is in progress, and the historic state
// is imported, but then new canon-head is added before the actual sidechain
// completes, then the historic state could be pruned again
func (bc *BlockChain) insertChain(chain types.Blocks, verifySeals bool) (int, error) {
	// If the chain is terminating, don't even bother starting up
	if bc.insertStopped() {
		return 0, nil
	}

	// A queued approach to delivering events. This is generally
	// faster than direct delivery and requires much less mutex
	// acquiring.
	var (
		stats = insertStats{startTime: mclock.Now()}
	)
	// Start the parallel header verifier
	headers := make([]*types.Header, len(chain))
	seals := make([]bool, len(chain))

	for i, block := range chain {
		headers[i] = block.Header()
		seals[i] = verifySeals
	}

	// Pause engine
	bc.engine.Pause()
	defer bc.engine.Resume()

	abort, results := bc.engine.VerifyHeaders(bc, headers, seals)
	defer close(abort)

	// Peek the error for the first block to decide the directing import logic
	it := newInsertIterator(chain, results, bc.Validator())
	block, err := it.next()
	switch {
	case bc.skipBlock(err, it):
		// Skip all known blocks that behind us
		current := bc.CurrentBlock().NumberU64()

		for block != nil && bc.skipBlock(err, it) && current >= block.NumberU64() {
			stats.ignored++
			block, err = it.next()
		}
		// Falls through to the block import

	// Some other error(except ErrKnownBlock) occurred, abort.
	// ErrKnownBlock is allowed here since some known blocks
	// still need re-execution to generate snapshots that are missing
	case err != nil && !errors.Is(err, ErrKnownBlock):
		bc.futureBlocks.Remove(block.Hash())
		stats.ignored += len(it.chain)
		bc.reportBlock(block, nil, err)
		return it.index, err
	}
	// No validation errors for the first block (or chain prefix skipped)
	for ; block != nil && (err == nil || errors.Is(err, ErrKnownBlock)); block, err = it.next() {
		// If the chain is terminating, stop processing blocks
		if bc.insertStopped() {
			log.Debug("Abort during block processing")
			break
		}
		start := time.Now()
		err = bc.engine.InsertChain(block)
		if err != nil {
			return it.index, err
		}

		blockInsertTimer.UpdateSince(start)
		dirty, _ := bc.stateCache.TrieDB().Size()
		stats.report(chain, it.index, dirty)
	}

	stats.ignored += it.remaining()

	return it.index, err
}

// joey.lyu
func (bc *BlockChain) ProcessDirectly(block *types.Block, state *state.StateDB, parent *types.Block) (types.Receipts, error) {
	// Process block using the parent state as reference point.
	start := time.Now()
	receipts, _, usedGas, err := bc.processor.Process(block, state, bc.vmConfig)
	if err != nil {
		log.Error("Failed to ProcessDirectly", "blockNumber", block.Number(), "blockHash", block.Hash(), "err", err)
		bc.reportBlock(block, receipts, err)
		return nil, err
	}
	log.Debug("Execute block time", "blockNumber", block.Number(), "blockHash", block.Hash(), "time", time.Since(start))

	// Validate the state using the default validator
	start = time.Now()
	err = bc.Validator().ValidateState(block, state, receipts, usedGas)
	if err != nil {
		bc.reportBlock(block, receipts, err)
		return nil, err
	}
	blockValidationTimer.UpdateSince(start)

	bc.BlockExecuteFeed.Send(block)

	return receipts, nil
}

func countTransactions(chain []*types.Block) (c int) {
	for _, b := range chain {
		c += len(b.Transactions())
	}
	return c
}

// reorg takes two blocks, an old chain and a new chain and will reconstruct the
// blocks and inserts them to be part of the new canonical chain and accumulates
// potential missing transactions and post an event about them.
func (bc *BlockChain) reorg(oldBlock, newBlock *types.Block) error {
	var (
		newChain    types.Blocks
		oldChain    types.Blocks
		commonBlock *types.Block

		deletedTxs types.Transactions
		addedTxs   types.Transactions

		deletedLogs [][]*types.Log
		rebirthLogs [][]*types.Log

		// collectLogs collects the logs that were generated or removed during
		// the processing of the block that corresponds with the given hash.
		// These logs are later announced as deleted or reborn
		collectLogs = func(hash common.Hash, removed bool) {
			number := bc.hc.GetBlockNumber(hash)
			if number == nil {
				return
			}
			receipts := rawdb.ReadReceipts(bc.db, hash, *number, bc.Config())

			var logs []*types.Log
			for _, receipt := range receipts {
				for _, log := range receipt.Logs {
					l := *log
					if removed {
						l.Removed = true
					} else {
					}
					logs = append(logs, &l)
				}
			}
			if len(logs) > 0 {
				if removed {
					deletedLogs = append(deletedLogs, logs)
				} else {
					rebirthLogs = append(rebirthLogs, logs)
				}
			}
		}
		// mergeLogs returns a merged log slice with specified sort order.
		mergeLogs = func(logs [][]*types.Log, reverse bool) []*types.Log {
			var ret []*types.Log
			if reverse {
				for i := len(logs) - 1; i >= 0; i-- {
					ret = append(ret, logs[i]...)
				}
			} else {
				for i := 0; i < len(logs); i++ {
					ret = append(ret, logs[i]...)
				}
			}
			return ret
		}
	)
	// Reduce the longer chain to the same number as the shorter one
	if oldBlock.NumberU64() > newBlock.NumberU64() {
		// Old chain is longer, gather all transactions and logs as deleted ones
		for ; oldBlock != nil && oldBlock.NumberU64() != newBlock.NumberU64(); oldBlock = bc.GetBlock(oldBlock.ParentHash(), oldBlock.NumberU64()-1) {
			oldChain = append(oldChain, oldBlock)
			deletedTxs = append(deletedTxs, oldBlock.Transactions()...)
			collectLogs(oldBlock.Hash(), true)
		}
	} else {
		// New chain is longer, stash all blocks away for subsequent insertion
		for ; newBlock != nil && newBlock.NumberU64() != oldBlock.NumberU64(); newBlock = bc.GetBlock(newBlock.ParentHash(), newBlock.NumberU64()-1) {
			newChain = append(newChain, newBlock)
		}
	}
	if oldBlock == nil {
		return fmt.Errorf("invalid old chain")
	}
	if newBlock == nil {
		return fmt.Errorf("invalid new chain")
	}
	// Both sides of the reorg are at the same number, reduce both until the common
	// ancestor is found
	for {
		// If the common ancestor was found, bail out
		if oldBlock.Hash() == newBlock.Hash() {
			commonBlock = oldBlock
			break
		}
		// Remove an old block as well as stash away a new block
		oldChain = append(oldChain, oldBlock)
		deletedTxs = append(deletedTxs, oldBlock.Transactions()...)
		collectLogs(oldBlock.Hash(), true)

		newChain = append(newChain, newBlock)

		// Step back with both chains
		oldBlock = bc.GetBlock(oldBlock.ParentHash(), oldBlock.NumberU64()-1)
		if oldBlock == nil {
			return fmt.Errorf("invalid old chain")
		}
		newBlock = bc.GetBlock(newBlock.ParentHash(), newBlock.NumberU64()-1)
		if newBlock == nil {
			return fmt.Errorf("invalid new chain")
		}
	}
	// Ensure the user sees large reorgs
	if len(oldChain) > 0 && len(newChain) > 0 {
		logFn := log.Info
		msg := "Chain reorg detected"
		if len(oldChain) > 63 {
			msg = "Large chain reorg detected"
			logFn = log.Warn
		}
		logFn(msg, "number", commonBlock.Number(), "hash", commonBlock.Hash(),
			"drop", len(oldChain), "dropfrom", oldChain[0].Hash(), "add", len(newChain), "addfrom", newChain[0].Hash())
		blockReorgAddMeter.Mark(int64(len(newChain)))
		blockReorgDropMeter.Mark(int64(len(oldChain)))
	} else {
		log.Error("Impossible reorg, please file an issue", "oldnum", oldBlock.Number(), "oldhash", oldBlock.Hash(), "newnum", newBlock.Number(), "newhash", newBlock.Hash())
	}
	// Insert the new chain(except the head block(reverse order)),
	// taking care of the proper incremental order.
	for i := len(newChain) - 1; i >= 1; i-- {
		// Insert the block in the canonical way, re-writing history
		bc.writeHeadBlock(newChain[i])

		// Collect reborn logs due to chain reorg
		collectLogs(newChain[i].Hash(), false)

		// Write lookup entries for hash based transaction/receipt searches
		rawdb.WriteTxLookupEntriesByBlock(bc.db, newChain[i])
		addedTxs = append(addedTxs, newChain[i].Transactions()...)
	}
	// When transactions get deleted from the database, the receipts that were
	// created in the fork must also be deleted
	batch := bc.db.NewBatch()
	for _, tx := range types.TxDifference(deletedTxs, addedTxs) {
		rawdb.DeleteTxLookupEntry(batch, tx.Hash())
	}
	// Delete any canonical number assignments above the new head
	number := bc.CurrentBlock().NumberU64()
	for i := number + 1; ; i++ {
		hash := rawdb.ReadCanonicalHash(bc.db, i)
		if hash == (common.Hash{}) {
			break
		}
		rawdb.DeleteCanonicalHash(batch, i)
	}
	batch.Write()
	// If any logs need to be fired, do it now. In theory we could avoid creating
	// this goroutine if there are no events to fire, but realistcally that only
	// ever happens if we're reorging empty blocks, which will only happen on idle
	// networks where performance is not an issue either way.
	if len(deletedLogs) > 0 {
		bc.rmLogsFeed.Send(RemovedLogsEvent{mergeLogs(deletedLogs, true)})
	}
	if len(rebirthLogs) > 0 {
		bc.logsFeed.Send(mergeLogs(rebirthLogs, false))
	}
	if len(oldChain) > 0 {
		for i := len(oldChain) - 1; i >= 0; i-- {
			bc.chainSideFeed.Send(ChainSideEvent{Block: oldChain[i]})
		}
	}
	return nil
}

// futureBlocksLoop processes the 'future block' queue.
func (bc *BlockChain) futureBlocksLoop() {
	defer bc.wg.Done()
	futureTimer := time.NewTicker(5 * time.Second)
	defer futureTimer.Stop()
	for {
		select {
		case <-futureTimer.C:
			bc.procFutureBlocks()
		case <-bc.quit:
			return
		}
	}
}

// skipBlock returns 'true', if the block being imported can be skipped over, meaning
// that the block does not need to be processed but can be considered already fully 'done'.
func (bc *BlockChain) skipBlock(err error, it *insertIterator) bool {
	// We can only ever bypass processing if the only error returned by the validator
	// is ErrKnownBlock, which means all checks passed, but we already have the block
	// and state.
	if !errors.Is(err, ErrKnownBlock) {
		return false
	}
	// If we're not using snapshots, we can skip this, since we have both block
	// and (trie-) state
	if bc.snaps == nil {
		return true
	}
	var (
		header     = it.current() // header can't be nil
		parentRoot common.Hash
	)
	// If we also have the snapshot-state, we can skip the processing.
	if bc.snaps.Snapshot(header.Root) != nil {
		return true
	}
	// In this case, we have the trie-state but not snapshot-state. If the parent
	// snapshot-state exists, we need to process this in order to not get a gap
	// in the snapshot layers.
	// Resolve parent block
	if parent := it.previous(); parent != nil {
		parentRoot = parent.Root
	} else if parent = bc.GetHeaderByHash(header.ParentHash); parent != nil {
		parentRoot = parent.Root
	}
	if parentRoot == (common.Hash{}) {
		return false // Theoretically impossible case
	}
	// Parent is also missing snapshot: we can skip this. Otherwise process.
	if bc.snaps.Snapshot(parentRoot) == nil {
		return true
	}
	return false
}

// maintainTxIndex is responsible for the construction and deletion of the
// transaction index.
//
// User can use flag `txlookuplimit` to specify a "recentness" block, below
// which ancient tx indices get deleted. If `txlookuplimit` is 0, it means
// all tx indices will be reserved.
//
// The user can adjust the txlookuplimit value for each launch after fast
// sync, Geth will automatically construct the missing indices and delete
// the extra indices.
func (bc *BlockChain) maintainTxIndex(ancients uint64) {
	defer bc.wg.Done()

	// Before starting the actual maintenance, we need to handle a special case,
	// where user might init Geth with an external ancient database. If so, we
	// need to reindex all necessary transactions before starting to process any
	// pruning requests.
	if ancients > 0 {
		var from = uint64(0)
		if bc.txLookupLimit != 0 && ancients > bc.txLookupLimit {
			from = ancients - bc.txLookupLimit
		}
		rawdb.IndexTransactions(bc.db, from, ancients, bc.quit)
	}
	// indexBlocks reindexes or unindexes transactions depending on user configuration
	indexBlocks := func(tail *uint64, head uint64, done chan struct{}) {
		defer func() { done <- struct{}{} }()

		// If the user just upgraded Geth to a new version which supports transaction
		// index pruning, write the new tail and remove anything older.
		if tail == nil {
			if bc.txLookupLimit == 0 || head < bc.txLookupLimit {
				// Nothing to delete, write the tail and return
				rawdb.WriteTxIndexTail(bc.db, 0)
			} else {
				// Prune all stale tx indices and record the tx index tail
				rawdb.UnindexTransactions(bc.db, 0, head-bc.txLookupLimit+1, bc.quit)
			}
			return
		}
		// If a previous indexing existed, make sure that we fill in any missing entries
		if bc.txLookupLimit == 0 || head < bc.txLookupLimit {
			if *tail > 0 {
				// It can happen when chain is rewound to a historical point which
				// is even lower than the indexes tail, recap the indexing target
				// to new head to avoid reading non-existent block bodies.
				end := *tail
				if end > head+1 {
					end = head + 1
				}
				rawdb.IndexTransactions(bc.db, 0, end, bc.quit)
			}
			return
		}
		// Update the transaction index to the new chain state
		if head-bc.txLookupLimit+1 < *tail {
			// Reindex a part of missing indices and rewind index tail to HEAD-limit
			rawdb.IndexTransactions(bc.db, head-bc.txLookupLimit+1, *tail, bc.quit)
		} else {
			// Unindex a part of stale indices and forward index tail to HEAD-limit
			rawdb.UnindexTransactions(bc.db, *tail, head-bc.txLookupLimit+1, bc.quit)
		}
	}
	// Any reindexing done, start listening to chain events and moving the index window
	var (
		done   chan struct{}                  // Non-nil if background unindexing or reindexing routine is active.
		headCh = make(chan ChainHeadEvent, 1) // Buffered to avoid locking up the event feed
	)
	sub := bc.SubscribeChainHeadEvent(headCh)
	if sub == nil {
		return
	}
	defer sub.Unsubscribe()

	for {
		select {
		case head := <-headCh:
			if done == nil {
				done = make(chan struct{})
				go indexBlocks(rawdb.ReadTxIndexTail(bc.db), head.Block.NumberU64(), done)
			}
		case <-done:
			done = nil
		case <-bc.quit:
			return
		}
	}
}

// reportBlock logs a bad block error.
func (bc *BlockChain) reportBlock(block *types.Block, receipts types.Receipts, err error) {
	rawdb.WriteBadBlock(bc.db, block)

	var receiptString string
	for i, receipt := range receipts {
		receiptString += fmt.Sprintf("\t %d: cumulative: %v gas: %v contract: %v status: %v tx: %v logs: %v bloom: %x state: %x\n",
			i, receipt.CumulativeGasUsed, receipt.GasUsed, receipt.ContractAddress.Bech32(),
			receipt.Status, receipt.TxHash.Hex(), receipt.Logs, receipt.Bloom, receipt.PostState)
	}
	log.Error(fmt.Sprintf(`
########## BAD BLOCK #########
Chain config: %v

Number: %v
Hash: 0x%x
%v

Error: %v
##############################
`, bc.chainConfig, block.Number(), block.Hash(), receiptString, err))
}

// InsertHeaderChain attempts to insert the given header chain in to the local
// chain, possibly creating a reorg. If an error is returned, it will return the
// index number of the failing header as well an error describing what went wrong.
//
// The verify parameter can be used to fine tune whether nonce verification
// should be done or not. The reason behind the optional check is because some
// of the header retrieval mechanisms already need to verify nonces, as well as
// because nonces can be verified sparsely, not needing to check each.
func (bc *BlockChain) InsertHeaderChain(chain []*types.Header, checkFreq int) (int, error) {
	start := time.Now()
	if i, err := bc.hc.ValidateHeaderChain(chain, checkFreq); err != nil {
		return i, err
	}

	if !bc.chainmu.TryLock() {
		return 0, errChainStopped
	}
	defer bc.chainmu.Unlock()

	_, err := bc.hc.InsertHeaderChain(chain, start)
	return 0, err
}

// GetBlockHashesFromHash retrieves a number of block hashes starting at a given
// hash, fetching towards the genesis block.
func (bc *BlockChain) GetBlockHashesFromHash(hash common.Hash, max uint64) []common.Hash {
	return bc.hc.GetBlockHashesFromHash(hash, max)
}

// Config retrieves the blockchain's chain configuration.
func (bc *BlockChain) CacheConfig() *CacheConfig { return bc.cacheConfig }

// SubscribeLogsEvent registers a subscription of *types.Block.
func (bc *BlockChain) SubscribeExecuteBlocksEvent(ch chan<- *types.Block) event.Subscription {
	return bc.scope.Track(bc.BlockExecuteFeed.Subscribe(ch))
}

// SubscribeLogsEvent registers a subscription of *types.Block.
func (bc *BlockChain) SubscribeWriteStateBlocksEvent(ch chan<- *types.Block) event.Subscription {
	return bc.scope.Track(bc.BlockFeed.Subscribe(ch))
}

// EnableDBGC enable database garbage collection.
func (bc *BlockChain) EnableDBGC() {
	bc.cacheConfig.DBDisabledGC.Set(false)
}

// DisableDBGC disable database garbage collection.
func (bc *BlockChain) DisableDBGC() {
	bc.cacheConfig.DBDisabledGC.Set(true)
}<|MERGE_RESOLUTION|>--- conflicted
+++ resolved
@@ -217,15 +217,11 @@
 	BlockFeed        event.Feed
 	BlockExecuteFeed event.Feed
 
-<<<<<<< HEAD
 	platonstatsFeed event.Feed
 
-	chainmu sync.RWMutex // blockchain insertion lock
-=======
 	// This mutex synchronizes chain write operations.
 	// Readers don't need to take it, they can just read the database.
 	chainmu *syncx.ClosableMutex
->>>>>>> b67ea9cf
 	procmu  sync.RWMutex // block processor lock
 
 	checkpoint       int          // checkpoint counts towards the new checkpoint
