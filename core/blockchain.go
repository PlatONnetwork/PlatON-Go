// Copyright 2014 The go-ethereum Authors
// This file is part of the go-ethereum library.
//
// The go-ethereum library is free software: you can redistribute it and/or modify
// it under the terms of the GNU Lesser General Public License as published by
// the Free Software Foundation, either version 3 of the License, or
// (at your option) any later version.
//
// The go-ethereum library is distributed in the hope that it will be useful,
// but WITHOUT ANY WARRANTY; without even the implied warranty of
// MERCHANTABILITY or FITNESS FOR A PARTICULAR PURPOSE. See the
// GNU Lesser General Public License for more details.
//
// You should have received a copy of the GNU Lesser General Public License
// along with the go-ethereum library. If not, see <http://www.gnu.org/licenses/>.

// Package core implements the Ethereum consensus protocol.
package core

import (
	"errors"
	"fmt"
	"io"
	mrand "math/rand"
	"sort"
	"sync"
	"sync/atomic"
	"time"

<<<<<<< HEAD
	"github.com/PlatONnetwork/PlatON-Go/core/vm/vrfstatistics"

	lru "github.com/hashicorp/golang-lru"

=======
>>>>>>> c94ac598
	"github.com/PlatONnetwork/PlatON-Go/common"
	"github.com/PlatONnetwork/PlatON-Go/common/mclock"
	"github.com/PlatONnetwork/PlatON-Go/common/prque"
	"github.com/PlatONnetwork/PlatON-Go/consensus"
	"github.com/PlatONnetwork/PlatON-Go/core/rawdb"
	"github.com/PlatONnetwork/PlatON-Go/core/state"
	"github.com/PlatONnetwork/PlatON-Go/core/state/snapshot"
	"github.com/PlatONnetwork/PlatON-Go/core/types"
	"github.com/PlatONnetwork/PlatON-Go/core/vm"
	"github.com/PlatONnetwork/PlatON-Go/ethdb"
	"github.com/PlatONnetwork/PlatON-Go/event"
	"github.com/PlatONnetwork/PlatON-Go/internal/syncx"
	"github.com/PlatONnetwork/PlatON-Go/log"
	"github.com/PlatONnetwork/PlatON-Go/metrics"
	"github.com/PlatONnetwork/PlatON-Go/params"
	"github.com/PlatONnetwork/PlatON-Go/trie"
	lru "github.com/hashicorp/golang-lru"
)

var (
	headBlockGauge     = metrics.NewRegisteredGauge("chain/head/block", nil)
	headHeaderGauge    = metrics.NewRegisteredGauge("chain/head/header", nil)
	headFastBlockGauge = metrics.NewRegisteredGauge("chain/head/receipt", nil)

	accountReadTimer   = metrics.NewRegisteredTimer("chain/account/reads", nil)
	accountHashTimer   = metrics.NewRegisteredTimer("chain/account/hashes", nil)
	accountUpdateTimer = metrics.NewRegisteredTimer("chain/account/updates", nil)
	accountCommitTimer = metrics.NewRegisteredTimer("chain/account/commits", nil)

	storageReadTimer   = metrics.NewRegisteredTimer("chain/storage/reads", nil)
	storageHashTimer   = metrics.NewRegisteredTimer("chain/storage/hashes", nil)
	storageUpdateTimer = metrics.NewRegisteredTimer("chain/storage/updates", nil)
	storageCommitTimer = metrics.NewRegisteredTimer("chain/storage/commits", nil)

	snapshotAccountReadTimer = metrics.NewRegisteredTimer("chain/snapshot/account/reads", nil)
	snapshotStorageReadTimer = metrics.NewRegisteredTimer("chain/snapshot/storage/reads", nil)
	snapshotCommitTimer      = metrics.NewRegisteredTimer("chain/snapshot/commits", nil)

	blockInsertTimer     = metrics.NewRegisteredTimer("chain/inserts", nil)
	blockValidationTimer = metrics.NewRegisteredTimer("chain/validation", nil)
	//blockExecutionTimer  = metrics.NewRegisteredTimer("chain/execution", nil)
	//blockWriteTimer = metrics.NewRegisteredTimer("chain/write", nil)

	blockReorgMeter         = metrics.NewRegisteredMeter("chain/reorg/executes", nil)
	blockReorgAddMeter      = metrics.NewRegisteredMeter("chain/reorg/add", nil)
	blockReorgDropMeter     = metrics.NewRegisteredMeter("chain/reorg/drop", nil)
	blockReorgInvalidatedTx = metrics.NewRegisteredMeter("chain/reorg/invalidTx", nil)

	ErrNoGenesis          = errors.New("Genesis not found in chain")
	defaultCapNodePercent = common.StorageSize(1) / 4

	errInsertionInterrupted = errors.New("insertion is interrupted")
	errChainStopped         = errors.New("blockchain is stopped")
)

// CacheConfig contains the configuration values for the trie caching/pruning
// that's resident in a blockchain.
type CacheConfig struct {
	Disabled bool // Whether to disable trie write caching (archive node)

	TrieCleanLimit     int           // Memory allowance (MB) to use for caching trie nodes in memory
	TrieCleanJournal   string        // Disk journal for saving clean cache entries.
	TrieCleanRejournal time.Duration // Time interval to dump clean cache to disk periodically
	TrieDirtyLimit     int           // Memory limit (MB) at which to flush the current in-memory trie to disk
	TrieTimeLimit      time.Duration // Time limit after which to flush the current in-memory trie to disk
	SnapshotLimit      int           // Memory allowance (MB) to use for caching snapshot entries in memory

	SnapshotWait bool // Wait for snapshot construction on startup. TODO(karalabe): This is a dirty hack for testing, nuke it

	Preimages bool // Whether to store preimage of trie key to the disk

	BodyCacheLimit  int
	BlockCacheLimit int
	MaxFutureBlocks int
	BadBlockLimit   int
	TriesInMemory   int

	DBDisabledGC    common.AtomicBool // Whether to disable database garbage collection
	DBGCInterval    uint64            // Block interval for database garbage collection
	DBGCTimeout     time.Duration
	DBGCMpt         bool
	DBGCBlock       int
	DBDisabledCache bool
	DBCacheEpoch    uint64
}

// defaultCacheConfig are the default caching values if none are specified by the
// user (also used during testing).
var defaultCacheConfig = &CacheConfig{
	TrieCleanLimit:  512,
	TrieDirtyLimit:  256 * 1024 * 1024,
	TrieTimeLimit:   5 * time.Minute,
	SnapshotLimit:   256,
	SnapshotWait:    true,
	BodyCacheLimit:  256,
	BlockCacheLimit: 256,
	MaxFutureBlocks: 256,
	BadBlockLimit:   10,
	TriesInMemory:   128,
	DBGCInterval:    86400,
	DBGCTimeout:     time.Minute,
	Preimages:       true,
}

// mining related configuration
type MiningConfig struct {
	MiningLogAtDepth       uint
	TxChanSize             int
	ChainHeadChanSize      int
	ChainSideChanSize      int
	ResultQueueSize        int
	ResubmitAdjustChanSize int
	MinRecommitInterval    time.Duration
	MaxRecommitInterval    time.Duration
	IntervalAdjustRatio    float64
	IntervalAdjustBias     float64
	StaleThreshold         uint64
	DefaultCommitRatio     float64
}

const (
	receiptsCacheLimit = 32
	txLookupCacheLimit = 1024

	// BlockChainVersion ensures that an incompatible database forces a resync from scratch.
	//
	// Changelog:
	//
	// - Version 4
	//   The following incompatible database changes were added:
	//   * the `BlockNumber`, `TxHash`, `TxIndex`, `BlockHash` and `Index` fields of log are deleted
	//   * the `Bloom` field of receipt is deleted
	//   * the `BlockIndex` and `TxIndex` fields of txlookup are deleted
	// - Version 5
	//  The following incompatible database changes were added:
	//    * the `TxHash`, `GasCost`, and `ContractAddress` fields are no longer stored for a receipt
	//    * the `TxHash`, `GasCost`, and `ContractAddress` fields are computed by looking up the
	//      receipts' corresponding block
	// - Version 6
	//  The following incompatible database changes were added:
	//    * Transaction lookup information stores the corresponding block number instead of block hash
	// - Version 7
	//  The following incompatible database changes were added:
	//    * Use freezer as the ancient database to maintain all ancient data
	// - Version 8
	//  The following incompatible database changes were added:
	//    * New scheme for contract code in order to separate the codes and trie nodes
	BlockChainVersion uint64 = 8
)

// BlockChain represents the canonical chain given a database with a genesis
// block. The Blockchain manages chain imports, reverts, chain reorganisations.
//
// Importing blocks in to the block chain happens according to the set of rules
// defined by the two stage Validator. Processing of blocks is done using the
// Processor which processes the included transaction. The validation of the state
// is done in the second part of the Validator. Failing results in aborting of
// the import.
//
// The BlockChain also helps in returning blocks from **any** chain included
// in the database as well as blocks that represents the canonical chain. It's
// important to note that GetBlock can return any block and does not need to be
// included in the canonical one where as GetBlockByNumber always represents the
// canonical chain.
type BlockChain struct {
	chainConfig *params.ChainConfig // Chain & network configuration
	cacheConfig *CacheConfig        // Cache configuration for pruning

<<<<<<< HEAD
	db              ethdb.Database // Low level persistent database to store final content in
	vrfStatisticsDB ethdb.Database

	triegc *prque.Prque  // Priority queue mapping block numbers to tries to gc
	gcproc time.Duration // Accumulates canonical block processing for trie dumping
=======
	db     ethdb.Database // Low level persistent database to store final content in
	snaps  *snapshot.Tree // Snapshot tree for fast trie leaf access
	triegc *prque.Prque   // Priority queue mapping block numbers to tries to gc
	gcproc time.Duration  // Accumulates canonical block processing for trie dumping
>>>>>>> c94ac598

	// txLookupLimit is the maximum number of blocks from head whose tx indices
	// are reserved:
	//  * 0:   means no limit and regenerate any missing indexes
	//  * N:   means N block limit [HEAD-N+1, HEAD] and delete extra indexes
	//  * nil: disable tx reindexer/deleter, but still index new blocks
	txLookupLimit uint64

	hc            *HeaderChain
	rmLogsFeed    event.Feed
	chainFeed     event.Feed
	chainSideFeed event.Feed
	chainHeadFeed event.Feed
	logsFeed      event.Feed
	scope         event.SubscriptionScope
	genesisBlock  *types.Block

	BlockFeed        event.Feed
	BlockExecuteFeed event.Feed

	// This mutex synchronizes chain write operations.
	// Readers don't need to take it, they can just read the database.
	chainmu *syncx.ClosableMutex
	procmu  sync.RWMutex // block processor lock

	checkpoint       int          // checkpoint counts towards the new checkpoint
	currentBlock     atomic.Value // Current head of the block chain
	currentFastBlock atomic.Value // Current head of the fast-sync chain (may be above the block chain!)

	stateCache    state.Database // State database to reuse between imports (contains state cache)
	bodyCache     *lru.Cache     // Cache for the most recent block bodies
	bodyRLPCache  *lru.Cache     // Cache for the most recent block bodies in RLP encoded format
	receiptsCache *lru.Cache     // Cache for the most recent receipts per block
	blockCache    *lru.Cache     // Cache for the most recent entire blocks
	txLookupCache *lru.Cache     // Cache for the most recent transaction lookup data.
	futureBlocks  *lru.Cache     // future blocks are blocks added for later processing

	wg            sync.WaitGroup //
	quit          chan struct{}  // shutdown signal, closed in Stop.
	running       int32          // 0 if chain is running, 1 when stopped
	procInterrupt int32          // interrupt signaler for block processing
	executeWG     sync.WaitGroup // execute block processing wait group for shutting dow

	engine    consensus.Engine
	processor Processor // block processor interface
	validator Validator // block and state validator interface
	vmConfig  vm.Config

	shouldPreserve func(*types.Block) bool // Function used to determine whether should preserve the given block.

	cleaner *Cleaner
}

// NewBlockChain returns a fully initialised block chain using information
// available in the database. It initialises the default Ethereum Validator and
// Processor.
func NewBlockChain(db ethdb.Database, cacheConfig *CacheConfig, chainConfig *params.ChainConfig, engine consensus.Engine, vmConfig vm.Config, shouldPreserve func(block *types.Block) bool, txLookupLimit *uint64) (*BlockChain, error) {
	if cacheConfig == nil {
		cacheConfig = defaultCacheConfig
	}
	bodyCache, _ := lru.New(cacheConfig.BodyCacheLimit)
	bodyRLPCache, _ := lru.New(cacheConfig.BodyCacheLimit)
	receiptsCache, _ := lru.New(receiptsCacheLimit)
	blockCache, _ := lru.New(cacheConfig.BlockCacheLimit)
	txLookupCache, _ := lru.New(txLookupCacheLimit)
	futureBlocks, _ := lru.New(cacheConfig.MaxFutureBlocks)

	bc := &BlockChain{
		chainConfig: chainConfig,
		cacheConfig: cacheConfig,
		db:          db,
		triegc:      prque.New(nil),
		stateCache: state.NewDatabaseWithConfig(db, &trie.Config{
			Cache:     cacheConfig.TrieCleanLimit,
			Journal:   cacheConfig.TrieCleanJournal,
			Preimages: cacheConfig.Preimages,
		}),
<<<<<<< HEAD
		vrfStatisticsDB: rawdb.NewTable(db, vrfstatistics.Prefix),
		quit:            make(chan struct{}),
		shouldPreserve:  shouldPreserve,
		bodyCache:       bodyCache,
		bodyRLPCache:    bodyRLPCache,
		receiptsCache:   receiptsCache,
		blockCache:      blockCache,
		txLookupCache:   txLookupCache,
		futureBlocks:    futureBlocks,
		engine:          engine,
		vmConfig:        vmConfig,
		badBlocks:       badBlocks,
=======
		quit:           make(chan struct{}),
		chainmu:        syncx.NewClosableMutex(),
		shouldPreserve: shouldPreserve,
		bodyCache:      bodyCache,
		bodyRLPCache:   bodyRLPCache,
		receiptsCache:  receiptsCache,
		blockCache:     blockCache,
		txLookupCache:  txLookupCache,
		futureBlocks:   futureBlocks,
		engine:         engine,
		vmConfig:       vmConfig,
>>>>>>> c94ac598
	}

	bc.SetValidator(NewBlockValidator(chainConfig, bc, engine))
	bc.SetProcessor(NewParallelStateProcessor(chainConfig, bc, engine))
	//bc.SetProcessor(NewStateProcessor(chainConfig, bc, engine))

	var err error
	bc.hc, err = NewHeaderChain(db, chainConfig, engine, bc.insertStopped)
	if err != nil {
		return nil, err
	}
	bc.genesisBlock = bc.GetBlockByNumber(0)
	if bc.genesisBlock == nil {
		return nil, ErrNoGenesis
	}

	var nilBlock *types.Block
	bc.currentBlock.Store(nilBlock)
	bc.currentFastBlock.Store(nilBlock)

	// Initialize the chain with ancient data if it isn't empty.
	var txIndexBlock uint64

	if bc.empty() {
		rawdb.InitDatabaseFromFreezer(bc.db)
		// If ancient database is not empty, reconstruct all missing
		// indices in the background.
		frozen, _ := bc.db.Ancients()
		if frozen > 0 {
			txIndexBlock = frozen
		}
	}

	if err := bc.loadLastState(); err != nil {
		return nil, err
	}

	// Make sure the state associated with the block is available
	head := bc.CurrentBlock()
	if _, err := state.New(head.Root(), bc.stateCache, bc.snaps); err != nil {
		log.Warn("Head state missing, repair not supported", "number", head.NumberU64(), "hash", head.Hash().String())
		return nil, fmt.Errorf("head state missing, repair not supported, number:%d, hash:%s", head.NumberU64(), head.Hash().String())
		/*
			// Head state is missing, before the state recovery, find out the
			// disk layer point of snapshot(if it's enabled). Make sure the
			// rewound point is lower than disk layer.
			var diskRoot common.Hash
			if bc.cacheConfig.SnapshotLimit > 0 {
				diskRoot = rawdb.ReadSnapshotRoot(bc.db)
			}
			if diskRoot != (common.Hash{}) {
				log.Warn("Head state missing, repairing", "number", head.Number(), "hash", head.Hash(), "snaproot", diskRoot)

				snapDisk, err := bc.setHeadBeyondRoot(head.NumberU64(), diskRoot, true)
				if err != nil {
					return nil, err
				}
				// Chain rewound, persist old snapshot number to indicate recovery procedure
				if snapDisk != 0 {
					rawdb.WriteSnapshotRecoveryNumber(bc.db, snapDisk)
				}
			} else {
				log.Warn("Head state missing, repairing", "number", head.Number(), "hash", head.Hash())
				if _, err := bc.setHeadBeyondRoot(head.NumberU64(), common.Hash{}, true); err != nil {
					return nil, err
				}
			}
		*/
	}

	// Ensure that a previous crash in SetHead doesn't leave extra ancients
	if frozen, err := bc.db.Ancients(); err == nil && frozen > 0 {
		var (
			needRewind bool
			low        uint64
		)
		// The head full block may be rolled back to a very low height due to
		// blockchain repair. If the head full block is even lower than the ancient
		// chain, truncate the ancient store.
		fullBlock := bc.CurrentBlock()
		if fullBlock != nil && fullBlock.Hash() != bc.genesisBlock.Hash() && fullBlock.NumberU64() < frozen-1 {
			needRewind = true
			low = fullBlock.NumberU64()
		}
		// In fast sync, it may happen that ancient data has been written to the
		// ancient store, but the LastFastBlock has not been updated, truncate the
		// extra data here.
		fastBlock := bc.CurrentFastBlock()
		if fastBlock != nil && fastBlock.NumberU64() < frozen-1 {
			needRewind = true
			if fastBlock.NumberU64() < low || low == 0 {
				low = fastBlock.NumberU64()
			}
		}
		if needRewind {
			return nil, errors.New("needRewind due to data error,please clean your data")
			/*var hashes []common.Hash
			previous := bc.CurrentHeader().Number.Uint64()
			for i := low + 1; i <= bc.CurrentHeader().Number.Uint64(); i++ {
				hashes = append(hashes, rawdb.ReadCanonicalHash(bc.db, i))
			}
			bc.Rollback(hashes)
			log.Warn("Truncate ancient chain", "from", previous, "to", low)*/
		}
	}

	log.Debug("DB config", "DBDisabledGC", bc.cacheConfig.DBDisabledGC, "DBGCInterval", bc.cacheConfig.DBGCInterval, "DBGCTimeout", bc.cacheConfig.DBGCTimeout, "DBGCMpt", bc.cacheConfig.DBGCMpt)
	bc.cleaner = NewCleaner(bc, bc.cacheConfig.DBGCInterval, bc.cacheConfig.DBGCTimeout, bc.cacheConfig.DBGCMpt)

	// Load any existing snapshot, regenerating it if loading failed
	if bc.cacheConfig.SnapshotLimit > 0 {
		// If the chain was rewound past the snapshot persistent layer (causing
		// a recovery block number to be persisted to disk), check if we're still
		// in recovery mode and in that case, don't invalidate the snapshot on a
		// head mismatch.
		var recover bool

		head := bc.CurrentBlock()
		// Repair not supported
		//if layer := rawdb.ReadSnapshotRecoveryNumber(bc.db); layer != nil && *layer > head.NumberU64() {
		//	log.Warn("Enabling snapshot recovery", "chainhead", head.NumberU64(), "diskbase", *layer)
		//	recover = true
		//}
		bc.snaps, _ = snapshot.New(bc.db, bc.stateCache.TrieDB(), bc.cacheConfig.SnapshotLimit, head.Root(), !bc.cacheConfig.SnapshotWait, true, recover)
	}

	// Start future block processor.
	bc.wg.Add(1)
	go bc.futureBlocksLoop()

	// Start tx indexer/unindexer.
	if txLookupLimit != nil {
		bc.txLookupLimit = *txLookupLimit
		bc.wg.Add(1)
		go bc.maintainTxIndex(txIndexBlock)
	}

	// If periodic cache journal is required, spin it up.
	if bc.cacheConfig.TrieCleanRejournal > 0 {
		if bc.cacheConfig.TrieCleanRejournal < time.Minute {
			log.Warn("Sanitizing invalid trie cache journal time", "provided", bc.cacheConfig.TrieCleanRejournal, "updated", time.Minute)
			bc.cacheConfig.TrieCleanRejournal = time.Minute
		}
		triedb := bc.stateCache.TrieDB()
		bc.wg.Add(1)
		go func() {
			defer bc.wg.Done()
			triedb.SaveCachePeriodically(bc.cacheConfig.TrieCleanJournal, bc.cacheConfig.TrieCleanRejournal, bc.quit)
		}()
	}
	return bc, nil
}

// StopInsert interrupts all insertion methods, causing them to return
// errInsertionInterrupted as soon as possible. Insertion is permanently disabled after
// calling this method.
func (bc *BlockChain) StopInsert() {
	atomic.StoreInt32(&bc.procInterrupt, 1)
}

// insertStopped returns true after StopInsert has been called.
func (bc *BlockChain) insertStopped() bool {
	return atomic.LoadInt32(&bc.procInterrupt) == 1
}

// empty returns an indicator whether the blockchain is empty.
// Note, it's a special case that we connect a non-empty ancient
// database with an empty node, so that we can plugin the ancient
// into node seamlessly.
func (bc *BlockChain) empty() bool {
	genesis := bc.genesisBlock.Hash()
	for _, hash := range []common.Hash{rawdb.ReadHeadBlockHash(bc.db), rawdb.ReadHeadHeaderHash(bc.db), rawdb.ReadHeadFastBlockHash(bc.db)} {
		if hash != genesis {
			return false
		}
	}
	return true
}

// loadLastState loads the last known chain state from the database. This method
// assumes that the chain manager mutex is held.
func (bc *BlockChain) loadLastState() error {
	// Restore the last known head block
	head := rawdb.ReadHeadBlockHash(bc.db)
	if head == (common.Hash{}) {
		// Corrupt or empty database, init from scratch
		log.Warn("Empty database, resetting chain")
		return errors.New("Empty database, resetting chain")
		// return bc.Reset()
	}
	// Make sure the entire head block is available
	currentBlock := bc.GetBlockByHash(head)
	if currentBlock == nil {
		// Corrupt or empty database, init from scratch
		log.Warn("Head block missing, resetting chain", "hash", head)
		return errors.New("Head block missing, resetting chain")
		//return bc.Reset()
	}

	// Everything seems to be fine, set as the head block
	bc.currentBlock.Store(currentBlock)
	headBlockGauge.Update(int64(currentBlock.NumberU64()))

	// Restore the last known head header
	currentHeader := currentBlock.Header()
	if head := rawdb.ReadHeadHeaderHash(bc.db); head != (common.Hash{}) {
		if header := bc.GetHeaderByHash(head); header != nil {
			currentHeader = header
		}
	}
	bc.hc.SetCurrentHeader(currentHeader)

	// Restore the last known head fast block
	bc.currentFastBlock.Store(currentBlock)
	headFastBlockGauge.Update(int64(currentBlock.NumberU64()))

	if head := rawdb.ReadHeadFastBlockHash(bc.db); head != (common.Hash{}) {
		if block := bc.GetBlockByHash(head); block != nil {
			bc.currentFastBlock.Store(block)
			headFastBlockGauge.Update(int64(block.NumberU64()))
		}
	}
	// Issue a status log for the user
	currentFastBlock := bc.CurrentFastBlock()

	log.Info("Loaded most recent local header", "number", currentHeader.Number, "hash", currentHeader.Hash(), "age", common.PrettyAge(time.Unix(int64(currentHeader.Time), 0)))
	log.Info("Loaded most recent local full block", "number", currentBlock.Number(), "hash", currentBlock.Hash(), "age", common.PrettyAge(time.Unix(int64(currentBlock.Time()), 0)))
	log.Info("Loaded most recent local fast block", "number", currentFastBlock.Number(), "hash", currentFastBlock.Hash(), "age", common.PrettyAge(time.Unix(int64(currentFastBlock.Time()), 0)))

	return nil
}

// SetHead rewinds the local chain to a new head. Depending on whether the node
// was fast synced or full synced and in which state, the method will try to
// delete minimal data from disk whilst retaining chain consistency.
func (bc *BlockChain) SetHead(head uint64) error {
	// PlatON do not support rewind
	return nil
}

// setHeadBeyondRoot rewinds the local chain to a new head with the extra condition
// that the rewind must pass the specified state root. This method is meant to be
// used when rewiding with snapshots enabled to ensure that we go back further than
// persistent disk layer. Depending on whether the node was fast synced or full, and
// in which state, the method will try to delete minimal data from disk whilst
// retaining chain consistency.
//
// The method returns the block number where the requested root cap was found.
func (bc *BlockChain) setHeadBeyondRoot(head uint64, root common.Hash, repair bool) (uint64, error) {
	if !bc.chainmu.TryLock() {
		return 0, errChainStopped
	}
	defer bc.chainmu.Unlock()

	// Track the block number of the requested root hash
	var rootNumber uint64 // (no root == always 0)

	// Retrieve the last pivot block to short circuit rollbacks beyond it and the
	// current freezer limit to start nuking id underflown
	pivot := rawdb.ReadLastPivotNumber(bc.db)
	frozen, _ := bc.db.Ancients()

	updateFn := func(db ethdb.KeyValueWriter, header *types.Header) (uint64, bool) {
		// Rewind the blockchain, ensuring we don't end up with a stateless head
		// block. Note, depth equality is permitted to allow using SetHead as a
		// chain reparation mechanism without deleting any data!
		if currentBlock := bc.CurrentBlock(); currentBlock != nil && header.Number.Uint64() <= currentBlock.NumberU64() {
			newHeadBlock := bc.GetBlock(header.Hash(), header.Number.Uint64())
			if newHeadBlock == nil {
				log.Error("Gap in the chain, rewinding to genesis", "number", header.Number, "hash", header.Hash())
				newHeadBlock = bc.genesisBlock
			} else {
				// Block exists, keep rewinding until we find one with state,
				// keeping rewinding until we exceed the optional threshold
				// root hash
				beyondRoot := (root == common.Hash{}) // Flag whether we're beyond the requested root (no root, always true)

				for {
					// If a root threshold was requested but not yet crossed, check
					if root != (common.Hash{}) && !beyondRoot && newHeadBlock.Root() == root {
						beyondRoot, rootNumber = true, newHeadBlock.NumberU64()
					}
					if _, err := state.New(newHeadBlock.Root(), bc.stateCache, bc.snaps); err != nil {
						log.Trace("Block state missing, rewinding further", "number", newHeadBlock.NumberU64(), "hash", newHeadBlock.Hash())
						if pivot == nil || newHeadBlock.NumberU64() > *pivot {
							parent := bc.GetBlock(newHeadBlock.ParentHash(), newHeadBlock.NumberU64()-1)
							if parent != nil {
								newHeadBlock = parent
								continue
							}
							log.Error("Missing block in the middle, aiming genesis", "number", newHeadBlock.NumberU64()-1, "hash", newHeadBlock.ParentHash())
							newHeadBlock = bc.genesisBlock
						} else {
							log.Trace("Rewind passed pivot, aiming genesis", "number", newHeadBlock.NumberU64(), "hash", newHeadBlock.Hash(), "pivot", *pivot)
							newHeadBlock = bc.genesisBlock
						}
					}
					if beyondRoot || newHeadBlock.NumberU64() == 0 {
						log.Debug("Rewound to block with state", "number", newHeadBlock.NumberU64(), "hash", newHeadBlock.Hash())
						break
					}
					log.Debug("Skipping block with threshold state", "number", newHeadBlock.NumberU64(), "hash", newHeadBlock.Hash(), "root", newHeadBlock.Root())
					newHeadBlock = bc.GetBlock(newHeadBlock.ParentHash(), newHeadBlock.NumberU64()-1) // Keep rewinding
				}
			}
			rawdb.WriteHeadBlockHash(db, newHeadBlock.Hash())

			// Degrade the chain markers if they are explicitly reverted.
			// In theory we should update all in-memory markers in the
			// last step, however the direction of SetHead is from high
			// to low, so it's safe the update in-memory markers directly.
			bc.currentBlock.Store(newHeadBlock)
			headBlockGauge.Update(int64(newHeadBlock.NumberU64()))
		}
		// Rewind the fast block in a simpleton way to the target head
		if currentFastBlock := bc.CurrentFastBlock(); currentFastBlock != nil && header.Number.Uint64() < currentFastBlock.NumberU64() {
			newHeadFastBlock := bc.GetBlock(header.Hash(), header.Number.Uint64())
			// If either blocks reached nil, reset to the genesis state
			if newHeadFastBlock == nil {
				newHeadFastBlock = bc.genesisBlock
			}
			rawdb.WriteHeadFastBlockHash(db, newHeadFastBlock.Hash())

			// Degrade the chain markers if they are explicitly reverted.
			// In theory we should update all in-memory markers in the
			// last step, however the direction of SetHead is from high
			// to low, so it's safe the update in-memory markers directly.
			bc.currentFastBlock.Store(newHeadFastBlock)
			headFastBlockGauge.Update(int64(newHeadFastBlock.NumberU64()))
		}
		head := bc.CurrentBlock().NumberU64()

		// If setHead underflown the freezer threshold and the block processing
		// intent afterwards is full block importing, delete the chain segment
		// between the stateful-block and the sethead target.
		var wipe bool
		if head+1 < frozen {
			wipe = pivot == nil || head >= *pivot
		}
		return head, wipe // Only force wipe if full synced
	}
	// Rewind the header chain, deleting all block bodies until then
	delFn := func(db ethdb.KeyValueWriter, hash common.Hash, num uint64) {
		// Ignore the error here since light client won't hit this path
		frozen, _ := bc.db.Ancients()
		if num+1 <= frozen {
			// Truncate all relative data(header, total difficulty, body, receipt
			// and canonical hash) from ancient store.
			if err := bc.db.TruncateAncients(num); err != nil {
				log.Crit("Failed to truncate ancient data", "number", num, "err", err)
			}
			// Remove the hash <-> number mapping from the active store.
			rawdb.DeleteHeaderNumber(db, hash)
		} else {
			// Remove relative body and receipts from the active store.
			// The header, total difficulty and canonical hash will be
			// removed in the hc.SetHead function.
			rawdb.DeleteBody(db, hash, num)
			rawdb.DeleteReceipts(db, hash, num)
		}
		// Todo(rjl493456442) txlookup, bloombits, etc
	}
	// If SetHead was only called as a chain reparation method, try to skip
	// touching the header chain altogether, unless the freezer is broken
	hdnum := bc.CurrentBlock().Header().Number.Uint64()
	log.Debug("hdnum", "head", hdnum)
	if block := bc.CurrentBlock(); block.NumberU64() == head {
		if repair {
			if target, force := updateFn(bc.db, bc.CurrentBlock().Header()); force {
				bc.hc.SetHead(target, updateFn, delFn)
			}
		}
	} else {
		// Rewind the chain to the requested head and keep going backwards until a
		// block with a state is found or fast sync pivot is passed
		log.Warn("Rewinding blockchain", "target", head)
		bc.hc.SetHead(head, updateFn, delFn)
	}
	// Clear out any stale content from the caches
	bc.bodyCache.Purge()
	bc.bodyRLPCache.Purge()
	bc.receiptsCache.Purge()
	bc.blockCache.Purge()
	bc.txLookupCache.Purge()
	bc.futureBlocks.Purge()

	return rootNumber, bc.loadLastState()
}

// FastSyncCommitHead sets the current head block to the one defined by the hash
// irrelevant what the chain contents were prior.
func (bc *BlockChain) FastSyncCommitHead(hash common.Hash) error {

	// Make sure that both the block as well at its state trie exists
	block := bc.GetBlockByHash(hash)
	if block == nil {
		return fmt.Errorf("non existent block [%x..]", hash[:4])
	}
	if _, err := trie.NewSecure(block.Root(), bc.stateCache.TrieDB()); err != nil {
		return err
	}
	// If all checks out, manually set the head block

	// If all checks out, manually set the head block.
	if !bc.chainmu.TryLock() {
		return errChainStopped
	}
	bc.currentBlock.Store(block)
	headBlockGauge.Update(int64(block.NumberU64()))
	bc.chainmu.Unlock()

	// Destroy any existing state snapshot and regenerate it in the background,
	// also resuming the normal maintenance of any previously paused snapshot.
	if bc.snaps != nil {
		bc.snaps.Rebuild(block.Root())
	}
	log.Info("Committed new head block", "number", block.Number(), "hash", hash)
	bc.engine.Pause()
	defer bc.engine.Resume()
	return bc.engine.FastSyncCommitHead(block)
}

// SetProcessor sets the processor required for making state modifications.
func (bc *BlockChain) SetProcessor(processor Processor) {
	bc.procmu.Lock()
	defer bc.procmu.Unlock()
	bc.processor = processor
}

// SetValidator sets the validator which is used to validate incoming blocks.
func (bc *BlockChain) SetValidator(validator Validator) {
	bc.procmu.Lock()
	defer bc.procmu.Unlock()
	bc.validator = validator
}

// Reset purges the entire blockchain, restoring it to its genesis state.
//func (bc *BlockChain) Reset() error {
//	return bc.ResetWithGenesisBlock(bc.genesisBlock)
//}

// ResetWithGenesisBlock purges the entire blockchain, restoring it to the
// specified genesis state.
/*func (bc *BlockChain) ResetWithGenesisBlock(genesis *types.Block) error {
	// Dump the entire block chain and purge the caches
	if err := bc.SetHead(0); err != nil {
		return err
	}
	bc.chainmu.Lock()
	defer bc.chainmu.Unlock()

	// Prepare the genesis block and reinitialise the chain
	rawdb.WriteBlock(bc.db, genesis)

	bc.genesisBlock = genesis
	bc.insert(bc.genesisBlock)
	bc.currentBlock.Store(bc.genesisBlock)
	headBlockGauge.Update(int64(bc.genesisBlock.NumberU64()))
	bc.hc.SetGenesis(bc.genesisBlock.Header())
	bc.hc.SetCurrentHeader(bc.genesisBlock.Header())
	bc.currentFastBlock.Store(bc.genesisBlock)

	return nil
}*/

// repair tries to repair the current blockchain by rolling back the current block
// until one with associated state is found. This is needed to fix incomplete db
// writes caused either by crashes/power outages, or simply non-committed tries.
//
// This method only rolls back the current block. The current header and current
// fast block are left intact.
func (bc *BlockChain) repair(head **types.Block) error {
	for {
		// Abort if we've rewound to a head block that does have associated state
		if _, err := state.New((*head).Root(), bc.stateCache, bc.snaps); err == nil {
			log.Info("Rewound blockchain to past state", "number", (*head).Number(), "hash", (*head).Hash())
			return nil
		}
		// Otherwise rewind one block and recheck state availability there
		block := bc.GetBlock((*head).ParentHash(), (*head).NumberU64()-1)
		if block == nil {
			return fmt.Errorf("missing block %d [%x]", (*head).NumberU64()-1, (*head).ParentHash())
		}
		*head = block
	}
}

// Export writes the active chain to the given writer.
func (bc *BlockChain) Export(w io.Writer) error {
	return bc.ExportN(w, uint64(0), bc.CurrentBlock().NumberU64())
}

// ExportN writes a subset of the active chain to the given writer.
func (bc *BlockChain) ExportN(w io.Writer, first uint64, last uint64) error {
	if !bc.chainmu.TryLock() {
		return errChainStopped
	}
	defer bc.chainmu.Unlock()

	if first > last {
		return fmt.Errorf("export failed: first (%d) is greater than last (%d)", first, last)
	}
	log.Info("Exporting batch of blocks", "count", last-first+1)

	start, reported := time.Now(), time.Now()
	for nr := first; nr <= last; nr++ {
		block := bc.GetBlockByNumber(nr)
		if block == nil {
			return fmt.Errorf("export failed on #%d: not found", nr)
		}
		if err := block.EncodeRLP(w); err != nil {
			return err
		}
		if time.Since(reported) >= statsReportLimit {
			log.Info("Exporting blocks", "exported", block.NumberU64()-first, "elapsed", common.PrettyDuration(time.Since(start)))
			reported = time.Now()
		}
	}

	return nil
}

// writeHeadBlock injects a new head block into the current block chain. This method
// assumes that the block is indeed a true head. It will also reset the head
// header and the head fast sync block to this very same block if they are older
// or if they are on a different side chain.
//
// Note, this function assumes that the `mu` mutex is held!
func (bc *BlockChain) writeHeadBlock(block *types.Block) {
	// If the block is on a side chain or an unknown one, force other heads onto it too
	updateHeads := rawdb.ReadCanonicalHash(bc.db, block.NumberU64()) != block.Hash()

	// Add the block to the canonical chain number scheme and mark as the head
	batch := bc.db.NewBatch()
	rawdb.WriteCanonicalHash(batch, block.Hash(), block.NumberU64())
	rawdb.WriteTxLookupEntriesByBlock(batch, block)
	rawdb.WriteHeadBlockHash(batch, block.Hash())

	// If the block is better than our head or is on a different chain, force update heads
	if updateHeads {
		rawdb.WriteHeadHeaderHash(batch, block.Hash())
		rawdb.WriteHeadFastBlockHash(batch, block.Hash())
	}
	// Flush the whole batch into the disk, exit the node if failed
	if err := batch.Write(); err != nil {
		log.Crit("Failed to update chain indexes and markers", "err", err)
	}
	// Update all in-memory chain markers in the last step
	if updateHeads {
		bc.hc.SetCurrentHeader(block.Header())
		bc.currentFastBlock.Store(block)
		headFastBlockGauge.Update(int64(block.NumberU64()))
	}
	bc.currentBlock.Store(block)
	headBlockGauge.Update(int64(block.NumberU64()))
}

func (bc *BlockChain) getBlock(hash common.Hash, number uint64) *types.Block {
	// Short circuit if the block's already in the cache, retrieve otherwise
	if block, ok := bc.blockCache.Get(hash); ok {
		return block.(*types.Block)
	}
	block := rawdb.ReadBlock(bc.db, hash, number)
	if block == nil {
		return nil
	}
	// Cache the found block for next time and return
	bc.blockCache.Add(block.Hash(), block)
	return block
}

// Stop stops the blockchain service. If any imports are currently in progress
// it will abort them using the procInterrupt.
func (bc *BlockChain) Stop() {
	if !atomic.CompareAndSwapInt32(&bc.running, 0, 1) {
		return
	}

	bc.executeWG.Wait()
	// Unsubscribe all subscriptions registered from blockchain
	bc.scope.Close()
	close(bc.quit)
	bc.StopInsert()

	bc.cleaner.Stop()

	// Now wait for all chain modifications to end and persistent goroutines to exit.
	//
	// Note: Close waits for the mutex to become available, i.e. any running chain
	// modification will have exited when Close returns. Since we also called StopInsert,
	// the mutex should become available quickly. It cannot be taken again after Close has
	// returned.
	bc.chainmu.Close()
	bc.wg.Wait()

	// Ensure that the entirety of the state snapshot is journalled to disk.
	var snapBase common.Hash
	if bc.snaps != nil {
		var err error
		if snapBase, err = bc.snaps.Journal(bc.CurrentBlock().Root()); err != nil {
			log.Error("Failed to journal state snapshot", "err", err)
		}
	}
	// Ensure the state of a recent block is also stored to disk before exiting.
	// We're writing three different states to catch different restart scenarios:
	//  - HEAD:     So we don't need to reprocess any blocks in the general case
	//  - HEAD-1:   So we don't do large reorgs if our HEAD becomes an uncle
	//  - HEAD-127: So we have a hard limit on the number of blocks reexecuted
	if !bc.cacheConfig.Disabled {
		triedb := bc.stateCache.TrieDB()
		if 0 >= bc.cacheConfig.TriesInMemory {
			bc.cacheConfig.TriesInMemory = 128
		}

		for _, offset := range []uint64{0, 1, (uint64)(bc.cacheConfig.TriesInMemory - 1)} {
			if number := bc.CurrentBlock().NumberU64(); number > offset {
				recent := bc.GetBlockByNumber(number - offset)

				log.Info("Writing cached state to disk", "block", recent.Number(), "hash", recent.Hash(), "root", recent.Root())
				if err := triedb.Commit(recent.Root(), true, true); err != nil {
					log.Error("Failed to commit recent state trie", "err", err)
				}
			}
		}
		if snapBase != (common.Hash{}) {
			log.Info("Writing snapshot state to disk", "root", snapBase)
			if err := triedb.Commit(snapBase, true, true); err != nil {
				log.Error("Failed to commit recent state trie", "err", err)
			}
		}
		for !bc.triegc.Empty() {
			triedb.Dereference(bc.triegc.PopItem().(common.Hash))
		}
		if size, _ := triedb.Size(); size != 0 {
			log.Error("Dangling trie nodes after full cleanup")
		}
	}
	// Ensure all live cached entries be saved into disk, so that we can skip
	// cache warmup when node restarts.
	if bc.cacheConfig.TrieCleanJournal != "" {
		triedb := bc.stateCache.TrieDB()
		triedb.SaveCache(bc.cacheConfig.TrieCleanJournal)
	}
	log.Info("Blockchain stopped")
}

func (bc *BlockChain) procFutureBlocks() {
	blocks := make([]*types.Block, 0, bc.futureBlocks.Len())
	for _, hash := range bc.futureBlocks.Keys() {
		if block, exist := bc.futureBlocks.Peek(hash); exist {
			blocks = append(blocks, block.(*types.Block))
		}
	}
	if len(blocks) > 0 {
		sort.Slice(blocks, func(i, j int) bool {
			return blocks[i].NumberU64() < blocks[j].NumberU64()
		})

		// Insert one by one as chain insertion needs contiguous ancestry between blocks
		for i := range blocks {
			bc.InsertChain(blocks[i : i+1])
		}
	}
}

// WriteStatus status of write
type WriteStatus byte

const (
	NonStatTy WriteStatus = iota
	CanonStatTy
	SideStatTy
)

// numberHash is just a container for a number and a hash, to represent a block
type numberHash struct {
	number uint64
	hash   common.Hash
}

// InsertReceiptChain attempts to complete an already existing header chain with
// transaction and receipt data.
func (bc *BlockChain) InsertReceiptChain(blockChain types.Blocks, receiptChain []types.Receipts, ancientLimit uint64) (int, error) {
	// We don't require the chainMu here since we want to maximize the
	// concurrency of header insertion and receipt insertion.
	bc.wg.Add(1)
	defer bc.wg.Done()

	var (
		ancientBlocks, liveBlocks     types.Blocks
		ancientReceipts, liveReceipts []types.Receipts
	)
	// Do a sanity check that the provided chain is actually ordered and linked
	for i := 0; i < len(blockChain); i++ {
		if i != 0 {
			if blockChain[i].NumberU64() != blockChain[i-1].NumberU64()+1 || blockChain[i].ParentHash() != blockChain[i-1].Hash() {
				log.Error("Non contiguous receipt insert", "number", blockChain[i].Number(), "hash", blockChain[i].Hash(), "parent", blockChain[i].ParentHash(),
					"prevnumber", blockChain[i-1].Number(), "prevhash", blockChain[i-1].Hash())
				return 0, fmt.Errorf("non contiguous insert: item %d is #%d [%x..], item %d is #%d [%x..] (parent [%x..])", i-1, blockChain[i-1].NumberU64(),
					blockChain[i-1].Hash().Bytes()[:4], i, blockChain[i].NumberU64(), blockChain[i].Hash().Bytes()[:4], blockChain[i].ParentHash().Bytes()[:4])
			}
		}
		if blockChain[i].NumberU64() <= ancientLimit {
			ancientBlocks, ancientReceipts = append(ancientBlocks, blockChain[i]), append(ancientReceipts, receiptChain[i])
		} else {
			liveBlocks, liveReceipts = append(liveBlocks, blockChain[i]), append(liveReceipts, receiptChain[i])
		}
	}

	var (
		stats = struct{ processed, ignored int32 }{}
		start = time.Now()
		size  = int64(0)
	)

	// updateHead updates the head fast sync block if the inserted blocks are better
	// and returns an indicator whether the inserted blocks are canonical.
	updateHead := func(head *types.Block) bool {
		if !bc.chainmu.TryLock() {
			return false
		}
		defer bc.chainmu.Unlock()

		if bn := head.Number(); bn != nil {
			// Rewind may have occurred, skip in that case.
			if bc.CurrentHeader().Number.Cmp(head.Number()) >= 0 {
				currentFastBlock := bc.CurrentFastBlock()
				if currentFastBlock.Number().Cmp(bn) < 0 {
					rawdb.WriteHeadFastBlockHash(bc.db, head.Hash())
					bc.currentFastBlock.Store(head)
					headFastBlockGauge.Update(int64(head.NumberU64()))
					return true
				}
			}
		}
		return false
	}

	// writeAncient writes blockchain and corresponding receipt chain into ancient store.
	//
	// this function only accepts canonical chain data. All side chain will be reverted
	// eventually.
	writeAncient := func(blockChain types.Blocks, receiptChain []types.Receipts) (int, error) {
		first := blockChain[0]
		last := blockChain[len(blockChain)-1]

		// Ensure genesis is in ancients.
		if first.NumberU64() == 1 {
			if frozen, _ := bc.db.Ancients(); frozen == 0 {
				b := bc.genesisBlock
				writeSize, err := rawdb.WriteAncientBlocks(bc.db, []*types.Block{b}, []types.Receipts{nil})
				size += writeSize
				if err != nil {
					log.Error("Error writing genesis to ancients", "err", err)
					return 0, err
				}
				log.Info("Wrote genesis to ancients")
			}
		}
		// Before writing the blocks to the ancients, we need to ensure that
		// they correspond to the what the headerchain 'expects'.
		// We only check the last block/header, since it's a contiguous chain.
		if !bc.HasHeader(last.Hash(), last.NumberU64()) {
			return 0, fmt.Errorf("containing header #%d [%x..] unknown", last.Number(), last.Hash().Bytes()[:4])
		}

		// Write all chain data to ancients.
		writeSize, err := rawdb.WriteAncientBlocks(bc.db, blockChain, receiptChain)
		size += writeSize
		if err != nil {
			log.Error("Error importing chain data to ancients", "err", err)
			return 0, err
		}

		// Write tx indices if any condition is satisfied:
		// * If user requires to reserve all tx indices(txlookuplimit=0)
		// * If all ancient tx indices are required to be reserved(txlookuplimit is even higher than ancientlimit)
		// * If block number is large enough to be regarded as a recent block
		// It means blocks below the ancientLimit-txlookupLimit won't be indexed.
		//
		// But if the `TxIndexTail` is not nil, e.g. Geth is initialized with
		// an external ancient database, during the setup, blockchain will start
		// a background routine to re-indexed all indices in [ancients - txlookupLimit, ancients)
		// range. In this case, all tx indices of newly imported blocks should be
		// generated.
		var batch = bc.db.NewBatch()
		for i, block := range blockChain {
			if bc.txLookupLimit == 0 || ancientLimit <= bc.txLookupLimit || block.NumberU64() >= ancientLimit-bc.txLookupLimit {
				rawdb.WriteTxLookupEntriesByBlock(batch, block)
			} else if rawdb.ReadTxIndexTail(bc.db) != nil {
				rawdb.WriteTxLookupEntriesByBlock(batch, block)
			}
			stats.processed++

			if batch.ValueSize() > ethdb.IdealBatchSize || i == len(blockChain)-1 {
				size += int64(batch.ValueSize())
				if err = batch.Write(); err != nil {
					fastBlock := bc.CurrentFastBlock().NumberU64()
					if err := bc.db.TruncateAncients(fastBlock + 1); err != nil {
						log.Error("Can't truncate ancient store after failed insert", "err", err)
					}
					return 0, err
				}
				batch.Reset()
			}
		}

		// Sync the ancient store explicitly to ensure all data has been flushed to disk.
		if err := bc.db.Sync(); err != nil {
			return 0, err
		}
		// Update the current fast block because all block data is now present in DB.
		previousFastBlock := bc.CurrentFastBlock().NumberU64()
		if !updateHead(blockChain[len(blockChain)-1]) {
			// We end up here if the header chain has reorg'ed, and the blocks/receipts
			// don't match the canonical chain.
			if err := bc.db.TruncateAncients(previousFastBlock + 1); err != nil {
				log.Error("Can't truncate ancient store after failed insert", "err", err)
			}
			return 0, errSideChainReceipts
		}

		// Delete block data from the main database.
		batch.Reset()
		canonHashes := make(map[common.Hash]struct{})
		for _, block := range blockChain {
			canonHashes[block.Hash()] = struct{}{}
			if block.NumberU64() == 0 {
				continue
			}
			rawdb.DeleteCanonicalHash(batch, block.NumberU64())
			rawdb.DeleteBlockWithoutNumber(batch, block.Hash(), block.NumberU64())
		}
		// Delete side chain hash-to-number mappings.
		for _, nh := range rawdb.ReadAllHashesInRange(bc.db, first.NumberU64(), last.NumberU64()) {
			if _, canon := canonHashes[nh.Hash]; !canon {
				rawdb.DeleteHeader(batch, nh.Hash, nh.Number)
			}
		}
		if err := batch.Write(); err != nil {
			return 0, err
		}
		return 0, nil
	}

	// writeLive writes blockchain and corresponding receipt chain into active store.
	writeLive := func(blockChain types.Blocks, receiptChain []types.Receipts) (int, error) {
		skipPresenceCheck := false
		batch := bc.db.NewBatch()
		for i, block := range blockChain {
			// Short circuit insertion if shutting down or processing failed
			if bc.insertStopped() {
				return 0, errInsertionInterrupted
			}
			// Short circuit if the owner header is unknown
			if !bc.HasHeader(block.Hash(), block.NumberU64()) {
				return i, fmt.Errorf("containing header #%d [%x..] unknown", block.Number(), block.Hash().Bytes()[:4])
			}
			if !skipPresenceCheck {
				// Ignore if the entire data is already known
				if bc.HasBlock(block.Hash(), block.NumberU64()) {
					stats.ignored++
					continue
				} else {
					// If block N is not present, neither are the later blocks.
					// This should be true, but if we are mistaken, the shortcut
					// here will only cause overwriting of some existing data
					skipPresenceCheck = true
				}
			}
			// Write all the data out into the database
			rawdb.WriteBody(batch, block.Hash(), block.NumberU64(), block.Body())
			if receiptChain != nil {
				rawdb.WriteReceipts(batch, block.Hash(), block.NumberU64(), receiptChain[i])
			}
			rawdb.WriteTxLookupEntriesByBlock(batch, block) // Always write tx indices for live blocks, we assume they are needed

			// Write everything belongs to the blocks into the database. So that
			// we can ensure all components of body is completed(body, receipts,
			// tx indexes)
			if batch.ValueSize() >= ethdb.IdealBatchSize {
				if err := batch.Write(); err != nil {
					return 0, err
				}
				size += int64(batch.ValueSize())
				batch.Reset()
			}
			stats.processed++
		}
		// Write everything belongs to the blocks into the database. So that
		// we can ensure all components of body is completed(body, receipts,
		// tx indexes)
		if batch.ValueSize() > 0 {
			size += int64(batch.ValueSize())
			if err := batch.Write(); err != nil {
				return 0, err
			}
		}
		updateHead(blockChain[len(blockChain)-1])
		return 0, nil
	}

	// Write downloaded chain data and corresponding receipt chain data
	if len(ancientBlocks) > 0 {
		// fast同步的时候不会写入回执
		//if n, err := writeAncient(ancientBlocks, ancientReceipts); err != nil {
		if n, err := writeAncient(ancientBlocks, nil); err != nil {
			if err == errInsertionInterrupted {
				return 0, nil
			}
			return n, err
		}
	}
	// Write the tx index tail (block number from where we index) before write any live blocks
	if len(liveBlocks) > 0 && liveBlocks[0].NumberU64() == ancientLimit+1 {
		// The tx index tail can only be one of the following two options:
		// * 0: all ancient blocks have been indexed
		// * ancient-limit: the indices of blocks before ancient-limit are ignored
		if tail := rawdb.ReadTxIndexTail(bc.db); tail == nil {
			if bc.txLookupLimit == 0 || ancientLimit <= bc.txLookupLimit {
				rawdb.WriteTxIndexTail(bc.db, 0)
			} else {
				rawdb.WriteTxIndexTail(bc.db, ancientLimit-bc.txLookupLimit)
			}
		}
	}
	if len(liveBlocks) > 0 {
		// fast同步的时候不会写入回执
		// if n, err := writeLive(liveBlocks, liveReceipts); err != nil {
		if n, err := writeLive(liveBlocks, nil); err != nil {
			if err == errInsertionInterrupted {
				return 0, nil
			}
			return n, err
		}
	}

	head := blockChain[len(blockChain)-1]
	context := []interface{}{
		"count", stats.processed, "elapsed", common.PrettyDuration(time.Since(start)),
		"number", head.Number(), "hash", head.Hash(), "age", common.PrettyAge(time.Unix(int64(head.Time()), 0)),
		"size", common.StorageSize(size),
	}
	if stats.ignored > 0 {
		context = append(context, []interface{}{"ignored", stats.ignored}...)
	}
	log.Info("Imported new block receipts", context...)

	return 0, nil
}

var lastWrite uint64

// WriteBlockWithoutState writes only the block and its metadata to the database,
// but does not write any state. This is used to construct competing side forks
// up to the point where they exceed the canonical total difficulty.
func (bc *BlockChain) WriteBlockWithoutState(block *types.Block) (err error) {
	if bc.insertStopped() {
		return errInsertionInterrupted
	}

	rawdb.WriteBlock(bc.db, block)

	return nil
}

// WriteBlockWithState writes the block and all associated state to the database.
func (bc *BlockChain) WriteBlockWithState(block *types.Block, receipts []*types.Receipt, logs []*types.Log, state *state.StateDB, emitHeadEvent bool, cbftBridgeUpdateChainState func()) (status WriteStatus, err error) {
	if !bc.chainmu.TryLock() {
		return NonStatTy, errInsertionInterrupted
	}
	defer bc.chainmu.Unlock()
	if cbftBridgeUpdateChainState != nil {
		cbftBridgeUpdateChainState()
	}
	return bc.writeBlockWithState(block, receipts, logs, state, emitHeadEvent)
}

// WriteBlockWithState writes the block and all associated state to the database.
func (bc *BlockChain) writeBlockWithState(block *types.Block, receipts []*types.Receipt, logs []*types.Log, state *state.StateDB, emitHeadEvent bool) (status WriteStatus, err error) {
	if bc.insertStopped() {
		return NonStatTy, errInsertionInterrupted
	}

	// Make sure no inconsistent state is leaked during insertion
	currentBlock := bc.CurrentBlock()
	if block.NumberU64() <= currentBlock.NumberU64() {
		log.Warn("block lower than current block in chain", "blockHash", block.Hash(), "blockNumber", block.NumberU64(), "currentHash", currentBlock.Hash(), "currentNumber", currentBlock.NumberU64())
		return NonStatTy, nil
	}
	localBn := currentBlock.Number()
	externBn := block.Number()

	// Irrelevant of the canonical status, write the block itself to the database
	rawdb.WriteBlock(bc.db, block)

	triedb := bc.stateCache.TrieDB()
	root, err := state.Commit(true)

	if err != nil {
		log.Error("check block is EIP158 error", "hash", block.Hash(), "number", block.NumberU64())
		return NonStatTy, err
	}

	// If we're running an archive node, always flush
	if bc.cacheConfig.Disabled {
		limit := common.StorageSize(bc.cacheConfig.TrieDirtyLimit) * 1024 * 1024
		oversize := false
		if !(bc.cacheConfig.DBGCMpt && !bc.cacheConfig.DBDisabledGC.IsSet()) {
			//triedb.ReferenceVersion(root)
			if err := triedb.Commit(root, false, false); err != nil {
				log.Error("Commit to triedb error", "root", root)
				return NonStatTy, err
			}
			//triedb.Dereference(currentBlock.Root())
			nodes, _ := triedb.Size()
			oversize = nodes > limit
		} else {
			triedb.ReferenceVersion(root)
			triedb.DereferenceDB(currentBlock.Root())

			if err := triedb.Commit(root, false, false); err != nil {
				log.Error("Commit to triedb error", "root", root)
				return NonStatTy, err
			}

			if triedb.UselessSize() > bc.cacheConfig.DBGCBlock {
				triedb.UselessGC(1)
			}

			nodes, _ := triedb.Size()
			oversize = nodes > limit
		}

		if oversize {
			triedb.CapNode(limit * defaultCapNodePercent)
			triedb.ResetUseless()
		}
		log.Debug("archive node commit stateDB trie", "blockNumber", block.NumberU64(), "blockHash", block.Hash().Hex(), "root", root.String())
	} else {
		log.Debug("non-archive node put stateDB trie", "blockNumber", block.NumberU64(), "blockHash", block.Hash().Hex(), "root", root.String())
		// Full but not archive node, do proper garbage collection
		triedb.Reference(root, common.Hash{}) // metadata reference to keep trie alive
		bc.triegc.Push(root, -int64(block.NumberU64()))

		if 0 >= bc.cacheConfig.TriesInMemory {
			bc.cacheConfig.TriesInMemory = 128
		}

		if current := block.NumberU64(); current > (uint64)(bc.cacheConfig.TriesInMemory) {
			// If we exceeded our memory allowance, flush matured singleton nodes to disk
			var (
				nodes, imgs = triedb.Size()
				limit       = common.StorageSize(bc.cacheConfig.TrieDirtyLimit) * 1024 * 1024
			)
			if nodes > limit || imgs > 4*1024*1024 {
				triedb.Cap(limit - ethdb.IdealBatchSize)
			}
			// Find the next state trie we need to commit
			header := bc.GetHeaderByNumber(current - (uint64)(bc.cacheConfig.TriesInMemory))
			chosen := header.Number.Uint64()

			// If we exceeded out time allowance, flush an entire trie to disk
			if bc.gcproc > bc.cacheConfig.TrieTimeLimit {
				// If we're exceeding limits but haven't reached a large enough memory gap,
				// warn the user that the system is becoming unstable.
				if chosen < lastWrite+(uint64)(bc.cacheConfig.TriesInMemory) && bc.gcproc >= 2*bc.cacheConfig.TrieTimeLimit {
					log.Info("State in memory for too long, committing", "time", bc.gcproc, "allowance", bc.cacheConfig.TrieTimeLimit, "optimum",
						float64(chosen-lastWrite)/(float64)(bc.cacheConfig.TriesInMemory))
				}
				// Flush an entire trie and restart the counters
				triedb.Commit(header.Root, true, true)
				lastWrite = chosen
				bc.gcproc = 0
			}
			// Garbage collect anything below our required write retention
			for !bc.triegc.Empty() {
				root, number := bc.triegc.Pop()
				if uint64(-number) > chosen {
					bc.triegc.Push(root, number)
					break
				}
				triedb.Dereference(root.(common.Hash))
			}
		}
	}

	// Write other block data using a batch.
	batch := bc.db.NewBatch()
	rawdb.WriteReceipts(batch, block.Hash(), block.NumberU64(), receipts)

	// If the total difficulty is higher than our known, add it to the canonical chain
	// Second clause in the if statement reduces the vulnerability to selfish mining.
	// Please refer to http://www.cs.cornell.edu/~ie53/publications/btcProcFC.pdf
	reorg := externBn.Cmp(localBn) > 0
	currentBlock = bc.CurrentBlock()
	if !reorg && externBn.Cmp(localBn) == 0 {
		// Split same-difficulty blocks by number, then preferentially select
		// the block generated by the local miner as the canonical block.
		if block.NumberU64() < currentBlock.NumberU64() {
			reorg = true
		} else if block.NumberU64() == currentBlock.NumberU64() {
			var currentPreserve, blockPreserve bool
			if bc.shouldPreserve != nil {
				currentPreserve, blockPreserve = bc.shouldPreserve(currentBlock), bc.shouldPreserve(block)
			}
			reorg = !currentPreserve && (blockPreserve || mrand.Float64() < 0.5)
		}
	}
	if reorg {
		// Reorganise the chain if the parent is not the head block
		if block.ParentHash() != currentBlock.Hash() {
			if err := bc.reorg(currentBlock, block); err != nil {
				return NonStatTy, err
			}
		}
		// Write the positional metadata for transaction/receipt lookups and preimages
		rawdb.WriteTxLookupEntriesByBlock(batch, block)
		rawdb.WritePreimages(batch, state.Preimages())

		status = CanonStatTy
	} else {
		status = SideStatTy
	}

	// Write the positional metadata for transaction/receipt lookups and preimages
	rawdb.WriteTxLookupEntriesByBlock(batch, block)
	rawdb.WritePreimages(batch, state.Preimages())

	status = CanonStatTy
	if err := batch.Write(); err != nil {
		return NonStatTy, err
	}

	if err := vrfstatistics.Tool.Save(block.NumberU64(), bc.vrfStatisticsDB); err != nil {
		log.Error("vrfstatistics save", "err", err)
	}

	log.Debug("insert into chain", "WriteStatus", status, "hash", block.Hash(), "number", block.NumberU64())

	// Set new head.
	if status == CanonStatTy {
		bc.writeHeadBlock(block)

		// parse block and retrieves txs
		//receipts := bc.GetReceiptsByHash(block.Hash())
		//if MPC_POOL != nil{
		//	MPC_POOL.InjectTxs(block, receipts, bc, state)
		//}

		//if VC_POOL != nil {
		//	VC_POOL.InjectTxs(block, receipts, bc, state)
		//}

	}
	bc.futureBlocks.Remove(block.Hash())

	if status == CanonStatTy {
		bc.chainFeed.Send(ChainEvent{Block: block, Hash: block.Hash(), Logs: logs})
		if len(logs) > 0 {
			bc.logsFeed.Send(logs)
		}
		// In theory we should fire a ChainHeadEvent when we inject
		// a canonical block, but sometimes we can insert a batch of
		// canonicial blocks. Avoid firing too much ChainHeadEvents,
		// we will fire an accumulated ChainHeadEvent and disable fire
		// event here.
		if emitHeadEvent {
			bc.chainHeadFeed.Send(ChainHeadEvent{Block: block})
		}
	} else {
		bc.chainSideFeed.Send(ChainSideEvent{Block: block})
	}

	bc.blockCache.Add(block.Hash(), block)

	bc.hc.SetCurrentHeader(block.Header())
	// Cleanup storage
	if !bc.cacheConfig.DBDisabledGC.IsSet() && bc.cleaner.NeedCleanup() {
		bc.cleaner.Cleanup()
	}

	bc.BlockFeed.Send(block)

	// Update the metrics touched during block processing
	accountReadTimer.Update(state.AccountReads)                 // Account reads are complete, we can mark them
	storageReadTimer.Update(state.StorageReads)                 // Storage reads are complete, we can mark them
	accountUpdateTimer.Update(state.AccountUpdates)             // Account updates are complete, we can mark them
	storageUpdateTimer.Update(state.StorageUpdates)             // Storage updates are complete, we can mark them
	snapshotAccountReadTimer.Update(state.SnapshotAccountReads) // Account reads are complete, we can mark them
	snapshotStorageReadTimer.Update(state.SnapshotStorageReads) // Storage reads are complete, we can mark them
	accountHashTimer.Update(state.AccountHashes)                // Account hashes are complete, we can mark them
	storageHashTimer.Update(state.StorageHashes)                // Storage hashes are complete, we can mark them
	accountCommitTimer.Update(state.AccountCommits)             // Account commits are complete, we can mark them
	storageCommitTimer.Update(state.StorageCommits)             // Storage commits are complete, we can mark them
	snapshotCommitTimer.Update(state.SnapshotCommits)           // Snapshot commits are complete, we can mark them
	return status, nil
}

// InsertChain attempts to insert the given batch of blocks in to the canonical
// chain or, otherwise, create a fork. If an error is returned it will return
// the index number of the failing block as well an error describing what went
// wrong.
//
// After insertion is done, all accumulated events will be fired.
func (bc *BlockChain) InsertChain(chain types.Blocks) (int, error) {
	// Sanity check that we have something meaningful to import
	if len(chain) == 0 {
		return 0, nil
	}

	// Do a sanity check that the provided chain is actually ordered and linked.
	for i := 1; i < len(chain); i++ {
		block, prev := chain[i], chain[i-1]
		if block.NumberU64() != prev.NumberU64()+1 || block.ParentHash() != prev.Hash() {
			log.Error("Non contiguous block insert",
				"number", block.Number(),
				"hash", block.Hash(),
				"parent", block.ParentHash(),
				"prevnumber", prev.Number(),
				"prevhash", prev.Hash(),
			)
			return 0, fmt.Errorf("non contiguous insert: item %d is #%d [%x..], item %d is #%d [%x..] (parent [%x..])", i-1, prev.NumberU64(),
				prev.Hash().Bytes()[:4], i, block.NumberU64(), block.Hash().Bytes()[:4], block.ParentHash().Bytes()[:4])
		}
	}
	// Pre-check passed, start the full block imports.
	return bc.insertChain(chain, true)
}

// insertChain is the internal implementation of insertChain, which assumes that
// 1) chains are contiguous, and 2) The chain mutex is held.
//
// This method is split out so that import batches that require re-injecting
// historical blocks can do so without releasing the lock, which could lead to
// racey behaviour. If a sidechain import is in progress, and the historic state
// is imported, but then new canon-head is added before the actual sidechain
// completes, then the historic state could be pruned again
func (bc *BlockChain) insertChain(chain types.Blocks, verifySeals bool) (int, error) {
	// If the chain is terminating, don't even bother starting up
	if bc.insertStopped() {
		return 0, nil
	}

	// A queued approach to delivering events. This is generally
	// faster than direct delivery and requires much less mutex
	// acquiring.
	var (
		stats = insertStats{startTime: mclock.Now()}
	)
	// Start the parallel header verifier
	headers := make([]*types.Header, len(chain))
	seals := make([]bool, len(chain))

	for i, block := range chain {
		headers[i] = block.Header()
		seals[i] = verifySeals
	}

	// Pause engine
	bc.engine.Pause()
	defer bc.engine.Resume()

	abort, results := bc.engine.VerifyHeaders(bc, headers, seals)
	defer close(abort)

	// Peek the error for the first block to decide the directing import logic
	it := newInsertIterator(chain, results, bc.Validator())
	block, err := it.next()
	switch {
	case bc.skipBlock(err, it):
		// Skip all known blocks that behind us
		current := bc.CurrentBlock().NumberU64()

		for block != nil && bc.skipBlock(err, it) && current >= block.NumberU64() {
			stats.ignored++
			block, err = it.next()
		}
		// Falls through to the block import

	// Some other error(except ErrKnownBlock) occurred, abort.
	// ErrKnownBlock is allowed here since some known blocks
	// still need re-execution to generate snapshots that are missing
	case err != nil && !errors.Is(err, ErrKnownBlock):
		bc.futureBlocks.Remove(block.Hash())
		stats.ignored += len(it.chain)
		bc.reportBlock(block, nil, err)
		return it.index, err
	}
	// No validation errors for the first block (or chain prefix skipped)
	for ; block != nil && (err == nil || errors.Is(err, ErrKnownBlock)); block, err = it.next() {
		// If the chain is terminating, stop processing blocks
		if bc.insertStopped() {
			log.Debug("Abort during block processing")
			break
		}
		start := time.Now()
		err = bc.engine.InsertChain(block)
		if err != nil {
			return it.index, err
		}

		blockInsertTimer.UpdateSince(start)
		dirty, _ := bc.stateCache.TrieDB().Size()
		stats.report(chain, it.index, dirty)
	}

	stats.ignored += it.remaining()

	return it.index, err
}

// joey.lyu
func (bc *BlockChain) ProcessDirectly(block *types.Block, state *state.StateDB, parent *types.Block) (types.Receipts, error) {
	// Process block using the parent state as reference point.
	start := time.Now()
	receipts, _, usedGas, err := bc.processor.Process(block, state, bc.vmConfig)
	if err != nil {
		log.Error("Failed to ProcessDirectly", "blockNumber", block.Number(), "blockHash", block.Hash(), "err", err)
		bc.reportBlock(block, receipts, err)
		return nil, err
	}
	log.Debug("Execute block time", "blockNumber", block.Number(), "blockHash", block.Hash(), "time", time.Since(start))

	// Validate the state using the default validator
	start = time.Now()
	err = bc.Validator().ValidateState(block, state, receipts, usedGas)
	if err != nil {
		bc.reportBlock(block, receipts, err)
		return nil, err
	}
	blockValidationTimer.UpdateSince(start)

	bc.BlockExecuteFeed.Send(block)

	return receipts, nil
}

func countTransactions(chain []*types.Block) (c int) {
	for _, b := range chain {
		c += len(b.Transactions())
	}
	return c
}

// reorg takes two blocks, an old chain and a new chain and will reconstruct the
// blocks and inserts them to be part of the new canonical chain and accumulates
// potential missing transactions and post an event about them.
func (bc *BlockChain) reorg(oldBlock, newBlock *types.Block) error {
	var (
		newChain    types.Blocks
		oldChain    types.Blocks
		commonBlock *types.Block

		deletedTxs types.Transactions
		addedTxs   types.Transactions

		deletedLogs [][]*types.Log
		rebirthLogs [][]*types.Log

		// collectLogs collects the logs that were generated or removed during
		// the processing of the block that corresponds with the given hash.
		// These logs are later announced as deleted or reborn
		collectLogs = func(hash common.Hash, removed bool) {
			number := bc.hc.GetBlockNumber(hash)
			if number == nil {
				return
			}
			receipts := rawdb.ReadReceipts(bc.db, hash, *number, bc.Config())

			var logs []*types.Log
			for _, receipt := range receipts {
				for _, log := range receipt.Logs {
					l := *log
					if removed {
						l.Removed = true
					} else {
					}
					logs = append(logs, &l)
				}
			}
			if len(logs) > 0 {
				if removed {
					deletedLogs = append(deletedLogs, logs)
				} else {
					rebirthLogs = append(rebirthLogs, logs)
				}
			}
		}
		// mergeLogs returns a merged log slice with specified sort order.
		mergeLogs = func(logs [][]*types.Log, reverse bool) []*types.Log {
			var ret []*types.Log
			if reverse {
				for i := len(logs) - 1; i >= 0; i-- {
					ret = append(ret, logs[i]...)
				}
			} else {
				for i := 0; i < len(logs); i++ {
					ret = append(ret, logs[i]...)
				}
			}
			return ret
		}
	)
	// Reduce the longer chain to the same number as the shorter one
	if oldBlock.NumberU64() > newBlock.NumberU64() {
		// Old chain is longer, gather all transactions and logs as deleted ones
		for ; oldBlock != nil && oldBlock.NumberU64() != newBlock.NumberU64(); oldBlock = bc.GetBlock(oldBlock.ParentHash(), oldBlock.NumberU64()-1) {
			oldChain = append(oldChain, oldBlock)
			deletedTxs = append(deletedTxs, oldBlock.Transactions()...)
			collectLogs(oldBlock.Hash(), true)
		}
	} else {
		// New chain is longer, stash all blocks away for subsequent insertion
		for ; newBlock != nil && newBlock.NumberU64() != oldBlock.NumberU64(); newBlock = bc.GetBlock(newBlock.ParentHash(), newBlock.NumberU64()-1) {
			newChain = append(newChain, newBlock)
		}
	}
	if oldBlock == nil {
		return fmt.Errorf("invalid old chain")
	}
	if newBlock == nil {
		return fmt.Errorf("invalid new chain")
	}
	// Both sides of the reorg are at the same number, reduce both until the common
	// ancestor is found
	for {
		// If the common ancestor was found, bail out
		if oldBlock.Hash() == newBlock.Hash() {
			commonBlock = oldBlock
			break
		}
		// Remove an old block as well as stash away a new block
		oldChain = append(oldChain, oldBlock)
		deletedTxs = append(deletedTxs, oldBlock.Transactions()...)
		collectLogs(oldBlock.Hash(), true)

		newChain = append(newChain, newBlock)

		// Step back with both chains
		oldBlock = bc.GetBlock(oldBlock.ParentHash(), oldBlock.NumberU64()-1)
		if oldBlock == nil {
			return fmt.Errorf("invalid old chain")
		}
		newBlock = bc.GetBlock(newBlock.ParentHash(), newBlock.NumberU64()-1)
		if newBlock == nil {
			return fmt.Errorf("invalid new chain")
		}
	}
	// Ensure the user sees large reorgs
	if len(oldChain) > 0 && len(newChain) > 0 {
		logFn := log.Info
		msg := "Chain reorg detected"
		if len(oldChain) > 63 {
			msg = "Large chain reorg detected"
			logFn = log.Warn
		}
		logFn(msg, "number", commonBlock.Number(), "hash", commonBlock.Hash(),
			"drop", len(oldChain), "dropfrom", oldChain[0].Hash(), "add", len(newChain), "addfrom", newChain[0].Hash())
		blockReorgAddMeter.Mark(int64(len(newChain)))
		blockReorgDropMeter.Mark(int64(len(oldChain)))
	} else {
		log.Error("Impossible reorg, please file an issue", "oldnum", oldBlock.Number(), "oldhash", oldBlock.Hash(), "newnum", newBlock.Number(), "newhash", newBlock.Hash())
	}
	// Insert the new chain(except the head block(reverse order)),
	// taking care of the proper incremental order.
	for i := len(newChain) - 1; i >= 1; i-- {
		// Insert the block in the canonical way, re-writing history
		bc.writeHeadBlock(newChain[i])

		// Collect reborn logs due to chain reorg
		collectLogs(newChain[i].Hash(), false)

		// Write lookup entries for hash based transaction/receipt searches
		rawdb.WriteTxLookupEntriesByBlock(bc.db, newChain[i])
		addedTxs = append(addedTxs, newChain[i].Transactions()...)
	}
	// When transactions get deleted from the database, the receipts that were
	// created in the fork must also be deleted
	batch := bc.db.NewBatch()
	for _, tx := range types.TxDifference(deletedTxs, addedTxs) {
		rawdb.DeleteTxLookupEntry(batch, tx.Hash())
	}
	// Delete any canonical number assignments above the new head
	number := bc.CurrentBlock().NumberU64()
	for i := number + 1; ; i++ {
		hash := rawdb.ReadCanonicalHash(bc.db, i)
		if hash == (common.Hash{}) {
			break
		}
		rawdb.DeleteCanonicalHash(batch, i)
	}
	batch.Write()
	// If any logs need to be fired, do it now. In theory we could avoid creating
	// this goroutine if there are no events to fire, but realistcally that only
	// ever happens if we're reorging empty blocks, which will only happen on idle
	// networks where performance is not an issue either way.
	if len(deletedLogs) > 0 {
		bc.rmLogsFeed.Send(RemovedLogsEvent{mergeLogs(deletedLogs, true)})
	}
	if len(rebirthLogs) > 0 {
		bc.logsFeed.Send(mergeLogs(rebirthLogs, false))
	}
	if len(oldChain) > 0 {
		for i := len(oldChain) - 1; i >= 0; i-- {
			bc.chainSideFeed.Send(ChainSideEvent{Block: oldChain[i]})
		}
	}
	return nil
}

// futureBlocksLoop processes the 'future block' queue.
func (bc *BlockChain) futureBlocksLoop() {
	defer bc.wg.Done()
	futureTimer := time.NewTicker(5 * time.Second)
	defer futureTimer.Stop()
	for {
		select {
		case <-futureTimer.C:
			bc.procFutureBlocks()
		case <-bc.quit:
			return
		}
	}
}

// skipBlock returns 'true', if the block being imported can be skipped over, meaning
// that the block does not need to be processed but can be considered already fully 'done'.
func (bc *BlockChain) skipBlock(err error, it *insertIterator) bool {
	// We can only ever bypass processing if the only error returned by the validator
	// is ErrKnownBlock, which means all checks passed, but we already have the block
	// and state.
	if !errors.Is(err, ErrKnownBlock) {
		return false
	}
	// If we're not using snapshots, we can skip this, since we have both block
	// and (trie-) state
	if bc.snaps == nil {
		return true
	}
	var (
		header     = it.current() // header can't be nil
		parentRoot common.Hash
	)
	// If we also have the snapshot-state, we can skip the processing.
	if bc.snaps.Snapshot(header.Root) != nil {
		return true
	}
	// In this case, we have the trie-state but not snapshot-state. If the parent
	// snapshot-state exists, we need to process this in order to not get a gap
	// in the snapshot layers.
	// Resolve parent block
	if parent := it.previous(); parent != nil {
		parentRoot = parent.Root
	} else if parent = bc.GetHeaderByHash(header.ParentHash); parent != nil {
		parentRoot = parent.Root
	}
	if parentRoot == (common.Hash{}) {
		return false // Theoretically impossible case
	}
	// Parent is also missing snapshot: we can skip this. Otherwise process.
	if bc.snaps.Snapshot(parentRoot) == nil {
		return true
	}
	return false
}

// maintainTxIndex is responsible for the construction and deletion of the
// transaction index.
//
// User can use flag `txlookuplimit` to specify a "recentness" block, below
// which ancient tx indices get deleted. If `txlookuplimit` is 0, it means
// all tx indices will be reserved.
//
// The user can adjust the txlookuplimit value for each launch after fast
// sync, Geth will automatically construct the missing indices and delete
// the extra indices.
func (bc *BlockChain) maintainTxIndex(ancients uint64) {
	defer bc.wg.Done()

	// Before starting the actual maintenance, we need to handle a special case,
	// where user might init Geth with an external ancient database. If so, we
	// need to reindex all necessary transactions before starting to process any
	// pruning requests.
	if ancients > 0 {
		var from = uint64(0)
		if bc.txLookupLimit != 0 && ancients > bc.txLookupLimit {
			from = ancients - bc.txLookupLimit
		}
		rawdb.IndexTransactions(bc.db, from, ancients, bc.quit)
	}
	// indexBlocks reindexes or unindexes transactions depending on user configuration
	indexBlocks := func(tail *uint64, head uint64, done chan struct{}) {
		defer func() { done <- struct{}{} }()

		// If the user just upgraded Geth to a new version which supports transaction
		// index pruning, write the new tail and remove anything older.
		if tail == nil {
			if bc.txLookupLimit == 0 || head < bc.txLookupLimit {
				// Nothing to delete, write the tail and return
				rawdb.WriteTxIndexTail(bc.db, 0)
			} else {
				// Prune all stale tx indices and record the tx index tail
				rawdb.UnindexTransactions(bc.db, 0, head-bc.txLookupLimit+1, bc.quit)
			}
			return
		}
		// If a previous indexing existed, make sure that we fill in any missing entries
		if bc.txLookupLimit == 0 || head < bc.txLookupLimit {
			if *tail > 0 {
				// It can happen when chain is rewound to a historical point which
				// is even lower than the indexes tail, recap the indexing target
				// to new head to avoid reading non-existent block bodies.
				end := *tail
				if end > head+1 {
					end = head + 1
				}
				rawdb.IndexTransactions(bc.db, 0, end, bc.quit)
			}
			return
		}
		// Update the transaction index to the new chain state
		if head-bc.txLookupLimit+1 < *tail {
			// Reindex a part of missing indices and rewind index tail to HEAD-limit
			rawdb.IndexTransactions(bc.db, head-bc.txLookupLimit+1, *tail, bc.quit)
		} else {
			// Unindex a part of stale indices and forward index tail to HEAD-limit
			rawdb.UnindexTransactions(bc.db, *tail, head-bc.txLookupLimit+1, bc.quit)
		}
	}
	// Any reindexing done, start listening to chain events and moving the index window
	var (
		done   chan struct{}                  // Non-nil if background unindexing or reindexing routine is active.
		headCh = make(chan ChainHeadEvent, 1) // Buffered to avoid locking up the event feed
	)
	sub := bc.SubscribeChainHeadEvent(headCh)
	if sub == nil {
		return
	}
	defer sub.Unsubscribe()

	for {
		select {
		case head := <-headCh:
			if done == nil {
				done = make(chan struct{})
				go indexBlocks(rawdb.ReadTxIndexTail(bc.db), head.Block.NumberU64(), done)
			}
		case <-done:
			done = nil
		case <-bc.quit:
			return
		}
	}
}

// reportBlock logs a bad block error.
func (bc *BlockChain) reportBlock(block *types.Block, receipts types.Receipts, err error) {
	rawdb.WriteBadBlock(bc.db, block)

	var receiptString string
	for i, receipt := range receipts {
		receiptString += fmt.Sprintf("\t %d: cumulative: %v gas: %v contract: %v status: %v tx: %v logs: %v bloom: %x state: %x\n",
			i, receipt.CumulativeGasUsed, receipt.GasUsed, receipt.ContractAddress.Bech32(),
			receipt.Status, receipt.TxHash.Hex(), receipt.Logs, receipt.Bloom, receipt.PostState)
	}
	log.Error(fmt.Sprintf(`
########## BAD BLOCK #########
Chain config: %v

Number: %v
Hash: 0x%x
%v

Error: %v
##############################
`, bc.chainConfig, block.Number(), block.Hash(), receiptString, err))
}

// InsertHeaderChain attempts to insert the given header chain in to the local
// chain, possibly creating a reorg. If an error is returned, it will return the
// index number of the failing header as well an error describing what went wrong.
//
// The verify parameter can be used to fine tune whether nonce verification
// should be done or not. The reason behind the optional check is because some
// of the header retrieval mechanisms already need to verify nonces, as well as
// because nonces can be verified sparsely, not needing to check each.
func (bc *BlockChain) InsertHeaderChain(chain []*types.Header, checkFreq int) (int, error) {
	start := time.Now()
	if i, err := bc.hc.ValidateHeaderChain(chain, checkFreq); err != nil {
		return i, err
	}

	if !bc.chainmu.TryLock() {
		return 0, errChainStopped
	}
	defer bc.chainmu.Unlock()

	_, err := bc.hc.InsertHeaderChain(chain, start)
	return 0, err
}

// GetBlockHashesFromHash retrieves a number of block hashes starting at a given
// hash, fetching towards the genesis block.
func (bc *BlockChain) GetBlockHashesFromHash(hash common.Hash, max uint64) []common.Hash {
	return bc.hc.GetBlockHashesFromHash(hash, max)
}

// Config retrieves the blockchain's chain configuration.
func (bc *BlockChain) CacheConfig() *CacheConfig { return bc.cacheConfig }

// SubscribeLogsEvent registers a subscription of *types.Block.
func (bc *BlockChain) SubscribeExecuteBlocksEvent(ch chan<- *types.Block) event.Subscription {
	return bc.scope.Track(bc.BlockExecuteFeed.Subscribe(ch))
}

// SubscribeLogsEvent registers a subscription of *types.Block.
func (bc *BlockChain) SubscribeWriteStateBlocksEvent(ch chan<- *types.Block) event.Subscription {
	return bc.scope.Track(bc.BlockFeed.Subscribe(ch))
}

// EnableDBGC enable database garbage collection.
func (bc *BlockChain) EnableDBGC() {
	bc.cacheConfig.DBDisabledGC.Set(false)
}

// DisableDBGC disable database garbage collection.
func (bc *BlockChain) DisableDBGC() {
	bc.cacheConfig.DBDisabledGC.Set(true)
}<|MERGE_RESOLUTION|>--- conflicted
+++ resolved
@@ -27,13 +27,10 @@
 	"sync/atomic"
 	"time"
 
-<<<<<<< HEAD
 	"github.com/PlatONnetwork/PlatON-Go/core/vm/vrfstatistics"
 
 	lru "github.com/hashicorp/golang-lru"
 
-=======
->>>>>>> c94ac598
 	"github.com/PlatONnetwork/PlatON-Go/common"
 	"github.com/PlatONnetwork/PlatON-Go/common/mclock"
 	"github.com/PlatONnetwork/PlatON-Go/common/prque"
@@ -202,18 +199,14 @@
 	chainConfig *params.ChainConfig // Chain & network configuration
 	cacheConfig *CacheConfig        // Cache configuration for pruning
 
-<<<<<<< HEAD
-	db              ethdb.Database // Low level persistent database to store final content in
-	vrfStatisticsDB ethdb.Database
-
-	triegc *prque.Prque  // Priority queue mapping block numbers to tries to gc
-	gcproc time.Duration // Accumulates canonical block processing for trie dumping
-=======
 	db     ethdb.Database // Low level persistent database to store final content in
 	snaps  *snapshot.Tree // Snapshot tree for fast trie leaf access
 	triegc *prque.Prque   // Priority queue mapping block numbers to tries to gc
 	gcproc time.Duration  // Accumulates canonical block processing for trie dumping
->>>>>>> c94ac598
+	vrfStatisticsDB ethdb.Database
+
+	triegc *prque.Prque  // Priority queue mapping block numbers to tries to gc
+	gcproc time.Duration // Accumulates canonical block processing for trie dumping
 
 	// txLookupLimit is the maximum number of blocks from head whose tx indices
 	// are reserved:
@@ -291,20 +284,6 @@
 			Journal:   cacheConfig.TrieCleanJournal,
 			Preimages: cacheConfig.Preimages,
 		}),
-<<<<<<< HEAD
-		vrfStatisticsDB: rawdb.NewTable(db, vrfstatistics.Prefix),
-		quit:            make(chan struct{}),
-		shouldPreserve:  shouldPreserve,
-		bodyCache:       bodyCache,
-		bodyRLPCache:    bodyRLPCache,
-		receiptsCache:   receiptsCache,
-		blockCache:      blockCache,
-		txLookupCache:   txLookupCache,
-		futureBlocks:    futureBlocks,
-		engine:          engine,
-		vmConfig:        vmConfig,
-		badBlocks:       badBlocks,
-=======
 		quit:           make(chan struct{}),
 		chainmu:        syncx.NewClosableMutex(),
 		shouldPreserve: shouldPreserve,
@@ -316,7 +295,8 @@
 		futureBlocks:   futureBlocks,
 		engine:         engine,
 		vmConfig:       vmConfig,
->>>>>>> c94ac598
+		vrfStatisticsDB: rawdb.NewTable(db, vrfstatistics.Prefix),
+		badBlocks:       badBlocks,
 	}
 
 	bc.SetValidator(NewBlockValidator(chainConfig, bc, engine))
