// Copyright 2014 The go-ethereum Authors
// This file is part of the go-ethereum library.
//
// The go-ethereum library is free software: you can redistribute it and/or modify
// it under the terms of the GNU Lesser General Public License as published by
// the Free Software Foundation, either version 3 of the License, or
// (at your option) any later version.
//
// The go-ethereum library is distributed in the hope that it will be useful,
// but WITHOUT ANY WARRANTY; without even the implied warranty of
// MERCHANTABILITY or FITNESS FOR A PARTICULAR PURPOSE. See the
// GNU Lesser General Public License for more details.
//
// You should have received a copy of the GNU Lesser General Public License
// along with the go-ethereum library. If not, see <http://www.gnu.org/licenses/>.

// Package core implements the Ethereum consensus protocol.
package core

import (
	"errors"
	"fmt"
<<<<<<< HEAD
=======
	"io"
	mrand "math/rand"
	"sort"
	"sync"
	"sync/atomic"
	"time"

	lru "github.com/hashicorp/golang-lru"

>>>>>>> 99d5f569
	"github.com/PlatONnetwork/PlatON-Go/common"
	"github.com/PlatONnetwork/PlatON-Go/common/mclock"
	"github.com/PlatONnetwork/PlatON-Go/common/prque"
	"github.com/PlatONnetwork/PlatON-Go/consensus"
	"github.com/PlatONnetwork/PlatON-Go/core/rawdb"
	"github.com/PlatONnetwork/PlatON-Go/core/state"
	"github.com/PlatONnetwork/PlatON-Go/core/state/snapshot"
	"github.com/PlatONnetwork/PlatON-Go/core/types"
	"github.com/PlatONnetwork/PlatON-Go/core/vm"
	"github.com/PlatONnetwork/PlatON-Go/core/vm/vrfstatistics"
	"github.com/PlatONnetwork/PlatON-Go/ethdb"
	"github.com/PlatONnetwork/PlatON-Go/event"
	"github.com/PlatONnetwork/PlatON-Go/internal/syncx"
	"github.com/PlatONnetwork/PlatON-Go/log"
	"github.com/PlatONnetwork/PlatON-Go/metrics"
	"github.com/PlatONnetwork/PlatON-Go/params"
	"github.com/PlatONnetwork/PlatON-Go/trie"
<<<<<<< HEAD
	lru "github.com/hashicorp/golang-lru"
	"io"
	mrand "math/rand"
	"sort"
	"sync"
	"sync/atomic"
	"time"
=======
>>>>>>> 99d5f569
)

var (
	headBlockGauge     = metrics.NewRegisteredGauge("chain/head/block", nil)
	headHeaderGauge    = metrics.NewRegisteredGauge("chain/head/header", nil)
	headFastBlockGauge = metrics.NewRegisteredGauge("chain/head/receipt", nil)

	accountReadTimer   = metrics.NewRegisteredTimer("chain/account/reads", nil)
	accountHashTimer   = metrics.NewRegisteredTimer("chain/account/hashes", nil)
	accountUpdateTimer = metrics.NewRegisteredTimer("chain/account/updates", nil)
	accountCommitTimer = metrics.NewRegisteredTimer("chain/account/commits", nil)

	storageReadTimer   = metrics.NewRegisteredTimer("chain/storage/reads", nil)
	storageHashTimer   = metrics.NewRegisteredTimer("chain/storage/hashes", nil)
	storageUpdateTimer = metrics.NewRegisteredTimer("chain/storage/updates", nil)
	storageCommitTimer = metrics.NewRegisteredTimer("chain/storage/commits", nil)

	snapshotAccountReadTimer = metrics.NewRegisteredTimer("chain/snapshot/account/reads", nil)
	snapshotStorageReadTimer = metrics.NewRegisteredTimer("chain/snapshot/storage/reads", nil)
	snapshotCommitTimer      = metrics.NewRegisteredTimer("chain/snapshot/commits", nil)

	blockInsertTimer     = metrics.NewRegisteredTimer("chain/inserts", nil)
	blockValidationTimer = metrics.NewRegisteredTimer("chain/validation", nil)
	//blockExecutionTimer  = metrics.NewRegisteredTimer("chain/execution", nil)
	//blockWriteTimer = metrics.NewRegisteredTimer("chain/write", nil)

	blockReorgMeter         = metrics.NewRegisteredMeter("chain/reorg/executes", nil)
	blockReorgAddMeter      = metrics.NewRegisteredMeter("chain/reorg/add", nil)
	blockReorgDropMeter     = metrics.NewRegisteredMeter("chain/reorg/drop", nil)
	blockReorgInvalidatedTx = metrics.NewRegisteredMeter("chain/reorg/invalidTx", nil)

	ErrNoGenesis          = errors.New("Genesis not found in chain")
	defaultCapNodePercent = common.StorageSize(1) / 4

	errInsertionInterrupted = errors.New("insertion is interrupted")
	errChainStopped         = errors.New("blockchain is stopped")
)

// CacheConfig contains the configuration values for the trie caching/pruning
// that's resident in a blockchain.
type CacheConfig struct {
	Disabled bool // Whether to disable trie write caching (archive node)

	TrieCleanLimit     int           // Memory allowance (MB) to use for caching trie nodes in memory
	TrieCleanJournal   string        // Disk journal for saving clean cache entries.
	TrieCleanRejournal time.Duration // Time interval to dump clean cache to disk periodically
	TrieDirtyLimit     int           // Memory limit (MB) at which to flush the current in-memory trie to disk
	TrieTimeLimit      time.Duration // Time limit after which to flush the current in-memory trie to disk
	SnapshotLimit      int           // Memory allowance (MB) to use for caching snapshot entries in memory

	SnapshotWait bool // Wait for snapshot construction on startup. TODO(karalabe): This is a dirty hack for testing, nuke it

	Preimages bool // Whether to store preimage of trie key to the disk

	BodyCacheLimit  int
	BlockCacheLimit int
	MaxFutureBlocks int
	BadBlockLimit   int
	TriesInMemory   int

	DBDisabledGC    common.AtomicBool // Whether to disable database garbage collection
	DBGCInterval    uint64            // Block interval for database garbage collection
	DBGCTimeout     time.Duration
	DBGCMpt         bool
	DBGCBlock       int
	DBDisabledCache bool
	DBCacheEpoch    uint64
}

// defaultCacheConfig are the default caching values if none are specified by the
// user (also used during testing).
var defaultCacheConfig = &CacheConfig{
	TrieCleanLimit:  512,
	TrieDirtyLimit:  256 * 1024 * 1024,
	TrieTimeLimit:   5 * time.Minute,
	SnapshotLimit:   256,
	SnapshotWait:    true,
	BodyCacheLimit:  256,
	BlockCacheLimit: 256,
	MaxFutureBlocks: 256,
	BadBlockLimit:   10,
	TriesInMemory:   128,
	DBGCInterval:    86400,
	DBGCTimeout:     time.Minute,
	Preimages:       true,
}

// mining related configuration
type MiningConfig struct {
	MiningLogAtDepth       uint
	TxChanSize             int
	ChainHeadChanSize      int
	ChainSideChanSize      int
	ResultQueueSize        int
	ResubmitAdjustChanSize int
	MinRecommitInterval    time.Duration
	MaxRecommitInterval    time.Duration
	IntervalAdjustRatio    float64
	IntervalAdjustBias     float64
	StaleThreshold         uint64
	DefaultCommitRatio     float64
}

const (
	receiptsCacheLimit = 32
	txLookupCacheLimit = 1024

	// BlockChainVersion ensures that an incompatible database forces a resync from scratch.
	//
	// Changelog:
	//
	// - Version 4
	//   The following incompatible database changes were added:
	//   * the `BlockNumber`, `TxHash`, `TxIndex`, `BlockHash` and `Index` fields of log are deleted
	//   * the `Bloom` field of receipt is deleted
	//   * the `BlockIndex` and `TxIndex` fields of txlookup are deleted
	// - Version 5
	//  The following incompatible database changes were added:
	//    * the `TxHash`, `GasCost`, and `ContractAddress` fields are no longer stored for a receipt
	//    * the `TxHash`, `GasCost`, and `ContractAddress` fields are computed by looking up the
	//      receipts' corresponding block
	// - Version 6
	//  The following incompatible database changes were added:
	//    * Transaction lookup information stores the corresponding block number instead of block hash
	// - Version 7
	//  The following incompatible database changes were added:
	//    * Use freezer as the ancient database to maintain all ancient data
	// - Version 8
	//  The following incompatible database changes were added:
	//    * New scheme for contract code in order to separate the codes and trie nodes
	BlockChainVersion uint64 = 8
)

// BlockChain represents the canonical chain given a database with a genesis
// block. The Blockchain manages chain imports, reverts, chain reorganisations.
//
// Importing blocks in to the block chain happens according to the set of rules
// defined by the two stage Validator. Processing of blocks is done using the
// Processor which processes the included transaction. The validation of the state
// is done in the second part of the Validator. Failing results in aborting of
// the import.
//
// The BlockChain also helps in returning blocks from **any** chain included
// in the database as well as blocks that represents the canonical chain. It's
// important to note that GetBlock can return any block and does not need to be
// included in the canonical one where as GetBlockByNumber always represents the
// canonical chain.
type BlockChain struct {
	chainConfig *params.ChainConfig // Chain & network configuration
	cacheConfig *CacheConfig        // Cache configuration for pruning

	db     ethdb.Database // Low level persistent database to store final content in
	snaps  *snapshot.Tree // Snapshot tree for fast trie leaf access
	triegc *prque.Prque   // Priority queue mapping block numbers to tries to gc
	gcproc time.Duration  // Accumulates canonical block processing for trie dumping

	vrfStatisticsDB ethdb.Database
	// txLookupLimit is the maximum number of blocks from head whose tx indices
	// are reserved:
	//  * 0:   means no limit and regenerate any missing indexes
	//  * N:   means N block limit [HEAD-N+1, HEAD] and delete extra indexes
	//  * nil: disable tx reindexer/deleter, but still index new blocks
	txLookupLimit uint64

	hc            *HeaderChain
	rmLogsFeed    event.Feed
	chainFeed     event.Feed
	chainSideFeed event.Feed
	chainHeadFeed event.Feed
	logsFeed      event.Feed
	scope         event.SubscriptionScope
	genesisBlock  *types.Block

	BlockFeed        event.Feed
	BlockExecuteFeed event.Feed

	// This mutex synchronizes chain write operations.
	// Readers don't need to take it, they can just read the database.
	chainmu *syncx.ClosableMutex
	procmu  sync.RWMutex // block processor lock

	checkpoint       int          // checkpoint counts towards the new checkpoint
	currentBlock     atomic.Value // Current head of the block chain
	currentFastBlock atomic.Value // Current head of the fast-sync chain (may be above the block chain!)

	stateCache    state.Database // State database to reuse between imports (contains state cache)
	bodyCache     *lru.Cache     // Cache for the most recent block bodies
	bodyRLPCache  *lru.Cache     // Cache for the most recent block bodies in RLP encoded format
	receiptsCache *lru.Cache     // Cache for the most recent receipts per block
	blockCache    *lru.Cache     // Cache for the most recent entire blocks
	txLookupCache *lru.Cache     // Cache for the most recent transaction lookup data.
	futureBlocks  *lru.Cache     // future blocks are blocks added for later processing

	wg            sync.WaitGroup //
	quit          chan struct{}  // shutdown signal, closed in Stop.
	running       int32          // 0 if chain is running, 1 when stopped
	procInterrupt int32          // interrupt signaler for block processing
	executeWG     sync.WaitGroup // execute block processing wait group for shutting dow

	engine    consensus.Engine
	processor Processor // block processor interface
	validator Validator // block and state validator interface
	vmConfig  vm.Config

	shouldPreserve func(*types.Block) bool // Function used to determine whether should preserve the given block.

	cleaner *Cleaner
}

// NewBlockChain returns a fully initialised block chain using information
// available in the database. It initialises the default Ethereum Validator and
// Processor.
func NewBlockChain(db ethdb.Database, cacheConfig *CacheConfig, chainConfig *params.ChainConfig, engine consensus.Engine, vmConfig vm.Config, shouldPreserve func(block *types.Block) bool, txLookupLimit *uint64) (*BlockChain, error) {
	if cacheConfig == nil {
		cacheConfig = defaultCacheConfig
	}
	bodyCache, _ := lru.New(cacheConfig.BodyCacheLimit)
	bodyRLPCache, _ := lru.New(cacheConfig.BodyCacheLimit)
	receiptsCache, _ := lru.New(receiptsCacheLimit)
	blockCache, _ := lru.New(cacheConfig.BlockCacheLimit)
	txLookupCache, _ := lru.New(txLookupCacheLimit)
	futureBlocks, _ := lru.New(cacheConfig.MaxFutureBlocks)

	bc := &BlockChain{
		chainConfig: chainConfig,
		cacheConfig: cacheConfig,
		db:          db,
		triegc:      prque.New(nil),
		stateCache: state.NewDatabaseWithConfig(db, &trie.Config{
			Cache:     cacheConfig.TrieCleanLimit,
			Journal:   cacheConfig.TrieCleanJournal,
			Preimages: cacheConfig.Preimages,
		}),
		vrfStatisticsDB: rawdb.NewTable(db, vrfstatistics.Prefix),
		quit:            make(chan struct{}),
		chainmu:         syncx.NewClosableMutex(),
		shouldPreserve:  shouldPreserve,
		bodyCache:       bodyCache,
		bodyRLPCache:    bodyRLPCache,
		receiptsCache:   receiptsCache,
		blockCache:      blockCache,
		txLookupCache:   txLookupCache,
		futureBlocks:    futureBlocks,
		engine:          engine,
		vmConfig:        vmConfig,
	}

	bc.SetValidator(NewBlockValidator(chainConfig, bc, engine))
	bc.SetProcessor(NewParallelStateProcessor(chainConfig, bc, engine))
	//bc.SetProcessor(NewStateProcessor(chainConfig, bc, engine))

	var err error
	bc.hc, err = NewHeaderChain(db, chainConfig, engine, bc.insertStopped)
	if err != nil {
		return nil, err
	}
	bc.genesisBlock = bc.GetBlockByNumber(0)
	if bc.genesisBlock == nil {
		return nil, ErrNoGenesis
	}

	var nilBlock *types.Block
	bc.currentBlock.Store(nilBlock)
	bc.currentFastBlock.Store(nilBlock)

	// Initialize the chain with ancient data if it isn't empty.
	var txIndexBlock uint64

	if bc.empty() {
		rawdb.InitDatabaseFromFreezer(bc.db)
		// If ancient database is not empty, reconstruct all missing
		// indices in the background.
		frozen, _ := bc.db.Ancients()
		if frozen > 0 {
			txIndexBlock = frozen
		}
	}

	if err := bc.loadLastState(); err != nil {
		return nil, err
	}

	// Make sure the state associated with the block is available
	head := bc.CurrentBlock()
	if _, err := state.New(head.Root(), bc.stateCache, bc.snaps); err != nil {
		log.Warn("Head state missing, repair not supported", "number", head.NumberU64(), "hash", head.Hash().String())
		return nil, fmt.Errorf("head state missing, repair not supported, number:%d, hash:%s", head.NumberU64(), head.Hash().String())
		/*
			// Head state is missing, before the state recovery, find out the
			// disk layer point of snapshot(if it's enabled). Make sure the
			// rewound point is lower than disk layer.
			var diskRoot common.Hash
			if bc.cacheConfig.SnapshotLimit > 0 {
				diskRoot = rawdb.ReadSnapshotRoot(bc.db)
			}
			if diskRoot != (common.Hash{}) {
				log.Warn("Head state missing, repairing", "number", head.Number(), "hash", head.Hash(), "snaproot", diskRoot)

				snapDisk, err := bc.setHeadBeyondRoot(head.NumberU64(), diskRoot, true)
				if err != nil {
					return nil, err
				}
				// Chain rewound, persist old snapshot number to indicate recovery procedure
				if snapDisk != 0 {
					rawdb.WriteSnapshotRecoveryNumber(bc.db, snapDisk)
				}
			} else {
				log.Warn("Head state missing, repairing", "number", head.Number(), "hash", head.Hash())
				if _, err := bc.setHeadBeyondRoot(head.NumberU64(), common.Hash{}, true); err != nil {
					return nil, err
				}
			}
		*/
	}

	// Ensure that a previous crash in SetHead doesn't leave extra ancients
	if frozen, err := bc.db.Ancients(); err == nil && frozen > 0 {
		var (
			needRewind bool
			low        uint64
		)
		// The head full block may be rolled back to a very low height due to
		// blockchain repair. If the head full block is even lower than the ancient
		// chain, truncate the ancient store.
		fullBlock := bc.CurrentBlock()
		if fullBlock != nil && fullBlock.Hash() != bc.genesisBlock.Hash() && fullBlock.NumberU64() < frozen-1 {
			needRewind = true
			low = fullBlock.NumberU64()
		}
		// In fast sync, it may happen that ancient data has been written to the
		// ancient store, but the LastFastBlock has not been updated, truncate the
		// extra data here.
		fastBlock := bc.CurrentFastBlock()
		if fastBlock != nil && fastBlock.NumberU64() < frozen-1 {
			needRewind = true
			if fastBlock.NumberU64() < low || low == 0 {
				low = fastBlock.NumberU64()
			}
		}
		if needRewind {
			return nil, errors.New("needRewind due to data error,please clean your data")
			/*var hashes []common.Hash
			previous := bc.CurrentHeader().Number.Uint64()
			for i := low + 1; i <= bc.CurrentHeader().Number.Uint64(); i++ {
				hashes = append(hashes, rawdb.ReadCanonicalHash(bc.db, i))
			}
			bc.Rollback(hashes)
			log.Warn("Truncate ancient chain", "from", previous, "to", low)*/
		}
	}

	log.Debug("DB config", "DBDisabledGC", bc.cacheConfig.DBDisabledGC, "DBGCInterval", bc.cacheConfig.DBGCInterval, "DBGCTimeout", bc.cacheConfig.DBGCTimeout, "DBGCMpt", bc.cacheConfig.DBGCMpt)
	bc.cleaner = NewCleaner(bc, bc.cacheConfig.DBGCInterval, bc.cacheConfig.DBGCTimeout, bc.cacheConfig.DBGCMpt)

	// Load any existing snapshot, regenerating it if loading failed
	if bc.cacheConfig.SnapshotLimit > 0 {
		// If the chain was rewound past the snapshot persistent layer (causing
		// a recovery block number to be persisted to disk), check if we're still
		// in recovery mode and in that case, don't invalidate the snapshot on a
		// head mismatch.
		var recover bool

		head := bc.CurrentBlock()
		// Repair not supported
		//if layer := rawdb.ReadSnapshotRecoveryNumber(bc.db); layer != nil && *layer > head.NumberU64() {
		//	log.Warn("Enabling snapshot recovery", "chainhead", head.NumberU64(), "diskbase", *layer)
		//	recover = true
		//}
		bc.snaps, _ = snapshot.New(bc.db, bc.stateCache.TrieDB(), bc.cacheConfig.SnapshotLimit, head.Root(), !bc.cacheConfig.SnapshotWait, true, recover)
	}

	// Start future block processor.
	bc.wg.Add(1)
	go bc.futureBlocksLoop()

	// Start tx indexer/unindexer.
	if txLookupLimit != nil {
		bc.txLookupLimit = *txLookupLimit
		bc.wg.Add(1)
		go bc.maintainTxIndex(txIndexBlock)
	}

	// If periodic cache journal is required, spin it up.
	if bc.cacheConfig.TrieCleanRejournal > 0 {
		if bc.cacheConfig.TrieCleanRejournal < time.Minute {
			log.Warn("Sanitizing invalid trie cache journal time", "provided", bc.cacheConfig.TrieCleanRejournal, "updated", time.Minute)
			bc.cacheConfig.TrieCleanRejournal = time.Minute
		}
		triedb := bc.stateCache.TrieDB()
		bc.wg.Add(1)
		go func() {
			defer bc.wg.Done()
			triedb.SaveCachePeriodically(bc.cacheConfig.TrieCleanJournal, bc.cacheConfig.TrieCleanRejournal, bc.quit)
		}()
	}
	return bc, nil
}

// StopInsert interrupts all insertion methods, causing them to return
// errInsertionInterrupted as soon as possible. Insertion is permanently disabled after
// calling this method.
func (bc *BlockChain) StopInsert() {
	atomic.StoreInt32(&bc.procInterrupt, 1)
}

// insertStopped returns true after StopInsert has been called.
func (bc *BlockChain) insertStopped() bool {
	return atomic.LoadInt32(&bc.procInterrupt) == 1
}

// empty returns an indicator whether the blockchain is empty.
// Note, it's a special case that we connect a non-empty ancient
// database with an empty node, so that we can plugin the ancient
// into node seamlessly.
func (bc *BlockChain) empty() bool {
	genesis := bc.genesisBlock.Hash()
	for _, hash := range []common.Hash{rawdb.ReadHeadBlockHash(bc.db), rawdb.ReadHeadHeaderHash(bc.db), rawdb.ReadHeadFastBlockHash(bc.db)} {
		if hash != genesis {
			return false
		}
	}
	return true
}

// loadLastState loads the last known chain state from the database. This method
// assumes that the chain manager mutex is held.
func (bc *BlockChain) loadLastState() error {
	// Restore the last known head block
	head := rawdb.ReadHeadBlockHash(bc.db)
	if head == (common.Hash{}) {
		// Corrupt or empty database, init from scratch
		log.Warn("Empty database, resetting chain")
		return errors.New("Empty database, resetting chain")
		// return bc.Reset()
	}
	// Make sure the entire head block is available
	currentBlock := bc.GetBlockByHash(head)
	if currentBlock == nil {
		// Corrupt or empty database, init from scratch
		log.Warn("Head block missing, resetting chain", "hash", head)
		return errors.New("Head block missing, resetting chain")
		//return bc.Reset()
	}

	// Everything seems to be fine, set as the head block
	bc.currentBlock.Store(currentBlock)
	headBlockGauge.Update(int64(currentBlock.NumberU64()))

	// Restore the last known head header
	currentHeader := currentBlock.Header()
	if head := rawdb.ReadHeadHeaderHash(bc.db); head != (common.Hash{}) {
		if header := bc.GetHeaderByHash(head); header != nil {
			currentHeader = header
		}
	}
	bc.hc.SetCurrentHeader(currentHeader)

	// Restore the last known head fast block
	bc.currentFastBlock.Store(currentBlock)
	headFastBlockGauge.Update(int64(currentBlock.NumberU64()))

	if head := rawdb.ReadHeadFastBlockHash(bc.db); head != (common.Hash{}) {
		if block := bc.GetBlockByHash(head); block != nil {
			bc.currentFastBlock.Store(block)
			headFastBlockGauge.Update(int64(block.NumberU64()))
		}
	}
	// Issue a status log for the user
	currentFastBlock := bc.CurrentFastBlock()

	log.Info("Loaded most recent local header", "number", currentHeader.Number, "hash", currentHeader.Hash(), "age", common.PrettyAge(time.Unix(int64(currentHeader.Time), 0)))
	log.Info("Loaded most recent local full block", "number", currentBlock.Number(), "hash", currentBlock.Hash(), "age", common.PrettyAge(time.Unix(int64(currentBlock.Time()), 0)))
	log.Info("Loaded most recent local fast block", "number", currentFastBlock.Number(), "hash", currentFastBlock.Hash(), "age", common.PrettyAge(time.Unix(int64(currentFastBlock.Time()), 0)))

	return nil
}

// SetHead rewinds the local chain to a new head. Depending on whether the node
// was fast synced or full synced and in which state, the method will try to
// delete minimal data from disk whilst retaining chain consistency.
func (bc *BlockChain) SetHead(head uint64) error {
	// PlatON do not support rewind
	return nil
}

// setHeadBeyondRoot rewinds the local chain to a new head with the extra condition
// that the rewind must pass the specified state root. This method is meant to be
// used when rewiding with snapshots enabled to ensure that we go back further than
// persistent disk layer. Depending on whether the node was fast synced or full, and
// in which state, the method will try to delete minimal data from disk whilst
// retaining chain consistency.
//
// The method returns the block number where the requested root cap was found.
func (bc *BlockChain) setHeadBeyondRoot(head uint64, root common.Hash, repair bool) (uint64, error) {
	if !bc.chainmu.TryLock() {
		return 0, errChainStopped
	}
	defer bc.chainmu.Unlock()

	// Track the block number of the requested root hash
	var rootNumber uint64 // (no root == always 0)

	// Retrieve the last pivot block to short circuit rollbacks beyond it and the
	// current freezer limit to start nuking id underflown
	pivot := rawdb.ReadLastPivotNumber(bc.db)
	frozen, _ := bc.db.Ancients()

	updateFn := func(db ethdb.KeyValueWriter, header *types.Header) (uint64, bool) {
		// Rewind the blockchain, ensuring we don't end up with a stateless head
		// block. Note, depth equality is permitted to allow using SetHead as a
		// chain reparation mechanism without deleting any data!
		if currentBlock := bc.CurrentBlock(); currentBlock != nil && header.Number.Uint64() <= currentBlock.NumberU64() {
			newHeadBlock := bc.GetBlock(header.Hash(), header.Number.Uint64())
			if newHeadBlock == nil {
				log.Error("Gap in the chain, rewinding to genesis", "number", header.Number, "hash", header.Hash())
				newHeadBlock = bc.genesisBlock
			} else {
				// Block exists, keep rewinding until we find one with state,
				// keeping rewinding until we exceed the optional threshold
				// root hash
				beyondRoot := (root == common.Hash{}) // Flag whether we're beyond the requested root (no root, always true)

				for {
					// If a root threshold was requested but not yet crossed, check
					if root != (common.Hash{}) && !beyondRoot && newHeadBlock.Root() == root {
						beyondRoot, rootNumber = true, newHeadBlock.NumberU64()
					}
					if _, err := state.New(newHeadBlock.Root(), bc.stateCache, bc.snaps); err != nil {
						log.Trace("Block state missing, rewinding further", "number", newHeadBlock.NumberU64(), "hash", newHeadBlock.Hash())
						if pivot == nil || newHeadBlock.NumberU64() > *pivot {
							parent := bc.GetBlock(newHeadBlock.ParentHash(), newHeadBlock.NumberU64()-1)
							if parent != nil {
								newHeadBlock = parent
								continue
							}
							log.Error("Missing block in the middle, aiming genesis", "number", newHeadBlock.NumberU64()-1, "hash", newHeadBlock.ParentHash())
							newHeadBlock = bc.genesisBlock
						} else {
							log.Trace("Rewind passed pivot, aiming genesis", "number", newHeadBlock.NumberU64(), "hash", newHeadBlock.Hash(), "pivot", *pivot)
							newHeadBlock = bc.genesisBlock
						}
					}
					if beyondRoot || newHeadBlock.NumberU64() == 0 {
						log.Debug("Rewound to block with state", "number", newHeadBlock.NumberU64(), "hash", newHeadBlock.Hash())
						break
					}
					log.Debug("Skipping block with threshold state", "number", newHeadBlock.NumberU64(), "hash", newHeadBlock.Hash(), "root", newHeadBlock.Root())
					newHeadBlock = bc.GetBlock(newHeadBlock.ParentHash(), newHeadBlock.NumberU64()-1) // Keep rewinding
				}
			}
			rawdb.WriteHeadBlockHash(db, newHeadBlock.Hash())

			// Degrade the chain markers if they are explicitly reverted.
			// In theory we should update all in-memory markers in the
			// last step, however the direction of SetHead is from high
			// to low, so it's safe the update in-memory markers directly.
			bc.currentBlock.Store(newHeadBlock)
			headBlockGauge.Update(int64(newHeadBlock.NumberU64()))
		}
		// Rewind the fast block in a simpleton way to the target head
		if currentFastBlock := bc.CurrentFastBlock(); currentFastBlock != nil && header.Number.Uint64() < currentFastBlock.NumberU64() {
			newHeadFastBlock := bc.GetBlock(header.Hash(), header.Number.Uint64())
			// If either blocks reached nil, reset to the genesis state
			if newHeadFastBlock == nil {
				newHeadFastBlock = bc.genesisBlock
			}
			rawdb.WriteHeadFastBlockHash(db, newHeadFastBlock.Hash())

			// Degrade the chain markers if they are explicitly reverted.
			// In theory we should update all in-memory markers in the
			// last step, however the direction of SetHead is from high
			// to low, so it's safe the update in-memory markers directly.
			bc.currentFastBlock.Store(newHeadFastBlock)
			headFastBlockGauge.Update(int64(newHeadFastBlock.NumberU64()))
		}
		head := bc.CurrentBlock().NumberU64()

		// If setHead underflown the freezer threshold and the block processing
		// intent afterwards is full block importing, delete the chain segment
		// between the stateful-block and the sethead target.
		var wipe bool
		if head+1 < frozen {
			wipe = pivot == nil || head >= *pivot
		}
		return head, wipe // Only force wipe if full synced
	}
	// Rewind the header chain, deleting all block bodies until then
	delFn := func(db ethdb.KeyValueWriter, hash common.Hash, num uint64) {
		// Ignore the error here since light client won't hit this path
		frozen, _ := bc.db.Ancients()
		if num+1 <= frozen {
			// Truncate all relative data(header, total difficulty, body, receipt
			// and canonical hash) from ancient store.
			if err := bc.db.TruncateAncients(num); err != nil {
				log.Crit("Failed to truncate ancient data", "number", num, "err", err)
			}
			// Remove the hash <-> number mapping from the active store.
			rawdb.DeleteHeaderNumber(db, hash)
		} else {
			// Remove relative body and receipts from the active store.
			// The header, total difficulty and canonical hash will be
			// removed in the hc.SetHead function.
			rawdb.DeleteBody(db, hash, num)
			rawdb.DeleteReceipts(db, hash, num)
		}
		// Todo(rjl493456442) txlookup, bloombits, etc
	}
	// If SetHead was only called as a chain reparation method, try to skip
	// touching the header chain altogether, unless the freezer is broken
	hdnum := bc.CurrentBlock().Header().Number.Uint64()
	log.Debug("hdnum", "head", hdnum)
	if block := bc.CurrentBlock(); block.NumberU64() == head {
		if repair {
			if target, force := updateFn(bc.db, bc.CurrentBlock().Header()); force {
				bc.hc.SetHead(target, updateFn, delFn)
			}
		}
	} else {
		// Rewind the chain to the requested head and keep going backwards until a
		// block with a state is found or fast sync pivot is passed
		log.Warn("Rewinding blockchain", "target", head)
		bc.hc.SetHead(head, updateFn, delFn)
	}
	// Clear out any stale content from the caches
	bc.bodyCache.Purge()
	bc.bodyRLPCache.Purge()
	bc.receiptsCache.Purge()
	bc.blockCache.Purge()
	bc.txLookupCache.Purge()
	bc.futureBlocks.Purge()

	return rootNumber, bc.loadLastState()
}

// FastSyncCommitHead sets the current head block to the one defined by the hash
// irrelevant what the chain contents were prior.
func (bc *BlockChain) FastSyncCommitHead(hash common.Hash) error {

	// Make sure that both the block as well at its state trie exists
	block := bc.GetBlockByHash(hash)
	if block == nil {
		return fmt.Errorf("non existent block [%x..]", hash[:4])
	}
	if _, err := trie.NewSecure(block.Root(), bc.stateCache.TrieDB()); err != nil {
		return err
	}
	// If all checks out, manually set the head block

	// If all checks out, manually set the head block.
	if !bc.chainmu.TryLock() {
		return errChainStopped
	}
	bc.currentBlock.Store(block)
	headBlockGauge.Update(int64(block.NumberU64()))
	bc.chainmu.Unlock()

	// Destroy any existing state snapshot and regenerate it in the background,
	// also resuming the normal maintenance of any previously paused snapshot.
	if bc.snaps != nil {
		bc.snaps.Rebuild(block.Root())
	}
	log.Info("Committed new head block", "number", block.Number(), "hash", hash)
	bc.engine.Pause()
	defer bc.engine.Resume()
	return bc.engine.FastSyncCommitHead(block)
}

// SetProcessor sets the processor required for making state modifications.
func (bc *BlockChain) SetProcessor(processor Processor) {
	bc.procmu.Lock()
	defer bc.procmu.Unlock()
	bc.processor = processor
}

// SetValidator sets the validator which is used to validate incoming blocks.
func (bc *BlockChain) SetValidator(validator Validator) {
	bc.procmu.Lock()
	defer bc.procmu.Unlock()
	bc.validator = validator
}

// Reset purges the entire blockchain, restoring it to its genesis state.
//func (bc *BlockChain) Reset() error {
//	return bc.ResetWithGenesisBlock(bc.genesisBlock)
//}

// ResetWithGenesisBlock purges the entire blockchain, restoring it to the
// specified genesis state.
/*func (bc *BlockChain) ResetWithGenesisBlock(genesis *types.Block) error {
	// Dump the entire block chain and purge the caches
	if err := bc.SetHead(0); err != nil {
		return err
	}
	bc.chainmu.Lock()
	defer bc.chainmu.Unlock()

	// Prepare the genesis block and reinitialise the chain
	rawdb.WriteBlock(bc.db, genesis)

	bc.genesisBlock = genesis
	bc.insert(bc.genesisBlock)
	bc.currentBlock.Store(bc.genesisBlock)
	headBlockGauge.Update(int64(bc.genesisBlock.NumberU64()))
	bc.hc.SetGenesis(bc.genesisBlock.Header())
	bc.hc.SetCurrentHeader(bc.genesisBlock.Header())
	bc.currentFastBlock.Store(bc.genesisBlock)

	return nil
}*/

// repair tries to repair the current blockchain by rolling back the current block
// until one with associated state is found. This is needed to fix incomplete db
// writes caused either by crashes/power outages, or simply non-committed tries.
//
// This method only rolls back the current block. The current header and current
// fast block are left intact.
func (bc *BlockChain) repair(head **types.Block) error {
	for {
		// Abort if we've rewound to a head block that does have associated state
		if _, err := state.New((*head).Root(), bc.stateCache, bc.snaps); err == nil {
			log.Info("Rewound blockchain to past state", "number", (*head).Number(), "hash", (*head).Hash())
			return nil
		}
		// Otherwise rewind one block and recheck state availability there
		block := bc.GetBlock((*head).ParentHash(), (*head).NumberU64()-1)
		if block == nil {
			return fmt.Errorf("missing block %d [%x]", (*head).NumberU64()-1, (*head).ParentHash())
		}
		*head = block
	}
}

// Export writes the active chain to the given writer.
func (bc *BlockChain) Export(w io.Writer) error {
	return bc.ExportN(w, uint64(0), bc.CurrentBlock().NumberU64())
}

// ExportN writes a subset of the active chain to the given writer.
func (bc *BlockChain) ExportN(w io.Writer, first uint64, last uint64) error {
	if !bc.chainmu.TryLock() {
		return errChainStopped
	}
	defer bc.chainmu.Unlock()

	if first > last {
		return fmt.Errorf("export failed: first (%d) is greater than last (%d)", first, last)
	}
	log.Info("Exporting batch of blocks", "count", last-first+1)

	start, reported := time.Now(), time.Now()
	for nr := first; nr <= last; nr++ {
		block := bc.GetBlockByNumber(nr)
		if block == nil {
			return fmt.Errorf("export failed on #%d: not found", nr)
		}
		if err := block.EncodeRLP(w); err != nil {
			return err
		}
		if time.Since(reported) >= statsReportLimit {
			log.Info("Exporting blocks", "exported", block.NumberU64()-first, "elapsed", common.PrettyDuration(time.Since(start)))
			reported = time.Now()
		}
	}

	return nil
}

// writeHeadBlock injects a new head block into the current block chain. This method
// assumes that the block is indeed a true head. It will also reset the head
// header and the head fast sync block to this very same block if they are older
// or if they are on a different side chain.
//
// Note, this function assumes that the `mu` mutex is held!
func (bc *BlockChain) writeHeadBlock(block *types.Block) {
	// If the block is on a side chain or an unknown one, force other heads onto it too
	updateHeads := rawdb.ReadCanonicalHash(bc.db, block.NumberU64()) != block.Hash()

	// Add the block to the canonical chain number scheme and mark as the head
	batch := bc.db.NewBatch()
	rawdb.WriteCanonicalHash(batch, block.Hash(), block.NumberU64())
	rawdb.WriteTxLookupEntriesByBlock(batch, block)
	rawdb.WriteHeadBlockHash(batch, block.Hash())

	// If the block is better than our head or is on a different chain, force update heads
	if updateHeads {
		rawdb.WriteHeadHeaderHash(batch, block.Hash())
		rawdb.WriteHeadFastBlockHash(batch, block.Hash())
	}
	// Flush the whole batch into the disk, exit the node if failed
	if err := batch.Write(); err != nil {
		log.Crit("Failed to update chain indexes and markers", "err", err)
	}
	// Update all in-memory chain markers in the last step
	if updateHeads {
		bc.hc.SetCurrentHeader(block.Header())
		bc.currentFastBlock.Store(block)
		headFastBlockGauge.Update(int64(block.NumberU64()))
	}
	bc.currentBlock.Store(block)
	headBlockGauge.Update(int64(block.NumberU64()))
}

func (bc *BlockChain) getBlock(hash common.Hash, number uint64) *types.Block {
	// Short circuit if the block's already in the cache, retrieve otherwise
	if block, ok := bc.blockCache.Get(hash); ok {
		return block.(*types.Block)
	}
	block := rawdb.ReadBlock(bc.db, hash, number)
	if block == nil {
		return nil
	}
	// Cache the found block for next time and return
	bc.blockCache.Add(block.Hash(), block)
	return block
}

// Stop stops the blockchain service. If any imports are currently in progress
// it will abort them using the procInterrupt.
func (bc *BlockChain) Stop() {
	if !atomic.CompareAndSwapInt32(&bc.running, 0, 1) {
		return
	}

	bc.executeWG.Wait()
	// Unsubscribe all subscriptions registered from blockchain
	bc.scope.Close()
	close(bc.quit)
	bc.StopInsert()

	bc.cleaner.Stop()

	// Now wait for all chain modifications to end and persistent goroutines to exit.
	//
	// Note: Close waits for the mutex to become available, i.e. any running chain
	// modification will have exited when Close returns. Since we also called StopInsert,
	// the mutex should become available quickly. It cannot be taken again after Close has
	// returned.
	bc.chainmu.Close()
	bc.wg.Wait()

	// Ensure that the entirety of the state snapshot is journalled to disk.
	var snapBase common.Hash
	if bc.snaps != nil {
		var err error
		if snapBase, err = bc.snaps.Journal(bc.CurrentBlock().Root()); err != nil {
			log.Error("Failed to journal state snapshot", "err", err)
		}
	}
	// Ensure the state of a recent block is also stored to disk before exiting.
	// We're writing three different states to catch different restart scenarios:
	//  - HEAD:     So we don't need to reprocess any blocks in the general case
	//  - HEAD-1:   So we don't do large reorgs if our HEAD becomes an uncle
	//  - HEAD-127: So we have a hard limit on the number of blocks reexecuted
	if !bc.cacheConfig.Disabled {
		triedb := bc.stateCache.TrieDB()
		if 0 >= bc.cacheConfig.TriesInMemory {
			bc.cacheConfig.TriesInMemory = 128
		}

		for _, offset := range []uint64{0, 1, (uint64)(bc.cacheConfig.TriesInMemory - 1)} {
			if number := bc.CurrentBlock().NumberU64(); number > offset {
				recent := bc.GetBlockByNumber(number - offset)

				log.Info("Writing cached state to disk", "block", recent.Number(), "hash", recent.Hash(), "root", recent.Root())
				if err := triedb.Commit(recent.Root(), true, true); err != nil {
					log.Error("Failed to commit recent state trie", "err", err)
				}
			}
		}
		if snapBase != (common.Hash{}) {
			log.Info("Writing snapshot state to disk", "root", snapBase)
			if err := triedb.Commit(snapBase, true, true); err != nil {
				log.Error("Failed to commit recent state trie", "err", err)
			}
		}
		for !bc.triegc.Empty() {
			triedb.Dereference(bc.triegc.PopItem().(common.Hash))
		}
		if size, _ := triedb.Size(); size != 0 {
			log.Error("Dangling trie nodes after full cleanup")
		}
	}
	// Ensure all live cached entries be saved into disk, so that we can skip
	// cache warmup when node restarts.
	if bc.cacheConfig.TrieCleanJournal != "" {
		triedb := bc.stateCache.TrieDB()
		triedb.SaveCache(bc.cacheConfig.TrieCleanJournal)
	}
	log.Info("Blockchain stopped")
}

func (bc *BlockChain) procFutureBlocks() {
	blocks := make([]*types.Block, 0, bc.futureBlocks.Len())
	for _, hash := range bc.futureBlocks.Keys() {
		if block, exist := bc.futureBlocks.Peek(hash); exist {
			blocks = append(blocks, block.(*types.Block))
		}
	}
	if len(blocks) > 0 {
		sort.Slice(blocks, func(i, j int) bool {
			return blocks[i].NumberU64() < blocks[j].NumberU64()
		})

		// Insert one by one as chain insertion needs contiguous ancestry between blocks
		for i := range blocks {
			bc.InsertChain(blocks[i : i+1])
		}
	}
}

// WriteStatus status of write
type WriteStatus byte

const (
	NonStatTy WriteStatus = iota
	CanonStatTy
	SideStatTy
)

// numberHash is just a container for a number and a hash, to represent a block
type numberHash struct {
	number uint64
	hash   common.Hash
}

// InsertReceiptChain attempts to complete an already existing header chain with
// transaction and receipt data.
func (bc *BlockChain) InsertReceiptChain(blockChain types.Blocks, receiptChain []types.Receipts, ancientLimit uint64) (int, error) {
	// We don't require the chainMu here since we want to maximize the
	// concurrency of header insertion and receipt insertion.
	bc.wg.Add(1)
	defer bc.wg.Done()

	var (
		ancientBlocks, liveBlocks     types.Blocks
		ancientReceipts, liveReceipts []types.Receipts
	)
	// Do a sanity check that the provided chain is actually ordered and linked
	for i := 0; i < len(blockChain); i++ {
		if i != 0 {
			if blockChain[i].NumberU64() != blockChain[i-1].NumberU64()+1 || blockChain[i].ParentHash() != blockChain[i-1].Hash() {
				log.Error("Non contiguous receipt insert", "number", blockChain[i].Number(), "hash", blockChain[i].Hash(), "parent", blockChain[i].ParentHash(),
					"prevnumber", blockChain[i-1].Number(), "prevhash", blockChain[i-1].Hash())
				return 0, fmt.Errorf("non contiguous insert: item %d is #%d [%x..], item %d is #%d [%x..] (parent [%x..])", i-1, blockChain[i-1].NumberU64(),
					blockChain[i-1].Hash().Bytes()[:4], i, blockChain[i].NumberU64(), blockChain[i].Hash().Bytes()[:4], blockChain[i].ParentHash().Bytes()[:4])
			}
		}
		if blockChain[i].NumberU64() <= ancientLimit {
			ancientBlocks, ancientReceipts = append(ancientBlocks, blockChain[i]), append(ancientReceipts, receiptChain[i])
		} else {
			liveBlocks, liveReceipts = append(liveBlocks, blockChain[i]), append(liveReceipts, receiptChain[i])
		}
	}

	var (
		stats = struct{ processed, ignored int32 }{}
		start = time.Now()
		size  = int64(0)
	)

	// updateHead updates the head fast sync block if the inserted blocks are better
	// and returns an indicator whether the inserted blocks are canonical.
	updateHead := func(head *types.Block) bool {
		if !bc.chainmu.TryLock() {
			return false
		}
		defer bc.chainmu.Unlock()

		if bn := head.Number(); bn != nil {
			// Rewind may have occurred, skip in that case.
			if bc.CurrentHeader().Number.Cmp(head.Number()) >= 0 {
				currentFastBlock := bc.CurrentFastBlock()
				if currentFastBlock.Number().Cmp(bn) < 0 {
					rawdb.WriteHeadFastBlockHash(bc.db, head.Hash())
					bc.currentFastBlock.Store(head)
					headFastBlockGauge.Update(int64(head.NumberU64()))
					return true
				}
			}
		}
		return false
	}

	// writeAncient writes blockchain and corresponding receipt chain into ancient store.
	//
	// this function only accepts canonical chain data. All side chain will be reverted
	// eventually.
	writeAncient := func(blockChain types.Blocks, receiptChain []types.Receipts) (int, error) {
		first := blockChain[0]
		last := blockChain[len(blockChain)-1]

		// Ensure genesis is in ancients.
		if first.NumberU64() == 1 {
			if frozen, _ := bc.db.Ancients(); frozen == 0 {
				b := bc.genesisBlock
				writeSize, err := rawdb.WriteAncientBlocks(bc.db, []*types.Block{b}, []types.Receipts{nil})
				size += writeSize
				if err != nil {
					log.Error("Error writing genesis to ancients", "err", err)
					return 0, err
				}
				log.Info("Wrote genesis to ancients")
			}
		}
		// Before writing the blocks to the ancients, we need to ensure that
		// they correspond to the what the headerchain 'expects'.
		// We only check the last block/header, since it's a contiguous chain.
		if !bc.HasHeader(last.Hash(), last.NumberU64()) {
			return 0, fmt.Errorf("containing header #%d [%x..] unknown", last.Number(), last.Hash().Bytes()[:4])
		}

		// Write all chain data to ancients.
		writeSize, err := rawdb.WriteAncientBlocks(bc.db, blockChain, receiptChain)
		size += writeSize
		if err != nil {
			log.Error("Error importing chain data to ancients", "err", err)
			return 0, err
		}

		// Write tx indices if any condition is satisfied:
		// * If user requires to reserve all tx indices(txlookuplimit=0)
		// * If all ancient tx indices are required to be reserved(txlookuplimit is even higher than ancientlimit)
		// * If block number is large enough to be regarded as a recent block
		// It means blocks below the ancientLimit-txlookupLimit won't be indexed.
		//
		// But if the `TxIndexTail` is not nil, e.g. Geth is initialized with
		// an external ancient database, during the setup, blockchain will start
		// a background routine to re-indexed all indices in [ancients - txlookupLimit, ancients)
		// range. In this case, all tx indices of newly imported blocks should be
		// generated.
		var batch = bc.db.NewBatch()
		for i, block := range blockChain {
			if bc.txLookupLimit == 0 || ancientLimit <= bc.txLookupLimit || block.NumberU64() >= ancientLimit-bc.txLookupLimit {
				rawdb.WriteTxLookupEntriesByBlock(batch, block)
			} else if rawdb.ReadTxIndexTail(bc.db) != nil {
				rawdb.WriteTxLookupEntriesByBlock(batch, block)
			}
			stats.processed++

			if batch.ValueSize() > ethdb.IdealBatchSize || i == len(blockChain)-1 {
				size += int64(batch.ValueSize())
				if err = batch.Write(); err != nil {
					fastBlock := bc.CurrentFastBlock().NumberU64()
					if err := bc.db.TruncateAncients(fastBlock + 1); err != nil {
						log.Error("Can't truncate ancient store after failed insert", "err", err)
					}
					return 0, err
				}
				batch.Reset()
			}
		}

		// Sync the ancient store explicitly to ensure all data has been flushed to disk.
		if err := bc.db.Sync(); err != nil {
			return 0, err
		}
		// Update the current fast block because all block data is now present in DB.
		previousFastBlock := bc.CurrentFastBlock().NumberU64()
		if !updateHead(blockChain[len(blockChain)-1]) {
			// We end up here if the header chain has reorg'ed, and the blocks/receipts
			// don't match the canonical chain.
			if err := bc.db.TruncateAncients(previousFastBlock + 1); err != nil {
				log.Error("Can't truncate ancient store after failed insert", "err", err)
			}
			return 0, errSideChainReceipts
		}

		// Delete block data from the main database.
		batch.Reset()
		canonHashes := make(map[common.Hash]struct{})
		for _, block := range blockChain {
			canonHashes[block.Hash()] = struct{}{}
			if block.NumberU64() == 0 {
				continue
			}
			rawdb.DeleteCanonicalHash(batch, block.NumberU64())
			rawdb.DeleteBlockWithoutNumber(batch, block.Hash(), block.NumberU64())
		}
		// Delete side chain hash-to-number mappings.
		for _, nh := range rawdb.ReadAllHashesInRange(bc.db, first.NumberU64(), last.NumberU64()) {
			if _, canon := canonHashes[nh.Hash]; !canon {
				rawdb.DeleteHeader(batch, nh.Hash, nh.Number)
			}
		}
		if err := batch.Write(); err != nil {
			return 0, err
		}
		return 0, nil
	}

	// writeLive writes blockchain and corresponding receipt chain into active store.
	writeLive := func(blockChain types.Blocks, receiptChain []types.Receipts) (int, error) {
		skipPresenceCheck := false
		batch := bc.db.NewBatch()
		for i, block := range blockChain {
			// Short circuit insertion if shutting down or processing failed
			if bc.insertStopped() {
				return 0, errInsertionInterrupted
			}
			// Short circuit if the owner header is unknown
			if !bc.HasHeader(block.Hash(), block.NumberU64()) {
				return i, fmt.Errorf("containing header #%d [%x..] unknown", block.Number(), block.Hash().Bytes()[:4])
			}
			if !skipPresenceCheck {
				// Ignore if the entire data is already known
				if bc.HasBlock(block.Hash(), block.NumberU64()) {
					stats.ignored++
					continue
				} else {
					// If block N is not present, neither are the later blocks.
					// This should be true, but if we are mistaken, the shortcut
					// here will only cause overwriting of some existing data
					skipPresenceCheck = true
				}
			}
			// Write all the data out into the database
			rawdb.WriteBody(batch, block.Hash(), block.NumberU64(), block.Body())
			if receiptChain != nil {
				rawdb.WriteReceipts(batch, block.Hash(), block.NumberU64(), receiptChain[i])
			}
			rawdb.WriteTxLookupEntriesByBlock(batch, block) // Always write tx indices for live blocks, we assume they are needed

			// Write everything belongs to the blocks into the database. So that
			// we can ensure all components of body is completed(body, receipts,
			// tx indexes)
			if batch.ValueSize() >= ethdb.IdealBatchSize {
				if err := batch.Write(); err != nil {
					return 0, err
				}
				size += int64(batch.ValueSize())
				batch.Reset()
			}
			stats.processed++
		}
		// Write everything belongs to the blocks into the database. So that
		// we can ensure all components of body is completed(body, receipts,
		// tx indexes)
		if batch.ValueSize() > 0 {
			size += int64(batch.ValueSize())
			if err := batch.Write(); err != nil {
				return 0, err
			}
		}
		updateHead(blockChain[len(blockChain)-1])
		return 0, nil
	}

	// Write downloaded chain data and corresponding receipt chain data
	if len(ancientBlocks) > 0 {
		// fast同步的时候不会写入回执
		//if n, err := writeAncient(ancientBlocks, ancientReceipts); err != nil {
		if n, err := writeAncient(ancientBlocks, nil); err != nil {
			if err == errInsertionInterrupted {
				return 0, nil
			}
			return n, err
		}
	}
	// Write the tx index tail (block number from where we index) before write any live blocks
	if len(liveBlocks) > 0 && liveBlocks[0].NumberU64() == ancientLimit+1 {
		// The tx index tail can only be one of the following two options:
		// * 0: all ancient blocks have been indexed
		// * ancient-limit: the indices of blocks before ancient-limit are ignored
		if tail := rawdb.ReadTxIndexTail(bc.db); tail == nil {
			if bc.txLookupLimit == 0 || ancientLimit <= bc.txLookupLimit {
				rawdb.WriteTxIndexTail(bc.db, 0)
			} else {
				rawdb.WriteTxIndexTail(bc.db, ancientLimit-bc.txLookupLimit)
			}
		}
	}
	if len(liveBlocks) > 0 {
		// fast同步的时候不会写入回执
		// if n, err := writeLive(liveBlocks, liveReceipts); err != nil {
		if n, err := writeLive(liveBlocks, nil); err != nil {
			if err == errInsertionInterrupted {
				return 0, nil
			}
			return n, err
		}
	}

	head := blockChain[len(blockChain)-1]
	context := []interface{}{
		"count", stats.processed, "elapsed", common.PrettyDuration(time.Since(start)),
		"number", head.Number(), "hash", head.Hash(), "age", common.PrettyAge(time.Unix(int64(head.Time()), 0)),
		"size", common.StorageSize(size),
	}
	if stats.ignored > 0 {
		context = append(context, []interface{}{"ignored", stats.ignored}...)
	}
	log.Info("Imported new block receipts", context...)

	return 0, nil
}

var lastWrite uint64

// WriteBlockWithoutState writes only the block and its metadata to the database,
// but does not write any state. This is used to construct competing side forks
// up to the point where they exceed the canonical total difficulty.
func (bc *BlockChain) WriteBlockWithoutState(block *types.Block) (err error) {
	if bc.insertStopped() {
		return errInsertionInterrupted
	}

	rawdb.WriteBlock(bc.db, block)

	return nil
}

// WriteBlockWithState writes the block and all associated state to the database.
func (bc *BlockChain) WriteBlockWithState(block *types.Block, receipts []*types.Receipt, logs []*types.Log, state *state.StateDB, emitHeadEvent bool, cbftBridgeUpdateChainState func()) (status WriteStatus, err error) {
	if !bc.chainmu.TryLock() {
		return NonStatTy, errInsertionInterrupted
	}
	defer bc.chainmu.Unlock()
	if cbftBridgeUpdateChainState != nil {
		cbftBridgeUpdateChainState()
	}
	return bc.writeBlockWithState(block, receipts, logs, state, emitHeadEvent)
}

// WriteBlockWithState writes the block and all associated state to the database.
func (bc *BlockChain) writeBlockWithState(block *types.Block, receipts []*types.Receipt, logs []*types.Log, state *state.StateDB, emitHeadEvent bool) (status WriteStatus, err error) {
	if bc.insertStopped() {
		return NonStatTy, errInsertionInterrupted
	}

	// Make sure no inconsistent state is leaked during insertion
	currentBlock := bc.CurrentBlock()
	if block.NumberU64() <= currentBlock.NumberU64() {
		log.Warn("block lower than current block in chain", "blockHash", block.Hash(), "blockNumber", block.NumberU64(), "currentHash", currentBlock.Hash(), "currentNumber", currentBlock.NumberU64())
		return NonStatTy, nil
	}
	localBn := currentBlock.Number()
	externBn := block.Number()

	// Irrelevant of the canonical status, write the block itself to the database
	rawdb.WriteBlock(bc.db, block)

	triedb := bc.stateCache.TrieDB()
	root, err := state.Commit(true)

	if err != nil {
		log.Error("check block is EIP158 error", "hash", block.Hash(), "number", block.NumberU64())
		return NonStatTy, err
	}

	// If we're running an archive node, always flush
	if bc.cacheConfig.Disabled {
		limit := common.StorageSize(bc.cacheConfig.TrieDirtyLimit) * 1024 * 1024
		oversize := false
		if !(bc.cacheConfig.DBGCMpt && !bc.cacheConfig.DBDisabledGC.IsSet()) {
			//triedb.ReferenceVersion(root)
			if err := triedb.Commit(root, false, false); err != nil {
				log.Error("Commit to triedb error", "root", root)
				return NonStatTy, err
			}
			//triedb.Dereference(currentBlock.Root())
			nodes, _ := triedb.Size()
			oversize = nodes > limit
		} else {
			triedb.ReferenceVersion(root)
			triedb.DereferenceDB(currentBlock.Root())

			if err := triedb.Commit(root, false, false); err != nil {
				log.Error("Commit to triedb error", "root", root)
				return NonStatTy, err
			}

			if triedb.UselessSize() > bc.cacheConfig.DBGCBlock {
				triedb.UselessGC(1)
			}

			nodes, _ := triedb.Size()
			oversize = nodes > limit
		}

		if oversize {
			triedb.CapNode(limit * defaultCapNodePercent)
			triedb.ResetUseless()
		}
		log.Debug("archive node commit stateDB trie", "blockNumber", block.NumberU64(), "blockHash", block.Hash().Hex(), "root", root.String())
	} else {
		log.Debug("non-archive node put stateDB trie", "blockNumber", block.NumberU64(), "blockHash", block.Hash().Hex(), "root", root.String())
		// Full but not archive node, do proper garbage collection
		triedb.Reference(root, common.Hash{}) // metadata reference to keep trie alive
		bc.triegc.Push(root, -int64(block.NumberU64()))

		if 0 >= bc.cacheConfig.TriesInMemory {
			bc.cacheConfig.TriesInMemory = 128
		}

		if current := block.NumberU64(); current > (uint64)(bc.cacheConfig.TriesInMemory) {
			// If we exceeded our memory allowance, flush matured singleton nodes to disk
			var (
				nodes, imgs = triedb.Size()
				limit       = common.StorageSize(bc.cacheConfig.TrieDirtyLimit) * 1024 * 1024
			)
			if nodes > limit || imgs > 4*1024*1024 {
				triedb.Cap(limit - ethdb.IdealBatchSize)
			}
			// Find the next state trie we need to commit
			header := bc.GetHeaderByNumber(current - (uint64)(bc.cacheConfig.TriesInMemory))
			chosen := header.Number.Uint64()

			// If we exceeded out time allowance, flush an entire trie to disk
			if bc.gcproc > bc.cacheConfig.TrieTimeLimit {
				// If we're exceeding limits but haven't reached a large enough memory gap,
				// warn the user that the system is becoming unstable.
				if chosen < lastWrite+(uint64)(bc.cacheConfig.TriesInMemory) && bc.gcproc >= 2*bc.cacheConfig.TrieTimeLimit {
					log.Info("State in memory for too long, committing", "time", bc.gcproc, "allowance", bc.cacheConfig.TrieTimeLimit, "optimum",
						float64(chosen-lastWrite)/(float64)(bc.cacheConfig.TriesInMemory))
				}
				// Flush an entire trie and restart the counters
				triedb.Commit(header.Root, true, true)
				lastWrite = chosen
				bc.gcproc = 0
			}
			// Garbage collect anything below our required write retention
			for !bc.triegc.Empty() {
				root, number := bc.triegc.Pop()
				if uint64(-number) > chosen {
					bc.triegc.Push(root, number)
					break
				}
				triedb.Dereference(root.(common.Hash))
			}
		}
	}

	// Write other block data using a batch.
	batch := bc.db.NewBatch()
	rawdb.WriteReceipts(batch, block.Hash(), block.NumberU64(), receipts)

	// If the total difficulty is higher than our known, add it to the canonical chain
	// Second clause in the if statement reduces the vulnerability to selfish mining.
	// Please refer to http://www.cs.cornell.edu/~ie53/publications/btcProcFC.pdf
	reorg := externBn.Cmp(localBn) > 0
	currentBlock = bc.CurrentBlock()
	if !reorg && externBn.Cmp(localBn) == 0 {
		// Split same-difficulty blocks by number, then preferentially select
		// the block generated by the local miner as the canonical block.
		if block.NumberU64() < currentBlock.NumberU64() {
			reorg = true
		} else if block.NumberU64() == currentBlock.NumberU64() {
			var currentPreserve, blockPreserve bool
			if bc.shouldPreserve != nil {
				currentPreserve, blockPreserve = bc.shouldPreserve(currentBlock), bc.shouldPreserve(block)
			}
			reorg = !currentPreserve && (blockPreserve || mrand.Float64() < 0.5)
		}
	}
	if reorg {
		// Reorganise the chain if the parent is not the head block
		if block.ParentHash() != currentBlock.Hash() {
			if err := bc.reorg(currentBlock, block); err != nil {
				return NonStatTy, err
			}
		}
		// Write the positional metadata for transaction/receipt lookups and preimages
		rawdb.WriteTxLookupEntriesByBlock(batch, block)
		rawdb.WritePreimages(batch, state.Preimages())

		status = CanonStatTy
	} else {
		status = SideStatTy
	}

	// Write the positional metadata for transaction/receipt lookups and preimages
	rawdb.WriteTxLookupEntriesByBlock(batch, block)
	rawdb.WritePreimages(batch, state.Preimages())

	status = CanonStatTy
	if err := batch.Write(); err != nil {
		return NonStatTy, err
	}

	if err := vrfstatistics.Tool.Save(block.NumberU64(), bc.vrfStatisticsDB); err != nil {
		log.Error("vrfstatistics save", "err", err)
	}

	log.Debug("insert into chain", "WriteStatus", status, "hash", block.Hash(), "number", block.NumberU64())

	// Set new head.
	if status == CanonStatTy {
		bc.writeHeadBlock(block)

		// parse block and retrieves txs
		//receipts := bc.GetReceiptsByHash(block.Hash())
		//if MPC_POOL != nil{
		//	MPC_POOL.InjectTxs(block, receipts, bc, state)
		//}

		//if VC_POOL != nil {
		//	VC_POOL.InjectTxs(block, receipts, bc, state)
		//}

	}
	bc.futureBlocks.Remove(block.Hash())

	if status == CanonStatTy {
		bc.chainFeed.Send(ChainEvent{Block: block, Hash: block.Hash(), Logs: logs})
		if len(logs) > 0 {
			bc.logsFeed.Send(logs)
		}
		// In theory we should fire a ChainHeadEvent when we inject
		// a canonical block, but sometimes we can insert a batch of
		// canonicial blocks. Avoid firing too much ChainHeadEvents,
		// we will fire an accumulated ChainHeadEvent and disable fire
		// event here.
		if emitHeadEvent {
			bc.chainHeadFeed.Send(ChainHeadEvent{Block: block})
		}
	} else {
		bc.chainSideFeed.Send(ChainSideEvent{Block: block})
	}

	bc.blockCache.Add(block.Hash(), block)

	bc.hc.SetCurrentHeader(block.Header())
	// Cleanup storage
	if !bc.cacheConfig.DBDisabledGC.IsSet() && bc.cleaner.NeedCleanup() {
		bc.cleaner.Cleanup()
	}

	bc.BlockFeed.Send(block)

	// Update the metrics touched during block processing
	accountReadTimer.Update(state.AccountReads)                 // Account reads are complete, we can mark them
	storageReadTimer.Update(state.StorageReads)                 // Storage reads are complete, we can mark them
	accountUpdateTimer.Update(state.AccountUpdates)             // Account updates are complete, we can mark them
	storageUpdateTimer.Update(state.StorageUpdates)             // Storage updates are complete, we can mark them
	snapshotAccountReadTimer.Update(state.SnapshotAccountReads) // Account reads are complete, we can mark them
	snapshotStorageReadTimer.Update(state.SnapshotStorageReads) // Storage reads are complete, we can mark them
	accountHashTimer.Update(state.AccountHashes)                // Account hashes are complete, we can mark them
	storageHashTimer.Update(state.StorageHashes)                // Storage hashes are complete, we can mark them
	accountCommitTimer.Update(state.AccountCommits)             // Account commits are complete, we can mark them
	storageCommitTimer.Update(state.StorageCommits)             // Storage commits are complete, we can mark them
	snapshotCommitTimer.Update(state.SnapshotCommits)           // Snapshot commits are complete, we can mark them
	return status, nil
}

// InsertChain attempts to insert the given batch of blocks in to the canonical
// chain or, otherwise, create a fork. If an error is returned it will return
// the index number of the failing block as well an error describing what went
// wrong.
//
// After insertion is done, all accumulated events will be fired.
func (bc *BlockChain) InsertChain(chain types.Blocks) (int, error) {
	// Sanity check that we have something meaningful to import
	if len(chain) == 0 {
		return 0, nil
	}

	// Do a sanity check that the provided chain is actually ordered and linked.
	for i := 1; i < len(chain); i++ {
		block, prev := chain[i], chain[i-1]
		if block.NumberU64() != prev.NumberU64()+1 || block.ParentHash() != prev.Hash() {
			log.Error("Non contiguous block insert",
				"number", block.Number(),
				"hash", block.Hash(),
				"parent", block.ParentHash(),
				"prevnumber", prev.Number(),
				"prevhash", prev.Hash(),
			)
			return 0, fmt.Errorf("non contiguous insert: item %d is #%d [%x..], item %d is #%d [%x..] (parent [%x..])", i-1, prev.NumberU64(),
				prev.Hash().Bytes()[:4], i, block.NumberU64(), block.Hash().Bytes()[:4], block.ParentHash().Bytes()[:4])
		}
	}
	// Pre-check passed, start the full block imports.
	return bc.insertChain(chain, true)
}

// insertChain is the internal implementation of insertChain, which assumes that
// 1) chains are contiguous, and 2) The chain mutex is held.
//
// This method is split out so that import batches that require re-injecting
// historical blocks can do so without releasing the lock, which could lead to
// racey behaviour. If a sidechain import is in progress, and the historic state
// is imported, but then new canon-head is added before the actual sidechain
// completes, then the historic state could be pruned again
func (bc *BlockChain) insertChain(chain types.Blocks, verifySeals bool) (int, error) {
	// If the chain is terminating, don't even bother starting up
	if bc.insertStopped() {
		return 0, nil
	}

	// A queued approach to delivering events. This is generally
	// faster than direct delivery and requires much less mutex
	// acquiring.
	var (
		stats = insertStats{startTime: mclock.Now()}
	)
	// Start the parallel header verifier
	headers := make([]*types.Header, len(chain))
	seals := make([]bool, len(chain))

	for i, block := range chain {
		headers[i] = block.Header()
		seals[i] = verifySeals
	}

	// Pause engine
	bc.engine.Pause()
	defer bc.engine.Resume()

	abort, results := bc.engine.VerifyHeaders(bc, headers, seals)
	defer close(abort)

	// Peek the error for the first block to decide the directing import logic
	it := newInsertIterator(chain, results, bc.Validator())
	block, err := it.next()
	switch {
	case bc.skipBlock(err, it):
		// Skip all known blocks that behind us
		current := bc.CurrentBlock().NumberU64()

		for block != nil && bc.skipBlock(err, it) && current >= block.NumberU64() {
			stats.ignored++
			block, err = it.next()
		}
		// Falls through to the block import

	// Some other error(except ErrKnownBlock) occurred, abort.
	// ErrKnownBlock is allowed here since some known blocks
	// still need re-execution to generate snapshots that are missing
	case err != nil && !errors.Is(err, ErrKnownBlock) && !errors.Is(err, consensus.ErrForkedAncestor):
		bc.futureBlocks.Remove(block.Hash())
		stats.ignored += len(it.chain)
		bc.reportBlock(block, nil, err)
		return it.index, err
	}
	// No validation errors for the first block (or chain prefix skipped)
	for ; block != nil && (err == nil || errors.Is(err, ErrKnownBlock) || errors.Is(err, consensus.ErrForkedAncestor)); block, err = it.next() {
		// If the chain is terminating, stop processing blocks
		if bc.insertStopped() {
			log.Debug("Abort during block processing")
			break
		}
		if errors.Is(err, consensus.ErrForkedAncestor) {
			return it.index, nil
		}

		start := time.Now()
		err = bc.engine.InsertChain(block)
		if err != nil {
			return it.index, err
		}

		blockInsertTimer.UpdateSince(start)
		dirty, _ := bc.stateCache.TrieDB().Size()
		stats.report(chain, it.index, dirty)
	}

	stats.ignored += it.remaining()

	return it.index, err
}

// joey.lyu
func (bc *BlockChain) ProcessDirectly(block *types.Block, state *state.StateDB, parent *types.Block) (types.Receipts, error) {
	// Process block using the parent state as reference point.
	start := time.Now()
	receipts, _, usedGas, err := bc.processor.Process(block, state, bc.vmConfig)
	if err != nil {
		log.Error("Failed to ProcessDirectly", "blockNumber", block.Number(), "blockHash", block.Hash(), "err", err)
		bc.reportBlock(block, receipts, err)
		return nil, err
	}
	log.Debug("Execute block time", "blockNumber", block.Number(), "blockHash", block.Hash(), "time", time.Since(start))

	// Validate the state using the default validator
	start = time.Now()
	err = bc.Validator().ValidateState(block, state, receipts, usedGas)
	if err != nil {
		bc.reportBlock(block, receipts, err)
		return nil, err
	}
	blockValidationTimer.UpdateSince(start)

	bc.BlockExecuteFeed.Send(block)

	return receipts, nil
}

func countTransactions(chain []*types.Block) (c int) {
	for _, b := range chain {
		c += len(b.Transactions())
	}
	return c
}

// reorg takes two blocks, an old chain and a new chain and will reconstruct the
// blocks and inserts them to be part of the new canonical chain and accumulates
// potential missing transactions and post an event about them.
func (bc *BlockChain) reorg(oldBlock, newBlock *types.Block) error {
	var (
		newChain    types.Blocks
		oldChain    types.Blocks
		commonBlock *types.Block

		deletedTxs types.Transactions
		addedTxs   types.Transactions

		deletedLogs [][]*types.Log
		rebirthLogs [][]*types.Log

		// collectLogs collects the logs that were generated or removed during
		// the processing of the block that corresponds with the given hash.
		// These logs are later announced as deleted or reborn
		collectLogs = func(hash common.Hash, removed bool) {
			number := bc.hc.GetBlockNumber(hash)
			if number == nil {
				return
			}
			receipts := rawdb.ReadReceipts(bc.db, hash, *number, bc.Config())

			var logs []*types.Log
			for _, receipt := range receipts {
				for _, log := range receipt.Logs {
					l := *log
					if removed {
						l.Removed = true
					} else {
					}
					logs = append(logs, &l)
				}
			}
			if len(logs) > 0 {
				if removed {
					deletedLogs = append(deletedLogs, logs)
				} else {
					rebirthLogs = append(rebirthLogs, logs)
				}
			}
		}
		// mergeLogs returns a merged log slice with specified sort order.
		mergeLogs = func(logs [][]*types.Log, reverse bool) []*types.Log {
			var ret []*types.Log
			if reverse {
				for i := len(logs) - 1; i >= 0; i-- {
					ret = append(ret, logs[i]...)
				}
			} else {
				for i := 0; i < len(logs); i++ {
					ret = append(ret, logs[i]...)
				}
			}
			return ret
		}
	)
	// Reduce the longer chain to the same number as the shorter one
	if oldBlock.NumberU64() > newBlock.NumberU64() {
		// Old chain is longer, gather all transactions and logs as deleted ones
		for ; oldBlock != nil && oldBlock.NumberU64() != newBlock.NumberU64(); oldBlock = bc.GetBlock(oldBlock.ParentHash(), oldBlock.NumberU64()-1) {
			oldChain = append(oldChain, oldBlock)
			deletedTxs = append(deletedTxs, oldBlock.Transactions()...)
			collectLogs(oldBlock.Hash(), true)
		}
	} else {
		// New chain is longer, stash all blocks away for subsequent insertion
		for ; newBlock != nil && newBlock.NumberU64() != oldBlock.NumberU64(); newBlock = bc.GetBlock(newBlock.ParentHash(), newBlock.NumberU64()-1) {
			newChain = append(newChain, newBlock)
		}
	}
	if oldBlock == nil {
		return fmt.Errorf("invalid old chain")
	}
	if newBlock == nil {
		return fmt.Errorf("invalid new chain")
	}
	// Both sides of the reorg are at the same number, reduce both until the common
	// ancestor is found
	for {
		// If the common ancestor was found, bail out
		if oldBlock.Hash() == newBlock.Hash() {
			commonBlock = oldBlock
			break
		}
		// Remove an old block as well as stash away a new block
		oldChain = append(oldChain, oldBlock)
		deletedTxs = append(deletedTxs, oldBlock.Transactions()...)
		collectLogs(oldBlock.Hash(), true)

		newChain = append(newChain, newBlock)

		// Step back with both chains
		oldBlock = bc.GetBlock(oldBlock.ParentHash(), oldBlock.NumberU64()-1)
		if oldBlock == nil {
			return fmt.Errorf("invalid old chain")
		}
		newBlock = bc.GetBlock(newBlock.ParentHash(), newBlock.NumberU64()-1)
		if newBlock == nil {
			return fmt.Errorf("invalid new chain")
		}
	}
	// Ensure the user sees large reorgs
	if len(oldChain) > 0 && len(newChain) > 0 {
		logFn := log.Info
		msg := "Chain reorg detected"
		if len(oldChain) > 63 {
			msg = "Large chain reorg detected"
			logFn = log.Warn
		}
		logFn(msg, "number", commonBlock.Number(), "hash", commonBlock.Hash(),
			"drop", len(oldChain), "dropfrom", oldChain[0].Hash(), "add", len(newChain), "addfrom", newChain[0].Hash())
		blockReorgAddMeter.Mark(int64(len(newChain)))
		blockReorgDropMeter.Mark(int64(len(oldChain)))
	} else {
		log.Error("Impossible reorg, please file an issue", "oldnum", oldBlock.Number(), "oldhash", oldBlock.Hash(), "newnum", newBlock.Number(), "newhash", newBlock.Hash())
	}
	// Insert the new chain(except the head block(reverse order)),
	// taking care of the proper incremental order.
	for i := len(newChain) - 1; i >= 1; i-- {
		// Insert the block in the canonical way, re-writing history
		bc.writeHeadBlock(newChain[i])

		// Collect reborn logs due to chain reorg
		collectLogs(newChain[i].Hash(), false)

		// Write lookup entries for hash based transaction/receipt searches
		rawdb.WriteTxLookupEntriesByBlock(bc.db, newChain[i])
		addedTxs = append(addedTxs, newChain[i].Transactions()...)
	}
	// When transactions get deleted from the database, the receipts that were
	// created in the fork must also be deleted
	batch := bc.db.NewBatch()
	for _, tx := range types.TxDifference(deletedTxs, addedTxs) {
		rawdb.DeleteTxLookupEntry(batch, tx.Hash())
	}
	// Delete any canonical number assignments above the new head
	number := bc.CurrentBlock().NumberU64()
	for i := number + 1; ; i++ {
		hash := rawdb.ReadCanonicalHash(bc.db, i)
		if hash == (common.Hash{}) {
			break
		}
		rawdb.DeleteCanonicalHash(batch, i)
	}
	batch.Write()
	// If any logs need to be fired, do it now. In theory we could avoid creating
	// this goroutine if there are no events to fire, but realistcally that only
	// ever happens if we're reorging empty blocks, which will only happen on idle
	// networks where performance is not an issue either way.
	if len(deletedLogs) > 0 {
		bc.rmLogsFeed.Send(RemovedLogsEvent{mergeLogs(deletedLogs, true)})
	}
	if len(rebirthLogs) > 0 {
		bc.logsFeed.Send(mergeLogs(rebirthLogs, false))
	}
	if len(oldChain) > 0 {
		for i := len(oldChain) - 1; i >= 0; i-- {
			bc.chainSideFeed.Send(ChainSideEvent{Block: oldChain[i]})
		}
	}
	return nil
}

// futureBlocksLoop processes the 'future block' queue.
func (bc *BlockChain) futureBlocksLoop() {
	defer bc.wg.Done()
	futureTimer := time.NewTicker(5 * time.Second)
	defer futureTimer.Stop()
	for {
		select {
		case <-futureTimer.C:
			bc.procFutureBlocks()
		case <-bc.quit:
			return
		}
	}
}

// skipBlock returns 'true', if the block being imported can be skipped over, meaning
// that the block does not need to be processed but can be considered already fully 'done'.
func (bc *BlockChain) skipBlock(err error, it *insertIterator) bool {
	// We can only ever bypass processing if the only error returned by the validator
	// is ErrKnownBlock, which means all checks passed, but we already have the block
	// and state.
	if !errors.Is(err, ErrKnownBlock) {
		return false
	}
	// If we're not using snapshots, we can skip this, since we have both block
	// and (trie-) state
	if bc.snaps == nil {
		return true
	}
	var (
		header     = it.current() // header can't be nil
		parentRoot common.Hash
	)
	// If we also have the snapshot-state, we can skip the processing.
	if bc.snaps.Snapshot(header.Root) != nil {
		return true
	}
	// In this case, we have the trie-state but not snapshot-state. If the parent
	// snapshot-state exists, we need to process this in order to not get a gap
	// in the snapshot layers.
	// Resolve parent block
	if parent := it.previous(); parent != nil {
		parentRoot = parent.Root
	} else if parent = bc.GetHeaderByHash(header.ParentHash); parent != nil {
		parentRoot = parent.Root
	}
	if parentRoot == (common.Hash{}) {
		return false // Theoretically impossible case
	}
	// Parent is also missing snapshot: we can skip this. Otherwise process.
	if bc.snaps.Snapshot(parentRoot) == nil {
		return true
	}
	return false
}

// maintainTxIndex is responsible for the construction and deletion of the
// transaction index.
//
// User can use flag `txlookuplimit` to specify a "recentness" block, below
// which ancient tx indices get deleted. If `txlookuplimit` is 0, it means
// all tx indices will be reserved.
//
// The user can adjust the txlookuplimit value for each launch after fast
// sync, Geth will automatically construct the missing indices and delete
// the extra indices.
func (bc *BlockChain) maintainTxIndex(ancients uint64) {
	defer bc.wg.Done()

	// Before starting the actual maintenance, we need to handle a special case,
	// where user might init Geth with an external ancient database. If so, we
	// need to reindex all necessary transactions before starting to process any
	// pruning requests.
	if ancients > 0 {
		var from = uint64(0)
		if bc.txLookupLimit != 0 && ancients > bc.txLookupLimit {
			from = ancients - bc.txLookupLimit
		}
		rawdb.IndexTransactions(bc.db, from, ancients, bc.quit)
	}
	// indexBlocks reindexes or unindexes transactions depending on user configuration
	indexBlocks := func(tail *uint64, head uint64, done chan struct{}) {
		defer func() { done <- struct{}{} }()

		// If the user just upgraded Geth to a new version which supports transaction
		// index pruning, write the new tail and remove anything older.
		if tail == nil {
			if bc.txLookupLimit == 0 || head < bc.txLookupLimit {
				// Nothing to delete, write the tail and return
				rawdb.WriteTxIndexTail(bc.db, 0)
			} else {
				// Prune all stale tx indices and record the tx index tail
				rawdb.UnindexTransactions(bc.db, 0, head-bc.txLookupLimit+1, bc.quit)
			}
			return
		}
		// If a previous indexing existed, make sure that we fill in any missing entries
		if bc.txLookupLimit == 0 || head < bc.txLookupLimit {
			if *tail > 0 {
				// It can happen when chain is rewound to a historical point which
				// is even lower than the indexes tail, recap the indexing target
				// to new head to avoid reading non-existent block bodies.
				end := *tail
				if end > head+1 {
					end = head + 1
				}
				rawdb.IndexTransactions(bc.db, 0, end, bc.quit)
			}
			return
		}
		// Update the transaction index to the new chain state
		if head-bc.txLookupLimit+1 < *tail {
			// Reindex a part of missing indices and rewind index tail to HEAD-limit
			rawdb.IndexTransactions(bc.db, head-bc.txLookupLimit+1, *tail, bc.quit)
		} else {
			// Unindex a part of stale indices and forward index tail to HEAD-limit
			rawdb.UnindexTransactions(bc.db, *tail, head-bc.txLookupLimit+1, bc.quit)
		}
	}
	// Any reindexing done, start listening to chain events and moving the index window
	var (
		done   chan struct{}                  // Non-nil if background unindexing or reindexing routine is active.
		headCh = make(chan ChainHeadEvent, 1) // Buffered to avoid locking up the event feed
	)
	sub := bc.SubscribeChainHeadEvent(headCh)
	if sub == nil {
		return
	}
	defer sub.Unsubscribe()

	for {
		select {
		case head := <-headCh:
			if done == nil {
				done = make(chan struct{})
				go indexBlocks(rawdb.ReadTxIndexTail(bc.db), head.Block.NumberU64(), done)
			}
		case <-done:
			done = nil
		case <-bc.quit:
			return
		}
	}
}

// reportBlock logs a bad block error.
func (bc *BlockChain) reportBlock(block *types.Block, receipts types.Receipts, err error) {
	rawdb.WriteBadBlock(bc.db, block)

	var receiptString string
	for i, receipt := range receipts {
		receiptString += fmt.Sprintf("\t %d: cumulative: %v gas: %v contract: %v status: %v tx: %v logs: %v bloom: %x state: %x\n",
			i, receipt.CumulativeGasUsed, receipt.GasUsed, receipt.ContractAddress.Bech32(),
			receipt.Status, receipt.TxHash.Hex(), receipt.Logs, receipt.Bloom, receipt.PostState)
	}
	log.Error(fmt.Sprintf(`
########## BAD BLOCK #########
Chain config: %v

Number: %v
Hash: 0x%x
%v

Error: %v
##############################
`, bc.chainConfig, block.Number(), block.Hash(), receiptString, err))
}

// InsertHeaderChain attempts to insert the given header chain in to the local
// chain, possibly creating a reorg. If an error is returned, it will return the
// index number of the failing header as well an error describing what went wrong.
//
// The verify parameter can be used to fine tune whether nonce verification
// should be done or not. The reason behind the optional check is because some
// of the header retrieval mechanisms already need to verify nonces, as well as
// because nonces can be verified sparsely, not needing to check each.
func (bc *BlockChain) InsertHeaderChain(chain []*types.Header, checkFreq int) (int, error) {
	start := time.Now()
	if i, err := bc.hc.ValidateHeaderChain(chain, checkFreq); err != nil {
		return i, err
	}

	if !bc.chainmu.TryLock() {
		return 0, errChainStopped
	}
	defer bc.chainmu.Unlock()

	_, err := bc.hc.InsertHeaderChain(chain, start)
	return 0, err
}

// GetBlockHashesFromHash retrieves a number of block hashes starting at a given
// hash, fetching towards the genesis block.
func (bc *BlockChain) GetBlockHashesFromHash(hash common.Hash, max uint64) []common.Hash {
	return bc.hc.GetBlockHashesFromHash(hash, max)
}

// Config retrieves the blockchain's chain configuration.
func (bc *BlockChain) CacheConfig() *CacheConfig { return bc.cacheConfig }

// SubscribeLogsEvent registers a subscription of *types.Block.
func (bc *BlockChain) SubscribeExecuteBlocksEvent(ch chan<- *types.Block) event.Subscription {
	return bc.scope.Track(bc.BlockExecuteFeed.Subscribe(ch))
}

// SubscribeLogsEvent registers a subscription of *types.Block.
func (bc *BlockChain) SubscribeWriteStateBlocksEvent(ch chan<- *types.Block) event.Subscription {
	return bc.scope.Track(bc.BlockFeed.Subscribe(ch))
}

// EnableDBGC enable database garbage collection.
func (bc *BlockChain) EnableDBGC() {
	bc.cacheConfig.DBDisabledGC.Set(false)
}

// DisableDBGC disable database garbage collection.
func (bc *BlockChain) DisableDBGC() {
	bc.cacheConfig.DBDisabledGC.Set(true)
}<|MERGE_RESOLUTION|>--- conflicted
+++ resolved
@@ -20,8 +20,6 @@
 import (
 	"errors"
 	"fmt"
-<<<<<<< HEAD
-=======
 	"io"
 	mrand "math/rand"
 	"sort"
@@ -31,7 +29,6 @@
 
 	lru "github.com/hashicorp/golang-lru"
 
->>>>>>> 99d5f569
 	"github.com/PlatONnetwork/PlatON-Go/common"
 	"github.com/PlatONnetwork/PlatON-Go/common/mclock"
 	"github.com/PlatONnetwork/PlatON-Go/common/prque"
@@ -41,7 +38,6 @@
 	"github.com/PlatONnetwork/PlatON-Go/core/state/snapshot"
 	"github.com/PlatONnetwork/PlatON-Go/core/types"
 	"github.com/PlatONnetwork/PlatON-Go/core/vm"
-	"github.com/PlatONnetwork/PlatON-Go/core/vm/vrfstatistics"
 	"github.com/PlatONnetwork/PlatON-Go/ethdb"
 	"github.com/PlatONnetwork/PlatON-Go/event"
 	"github.com/PlatONnetwork/PlatON-Go/internal/syncx"
@@ -49,16 +45,8 @@
 	"github.com/PlatONnetwork/PlatON-Go/metrics"
 	"github.com/PlatONnetwork/PlatON-Go/params"
 	"github.com/PlatONnetwork/PlatON-Go/trie"
-<<<<<<< HEAD
-	lru "github.com/hashicorp/golang-lru"
-	"io"
-	mrand "math/rand"
-	"sort"
-	"sync"
-	"sync/atomic"
-	"time"
-=======
->>>>>>> 99d5f569
+
+	"github.com/PlatONnetwork/PlatON-Go/core/vm/vrfstatistics"
 )
 
 var (
@@ -119,11 +107,11 @@
 	BadBlockLimit   int
 	TriesInMemory   int
 
-	DBDisabledGC    common.AtomicBool // Whether to disable database garbage collection
-	DBGCInterval    uint64            // Block interval for database garbage collection
-	DBGCTimeout     time.Duration
-	DBGCMpt         bool
-	DBGCBlock       int
+	DBDisabledGC common.AtomicBool // Whether to disable database garbage collection
+	DBGCInterval uint64            // Block interval for database garbage collection
+	DBGCTimeout  time.Duration
+	DBGCMpt      bool
+	DBGCBlock    int
 	DBDisabledCache bool
 	DBCacheEpoch    uint64
 }
@@ -293,17 +281,17 @@
 			Preimages: cacheConfig.Preimages,
 		}),
 		vrfStatisticsDB: rawdb.NewTable(db, vrfstatistics.Prefix),
-		quit:            make(chan struct{}),
-		chainmu:         syncx.NewClosableMutex(),
-		shouldPreserve:  shouldPreserve,
-		bodyCache:       bodyCache,
-		bodyRLPCache:    bodyRLPCache,
-		receiptsCache:   receiptsCache,
-		blockCache:      blockCache,
-		txLookupCache:   txLookupCache,
-		futureBlocks:    futureBlocks,
-		engine:          engine,
-		vmConfig:        vmConfig,
+		quit:           make(chan struct{}),
+		chainmu:        syncx.NewClosableMutex(),
+		shouldPreserve: shouldPreserve,
+		bodyCache:      bodyCache,
+		bodyRLPCache:   bodyRLPCache,
+		receiptsCache:  receiptsCache,
+		blockCache:     blockCache,
+		txLookupCache:  txLookupCache,
+		futureBlocks:   futureBlocks,
+		engine:         engine,
+		vmConfig:       vmConfig,
 	}
 
 	bc.SetValidator(NewBlockValidator(chainConfig, bc, engine))
