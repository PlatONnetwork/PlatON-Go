--- conflicted
+++ resolved
@@ -111,12 +111,8 @@
 
 			}
 
-<<<<<<< HEAD
-			log.Debug("Call snapshotdb commit on blockchain_reactor", "blockNumber", block.Number(), "blockHash", block.Hash())
+			log.Info("Call snapshotdb commit on blockchain_reactor", "blockNumber", block.Number(), "blockHash", block.Hash())
 		// stop this routine
-=======
-			log.Info("Call snapshotdb commit on blockchain_reactor", "blockNumber", block.Number(), "blockHash", block.Hash())
->>>>>>> 8da7b7b6
 			if err := snapshotdb.Instance().Commit(block.Hash()); nil != err {
 				log.Error("Failed to call snapshotdb commit on blockchain_reactor", "blockNumber", block.Number(), "blockHash", block.Hash(), "err", err)
 				continue
