// Copyright 2014 The go-ethereum Authors
// This file is part of the go-ethereum library.
//
// The go-ethereum library is free software: you can redistribute it and/or modify
// it under the terms of the GNU Lesser General Public License as published by
// the Free Software Foundation, either version 3 of the License, or
// (at your option) any later version.
//
// The go-ethereum library is distributed in the hope that it will be useful,
// but WITHOUT ANY WARRANTY; without even the implied warranty of
// MERCHANTABILITY or FITNESS FOR A PARTICULAR PURPOSE. See the
// GNU Lesser General Public License for more details.
//
// You should have received a copy of the GNU Lesser General Public License
// along with the go-ethereum library. If not, see <http://www.gnu.org/licenses/>.

package types

import (
	"bytes"
	"errors"
	"fmt"
	"io"
	"math/big"
	"unsafe"

	"github.com/PlatONnetwork/PlatON-Go/crypto"
	"github.com/PlatONnetwork/PlatON-Go/params"

	"github.com/PlatONnetwork/PlatON-Go/common"
	"github.com/PlatONnetwork/PlatON-Go/common/hexutil"
	"github.com/PlatONnetwork/PlatON-Go/rlp"
)

//go:generate gencodec -type Receipt -field-override receiptMarshaling -out gen_receipt_json.go

var (
	receiptStatusFailedRLP     = []byte{}
	receiptStatusSuccessfulRLP = []byte{0x01}
)

// This error is returned when a typed receipt is decoded, but the string is empty.
var errEmptyTypedReceipt = errors.New("empty typed receipt bytes")

const (
	// ReceiptStatusFailed is the status code of a transaction if execution failed.
	ReceiptStatusFailed = uint64(0)

	// ReceiptStatusSuccessful is the status code of a transaction if execution succeeded.
	ReceiptStatusSuccessful = uint64(1)
)

// Receipt represents the results of a transaction.
type Receipt struct {
	// Consensus fields
	Type              uint8  `json:"type,omitempty"`
	PostState         []byte `json:"root"`
	Status            uint64 `json:"status"`
	CumulativeGasUsed uint64 `json:"cumulativeGasUsed" gencodec:"required"`
	Bloom             Bloom  `json:"logsBloom"         gencodec:"required"`
	Logs              []*Log `json:"logs"              gencodec:"required"`

	// Implementation fields: These fields are added by geth when processing a transaction.
	// They are stored in the chain database.
	TxHash          common.Hash    `json:"transactionHash" gencodec:"required"`
	ContractAddress common.Address `json:"contractAddress"`
	GasUsed         uint64         `json:"gasUsed" gencodec:"required"`

	// Inclusion information: These fields provide information about the inclusion of the
	// transaction corresponding to this receipt.
	BlockHash        common.Hash `json:"blockHash,omitempty"`
	BlockNumber      *big.Int    `json:"blockNumber,omitempty"`
	TransactionIndex uint        `json:"transactionIndex"`
}

<<<<<<< HEAD
func (r Receipt) MarshalJSON2() ([]byte, error) {
	type Receipt struct {
		PostState         hexutil.Bytes  `json:"root"`
		Status            hexutil.Uint64 `json:"status"`
		CumulativeGasUsed hexutil.Uint64 `json:"cumulativeGasUsed" gencodec:"required"`
		Bloom             Bloom          `json:"logsBloom"         gencodec:"required"`
		Logs              []*Log         `json:"logs"              gencodec:"required"`
		TxHash            common.Hash    `json:"transactionHash" gencodec:"required"`
		ContractAddress   common.Address `json:"contractAddress"`
		GasUsed           hexutil.Uint64 `json:"gasUsed" gencodec:"required"`
		BlockHash         common.Hash    `json:"blockHash,omitempty"`
		BlockNumber       *hexutil.Big   `json:"blockNumber,omitempty"`
		TransactionIndex  hexutil.Uint   `json:"transactionIndex"`
	}
	var enc Receipt
	enc.PostState = r.PostState
	enc.Status = hexutil.Uint64(r.Status)
	enc.CumulativeGasUsed = hexutil.Uint64(r.CumulativeGasUsed)
	enc.Bloom = r.Bloom
	enc.Logs = r.Logs
	enc.TxHash = r.TxHash
	enc.ContractAddress = r.ContractAddress
	enc.GasUsed = hexutil.Uint64(r.GasUsed)
	enc.BlockHash = r.BlockHash
	enc.BlockNumber = (*hexutil.Big)(r.BlockNumber)
	enc.TransactionIndex = hexutil.Uint(r.TransactionIndex)
	return json2.Marshal(&enc)
}

type ReceiptBlock struct {
	Logs              []*LogBlock `json:"logs"              gencodec:"required"`
}

=======
>>>>>>> b67ea9cf
type receiptMarshaling struct {
	Type              hexutil.Uint64
	PostState         hexutil.Bytes
	Status            hexutil.Uint64
	CumulativeGasUsed hexutil.Uint64
	GasUsed           hexutil.Uint64
	BlockNumber       *hexutil.Big
	TransactionIndex  hexutil.Uint
}

// receiptRLP is the consensus encoding of a receipt.
type receiptRLP struct {
	PostStateOrStatus []byte
	CumulativeGasUsed uint64
	Bloom             Bloom
	Logs              []*Log
}

// storedReceiptRLP is the storage encoding of a receipt.
type storedReceiptRLP struct {
	PostStateOrStatus []byte
	CumulativeGasUsed uint64
	Logs              []*LogForStorage
}

// v4StoredReceiptRLP is the storage encoding of a receipt used in database version 4.
type v4StoredReceiptRLP struct {
	PostStateOrStatus []byte
	CumulativeGasUsed uint64
	TxHash            common.Hash
	ContractAddress   common.Address
	Logs              []*LogForStorage
	GasUsed           uint64
}

// v3StoredReceiptRLP is the original storage encoding of a receipt including some unnecessary fields.
type v3StoredReceiptRLP struct {
	PostStateOrStatus []byte
	CumulativeGasUsed uint64
	Bloom             Bloom
	TxHash            common.Hash
	ContractAddress   common.Address
	Logs              []*LogForStorage
	GasUsed           uint64
}

// NewReceipt creates a barebone transaction receipt, copying the init fields.
// Deprecated: create receipts using a struct literal instead.
func NewReceipt(root []byte, failed bool, cumulativeGasUsed uint64) *Receipt {
	r := &Receipt{
		Type:              LegacyTxType,
		PostState:         common.CopyBytes(root),
		CumulativeGasUsed: cumulativeGasUsed,
	}
	if failed {
		r.Status = ReceiptStatusFailed
	} else {
		r.Status = ReceiptStatusSuccessful
	}
	return r
}

// EncodeRLP implements rlp.Encoder, and flattens the consensus fields of a receipt
// into an RLP stream. If no post state is present, byzantium fork is assumed.
func (r *Receipt) EncodeRLP(w io.Writer) error {
	data := &receiptRLP{r.statusEncoding(), r.CumulativeGasUsed, r.Bloom, r.Logs}
	if r.Type == LegacyTxType {
		return rlp.Encode(w, data)
	}
	buf := encodeBufferPool.Get().(*bytes.Buffer)
	defer encodeBufferPool.Put(buf)
	buf.Reset()
	buf.WriteByte(r.Type)
	if err := r.encodeTyped(data, buf); err != nil {
		return err
	}
	return rlp.Encode(w, buf.Bytes())
}

// encodeTyped writes the canonical encoding of a typed receipt to w.
func (r *Receipt) encodeTyped(data *receiptRLP, w *bytes.Buffer) error {
	w.WriteByte(r.Type)
	return rlp.Encode(w, data)
}

// MarshalBinary returns the consensus encoding of the receipt.
func (r *Receipt) MarshalBinary() ([]byte, error) {
	if r.Type == LegacyTxType {
		return rlp.EncodeToBytes(r)
	}
	data := &receiptRLP{r.statusEncoding(), r.CumulativeGasUsed, r.Bloom, r.Logs}
	var buf bytes.Buffer
	err := r.encodeTyped(data, &buf)
	return buf.Bytes(), err
}

// DecodeRLP implements rlp.Decoder, and loads the consensus fields of a receipt
// from an RLP stream.
func (r *Receipt) DecodeRLP(s *rlp.Stream) error {
	kind, _, err := s.Kind()
	switch {
	case err != nil:
		return err
	case kind == rlp.List:
		// It's a legacy receipt.
		var dec receiptRLP
		if err := s.Decode(&dec); err != nil {
			return err
		}
		r.Type = LegacyTxType
		return r.setFromRLP(dec)
	case kind == rlp.String:
		// It's an EIP-2718 typed tx receipt.
		b, err := s.Bytes()
		if err != nil {
			return err
		}
		if len(b) == 0 {
			return errEmptyTypedReceipt
		}
		r.Type = b[0]
		if r.Type == AccessListTxType || r.Type == DynamicFeeTxType {
			var dec receiptRLP
			if err := rlp.DecodeBytes(b[1:], &dec); err != nil {
				return err
			}
			return r.setFromRLP(dec)
		}
		return ErrTxTypeNotSupported
	default:
		return rlp.ErrExpectedList
	}
}

// UnmarshalBinary decodes the consensus encoding of receipts.
// It supports legacy RLP receipts and EIP-2718 typed receipts.
func (r *Receipt) UnmarshalBinary(b []byte) error {
	if len(b) > 0 && b[0] > 0x7f {
		// It's a legacy receipt decode the RLP
		var data receiptRLP
		err := rlp.DecodeBytes(b, &data)
		if err != nil {
			return err
		}
		r.Type = LegacyTxType
		return r.setFromRLP(data)
	}
	// It's an EIP2718 typed transaction envelope.
	return r.decodeTyped(b)
}

// decodeTyped decodes a typed receipt from the canonical format.
func (r *Receipt) decodeTyped(b []byte) error {
	if len(b) == 0 {
		return errEmptyTypedReceipt
	}
	switch b[0] {
	case DynamicFeeTxType, AccessListTxType:
		var data receiptRLP
		err := rlp.DecodeBytes(b[1:], &data)
		if err != nil {
			return err
		}
		r.Type = b[0]
		return r.setFromRLP(data)
	default:
		return ErrTxTypeNotSupported
	}
}

func (r *Receipt) setFromRLP(data receiptRLP) error {
	r.CumulativeGasUsed, r.Bloom, r.Logs = data.CumulativeGasUsed, data.Bloom, data.Logs
	return r.setStatus(data.PostStateOrStatus)
}

func (r *Receipt) setStatus(postStateOrStatus []byte) error {
	switch {
	case bytes.Equal(postStateOrStatus, receiptStatusSuccessfulRLP):
		r.Status = ReceiptStatusSuccessful
	case bytes.Equal(postStateOrStatus, receiptStatusFailedRLP):
		r.Status = ReceiptStatusFailed
	case len(postStateOrStatus) == len(common.Hash{}):
		r.PostState = postStateOrStatus
	default:
		return fmt.Errorf("invalid receipt status %x", postStateOrStatus)
	}
	return nil
}

func (r *Receipt) statusEncoding() []byte {
	if len(r.PostState) == 0 {
		if r.Status == ReceiptStatusFailed {
			return receiptStatusFailedRLP
		}
		return receiptStatusSuccessfulRLP
	}
	return r.PostState
}

// Size returns the approximate memory used by all internal contents. It is used
// to approximate and limit the memory consumption of various caches.
func (r *Receipt) Size() common.StorageSize {
	size := common.StorageSize(unsafe.Sizeof(*r)) + common.StorageSize(len(r.PostState))
	size += common.StorageSize(len(r.Logs)) * common.StorageSize(unsafe.Sizeof(Log{}))
	for _, log := range r.Logs {
		size += common.StorageSize(len(log.Topics)*common.HashLength + len(log.Data))
	}
	return size
}

// ReceiptForStorage is a wrapper around a Receipt that flattens and parses the
// entire content of a receipt, as opposed to only the consensus fields originally.
type ReceiptForStorage Receipt

// EncodeRLP implements rlp.Encoder, and flattens all content fields of a receipt
// into an RLP stream.
func (r *ReceiptForStorage) EncodeRLP(w io.Writer) error {
	enc := &storedReceiptRLP{
		PostStateOrStatus: (*Receipt)(r).statusEncoding(),
		CumulativeGasUsed: r.CumulativeGasUsed,
		Logs:              make([]*LogForStorage, len(r.Logs)),
	}
	for i, log := range r.Logs {
		enc.Logs[i] = (*LogForStorage)(log)
	}
	return rlp.Encode(w, enc)
}

// DecodeRLP implements rlp.Decoder, and loads both consensus and implementation
// fields of a receipt from an RLP stream.
func (r *ReceiptForStorage) DecodeRLP(s *rlp.Stream) error {
	// Retrieve the entire receipt blob as we need to try multiple decoders
	blob, err := s.Raw()
	if err != nil {
		return err
	}
	// Try decoding from the newest format for future proofness, then the older one
	// for old nodes that just upgraded. V4 was an intermediate unreleased format so
	// we do need to decode it, but it's not common (try last).
	if err := decodeStoredReceiptRLP(r, blob); err == nil {
		return nil
	}
	if err := decodeV3StoredReceiptRLP(r, blob); err == nil {
		return nil
	}
	return decodeV4StoredReceiptRLP(r, blob)
}

func decodeStoredReceiptRLP(r *ReceiptForStorage, blob []byte) error {
	var stored storedReceiptRLP
	if err := rlp.DecodeBytes(blob, &stored); err != nil {
		return err
	}
	if err := (*Receipt)(r).setStatus(stored.PostStateOrStatus); err != nil {
		return err
	}
	r.CumulativeGasUsed = stored.CumulativeGasUsed
	r.Logs = make([]*Log, len(stored.Logs))
	for i, log := range stored.Logs {
		r.Logs[i] = (*Log)(log)
	}
	r.Bloom = CreateBloom(Receipts{(*Receipt)(r)})

	return nil
}

func decodeV4StoredReceiptRLP(r *ReceiptForStorage, blob []byte) error {
	var stored v4StoredReceiptRLP
	if err := rlp.DecodeBytes(blob, &stored); err != nil {
		return err
	}
	if err := (*Receipt)(r).setStatus(stored.PostStateOrStatus); err != nil {
		return err
	}
	r.CumulativeGasUsed = stored.CumulativeGasUsed
	r.TxHash = stored.TxHash
	r.ContractAddress = stored.ContractAddress
	r.GasUsed = stored.GasUsed
	r.Logs = make([]*Log, len(stored.Logs))
	for i, log := range stored.Logs {
		r.Logs[i] = (*Log)(log)
	}
	r.Bloom = CreateBloom(Receipts{(*Receipt)(r)})

	return nil
}

func decodeV3StoredReceiptRLP(r *ReceiptForStorage, blob []byte) error {
	var stored v3StoredReceiptRLP
	if err := rlp.DecodeBytes(blob, &stored); err != nil {
		return err
	}
	if err := (*Receipt)(r).setStatus(stored.PostStateOrStatus); err != nil {
		return err
	}
	r.CumulativeGasUsed = stored.CumulativeGasUsed
	r.Bloom = stored.Bloom
	r.TxHash = stored.TxHash
	r.ContractAddress = stored.ContractAddress
	r.GasUsed = stored.GasUsed
	r.Logs = make([]*Log, len(stored.Logs))
	for i, log := range stored.Logs {
		r.Logs[i] = (*Log)(log)
	}
	return nil
}

// Receipts implements DerivableList for receipts.
type Receipts []*Receipt

// Len returns the number of receipts in this list.
func (rs Receipts) Len() int { return len(rs) }

// EncodeIndex encodes the i'th receipt to w.
func (rs Receipts) EncodeIndex(i int, w *bytes.Buffer) {
	r := rs[i]
	data := &receiptRLP{r.statusEncoding(), r.CumulativeGasUsed, r.Bloom, r.Logs}
	switch r.Type {
	case LegacyTxType:
		rlp.Encode(w, data)
	case AccessListTxType:
		w.WriteByte(AccessListTxType)
		rlp.Encode(w, data)
	case DynamicFeeTxType:
		w.WriteByte(DynamicFeeTxType)
		rlp.Encode(w, data)
	default:
		// For unsupported types, write nothing. Since this is for
		// DeriveSha, the error will be caught matching the derived hash
		// to the block.
	}
}

// DeriveFields fills the receipts with their computed fields based on consensus
// data and contextual infos like containing block and transactions.
func (rs Receipts) DeriveFields(config *params.ChainConfig, hash common.Hash, number uint64, txs Transactions) error {
	logIndex := uint(0)
	if len(txs) != len(rs) {
		return errors.New("transaction and receipt count mismatch")
	}
	for i := 0; i < len(rs); i++ {
		// The transaction type and hash can be retrieved from the transaction itself
		rs[i].Type = txs[i].Type()
		rs[i].TxHash = txs[i].Hash()

		// block location fields
		rs[i].BlockHash = hash
		rs[i].BlockNumber = new(big.Int).SetUint64(number)
		rs[i].TransactionIndex = uint(i)

		// The contract address can be derived from the transaction itself
		if txs[i].To() == nil {
			// Deriving the signer is expensive, only do if it's actually needed
			from, _ := Sender(NewLondonSigner(txs[i].ChainId()), txs[i])
			rs[i].ContractAddress = crypto.CreateAddress(from, txs[i].Nonce())
		}
		// The used gas can be calculated based on previous rs
		if i == 0 {
			rs[i].GasUsed = rs[i].CumulativeGasUsed
		} else {
			rs[i].GasUsed = rs[i].CumulativeGasUsed - rs[i-1].CumulativeGasUsed
		}
		// The derived log fields can simply be set from the block and transaction
		for j := 0; j < len(rs[i].Logs); j++ {
			rs[i].Logs[j].BlockNumber = number
			rs[i].Logs[j].BlockHash = hash
			rs[i].Logs[j].TxHash = rs[i].TxHash
			rs[i].Logs[j].TxIndex = uint(i)
			rs[i].Logs[j].Index = logIndex
			logIndex++
		}
	}
	return nil
}<|MERGE_RESOLUTION|>--- conflicted
+++ resolved
@@ -73,42 +73,10 @@
 	TransactionIndex uint        `json:"transactionIndex"`
 }
 
-<<<<<<< HEAD
-func (r Receipt) MarshalJSON2() ([]byte, error) {
-	type Receipt struct {
-		PostState         hexutil.Bytes  `json:"root"`
-		Status            hexutil.Uint64 `json:"status"`
-		CumulativeGasUsed hexutil.Uint64 `json:"cumulativeGasUsed" gencodec:"required"`
-		Bloom             Bloom          `json:"logsBloom"         gencodec:"required"`
-		Logs              []*Log         `json:"logs"              gencodec:"required"`
-		TxHash            common.Hash    `json:"transactionHash" gencodec:"required"`
-		ContractAddress   common.Address `json:"contractAddress"`
-		GasUsed           hexutil.Uint64 `json:"gasUsed" gencodec:"required"`
-		BlockHash         common.Hash    `json:"blockHash,omitempty"`
-		BlockNumber       *hexutil.Big   `json:"blockNumber,omitempty"`
-		TransactionIndex  hexutil.Uint   `json:"transactionIndex"`
-	}
-	var enc Receipt
-	enc.PostState = r.PostState
-	enc.Status = hexutil.Uint64(r.Status)
-	enc.CumulativeGasUsed = hexutil.Uint64(r.CumulativeGasUsed)
-	enc.Bloom = r.Bloom
-	enc.Logs = r.Logs
-	enc.TxHash = r.TxHash
-	enc.ContractAddress = r.ContractAddress
-	enc.GasUsed = hexutil.Uint64(r.GasUsed)
-	enc.BlockHash = r.BlockHash
-	enc.BlockNumber = (*hexutil.Big)(r.BlockNumber)
-	enc.TransactionIndex = hexutil.Uint(r.TransactionIndex)
-	return json2.Marshal(&enc)
-}
-
 type ReceiptBlock struct {
 	Logs              []*LogBlock `json:"logs"              gencodec:"required"`
 }
 
-=======
->>>>>>> b67ea9cf
 type receiptMarshaling struct {
 	Type              hexutil.Uint64
 	PostState         hexutil.Bytes
