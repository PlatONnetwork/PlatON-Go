--- conflicted
+++ resolved
@@ -68,11 +68,6 @@
 	return tx
 }
 
-<<<<<<< HEAD
-	// This is only used when marshaling to JSON.
-	Hash *common.Hash    `json:"hash" rlp:"-"`
-	From *common.Address `json:"hash" rlp:"-"`
-=======
 // TxData is the underlying data of a transaction.
 //
 // This is implemented by DynamicFeeTx, LegacyTx and AccessListTx.
@@ -93,7 +88,6 @@
 
 	rawSignatureValues() (v, r, s *big.Int)
 	setSignatureValues(chainID, v, r, s *big.Int)
->>>>>>> b67ea9cf
 }
 
 // EncodeRLP implements rlp.Encoder
@@ -266,19 +260,6 @@
 	return tx.inner.chainID()
 }
 
-<<<<<<< HEAD
-// MarshalJSON encodes the web3 RPC transaction format.
-func (tx *Transaction) MarshalJSON() ([]byte, error) {
-	hash := tx.Hash()
-	data := tx.data
-	data.Hash = &hash
-	//stats: for PlatON stats
-	var signer Signer = NewEIP155Signer(tx.ChainId())
-	from, _ := Sender(signer, tx)
-
-	data.From = &from
-	return data.MarshalJSON()
-=======
 // Data returns the input data of the transaction.
 func (tx *Transaction) Data() []byte { return tx.inner.data() }
 
@@ -307,7 +288,6 @@
 // For contract-creation transactions, To returns nil.
 func (tx *Transaction) To() *common.Address {
 	return copyAddressPtr(tx.inner.to())
->>>>>>> b67ea9cf
 }
 
 // Cost returns gas * gasPrice + value.
@@ -409,31 +389,6 @@
 	return common.StorageSize(c)
 }
 
-<<<<<<< HEAD
-// AsMessage returns the transaction as a core.Message.
-//
-// AsMessage requires a signer to derive the sender.
-//
-// XXX Rename message to something less arbitrary?
-func (tx *Transaction) AsMessage(s Signer) (Message, error) {
-	msg := Message{
-		nonce:      tx.data.AccountNonce,
-		gasLimit:   tx.data.GasLimit,
-		gasPrice:   new(big.Int).Set(tx.data.Price),
-		to:         tx.data.Recipient,
-		amount:     tx.data.Amount,
-		data:       tx.data.Payload,
-		checkNonce: true,
-	}
-
-	var err error
-	msg.from, err = Sender(s, tx)
-	//tx.SetFromAddr(&msg.from)
-	return msg, err
-}
-
-=======
->>>>>>> b67ea9cf
 // WithSignature returns a new transaction with the given signature.
 // This signature needs to be in the [R || S || V] format where V is 0 or 1.
 func (tx *Transaction) WithSignature(signer Signer, sig []byte) (*Transaction, error) {
