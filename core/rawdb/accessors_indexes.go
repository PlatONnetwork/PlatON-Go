--- conflicted
+++ resolved
@@ -87,16 +87,6 @@
 
 // DeleteTxLookupEntries removes all transaction lookups for a given block.
 func DeleteTxLookupEntries(db ethdb.KeyValueWriter, hashes []common.Hash) {
-<<<<<<< HEAD
-	for _, hash := range hashes {
-		DeleteTxLookupEntry(db, hash)
-	}
-}
-
-// DeleteTxLookupEntries removes all transaction lookups for a given block.
-func DeleteTxLookupEntriesByHash(db ethdb.KeyValueWriter, hashes []common.Hash) {
-=======
->>>>>>> 54087aa8
 	for _, hash := range hashes {
 		DeleteTxLookupEntry(db, hash)
 	}
