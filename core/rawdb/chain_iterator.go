--- conflicted
+++ resolved
@@ -301,7 +301,6 @@
 	)
 	// Otherwise spin up the concurrent iterator and unindexer
 	for delivery := range hashesCh {
-<<<<<<< HEAD
 		// Push the delivery into the queue and process contiguous ranges.
 		queue.Push(delivery, -int64(delivery.number))
 		for !queue.Empty() {
@@ -318,11 +317,6 @@
 			DeleteTxLookupEntries(batch, delivery.hashes)
 			txs += len(delivery.hashes)
 			blocks++
-=======
-		DeleteTxLookupEntries(batch, delivery.hashes)
-		txs += len(delivery.hashes)
-		blocks++
->>>>>>> 54087aa8
 
 			// If enough data was accumulated in memory or we're at the last block, dump to disk
 			// A batch counts the size of deletion as '1', so we need to flush more
