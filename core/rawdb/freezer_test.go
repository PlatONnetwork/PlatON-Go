--- conflicted
+++ resolved
@@ -277,11 +277,7 @@
 
 	// Re-openening as readonly should fail when validating
 	// table lengths.
-<<<<<<< HEAD
 	_, err = newFreezer(dir, "", true, 2049, tables)
-=======
-	f, err = NewFreezer(dir, "", true, 2049, tables)
->>>>>>> 25ef4ace
 	if err == nil {
 		t.Fatal("readonly freezer should fail with differing table lengths")
 	}
