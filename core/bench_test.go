// Copyright 2015 The go-ethereum Authors
// This file is part of the go-ethereum library.
//
// The go-ethereum library is free software: you can redistribute it and/or modify
// it under the terms of the GNU Lesser General Public License as published by
// the Free Software Foundation, either version 3 of the License, or
// (at your option) any later version.
//
// The go-ethereum library is distributed in the hope that it will be useful,
// but WITHOUT ANY WARRANTY; without even the implied warranty of
// MERCHANTABILITY or FITNESS FOR A PARTICULAR PURPOSE. See the
// GNU Lesser General Public License for more details.
//
// You should have received a copy of the GNU Lesser General Public License
// along with the go-ethereum library. If not, see <http://www.gnu.org/licenses/>.

package core

import (
	"crypto/ecdsa"
	"github.com/PlatONnetwork/PlatON-Go/consensus"
	"github.com/PlatONnetwork/PlatON-Go/core/vm"
	"io/ioutil"
	"math/big"
	"os"
	"testing"

	"github.com/PlatONnetwork/PlatON-Go/common"
	"github.com/PlatONnetwork/PlatON-Go/common/math"
	"github.com/PlatONnetwork/PlatON-Go/core/rawdb"
	"github.com/PlatONnetwork/PlatON-Go/core/types"
	"github.com/PlatONnetwork/PlatON-Go/crypto"
	"github.com/PlatONnetwork/PlatON-Go/ethdb"
	"github.com/PlatONnetwork/PlatON-Go/params"
)

func BenchmarkInsertChain_empty_memdb(b *testing.B) {
	benchInsertChain(b, false, nil)
}
func BenchmarkInsertChain_empty_diskdb(b *testing.B) {
	benchInsertChain(b, true, nil)
}
func BenchmarkInsertChain_valueTx_memdb(b *testing.B) {
	benchInsertChain(b, false, genValueTx(0))
}
func BenchmarkInsertChain_valueTx_diskdb(b *testing.B) {
	benchInsertChain(b, true, genValueTx(0))
}
func BenchmarkInsertChain_valueTx_100kB_memdb(b *testing.B) {
	benchInsertChain(b, false, genValueTx(100*1024))
}
func BenchmarkInsertChain_valueTx_100kB_diskdb(b *testing.B) {
	benchInsertChain(b, true, genValueTx(100*1024))
}
func BenchmarkInsertChain_uncles_memdb(b *testing.B) {
	benchInsertChain(b, false, nil)
}
func BenchmarkInsertChain_uncles_diskdb(b *testing.B) {
	benchInsertChain(b, true, nil)
}
func BenchmarkInsertChain_ring200_memdb(b *testing.B) {
	benchInsertChain(b, false, genTxRing(200))
}
func BenchmarkInsertChain_ring200_diskdb(b *testing.B) {
	benchInsertChain(b, true, genTxRing(200))
}
func BenchmarkInsertChain_ring1000_memdb(b *testing.B) {
	benchInsertChain(b, false, genTxRing(1000))
}
func BenchmarkInsertChain_ring1000_diskdb(b *testing.B) {
	benchInsertChain(b, true, genTxRing(1000))
}

var (
	// This is the content of the genesis block used by the benchmarks.
	benchRootKey, _ = crypto.HexToECDSA("b71c71a67e1177ad4e901695e1b4b9ee17ae16c6668d313eac2f96dbcda3f291")
	benchRootAddr   = crypto.PubkeyToAddress(benchRootKey.PublicKey)
	benchRootFunds  = math.BigPow(2, 100)
)

// genValueTx returns a block generator that includes a single
// value-transfer transaction with n bytes of extra data in each
// block.
func genValueTx(nbytes int) func(int, *BlockGen) {
	return func(i int, gen *BlockGen) {
		toaddr := common.Address{}
		data := make([]byte, nbytes)
<<<<<<< HEAD
		gas, _ := IntrinsicGas(data, false)
=======
		gas, _ := IntrinsicGas(data, nil, false, mock.NewMockStateDB())
>>>>>>> f39c20b7
		tx, _ := types.SignTx(types.NewTransaction(gen.TxNonce(benchRootAddr), toaddr, big.NewInt(1), gas, nil, data), types.NewEIP155Signer(new(big.Int)), benchRootKey)
		gen.AddTx(tx)
	}
}

var (
	ringKeys  = make([]*ecdsa.PrivateKey, 1000)
	ringAddrs = make([]common.Address, len(ringKeys))
)

func init() {
	ringKeys[0] = benchRootKey
	ringAddrs[0] = benchRootAddr
	for i := 1; i < len(ringKeys); i++ {
		ringKeys[i], _ = crypto.GenerateKey()
		ringAddrs[i] = crypto.PubkeyToAddress(ringKeys[i].PublicKey)
	}
}

// genTxRing returns a block generator that sends ether in a ring
// among n accounts. This is creates n entries in the state database
// and fills the blocks with many small transactions.
func genTxRing(naccounts int) func(int, *BlockGen) {
	from := 0
	return func(i int, gen *BlockGen) {
		block := gen.PrevBlock(i - 1)
		gas := CalcGasLimit(block, block.GasLimit() /*, block.GasLimit()*/)
		for {
			gas -= params.TxGas
			if gas < params.TxGas {
				break
			}
			to := (from + 1) % naccounts
			tx := types.NewTransaction(
				gen.TxNonce(ringAddrs[from]),
				ringAddrs[to],
				benchRootFunds,
				params.TxGas,
				nil,
				nil,
			)
			tx, _ = types.SignTx(tx, types.NewEIP155Signer(new(big.Int)), ringKeys[from])
			gen.AddTx(tx)
			from = to
		}
	}
}

func benchInsertChain(b *testing.B, disk bool, gen func(int, *BlockGen)) {
	// Create the database in memory or in a temporary directory.
	var db ethdb.Database
	if !disk {
		db = rawdb.NewMemoryDatabase()
	} else {
		dir, err := ioutil.TempDir("", "eth-core-bench")
		if err != nil {
			b.Fatalf("cannot create temporary directory: %v", err)
		}
		defer os.RemoveAll(dir)
		db, err = rawdb.NewLevelDBDatabase(dir, 128, 128, "", false)
		if err != nil {
			b.Fatalf("cannot create temporary database: %v", err)
		}
		defer db.Close()
	}

	// Generate a chain of b.N blocks using the supplied block
	// generator function.
	gspec := Genesis{
		Config: params.TestChainConfig,
		Alloc:  GenesisAlloc{benchRootAddr: {Balance: benchRootFunds}},
	}
	genesis := gspec.MustCommit(db)
	chain, _ := GenerateChain(gspec.Config, genesis, consensus.NewFaker(), db, b.N, gen)

	// Time the insertion of the new chain.
	// State and blocks are stored in the same DB.
	chainman, _ := NewBlockChain(db, nil, gspec.Config, consensus.NewFaker(), vm.Config{}, nil, nil)
	defer chainman.Stop()
	b.ReportAllocs()
	b.ResetTimer()
	if i, err := chainman.InsertChain(chain); err != nil {
		b.Fatalf("insert error (block %d): %v\n", i, err)
	}
}

func BenchmarkChainRead_header_10k(b *testing.B) {
	benchReadChain(b, false, 10000)
}
func BenchmarkChainRead_full_10k(b *testing.B) {
	benchReadChain(b, true, 10000)
}
func BenchmarkChainRead_header_100k(b *testing.B) {
	benchReadChain(b, false, 100000)
}
func BenchmarkChainRead_full_100k(b *testing.B) {
	benchReadChain(b, true, 100000)
}
func BenchmarkChainRead_header_500k(b *testing.B) {
	benchReadChain(b, false, 500000)
}
func BenchmarkChainRead_full_500k(b *testing.B) {
	benchReadChain(b, true, 500000)
}
func BenchmarkChainWrite_header_10k(b *testing.B) {
	benchWriteChain(b, false, 10000)
}
func BenchmarkChainWrite_full_10k(b *testing.B) {
	benchWriteChain(b, true, 10000)
}
func BenchmarkChainWrite_header_100k(b *testing.B) {
	benchWriteChain(b, false, 100000)
}
func BenchmarkChainWrite_full_100k(b *testing.B) {
	benchWriteChain(b, true, 100000)
}
func BenchmarkChainWrite_header_500k(b *testing.B) {
	benchWriteChain(b, false, 500000)
}
func BenchmarkChainWrite_full_500k(b *testing.B) {
	benchWriteChain(b, true, 500000)
}

// makeChainForBench writes a given number of headers or empty blocks/receipts
// into a database.
func makeChainForBench(db ethdb.Database, full bool, count uint64) {
	var hash common.Hash
	for n := uint64(0); n < count; n++ {
		header := &types.Header{
			Coinbase:    common.Address{},
			Number:      big.NewInt(int64(n)),
			ParentHash:  hash,
			TxHash:      types.EmptyRootHash,
			ReceiptHash: types.EmptyRootHash,
		}
		hash = header.Hash()

		rawdb.WriteHeader(db, header)
		rawdb.WriteCanonicalHash(db, hash, n)

		if full || n == 0 {
			block := types.NewBlockWithHeader(header)
			rawdb.WriteBody(db, hash, n, block.Body())
			rawdb.WriteReceipts(db, hash, n, nil)
		}
	}
}

func benchWriteChain(b *testing.B, full bool, count uint64) {
	for i := 0; i < b.N; i++ {
		dir, err := ioutil.TempDir("", "eth-chain-bench")
		if err != nil {
			b.Fatalf("cannot create temporary directory: %v", err)
		}
		db, err := rawdb.NewLevelDBDatabase(dir, 128, 1024, "", false)
		if err != nil {
			b.Fatalf("error opening database at %v: %v", dir, err)
		}
		makeChainForBench(db, full, count)
		db.Close()
		os.RemoveAll(dir)
	}
}

func benchReadChain(b *testing.B, full bool, count uint64) {
	dir, err := ioutil.TempDir("", "eth-chain-bench")
	if err != nil {
		b.Fatalf("cannot create temporary directory: %v", err)
	}
	defer os.RemoveAll(dir)

	db, err := rawdb.NewLevelDBDatabase(dir, 128, 1024, "", false)
	if err != nil {
		b.Fatalf("error opening database at %v: %v", dir, err)
	}
	makeChainForBench(db, full, count)
	db.Close()

	b.ReportAllocs()
	b.ResetTimer()

	for i := 0; i < b.N; i++ {
		db, err := rawdb.NewLevelDBDatabase(dir, 128, 1024, "", false)
		if err != nil {
			b.Fatalf("error opening database at %v: %v", dir, err)
		}
		chain, err := NewBlockChain(db, nil, params.TestChainConfig, consensus.NewFaker(), vm.Config{}, nil, nil)
		if err != nil {
			b.Fatalf("error creating chain: %v", err)
		}

		for n := uint64(0); n < count; n++ {
			header := chain.GetHeaderByNumber(n)
			if full {
				hash := header.Hash()
				rawdb.ReadBody(db, hash, n)
				rawdb.ReadReceipts(db, hash, n, chain.Config())
			}
		}
		chain.Stop()
		db.Close()
	}
}<|MERGE_RESOLUTION|>--- conflicted
+++ resolved
@@ -85,11 +85,8 @@
 	return func(i int, gen *BlockGen) {
 		toaddr := common.Address{}
 		data := make([]byte, nbytes)
-<<<<<<< HEAD
+		gas, _ := IntrinsicGas(data, nil, false, mock.NewMockStateDB())
 		gas, _ := IntrinsicGas(data, false)
-=======
-		gas, _ := IntrinsicGas(data, nil, false, mock.NewMockStateDB())
->>>>>>> f39c20b7
 		tx, _ := types.SignTx(types.NewTransaction(gen.TxNonce(benchRootAddr), toaddr, big.NewInt(1), gas, nil, data), types.NewEIP155Signer(new(big.Int)), benchRootKey)
 		gen.AddTx(tx)
 	}
