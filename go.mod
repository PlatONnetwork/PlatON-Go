module github.com/PlatONnetwork/PlatON-Go

go 1.17

require (
	github.com/AlayaNetwork/graphql-go v1.2.1-0.20211227063951-8d66eefcb4e3
	github.com/PlatONnetwork/wagon v0.6.1-0.20201026015350-67507c2a7b96
	github.com/VictoriaMetrics/fastcache v1.6.0
	github.com/btcsuite/btcd v0.22.0-beta.0.20220111032746-97732e52810c
	github.com/btcsuite/btcd/btcutil v1.1.0
	github.com/cespare/cp v0.1.0
	github.com/davecgh/go-spew v1.1.1
	github.com/deckarep/golang-set v1.7.1
	github.com/deepmap/oapi-codegen v1.8.2 // indirect
	github.com/docker/docker v20.10.24+incompatible
	github.com/dop251/goja v0.0.0-20211011172007-d99e4b8cbf48
	github.com/fatih/color v1.7.0
	github.com/fjl/memsize v0.0.0-20190710130421-bcb5799ab5e5
	github.com/gballet/go-libpcsclite v0.0.0-20190607065134-2772fd86a8ff
	github.com/go-errors/errors v1.0.2-0.20180813162953-d98b870cc4e0
	github.com/go-stack/stack v1.8.0
	github.com/golang/protobuf v1.5.2
	github.com/golang/snappy v0.0.4
	github.com/google/gofuzz v1.2.0
	github.com/google/uuid v1.1.5
	github.com/gorilla/websocket v1.4.2
	github.com/graph-gophers/graphql-go v1.3.0
	github.com/hashicorp/go-bexpr v0.1.10
	github.com/hashicorp/golang-lru v0.5.5-0.20210104140557-80c98217689d
	github.com/holiman/bloomfilter/v2 v2.0.3
	github.com/holiman/uint256 v1.2.0
	github.com/huin/goupnp v1.0.2
	github.com/influxdata/influxdb v1.2.3-0.20180221223340-01288bdb0883
	github.com/influxdata/influxdb-client-go/v2 v2.4.0
	github.com/influxdata/line-protocol v0.0.0-20210311194329-9aa0e372d097 // indirect
	github.com/jackpal/go-nat-pmp v1.0.2-0.20160603034137-1fa385a6f458
	github.com/jedisct1/go-minisign v0.0.0-20211028175153-1c139d1cc84b
	github.com/julienschmidt/httprouter v1.3.0
	github.com/karalabe/hid v0.0.0-20170821103837-f00545f9f374
	github.com/mattn/go-colorable v0.1.13
	github.com/mattn/go-isatty v0.0.18
	github.com/mroth/weightedrand v0.3.0
	github.com/naoina/toml v0.1.2-0.20170918210437-9fafd6967416
	github.com/olekukonko/tablewriter v0.0.5
	github.com/panjf2000/ants/v2 v2.4.1
	github.com/peterh/liner v1.0.1-0.20180619022028-8c1271fcf47f
	github.com/pkg/errors v0.9.1
	github.com/prometheus/tsdb v0.10.0
	github.com/rjeczalik/notify v0.9.1
	github.com/robfig/cron v1.2.1-0.20190616124356-61d93e07d1be
	github.com/rs/cors v1.7.0
	github.com/shirou/gopsutil v3.21.4-0.20210419000835-c7a38de76ee5+incompatible
	github.com/status-im/keycard-go v0.0.0-20190316090335-8537d3370df4
	github.com/stretchr/testify v1.7.0
	github.com/syndtr/goleveldb v1.0.1-0.20210819022825-2ae1ddf74ef7
	github.com/tealeg/xlsx v1.0.5
	golang.org/x/crypto v0.0.0-20210921155107-089bfa567519
	golang.org/x/net v0.9.0
	golang.org/x/sync v0.1.0
	golang.org/x/sys v0.7.0
	golang.org/x/text v0.9.0
	golang.org/x/time v0.3.0
	golang.org/x/tools v0.8.0
	gopkg.in/check.v1 v1.0.0-20201130134442-10cb98267c6c
	gopkg.in/natefinch/npipe.v2 v2.0.0-20160621034901-c1b8fa8bdcce
	gopkg.in/olebedev/go-duktape.v3 v3.0.0-20200619000410-60c24ae608a6
	gopkg.in/urfave/cli.v1 v1.20.0
	gopkg.in/yaml.v2 v2.4.0 // indirect
	gotest.tools v2.2.0+incompatible
	gotest.tools/v3 v3.4.0 // indirect
)

<<<<<<< HEAD
require github.com/herumi/bls v1.37.0

=======
>>>>>>> d54fb64f
require (
	github.com/AlayaNetwork/Alaya-Go v0.16.2 // indirect
	github.com/StackExchange/wmi v0.0.0-20190523213315-cbe66965904d // indirect
	github.com/cespare/xxhash/v2 v2.1.1 // indirect
	github.com/dlclark/regexp2 v1.4.1-0.20201116162257-a2a8dda75c91 // indirect
	github.com/edsrzf/mmap-go v1.0.1-0.20190108065903-904c4ced31cd // indirect
	github.com/go-logfmt/logfmt v0.4.0 // indirect
	github.com/go-ole/go-ole v1.2.4 // indirect
	github.com/go-sourcemap/sourcemap v2.1.3+incompatible // indirect
	github.com/google/go-cmp v0.5.9 // indirect
	github.com/kr/pretty v0.3.1 // indirect
	github.com/kr/text v0.2.0 // indirect
	github.com/mattn/go-runewidth v0.0.14 // indirect
	github.com/mitchellh/mapstructure v1.4.1 // indirect
	github.com/mitchellh/pointerstructure v1.2.0 // indirect
	github.com/naoina/go-stringutil v0.1.0 // indirect
	github.com/opentracing/opentracing-go v1.2.0 // indirect
	github.com/pmezard/go-difflib v1.0.0 // indirect
	github.com/rivo/uniseg v0.4.4 // indirect
	github.com/rogpeppe/go-internal v1.9.0 // indirect
	github.com/tklauser/go-sysconf v0.3.11 // indirect
	github.com/tklauser/numcpus v0.6.0 // indirect
	github.com/twitchyliquid64/golang-asm v0.0.0-20190126203739-365674df15fc // indirect
	golang.org/x/mod v0.10.0 // indirect
	google.golang.org/protobuf v1.27.1 // indirect
	gopkg.in/yaml.v3 v3.0.1 // indirect
)<|MERGE_RESOLUTION|>--- conflicted
+++ resolved
@@ -70,11 +70,7 @@
 	gotest.tools/v3 v3.4.0 // indirect
 )
 
-<<<<<<< HEAD
-require github.com/herumi/bls v1.37.0
 
-=======
->>>>>>> d54fb64f
 require (
 	github.com/AlayaNetwork/Alaya-Go v0.16.2 // indirect
 	github.com/StackExchange/wmi v0.0.0-20190523213315-cbe66965904d // indirect
