module github.com/PlatONnetwork/PlatON-Go

go 1.16

require (
	github.com/Azure/azure-pipeline-go v0.2.3 // indirect
	github.com/Azure/azure-storage-blob-go v0.0.0-20180712005634-eaae161d9d5e
	github.com/PlatONnetwork/wagon v0.6.1-0.20201026015350-67507c2a7b96
	github.com/StackExchange/wmi v0.0.0-20190523213315-cbe66965904d // indirect
	github.com/VictoriaMetrics/fastcache v1.5.7
	github.com/btcsuite/btcd v0.20.1-beta
	github.com/btcsuite/btcutil v1.0.2
	github.com/cespare/cp v0.1.0
	github.com/cespare/xxhash v1.1.0
	github.com/confluentinc/confluent-kafka-go v1.6.1
	github.com/davecgh/go-spew v1.1.1
	github.com/deckarep/golang-set v1.7.1
	github.com/docker/docker v17.12.0-ce-rc1.0.20180625184442-8e610b2b55bf+incompatible
	github.com/edsrzf/mmap-go v1.0.1-0.20190108065903-904c4ced31cd // indirect
	github.com/elastic/gosigar v0.14.1
	github.com/fatih/color v1.3.0
	github.com/fjl/memsize v0.0.0-20180418122429-ca190fb6ffbc
	github.com/go-errors/errors v1.0.2-0.20180813162953-d98b870cc4e0
	github.com/go-ole/go-ole v1.2.4 // indirect
	github.com/go-stack/stack v1.8.0
	github.com/golang/protobuf v1.3.1
	github.com/golang/snappy v0.0.1
	github.com/google/go-cmp v0.4.0 // indirect
	github.com/gorilla/websocket v1.4.2
	github.com/hashicorp/golang-lru v0.5.4
	github.com/holiman/uint256 v1.1.1
	github.com/huin/goupnp v0.0.0-20161224104101-679507af18f3
	github.com/influxdata/influxdb v1.2.3-0.20180221223340-01288bdb0883
	github.com/jackpal/go-nat-pmp v1.0.2-0.20160603034137-1fa385a6f458
	github.com/julienschmidt/httprouter v1.2.0
	github.com/karalabe/hid v0.0.0-20170821103837-f00545f9f374
	github.com/kylelemons/godebug v1.1.0 // indirect
	github.com/mattn/go-colorable v0.0.8-0.20170210172801-5411d3eea597
	github.com/mattn/go-isatty v0.0.0-20170209175615-281032e84ae0 // indirect
	github.com/mattn/go-runewidth v0.0.13 // indirect
	github.com/mroth/weightedrand v0.3.0
	github.com/naoina/go-stringutil v0.1.0 // indirect
	github.com/naoina/toml v0.1.2-0.20170918210437-9fafd6967416
	github.com/olekukonko/tablewriter v0.0.5
	github.com/panjf2000/ants/v2 v2.4.1
	github.com/pborman/uuid v0.0.0-20170112150404-1b00554d8222
	github.com/peterh/liner v1.0.1-0.20170902204657-a37ad3984311
	github.com/pkg/errors v0.9.1
	github.com/prometheus/tsdb v0.10.0
	github.com/rjeczalik/notify v0.9.1
	github.com/robertkrimen/otto v0.0.0-20170205013659-6a77b7cbc37d
	github.com/robfig/cron v1.2.1-0.20190616124356-61d93e07d1be
	github.com/rs/cors v0.0.0-20160617231935-a62a804a8a00
	github.com/rs/xhandler v0.0.0-20160618193221-ed27b6fd6521 // indirect
	github.com/shirou/gopsutil v2.20.5+incompatible
	github.com/steakknife/bloomfilter v0.0.0-20180922174646-6819c0d2a570
	github.com/steakknife/hamming v0.0.0-20180906055917-c99c65617cd3 // indirect
	github.com/stretchr/testify v1.4.0
	github.com/syndtr/goleveldb v1.0.1-0.20190923125748-758128399b1d
	github.com/tealeg/xlsx v1.0.5
	golang.org/x/crypto v0.0.0-20200622213623-75b288015ac9
	golang.org/x/net v0.0.0-20200602114024-627f9648deb9
	golang.org/x/sys v0.0.0-20210831042530-f4d43177bf5e
	gopkg.in/check.v1 v1.0.0-20190902080502-41f04d3bba15
	gopkg.in/natefinch/npipe.v2 v2.0.0-20160621034901-c1b8fa8bdcce
	gopkg.in/olebedev/go-duktape.v3 v3.0.0-20200316214253-d7b0ff38cac9
	gopkg.in/sourcemap.v1 v1.0.5 // indirect
	gopkg.in/urfave/cli.v1 v1.20.0
<<<<<<< HEAD
	gorm.io/driver/mysql v1.0.5
	gorm.io/gorm v1.21.3
=======
>>>>>>> fdfea40c
	gotest.tools v2.2.0+incompatible
)<|MERGE_RESOLUTION|>--- conflicted
+++ resolved
@@ -66,10 +66,7 @@
 	gopkg.in/olebedev/go-duktape.v3 v3.0.0-20200316214253-d7b0ff38cac9
 	gopkg.in/sourcemap.v1 v1.0.5 // indirect
 	gopkg.in/urfave/cli.v1 v1.20.0
-<<<<<<< HEAD
 	gorm.io/driver/mysql v1.0.5
-	gorm.io/gorm v1.21.3
-=======
->>>>>>> fdfea40c
+    gorm.io/gorm v1.21.3
 	gotest.tools v2.2.0+incompatible
 )